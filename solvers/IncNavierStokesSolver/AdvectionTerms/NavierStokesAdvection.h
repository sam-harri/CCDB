///////////////////////////////////////////////////////////////////////////////
//
// File LinearisedAdvection.h
//
// For more information, please see: http://www.nektar.info
//
// The MIT License
//
// Copyright (c) 2006 Division of Applied Mathematics, Brown University (USA),
// Department of Aeronautics, Imperial College London (UK), and Scientific
// Computing and Imaging Institute, University of Utah (USA).
//
// License for the specific language governing rights and limitations under
// Permission is hereby granted, free of charge, to any person obtaining a
// copy of this software and associated documentation files (the "Software"),
// to deal in the Software without restriction, including without limitation
// the rights to use, copy, modify, merge, publish, distribute, sublicense,
// and/or sell copies of the Software, and to permit persons to whom the
// Software is furnished to do so, subject to the following conditions:
//
// The above copyright notice and this permission notice shall be included
// in all copies or substantial portions of the Software.
//
// THE SOFTWARE IS PROVIDED "AS IS", WITHOUT WARRANTY OF ANY KIND, EXPRESS
// OR IMPLIED, INCLUDING BUT NOT LIMITED TO THE WARRANTIES OF MERCHANTABILITY,
// FITNESS FOR A PARTICULAR PURPOSE AND NONINFRINGEMENT. IN NO EVENT SHALL
// THE AUTHORS OR COPYRIGHT HOLDERS BE LIABLE FOR ANY CLAIM, DAMAGES OR OTHER
// LIABILITY, WHETHER IN AN ACTION OF CONTRACT, TORT OR OTHERWISE, ARISING
// FROM, OUT OF OR IN CONNECTION WITH THE SOFTWARE OR THE USE OR OTHER
// DEALINGS IN THE SOFTWARE.
//
// Description: TBA
//
///////////////////////////////////////////////////////////////////////////////

#ifndef NEKTAR_SOLVERS_NAVIERSTOKESADVECTION_H
#define NEKTAR_SOLVERS_NAVIERSTOKESADVECTION_H

#include <SolverUtils/Advection/Advection.h>
<<<<<<< HEAD


//#define TIMING
//#ifdef TIMING
//#include <time.h>
//#include <sys/time.h>
//#endif
=======
>>>>>>> 91daf310


namespace Nektar
{     

<<<<<<< HEAD
    class NavierStokesAdvection: public SolverUtils::Advection
	
    {
    public:
        friend class MemoryManager<NavierStokesAdvection>;

        /// Creates an instance of this class
        static SolverUtils::AdvectionSharedPtr create(std::string) {
            SolverUtils::AdvectionSharedPtr p = MemoryManager<NavierStokesAdvection>::AllocateSharedPtr();
            return p;
        }
        /// Name of class
        static std::string className;
        static std::string className2;
        
	protected:
        
        NavierStokesAdvection();
=======
class NavierStokesAdvection: public SolverUtils::Advection

{
public:
    friend class MemoryManager<NavierStokesAdvection>;

    /// Creates an instance of this class
    static SolverUtils::AdvectionSharedPtr create(std::string) {
        return MemoryManager<NavierStokesAdvection>::AllocateSharedPtr();
    }

    /// Name of class
    static std::string className;
    static std::string className2;

protected:

    NavierStokesAdvection();
>>>>>>> 91daf310

    virtual ~NavierStokesAdvection();

<<<<<<< HEAD
        virtual void v_InitObject(
                LibUtilities::SessionReaderSharedPtr        pSession,
                Array<OneD, MultiRegions::ExpListSharedPtr> pFields);

        virtual void v_Advect(
            const int nConvectiveFields,
            const Array<OneD, MultiRegions::ExpListSharedPtr> &fields,
            const Array<OneD, Array<OneD, NekDouble> >        &advVel,
            const Array<OneD, Array<OneD, NekDouble> >        &inarray,
            Array<OneD, Array<OneD, NekDouble> >              &outarray,
            const NekDouble                                   &time);

	private:
        MultiRegions::CoeffState m_CoeffState;
        bool m_specHP_dealiasing;
        bool m_homogen_dealiasing;
        bool m_SingleMode;
        bool m_HalfMode;
	};
=======
    virtual void v_InitObject(
              LibUtilities::SessionReaderSharedPtr         pSession,
              Array<OneD, MultiRegions::ExpListSharedPtr>  pFields);

    virtual void v_Advect(
        const int nConvectiveFields,
        const Array<OneD, MultiRegions::ExpListSharedPtr> &fields,
        const Array<OneD, Array<OneD, NekDouble> >        &advVel,
        const Array<OneD, Array<OneD, NekDouble> >        &inarray,
              Array<OneD, Array<OneD, NekDouble> >        &outarray,
        const NekDouble                                   &time);

private:
    MultiRegions::CoeffState m_CoeffState;
    bool m_specHP_dealiasing;
    bool m_homogen_dealiasing;
    bool m_SingleMode;
    bool m_HalfMode;
};
>>>>>>> 91daf310
    
    
} //end of namespace

#endif //NEKTAR_SOLVERS_INCNAVIERSTOKES_H<|MERGE_RESOLUTION|>--- conflicted
+++ resolved
@@ -37,41 +37,11 @@
 #define NEKTAR_SOLVERS_NAVIERSTOKESADVECTION_H
 
 #include <SolverUtils/Advection/Advection.h>
-<<<<<<< HEAD
-
-
-//#define TIMING
-//#ifdef TIMING
-//#include <time.h>
-//#include <sys/time.h>
-//#endif
-=======
->>>>>>> 91daf310
 
 
 namespace Nektar
 {     
 
-<<<<<<< HEAD
-    class NavierStokesAdvection: public SolverUtils::Advection
-	
-    {
-    public:
-        friend class MemoryManager<NavierStokesAdvection>;
-
-        /// Creates an instance of this class
-        static SolverUtils::AdvectionSharedPtr create(std::string) {
-            SolverUtils::AdvectionSharedPtr p = MemoryManager<NavierStokesAdvection>::AllocateSharedPtr();
-            return p;
-        }
-        /// Name of class
-        static std::string className;
-        static std::string className2;
-        
-	protected:
-        
-        NavierStokesAdvection();
-=======
 class NavierStokesAdvection: public SolverUtils::Advection
 
 {
@@ -90,31 +60,9 @@
 protected:
 
     NavierStokesAdvection();
->>>>>>> 91daf310
 
     virtual ~NavierStokesAdvection();
 
-<<<<<<< HEAD
-        virtual void v_InitObject(
-                LibUtilities::SessionReaderSharedPtr        pSession,
-                Array<OneD, MultiRegions::ExpListSharedPtr> pFields);
-
-        virtual void v_Advect(
-            const int nConvectiveFields,
-            const Array<OneD, MultiRegions::ExpListSharedPtr> &fields,
-            const Array<OneD, Array<OneD, NekDouble> >        &advVel,
-            const Array<OneD, Array<OneD, NekDouble> >        &inarray,
-            Array<OneD, Array<OneD, NekDouble> >              &outarray,
-            const NekDouble                                   &time);
-
-	private:
-        MultiRegions::CoeffState m_CoeffState;
-        bool m_specHP_dealiasing;
-        bool m_homogen_dealiasing;
-        bool m_SingleMode;
-        bool m_HalfMode;
-	};
-=======
     virtual void v_InitObject(
               LibUtilities::SessionReaderSharedPtr         pSession,
               Array<OneD, MultiRegions::ExpListSharedPtr>  pFields);
@@ -134,7 +82,6 @@
     bool m_SingleMode;
     bool m_HalfMode;
 };
->>>>>>> 91daf310
     
     
 } //end of namespace
