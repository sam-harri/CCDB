--- conflicted
+++ resolved
@@ -160,17 +160,14 @@
         ADD_NEKTAR_TEST(Hex_channel_m8_srhs_par LENGTHY)
         ADD_NEKTAR_TEST(Tet_channel_m4_per_xxt_ml_par)
         ADD_NEKTAR_TEST(Tet_channel_m8_par)
-<<<<<<< HEAD
-        ADD_NEKTAR_TEST_LENGTHY(Tet_channel_m8_iter_ml_par)
-        ADD_NEKTAR_TEST_LENGTHY(bfs_tg_par)
+        ADD_NEKTAR_TEST(Tet_channel_m8_iter_ml_par LENGTHY)
+        ADD_NEKTAR_TEST(bfs_tg_par LENGTHY)
+
         ADD_NEKTAR_TEST(ChanFlow_m8_Flowrate_par)
         ADD_NEKTAR_TEST(ChanFlow_3DH1D_Flowrate_MVM)
         ADD_NEKTAR_TEST(ChanFlow_3DH1D_Flowrate_MVM_hybrid)
         ADD_NEKTAR_TEST(Hex_channel_m3_Flowrate)
-=======
-        ADD_NEKTAR_TEST(Tet_channel_m8_iter_ml_par LENGTHY)
-        ADD_NEKTAR_TEST(bfs_tg_par LENGTHY)
->>>>>>> 33806ae8
+
         IF (NEKTAR_USE_PETSC)
             ADD_NEKTAR_TEST(Tet_channel_m8_petsc_sc_par LENGTHY)
         ENDIF (NEKTAR_USE_PETSC)
