--- conflicted
+++ resolved
@@ -122,28 +122,6 @@
                 
                 for(int n = 0; n < m_fields[0]->GetBndConditions().num_elements(); ++n)
                 {    
-<<<<<<< HEAD
-                    // Time Dependent Boundary Condition (if no user
-                    // defined then this is empty)
-                    ASSERTL0 (
-                        m_fields[0]->GetBndConditions()[n]->GetUserDefined() ==
-                            SpatialDomains::eNoUserDefined ||
-                        m_fields[0]->GetBndConditions()[n]->GetUserDefined() ==
-                            SpatialDomains::eWall_Forces ||
-                        m_fields[0]->GetBndConditions()[n]->GetUserDefined() ==
-                            SpatialDomains::eTimeDependent ||
-                        m_fields[0]->GetBndConditions()[n]->GetUserDefined() ==
-                            SpatialDomains::eMovingBody ||
-                        m_fields[0]->GetBndConditions()[n]->GetUserDefined() ==
-                            SpatialDomains::eRadiation ||
-                        m_fields[0]->GetBndConditions()[n]->GetUserDefined() ==
-                            SpatialDomains::eI ||
-                        m_fields[0]->GetBndConditions()[n]->GetUserDefined() ==
-                            SpatialDomains::eHighOutflow ||
-                        m_fields[0]->GetBndConditions()[n]->GetUserDefined() ==
-                             SpatialDomains::eZeroNormalComponent,
-                        "Unknown USERDEFINEDTYPE boundary condition");
-=======
                     std::string type =m_fields[0]->GetBndConditions()[n]->GetUserDefined();
                     if(!type.empty())
                         // Time Dependent Boundary Condition (if no user
@@ -155,7 +133,6 @@
                                   boost::iequals(type,"I")             ||
                                   boost::iequals(type,"HOutflow"),
                                   "Unknown USERDEFINEDTYPE boundary condition");
->>>>>>> a113481f
                 }
             }
             break;
@@ -469,17 +446,7 @@
                 }
                 cnt1 += BndExp[n]->GetTotPoints();
             }
-<<<<<<< HEAD
-            else if(type == SpatialDomains::eNoUserDefined ||
-                    type == SpatialDomains::eWall_Forces || 
-                    type == SpatialDomains::eTimeDependent || 
-                    type == SpatialDomains::eMovingBody ||
-                    type == SpatialDomains::eHigh ||
-                    type == SpatialDomains::eHighOutflow||
-                    type == SpatialDomains::eZeroNormalComponent)
-=======
             else 
->>>>>>> a113481f
             {
                 cnt += BndExp[n]->GetExpSize();
             }
