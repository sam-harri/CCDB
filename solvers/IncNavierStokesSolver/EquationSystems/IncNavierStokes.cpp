--- conflicted
+++ resolved
@@ -539,21 +539,8 @@
             // Compute womersley solution
             for (j=0; j < nfq; j++)
             {
-<<<<<<< HEAD
                 wbc[j] = WomParam->m_poiseuille[i][j];
                 for (k=1; k < M_coeffs; k++)
-=======
-                //NOTE: only need to calculate these two once, could
-                //be stored or precomputed?
-                r = sqrt((x[j]-x0[0])*(x[j]-x0[0]) +
-                         (y[j]-x0[1])*(y[j]-x0[1]) +
-                         (z[j]-x0[2])*(z[j]-x0[2]))/R;
-
-                // Compute Poiseulle Flow
-                wbc[j] = WomParam->m_wom_vel_r[0]*(1. - r*r);
-
-                for (k=1; k<M; k++)
->>>>>>> 20f598c6
                 {
                     zvel =  WomParam->m_zvel[i][j][k] * zt[k];
                     wbc[j] = wbc[j] + zvel.real();
@@ -633,14 +620,14 @@
         ASSERTL0(Wparams.count("RADIUS") == 1,
           "Failed to find Radius parameter in Womersley boundary conditions");
         std::vector<NekDouble> rad;
-        ParseUtils::GenerateVector(Wparams["RADIUS"].c_str(),rad);
+        ParseUtils::GenerateVector(Wparams["RADIUS"],rad);
         m_womersleyParams[fldid][bndid]->m_radius = rad[0];
 
         ASSERTL0(Wparams.count("PERIOD") == 1,
           "Failed to find period parameter in Womersley boundary conditions");
         std::vector<NekDouble> period;
         parseGood = ParseUtils::GenerateVector(
-                                         Wparams["PERIOD"].c_str(),period);
+                                         Wparams["PERIOD"],period);
         m_womersleyParams[fldid][bndid]->m_period = period[0];
 
 
@@ -648,7 +635,7 @@
           "Failed to find axisnormal parameter in Womersley boundary conditions");
         std::vector<NekDouble> anorm;
         parseGood = ParseUtils::GenerateVector(
-                                         Wparams["AXISNORMAL"].c_str(),anorm);
+                                         Wparams["AXISNORMAL"],anorm);
         m_womersleyParams[fldid][bndid]->m_axisnormal[0] = anorm[0];
         m_womersleyParams[fldid][bndid]->m_axisnormal[1] = anorm[1];
         m_womersleyParams[fldid][bndid]->m_axisnormal[2] = anorm[2];
@@ -658,7 +645,7 @@
           "Failed to find axispoint parameter in Womersley boundary conditions");
         std::vector<NekDouble> apt;
         parseGood = ParseUtils::GenerateVector(
-                                         Wparams["AXISPOINT"].c_str(),apt);
+                                         Wparams["AXISPOINT"],apt);
         m_womersleyParams[fldid][bndid]->m_axispoint[0] = apt[0];
         m_womersleyParams[fldid][bndid]->m_axispoint[1] = apt[1];
         m_womersleyParams[fldid][bndid]->m_axispoint[2] = apt[2];
@@ -689,16 +676,9 @@
 
             std::string coeffStr = fval->FirstChild()->ToText()->ValueStr();
             vector<NekDouble> coeffvals;
-<<<<<<< HEAD
+
             parseGood = ParseUtils::GenerateVector(coeffStr.c_str(),
                                                                coeffvals);
-            ASSERTL0(parseGood,(std::string("Problem reading value of fourier coefficient, ID=") + boost::lexical_cast<string>(indx)).c_str());
-            ASSERTL1(coeffvals.size() == 2,(std::string("Have not read two entries of Fourier coefficicent from ID="+ boost::lexical_cast<string>(indx)).c_str()));
-            m_womersleyParams[fldid][bndid]->m_wom_vel.push_back(NekCDouble (coeffvals[0], coeffvals[1]));
-=======
-
-            bool parseGood = ParseUtils::GenerateVector(coeffStr,
-                                                        coeffvals);
             ASSERTL0(parseGood,
                     (std::string("Problem reading value of fourier coefficient, ID=") +
                     boost::lexical_cast<string>(indx)).c_str());
@@ -706,9 +686,7 @@
                     (std::string("Have not read two entries of Fourier coefficicent from ID="+
                     boost::lexical_cast<string>(indx)).c_str()));
 
-            m_womersleyParams[bndid]->m_wom_vel_r.push_back(coeffvals[0]);
-            m_womersleyParams[bndid]->m_wom_vel_i.push_back(coeffvals[1]);
->>>>>>> 20f598c6
+            m_womersleyParams[fldid][bndid]->m_wom_vel.push_back(NekCDouble (coeffvals[0], coeffvals[1]));
 
             fval = fval->NextSiblingElement("F");
         }
@@ -855,38 +833,4 @@
         return false;
     }
 
-<<<<<<< HEAD
-
-    /**
-     * Estimate CFL and perform steady-state check
-     */
-    bool IncNavierStokes::v_PostIntegrate(int step)
-    {
-        if(m_cflsteps && !((step+1)%m_cflsteps))
-        {
-            int elmtid;
-            NekDouble cfl = GetCFLEstimate(elmtid);
-
-            if(m_comm->GetRank() == 0)
-            {
-                cout << "CFL (zero plane): "<< cfl << " (in elmt "
-                     << elmtid << ")" << endl;
-            }
-        }
-
-        if(m_steadyStateSteps && step && (!((step+1)%m_steadyStateSteps)))
-        {
-            if(CalcSteadyState() == true)
-            {
-                cout << "Reached Steady State to tolerance "
-                     << m_steadyStateTol << endl;
-                return true;
-            }
-        }
-
-        return false;
-    }
 } //end of namespace
-=======
-} //end of namespace
->>>>>>> 20f598c6
