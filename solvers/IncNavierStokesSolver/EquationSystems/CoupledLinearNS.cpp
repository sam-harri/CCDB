///////////////////////////////////////////////////////////////////////////////
//
// File CoupledLinearNS.cpp
//
// For more information, please see: http://www.nektar.info
//
// The MIT License
//
// Copyright (c) 2006 Division of Applied Mathematics, Brown University (USA),
// Department of Aeronautics, Imperial College London (UK), and Scientific
// Computing and Imaging Institute, University of Utah (USA).
//
// Permission is hereby granted, free of charge, to any person obtaining a
// copy of this software and associated documentation files (the "Software"),
// to deal in the Software without restriction, including without limitation
// the rights to use, copy, modify, merge, publish, distribute, sublicense,
// and/or sell copies of the Software, and to permit persons to whom the
// Software is furnished to do so, subject to the following conditions:
//
// The above copyright notice and this permission notice shall be included
// in all copies or substantial portions of the Software.
//
// THE SOFTWARE IS PROVIDED "AS IS", WITHOUT WARRANTY OF ANY KIND, EXPRESS
// OR IMPLIED, INCLUDING BUT NOT LIMITED TO THE WARRANTIES OF MERCHANTABILITY,
// FITNESS FOR A PARTICULAR PURPOSE AND NONINFRINGEMENT. IN NO EVENT SHALL
// THE AUTHORS OR COPYRIGHT HOLDERS BE LIABLE FOR ANY CLAIM, DAMAGES OR OTHER
// LIABILITY, WHETHER IN AN ACTION OF CONTRACT, TORT OR OTHERWISE, ARISING
// FROM, OUT OF OR IN CONNECTION WITH THE SOFTWARE OR THE USE OR OTHER
// DEALINGS IN THE SOFTWARE.
//
// Description: Coupled  Solver for the Linearised Incompressible
// Navier Stokes equations
///////////////////////////////////////////////////////////////////////////////

#include <boost/algorithm/string.hpp>

#include <IncNavierStokesSolver/EquationSystems/CoupledLinearNS.h>
#include <LibUtilities/BasicUtils/Timer.h>
#include <LocalRegions/MatrixKey.h>
#include <MultiRegions/GlobalLinSysDirectStaticCond.h>
<<<<<<< HEAD
#include <MultiRegions/ContField.h>
=======
#include <MultiRegions/ContField2D.h>
>>>>>>> 483ce017

using namespace std;

namespace Nektar
{

    string CoupledLinearNS::className = SolverUtils::GetEquationSystemFactory().RegisterCreatorFunction("CoupledLinearisedNS", CoupledLinearNS::create);


    /**
     *  @class CoupledLinearNS 
     *
     * Set up expansion field for velocity and pressure, the local to
     * global mapping arrays and the basic memory definitions for
     * coupled matrix system
     */ 
    CoupledLinearNS::CoupledLinearNS(
        const LibUtilities::SessionReaderSharedPtr &pSession,
        const SpatialDomains::MeshGraphSharedPtr &pGraph)
        : UnsteadySystem(pSession, pGraph),
          IncNavierStokes(pSession, pGraph),
          m_zeroMode(false)
    {
    }

    void CoupledLinearNS::v_InitObject()
    {
        IncNavierStokes::v_InitObject();

        int  i;
        int  expdim = m_graph->GetMeshDimension();

        // Get Expansion list for orthogonal expansion at p-2
        const SpatialDomains::ExpansionInfoMap
            &pressure_exp = GenPressureExp(m_graph->GetExpansionInfos("u"));

        m_nConvectiveFields = m_fields.num_elements();
        if(boost::iequals(m_boundaryConditions->GetVariable(m_nConvectiveFields-1), "p"))
        {
            ASSERTL0(false,"Last field is defined as pressure but this is not suitable for this solver, please remove this field as it is implicitly defined");
        }
        // Decide how to declare explist for pressure. 
        if(expdim == 2)
        {
            int nz; 

            if(m_HomogeneousType == eHomogeneous1D)
            {
                ASSERTL0(m_fields.num_elements() > 2,"Expect to have three at least three components of velocity variables");
                LibUtilities::BasisKey Homo1DKey = m_fields[0]->GetHomogeneousBasis()->GetBasisKey();

                m_pressure = MemoryManager<MultiRegions::ExpList3DHomogeneous1D>::AllocateSharedPtr(m_session, Homo1DKey, m_LhomZ, m_useFFT,m_homogen_dealiasing, pressure_exp);

                ASSERTL1(m_npointsZ%2==0,"Non binary number of planes have been specified");
                nz = m_npointsZ/2;                

            }
            else
            {
                m_pressure = MemoryManager<MultiRegions::ExpList>::AllocateSharedPtr
                    (m_session, pressure_exp);
                nz = 1;
            }

            Array<OneD, MultiRegions::ExpListSharedPtr> velocity(m_velocity.num_elements());
            for(i =0 ; i < m_velocity.num_elements(); ++i)
            {
                velocity[i] = m_fields[m_velocity[i]];
            }

            // Set up Array of mappings
            m_locToGloMap = Array<OneD, CoupledLocalToGlobalC0ContMapSharedPtr> (nz);

            if(m_singleMode)
            {

                ASSERTL0(nz <=2 ,"For single mode calculation can only have  nz <= 2");
                if(m_session->DefinesSolverInfo("BetaZero"))
                {
                    m_zeroMode = true;
                }
                int nz_loc = 2;
                m_locToGloMap[0] = MemoryManager<CoupledLocalToGlobalC0ContMap>::AllocateSharedPtr(m_session,m_graph,m_boundaryConditions,velocity,m_pressure,nz_loc,m_zeroMode);
            }
            else 
            {
                // base mode
                int nz_loc = 1;
                m_locToGloMap[0] = MemoryManager<CoupledLocalToGlobalC0ContMap>::AllocateSharedPtr(m_session,m_graph,m_boundaryConditions,velocity,m_pressure,nz_loc);

                if(nz > 1)
                {
                    nz_loc = 2;
                    // Assume all higher modes have the same boundary conditions and re-use mapping
                    m_locToGloMap[1] = MemoryManager<CoupledLocalToGlobalC0ContMap>::AllocateSharedPtr(m_session,m_graph,m_boundaryConditions,velocity,m_pressure->GetPlane(2),nz_loc,false);
                    // Note high order modes cannot be singular
                    for(i = 2; i < nz; ++i)
                    {
                        m_locToGloMap[i] = m_locToGloMap[1];
                    }
                }
            }
        }
        else if (expdim == 3)
        {
            //m_pressure = MemoryManager<MultiRegions::ExpList3D>::AllocateSharedPtr(pressure_exp);
            ASSERTL0(false,"Setup mapping aray");
        }
        else
        {
            ASSERTL0(false,"Exp dimension not recognised");
        }

        // creation of the extrapolation object
        if(m_equationType == eUnsteadyNavierStokes)
        {
            std::string vExtrapolation = "Standard";

            if (m_session->DefinesSolverInfo("Extrapolation"))
            {
                vExtrapolation = m_session->GetSolverInfo("Extrapolation");
            }

            m_extrapolation = GetExtrapolateFactory().CreateInstance(
                vExtrapolation,
                m_session,
                m_fields,
                m_pressure,
                m_velocity,
                m_advObject);
        }

    }
    
    /**
     * Set up a coupled linearised Naviers-Stokes solve. Primarily a
     * wrapper fuction around the full mode by mode version of
     * SetUpCoupledMatrix.
     * 
     */
    void CoupledLinearNS::SetUpCoupledMatrix(const NekDouble lambda,  const Array< OneD, Array< OneD, NekDouble > > &Advfield, bool IsLinearNSEquation)
    {
        
        int nz;
        if(m_singleMode)
        {
            
            NekDouble lambda_imag; 
            
            // load imaginary component of any potential shift
            // Probably should be called from DriverArpack but not yet
            // clear how to do this
            m_session->LoadParameter("imagShift",lambda_imag,NekConstants::kNekUnsetDouble);
            nz = 1;
            m_mat  = Array<OneD, CoupledSolverMatrices> (nz);
            
            ASSERTL1(m_npointsZ <=2,"Only expected a maxmimum of two planes in single mode linear NS solver");
            
            if(m_zeroMode)
            {
                SetUpCoupledMatrix(lambda,Advfield,IsLinearNSEquation,0,m_mat[0],m_locToGloMap[0],lambda_imag);
            }
            else
            {
                NekDouble beta =  2*M_PI/m_LhomZ; 
                NekDouble lam = lambda + m_kinvis*beta*beta;
                
                SetUpCoupledMatrix(lam,Advfield,IsLinearNSEquation,1,m_mat[0],m_locToGloMap[0],lambda_imag);
            }
        }
        else 
        {
            int n;
            if(m_npointsZ > 1)
            { 
                nz = m_npointsZ/2;
            }
            else
            {
                nz =  1;
            }
            
            m_mat  = Array<OneD, CoupledSolverMatrices> (nz);
            
            // mean mode or 2D mode.
            SetUpCoupledMatrix(lambda,Advfield,IsLinearNSEquation,0,m_mat[0],m_locToGloMap[0]);
            
            for(n = 1; n < nz; ++n)
            {
                NekDouble beta = 2*M_PI*n/m_LhomZ;
                
                NekDouble lam = lambda + m_kinvis*beta*beta;
                
                SetUpCoupledMatrix(lam,Advfield,IsLinearNSEquation,n,m_mat[n],m_locToGloMap[n]);
            }
        }
        
    }
    
    
    /**
     * Set up a coupled linearised Naviers-Stokes solve in the
     * following manner: 
     * 
     * Consider the linearised Navier-Stokes element matrix denoted as
     * 
     * \f[ \left [ \begin{array}{ccc} A
     * & -D_{bnd}^T & B\\ -D_{bnd}& 0 & -D_{int}\\ \tilde{B}^T &
     * -D_{int}^T & C \end{array} \right ] \left [ \begin{array}{c} {\bf
     * v}_{bnd} \\ p\\ {\bf v}_{int} \end{array} \right ] = \left [
     * \begin{array}{c} {\bf f}_{bnd} \\ 0\\ {\bf f}_{int} \end{array}
     * \right ] \f] 
     * 
     * where \f${\bf v}_{bnd}, {\bf f}_{bnd}\f$ denote the degrees of
     * freedom of the elemental velocities on the boundary of the
     * element, \f${\bf v}_{int}, {\bf f}_{int}\f$ denote the degrees
     * of freedom of the elemental velocities on the interior of the
     * element and \f$p\f$ is the piecewise continuous pressure.  The
     * matrices have the interpretation
     * 
     * \f[  A[n,m]  = (\nabla \phi^b_n, \nu \nabla
     * \phi^b_m) + (\phi^b_n,{\bf U \cdot \nabla} \phi^b_m) +
     * (\phi^b_n \nabla^T {\bf U} \phi^b_m), \f] 
     * 
     * \f[ B[n,m] = (\nabla \phi^b_n, \nu \nabla \phi^i_m) +
     * (\phi^b_n,{\bf U \cdot \nabla} \phi^i_m) + (\phi^b_n \nabla^T
     * {\bf U} \phi^i_m),\f]
     * 
     * \f[\tilde{B}^T[n,m] = (\nabla \phi^i_n, \nu \nabla \phi^b_m) +
     * (\phi^i_n,{\bf U \cdot \nabla} \phi^b_m) + (\phi^i_n \nabla^T
     * {\bf U} \phi^b_m) \f]
     * 
     * \f[ C[n,m] = (\nabla \phi^i_n, \nu \nabla
     * \phi^i_m) + (\phi^i_n,{\bf U \cdot \nabla} \phi^i_m) +
     * (\phi^i_n \nabla^T {\bf U} \phi^i_m),\f]
     * 
     * \f[ D_{bnd}[n,m] = (\psi_m,\nabla \phi^b),\f]
     * 
     * \f[ D_{int}[n,m] = (\psi_m,\nabla \phi^i) \f]
     * 
     * where \f$\psi\f$ is the space of pressures typically at order
     * \f$P-2\f$ and \f$\phi\f$ is the velocity vector space of
     * polynomial order \f$P\f$. (Note the above definitions for the
     * transpose terms shoudl be interpreted with care since we have
     * used a tensor differential for the \f$\nabla^T \f$ terms)
     * 
     * Note \f$B = \tilde{B}^T\f$ if just considering the stokes
     * operator and then \f$C\f$ is also symmetric. Also note that
     * \f$A,B\f$ and \f$C\f$ are block diagonal in the Oseen equation
     * when \f$\nabla^T {\bf U}\f$ are zero.
     * 
     * Since \f$C\f$ is invertible we can premultiply the governing
     * elemental equation by the following matrix: 
     * 
     * \f[  \left [ \begin{array}{ccc} I & 0 &
     * -BC^{-1}\\ 0& I & D_{int}C^{-1}\\ 0 & 0 & I \end{array}
     * \right ] \left \{ \left [ \begin{array}{ccc} A & -D_{bnd}^T &
     * B\\ -D_{bnd}& 0 & -D_{int}\\ \tilde{B}^T & -D_{int}^T & C
     * \end{array} \right ] \left [ \begin{array}{c} {\bf v}_{bnd} \\
     * p\\ {\bf v_{int}} \end{array} \right ] = \left [
     * \begin{array}{c} {\bf f}_{bnd} \\ 0\\ {\bf f_{int}} \end{array}
     * \right ] \right \} \f]
     * 
     *  which if we multiply out the matrix equation we obtain
     * 
     * \f[ \left [ \begin{array}{ccc} A - B
     * C^{-1}\tilde{B}^T & -D_{bnd}^T +B C^{-1} D_{int}^T& 0\\
     * -D_{bnd}+D_{int} C^{-1} \tilde{B}^T & -D_{int} C^{-1}
     * D_{int}^T & 0\\ \tilde{B}^T & -D_{int}^T & C \end{array} \right ]
     * \left [ \begin{array}{c} {\bf v}_{bnd} \\ p\\ {\bf v_{int}}
     * \end{array} \right ] = \left [ \begin{array}{c} {\bf f}_{bnd}
     * -B C^{-1} {\bf f}_{int}\\ f_p = D_{int} C^{-1} {\bf
     * f}_{int}\\ {\bf f_{int}} \end{array} \right ] \f]
     *
     * In the above equation the \f${\bf v}_{int}\f$ degrees of freedom
     * are decoupled and so we need to solve for the \f${\bf v}_{bnd},
     * p\f$ degrees of freedom.  The final step is to perform a second
     * level of static condensation but where we will lump the mean
     * pressure mode (or a pressure degree of freedom containing a
     * mean component) with the velocity boundary degrees of
     * freedom. To do we define \f${\bf b} = [{\bf v}_{bnd}, p_0]\f$ where
     * \f$p_0\f$ is the mean pressure mode and \f$\hat{p}\f$ to be the
     * remainder of the pressure space.  We now repartition the top \f$2
     * \times 2\f$ block of matrices of previous matrix equation  as
     * 
     * \f[ \left [ \begin{array}{cc} \hat{A} & \hat{B}\\ \hat{C} &
     * \hat{D} \end{array} \right ] \left [ \begin{array}{c} {\bf b}
     * \\ \hat{p} \end{array} \right ] = \left [ \begin{array}{c}
     * \hat{\bf f}_{bnd} \\ \hat{f}_p \end{array} \right ]
     * \label{eqn.linNS_fac2} \f]
     * 
     * where 
     * 
     * \f[ \hat{A}_{ij} = \left [ \begin{array}{cc} A - B
     * C^{-1}\tilde{B}^T & [-D_{bnd}^T +B C^{-1} D_{int}^T]_{i0}\\
     * {[}-D_{bnd}+D_{int} C^{-1} \tilde{B}^T]_{0j} & -[D_{int}
     * C^{-1} D_{int}^T ]_{00} \end{array} \right ] \f] 
     * 
     * \f[ \hat{B}_{ij} = \left [ \begin{array}{c} [-D_{bnd}^T +B
     * C^{-1} D_{int}^T]_{i,j+1} \\ {[} -D_{int} C^{-1} D^T_{int}
     * ]_{0j}\end{array} \right ] \f]
     * 
     * \f[ \hat{C}_{ij}  =  \left [\begin{array}{cc} -D_{bnd} + 
     * D_{int} C^{-1} \tilde{B}^T, & {[} -D_{int} C^{-1} D^T_{int}
     * ]_{i+1,0}\end{array} \right ] \f]
     * 
     * \f[ \hat{D}_{ij}  =  \left [\begin{array}{c} {[} -D_{int}
     * C^{-1} D^T_{int} ]_{i+1,j+1}\end{array} \right ] \f]
     *
     * and 
     *
     * \f[ fh\_{bnd} = \left [ \begin{array}{c} {\bf
     * f}_{bnd} -B C^{-1} {\bf f}_{int}\\ {[}D_{int} C^{-1} {\bf
     * f}_{int}]_0 \end{array}\right ] \hspace{1cm} [fh\_p_{i} =
     * \left [ \begin{array}{c} {[}D_{int} C^{-1} {\bf f}_{iint}]_{i+1}
     * \end{array}\right ] \f]
     * 
     * Since the \f$\hat{D}\f$ is decoupled and invertible we can now
     * statically condense the previous matrix equationto decouple
     * \f${\bf b}\f$ from \f$\hat{p}\f$ by solving the following system
     * 
     * \f[ \left [ \begin{array}{cc} \hat{A} - \hat{B} \hat{D}^{-1}
     * \hat{C} & 0 \\ \hat{C} & \hat{D} \end{array} \right ] \left
     * [ \begin{array}{c} {\bf b} \\ \hat{p} \end{array} \right ] =
     * \left [ \begin{array}{c} \hat{\bf f}_{bnd} - \hat{B}
     * \hat{D}^{-1} \hat{f}_p\\ \hat{f}_p \end{array} \right ] \f] 
     * 
     * The matrix \f$\hat{A} - \hat{B} \hat{D}^{-1} \hat{C}\f$ has
     * to be globally assembled and solved iteratively or
     * directly. One we obtain the solution to \f${\bf b}\f$ we can use
     * the second row of equation fourth matrix equation to solve for
     * \f$\hat{p}\f$ and finally the last row of equation second
     * matrix equation to solve for \f${\bf v}_{int}\f$.
     *
     */
    
    void CoupledLinearNS::SetUpCoupledMatrix(const NekDouble lambda,  const Array< OneD, Array< OneD, NekDouble > > &Advfield, bool IsLinearNSEquation,const int HomogeneousMode, CoupledSolverMatrices &mat, CoupledLocalToGlobalC0ContMapSharedPtr &locToGloMap, const NekDouble lambda_imag)
    {
        int  n,i,j,k,eid;
        int  nel  = m_fields[m_velocity[0]]->GetNumElmts();
        int  nvel   = m_velocity.num_elements();
        
        // if Advfield is defined can assume it is an Oseen or LinearNS equation
        bool AddAdvectionTerms = (Advfield ==  NullNekDoubleArrayofArray)? false: true; 
        //bool AddAdvectionTerms = true; // Temporary debugging trip
        
        // call velocity space Static condensation and fill block
        // matrices.  Need to set this up differently for Oseen and
        // Lin NS.  Ideally should make block diagonal for Stokes and
        // Oseen problems.
        DNekScalMatSharedPtr loc_mat;
        StdRegions::StdExpansionSharedPtr locExp;
        NekDouble one = 1.0;
        int nint,nbndry;
        int rows, cols;
        NekDouble zero = 0.0;
        Array<OneD, unsigned int> bmap,imap; 
        
        Array<OneD,unsigned int> nsize_bndry   (nel);
        Array<OneD,unsigned int> nsize_bndry_p1(nel);
        Array<OneD,unsigned int> nsize_int     (nel);
        Array<OneD,unsigned int> nsize_p       (nel);
        Array<OneD,unsigned int> nsize_p_m1    (nel);
        
        int nz_loc;
        
        if(HomogeneousMode) // Homogeneous mode flag
        {
            nz_loc = 2;
        }
        else
        {
            if(m_singleMode)
            {
                nz_loc = 2;
            }
            else
            {
                nz_loc = 1;
            }
        }
        
        // Set up block matrix sizes - 
        for(n = 0; n < nel; ++n)
        {
            eid = n;
            nsize_bndry[n] = nvel*m_fields[m_velocity[0]]->GetExp(eid)->NumBndryCoeffs()*nz_loc;
            nsize_bndry_p1[n] = nsize_bndry[n]+nz_loc;
            nsize_int  [n] = (nvel*m_fields[m_velocity[0]]->GetExp(eid)->GetNcoeffs()*nz_loc - nsize_bndry[n]);
            nsize_p[n] = m_pressure->GetExp(eid)->GetNcoeffs()*nz_loc;
            nsize_p_m1[n] = nsize_p[n]-nz_loc;
        }
        
        MatrixStorage blkmatStorage = eDIAGONAL;
        DNekScalBlkMatSharedPtr pAh = MemoryManager<DNekScalBlkMat>
        ::AllocateSharedPtr(nsize_bndry_p1,nsize_bndry_p1,blkmatStorage);
        mat.m_BCinv = MemoryManager<DNekScalBlkMat>
        ::AllocateSharedPtr(nsize_bndry,nsize_int,blkmatStorage);
        mat.m_Btilde = MemoryManager<DNekScalBlkMat>
        ::AllocateSharedPtr(nsize_bndry,nsize_int,blkmatStorage);
        mat.m_Cinv = MemoryManager<DNekScalBlkMat>
        ::AllocateSharedPtr(nsize_int,nsize_int,blkmatStorage);
        
        mat.m_D_bnd = MemoryManager<DNekScalBlkMat>
        ::AllocateSharedPtr(nsize_p,nsize_bndry,blkmatStorage);
        
        mat.m_D_int = MemoryManager<DNekScalBlkMat>
        ::AllocateSharedPtr(nsize_p,nsize_int,blkmatStorage);
        
        // Final level static condensation matrices. 
        DNekScalBlkMatSharedPtr pBh = MemoryManager<DNekScalBlkMat>
        ::AllocateSharedPtr(nsize_bndry_p1,nsize_p_m1,blkmatStorage);
        DNekScalBlkMatSharedPtr pCh = MemoryManager<DNekScalBlkMat>
        ::AllocateSharedPtr(nsize_p_m1,nsize_bndry_p1,blkmatStorage);
        DNekScalBlkMatSharedPtr pDh = MemoryManager<DNekScalBlkMat>
        ::AllocateSharedPtr(nsize_p_m1,nsize_p_m1,blkmatStorage);
        
        for(n = 0; n < nel; ++n)
        {
            eid = n;
            nbndry = nsize_bndry[n];
            nint   = nsize_int[n];
            k = nsize_bndry_p1[n];
            DNekMatSharedPtr Ah = MemoryManager<DNekMat>::AllocateSharedPtr(k,k,zero);
            Array<OneD, NekDouble> Ah_data = Ah->GetPtr();
            int AhRows = k;
            DNekMatSharedPtr B  = MemoryManager<DNekMat>::AllocateSharedPtr(nbndry,nint,zero);
            Array<OneD, NekDouble> B_data = B->GetPtr();
            DNekMatSharedPtr C  = MemoryManager<DNekMat>::AllocateSharedPtr(nbndry,nint,zero);
            Array<OneD, NekDouble> C_data = C->GetPtr();
            DNekMatSharedPtr D  = MemoryManager<DNekMat>::AllocateSharedPtr(nint, nint,zero);
            Array<OneD, NekDouble> D_data = D->GetPtr();
            
            DNekMatSharedPtr Dbnd = MemoryManager<DNekMat>::AllocateSharedPtr(nsize_p[n],nsize_bndry[n],zero);
            DNekMatSharedPtr Dint = MemoryManager<DNekMat>::AllocateSharedPtr(nsize_p[n],nsize_int[n],zero);
            
            locExp = m_fields[m_velocity[0]]->GetExp(eid);
            locExp->GetBoundaryMap(bmap);
            locExp->GetInteriorMap(imap);
            StdRegions::ConstFactorMap factors;
            factors[StdRegions::eFactorLambda] = lambda/m_kinvis;
            LocalRegions::MatrixKey helmkey(StdRegions::eHelmholtz,
                                            locExp->DetShapeType(),
                                            *locExp,
                                            factors);
            
            
            int ncoeffs = m_fields[m_velocity[0]]->GetExp(eid)->GetNcoeffs();
            int nphys   = m_fields[m_velocity[0]]->GetExp(eid)->GetTotPoints();
            int nbmap = bmap.num_elements();
            int nimap = imap.num_elements(); 
            
            Array<OneD, NekDouble> coeffs(ncoeffs);
            Array<OneD, NekDouble> phys  (nphys);
            int psize   = m_pressure->GetExp(eid)->GetNcoeffs();
            int pqsize  = m_pressure->GetExp(eid)->GetTotPoints();
            
            Array<OneD, NekDouble> deriv  (pqsize);
            Array<OneD, NekDouble> pcoeffs(psize);
            
            if(AddAdvectionTerms == false) // use static condensed managed matrices
            {
                // construct velocity matrices using statically
                // condensed elemental matrices and then construct
                // pressure matrix systems
                DNekScalBlkMatSharedPtr CondMat; 
                CondMat = locExp->GetLocStaticCondMatrix(helmkey);
                
                for(k = 0; k < nvel*nz_loc; ++k)
                {
                    DNekScalMat &SubBlock = *CondMat->GetBlock(0,0);
                    rows = SubBlock.GetRows();
                    cols = SubBlock.GetColumns(); 
                    for(i = 0; i < rows; ++i)
                    {
                        for(j = 0; j < cols; ++j)
                        {
                            (*Ah)(i+k*rows,j+k*cols) = m_kinvis*SubBlock(i,j);
                        }                        
                    }
                }
                
                for(k = 0; k < nvel*nz_loc; ++k)
                {
                    DNekScalMat &SubBlock  = *CondMat->GetBlock(0,1);
                    DNekScalMat &SubBlock1 = *CondMat->GetBlock(1,0);
                    rows = SubBlock.GetRows();
                    cols = SubBlock.GetColumns(); 
                    for(i = 0; i < rows; ++i)
                    {
                        for(j = 0; j < cols; ++j)
                        {
                            (*B)(i+k*rows,j+k*cols) = SubBlock(i,j);
                            (*C)(i+k*rows,j+k*cols) = m_kinvis*SubBlock1(j,i);
                        }
                    }
                }
                
                for(k = 0; k < nvel*nz_loc; ++k)
                {
                    DNekScalMat &SubBlock = *CondMat->GetBlock(1,1);
                    NekDouble inv_kinvis = 1.0/m_kinvis;
                    rows = SubBlock.GetRows();
                    cols = SubBlock.GetColumns(); 
                    for(i = 0; i < rows; ++i)
                    {
                        for(j = 0; j < cols; ++j)
                        {
                            (*D)(i+k*rows,j+k*cols) = inv_kinvis*SubBlock(i,j);
                        }
                    }
                }
                
                
                // Loop over pressure space and construct boundary block matrices.         
                for(i = 0; i < bmap.num_elements(); ++i)
                {
                    // Fill element with mode
                    Vmath::Zero(ncoeffs,coeffs,1);
                    coeffs[bmap[i]] = 1.0;
                    m_fields[m_velocity[0]]->GetExp(eid)->BwdTrans(coeffs,phys);
                    
                    // Differentiation & Inner product wrt base. 
                    for(j = 0; j < nvel; ++j)
                    {
                        if( (nz_loc == 2)&&(j == 2)) // handle d/dz derivative
                        {
                            NekDouble beta =  -2*M_PI*HomogeneousMode/m_LhomZ;
                            
                            Vmath::Smul(m_fields[m_velocity[0]]->GetExp(eid)->GetTotPoints(), beta, phys,1,deriv,1);
                            
                            m_pressure->GetExp(eid)->IProductWRTBase(deriv,pcoeffs);
                            
                            Blas::Dcopy(psize,&(pcoeffs)[0],1,
                                        Dbnd->GetRawPtr() + 
                                        ((nz_loc*j+1)*bmap.num_elements()+i)*nsize_p[n],1);
                            
                            Vmath::Neg(psize,pcoeffs,1);
                            Blas::Dcopy(psize,&(pcoeffs)[0],1,
                                        Dbnd->GetRawPtr() + 
                                        ((nz_loc*j)*bmap.num_elements()+i)*nsize_p[n]+psize,1);
                            
                        }
                        else
                        {
                            if(j < 2) // required for mean mode of homogeneous expansion 
                            {
                                locExp->PhysDeriv(MultiRegions::DirCartesianMap[j],phys,deriv);		
                                m_pressure->GetExp(eid)->IProductWRTBase(deriv,pcoeffs);
                                // copy into column major storage. 
                                for(k = 0; k < nz_loc; ++k)
                                {
                                    Blas::Dcopy(psize,&(pcoeffs)[0],1,
                                                Dbnd->GetRawPtr() + 
                                                ((nz_loc*j+k)*bmap.num_elements()+i)*nsize_p[n]+ k*psize,1);
                                }
                            }
                        }
                    }
                }
                
                for(i = 0; i < imap.num_elements(); ++i)
                {
                    // Fill element with mode
                    Vmath::Zero(ncoeffs,coeffs,1);
                    coeffs[imap[i]] = 1.0;
                    m_fields[m_velocity[0]]->GetExp(eid)->BwdTrans(coeffs,phys);
                    
                    // Differentiation & Inner product wrt base. 
                    for(j = 0; j < nvel; ++j)
                    {
                        if( (nz_loc == 2)&&(j == 2)) // handle d/dz derivative
                        {
                            NekDouble beta = -2*M_PI*HomogeneousMode/m_LhomZ;
                            
                            Vmath::Smul(m_fields[m_velocity[0]]->GetExp(eid)->GetTotPoints(), beta, phys,1,deriv,1); 
                            
                            m_pressure->GetExp(eid)->IProductWRTBase(deriv,pcoeffs);
                            
                            Blas::Dcopy(psize,&(pcoeffs)[0],1,
                                        Dint->GetRawPtr() + 
                                        ((nz_loc*j+1)*imap.num_elements()+i)*nsize_p[n],1);
                            
                            Vmath::Neg(psize,pcoeffs,1);
                            Blas::Dcopy(psize,&(pcoeffs)[0],1,
                                        Dint->GetRawPtr() + 
                                        ((nz_loc*j)*imap.num_elements()+i)*nsize_p[n]+psize,1);
                            
                        }
                        else
                        {
                            if(j < 2) // required for mean mode of homogeneous expansion 
                            {
                                //m_fields[m_velocity[0]]->GetExp(eid)->PhysDeriv(j,phys, deriv);
                                locExp->PhysDeriv(MultiRegions::DirCartesianMap[j],phys,deriv);
                                
                                m_pressure->GetExp(eid)->IProductWRTBase(deriv,pcoeffs);
                                
                                // copy into column major storage. 
                                for(k = 0; k < nz_loc; ++k)
                                {
                                    Blas::Dcopy(psize,&(pcoeffs)[0],1,
                                                Dint->GetRawPtr() +
                                                ((nz_loc*j+k)*imap.num_elements()+i)*nsize_p[n]+ k*psize,1);
                                }
                            }
                        }
                    }
                }
            }
            else
            {
                // construct velocity matrices and pressure systems at
                // the same time resusing differential of velocity
                // space
                
                DNekScalMat &HelmMat = *(locExp->as<LocalRegions::Expansion>()
                                         ->GetLocMatrix(helmkey));
                DNekScalMatSharedPtr MassMat;
                
                Array<OneD, const NekDouble> HelmMat_data = HelmMat.GetOwnedMatrix()->GetPtr();
                NekDouble HelmMatScale = HelmMat.Scale();
                int HelmMatRows = HelmMat.GetRows();
                
                if((lambda_imag != NekConstants::kNekUnsetDouble)&&(nz_loc == 2))
                {
                    LocalRegions::MatrixKey masskey(StdRegions::eMass,
                                                    locExp->DetShapeType(),
                                                    *locExp);
                    MassMat = locExp->as<LocalRegions::Expansion>()
                        ->GetLocMatrix(masskey);
                }
                
                Array<OneD, NekDouble> Advtmp;
                Array<OneD, Array<OneD, NekDouble> > AdvDeriv(nvel*nvel);
                // Use ExpList phys array for temporaary storage
                Array<OneD, NekDouble> tmpphys = m_fields[0]->UpdatePhys();
                int phys_offset = m_fields[m_velocity[0]]->GetPhys_Offset(eid);
                int nv;
                int npoints = locExp->GetTotPoints();
                
                // Calculate derivative of base flow 
                if(IsLinearNSEquation)
                {
                    int nv1;
                    int cnt = 0;
                    AdvDeriv[0] = Array<OneD, NekDouble>(nvel*nvel*npoints);
                    for(nv = 0; nv < nvel; ++nv)
                    {
                        for(nv1 = 0; nv1 < nvel; ++nv1)
                        {
                            if(cnt < nvel*nvel-1)
                            {
                                AdvDeriv[cnt+1] = AdvDeriv[cnt] + npoints;
                                ++cnt;
                            }
                            
                            if((nv1 == 2)&&(m_HomogeneousType == eHomogeneous1D))
                            {
                                Vmath::Zero(npoints,AdvDeriv[nv*nvel+nv1],1); // dU/dz = 0
                            }
                            else
                            {
                                locExp->PhysDeriv(MultiRegions::DirCartesianMap[nv1],Advfield[nv] + phys_offset, AdvDeriv[nv*nvel+nv1]);
                            }
                        }
                    }
                }
                
                
                for(i = 0; i < nbmap; ++i)
                {
                    
                    // Fill element with mode
                    Vmath::Zero(ncoeffs,coeffs,1);
                    coeffs[bmap[i]] = 1.0;
                    locExp->BwdTrans(coeffs,phys);
                    
                    for(k = 0; k < nvel*nz_loc; ++k)
                    {
                        for(j = 0; j < nbmap; ++j)
                        {
                            //                            Ah_data[i+k*nbmap + (j+k*nbmap)*AhRows] += m_kinvis*HelmMat(bmap[i],bmap[j]);
                            Ah_data[i+k*nbmap + (j+k*nbmap)*AhRows] += m_kinvis*HelmMatScale*HelmMat_data[bmap[i] + HelmMatRows*bmap[j]];
                        }
                        
                        for(j = 0; j < nimap; ++j)
                        {
                            B_data[i+k*nbmap + (j+k*nimap)*nbndry] += m_kinvis*HelmMatScale*HelmMat_data[bmap[i]+HelmMatRows*imap[j]];
                        }
                    }
                    
                    if((lambda_imag != NekConstants::kNekUnsetDouble)&&(nz_loc == 2))
                    {
                        for(k = 0; k < nvel; ++k)
                        {
                            for(j = 0; j < nbmap; ++j)
                            {
                                Ah_data[i+2*k*nbmap + (j+(2*k+1)*nbmap)*AhRows] -= lambda_imag*(*MassMat)(bmap[i],bmap[j]);
                            }
                            
                            for(j = 0; j < nbmap; ++j)
                            {
                                Ah_data[i+(2*k+1)*nbmap + (j+2*k*nbmap)*AhRows] += lambda_imag*(*MassMat)(bmap[i],bmap[j]);
                            }
                            
                            for(j = 0; j < nimap; ++j)
                            {
                                B_data[i+2*k*nbmap + (j+(2*k+1)*nimap)*nbndry] -= lambda_imag*(*MassMat)(bmap[i],imap[j]);
                            }
                            
                            for(j = 0; j < nimap; ++j)
                            {
                                B_data[i+(2*k+1)*nbmap + (j+2*k*nimap)*nbndry] += lambda_imag*(*MassMat)(bmap[i],imap[j]);
                            }
                            
                        }
                    }
                    
                    
                    
                    for(k = 0; k < nvel; ++k)
                    {
                        if((nz_loc == 2)&&(k == 2)) // handle d/dz derivative
                        { 
                            NekDouble beta = -2*M_PI*HomogeneousMode/m_LhomZ;
                            
                            // Real Component
                            Vmath::Smul(npoints,beta,phys,1,deriv,1);
                            
                            m_pressure->GetExp(eid)->IProductWRTBase(deriv,pcoeffs);
                            Blas::Dcopy(psize,&(pcoeffs)[0],1,
                                        Dbnd->GetRawPtr() + 
                                        ((nz_loc*k+1)*bmap.num_elements()+i)*nsize_p[n],1);
                            
                            // Imaginary Component
                            Vmath::Neg(psize,pcoeffs,1);
                            Blas::Dcopy(psize,&(pcoeffs)[0],1,
                                        Dbnd->GetRawPtr() + 
                                        ((nz_loc*k)*bmap.num_elements()+i)*nsize_p[n]+psize,1);
                            
                            // now do advection terms
                            Vmath::Vmul(npoints, 
                                        Advtmp = Advfield[k] + phys_offset,
                                        1,deriv,1,tmpphys,1);
                            
                            locExp->IProductWRTBase(tmpphys,coeffs);
                            
                            
                            // real contribution
                            for(nv = 0; nv < nvel; ++nv)
                            {
                                for(j = 0; j < nbmap; ++j)
                                {
                                    Ah_data[j+2*nv*nbmap + (i+(2*nv+1)*nbmap)*AhRows] +=
                                        coeffs[bmap[j]];
                                }
                                
                                for(j = 0; j < nimap; ++j)
                                {
                                    C_data[i+(2*nv+1)*nbmap + (j+2*nv*nimap)*nbndry] += 
                                        coeffs[imap[j]];
                                }
                            }
                            
                            Vmath::Neg(ncoeffs,coeffs,1);
                            // imaginary contribution
                            for(nv = 0; nv < nvel; ++nv)
                            {
                                for(j = 0; j < nbmap; ++j)
                                {
                                    Ah_data[j+(2*nv+1)*nbmap + (i+2*nv*nbmap)*AhRows] +=
                                        coeffs[bmap[j]];
                                }
                                
                                for(j = 0; j < nimap; ++j)
                                {
                                    C_data[i+2*nv*nbmap + (j+(2*nv+1)*nimap)*nbndry] += 
                                        coeffs[imap[j]];
                                }
                            }
                        }
                        else
                        {
                            if(k < 2)
                            {
                                locExp->PhysDeriv(MultiRegions::DirCartesianMap[k],phys, deriv);
                                Vmath::Vmul(npoints, 
                                            Advtmp = Advfield[k] + phys_offset,
                                            1,deriv,1,tmpphys,1);
                                locExp->IProductWRTBase(tmpphys,coeffs);
                                
                                
                                for(nv = 0; nv < nvel*nz_loc; ++nv)
                                {
                                    for(j = 0; j < nbmap; ++j)
                                    {
                                        Ah_data[j+nv*nbmap + (i+nv*nbmap)*AhRows] +=
                                            coeffs[bmap[j]];
                                    }
                                    
                                    for(j = 0; j < nimap; ++j)
                                    {
                                        C_data[i+nv*nbmap + (j+nv*nimap)*nbndry] += 
                                            coeffs[imap[j]];
                                    }
                                }
                                
                                // copy into column major storage. 
                                m_pressure->GetExp(eid)->IProductWRTBase(deriv,pcoeffs);
                                for(j = 0; j < nz_loc; ++j)
                                {
                                    Blas::Dcopy(psize,&(pcoeffs)[0],1,
                                                Dbnd->GetRawPtr() + 
                                                ((nz_loc*k+j)*bmap.num_elements() + i)*nsize_p[n]+ j*psize,1);
                                }
                            }
                        }
                        
                        if(IsLinearNSEquation)
                        {
                            for(nv = 0; nv < nvel; ++nv)
                            {
                                // u' . Grad U terms 
                                Vmath::Vmul(npoints,phys,1,
                                            AdvDeriv[k*nvel+nv],
                                            1,tmpphys,1);
                                locExp->IProductWRTBase(tmpphys,coeffs);
                                
                                for(int n1 = 0; n1 < nz_loc; ++n1)
                                {
                                    for(j = 0; j < nbmap; ++j)
                                    {
                                        Ah_data[j+(k*nz_loc+n1)*nbmap + 
                                                (i+(nv*nz_loc+n1)*nbmap)*AhRows] +=
                                            coeffs[bmap[j]];
                                    }
                                    
                                    for(j = 0; j < nimap; ++j)
                                    {
                                        C_data[i+(nv*nz_loc+n1)*nbmap + 
                                               (j+(k*nz_loc+n1)*nimap)*nbndry] += 
                                            coeffs[imap[j]];
                                    }
                                }
                            }                            
                        }
                    }
                }
                
                
                for(i = 0; i < nimap; ++i)
                {
                    // Fill element with mode
                    Vmath::Zero(ncoeffs,coeffs,1);
                    coeffs[imap[i]] = 1.0;
                    locExp->BwdTrans(coeffs,phys);
                    
                    for(k = 0; k < nvel*nz_loc; ++k)
                    {
                        for(j = 0; j < nbmap; ++j) // C set up as transpose
                        {
                            C_data[j+k*nbmap + (i+k*nimap)*nbndry] += m_kinvis*HelmMatScale*HelmMat_data[imap[i]+HelmMatRows*bmap[j]];
                        }
                        
                        for(j = 0; j < nimap; ++j)
                        {
                            D_data[i+k*nimap + (j+k*nimap)*nint] += m_kinvis*HelmMatScale*HelmMat_data[imap[i]+HelmMatRows*imap[j]];
                        }
                    }
                    
                    if((lambda_imag != NekConstants::kNekUnsetDouble)&&(nz_loc == 2))
                    {
                        for(k = 0; k < nvel; ++k)
                        {
                            for(j = 0; j < nbmap; ++j) // C set up as transpose
                            {
                                C_data[j+2*k*nbmap + (i+(2*k+1)*nimap)*nbndry] += lambda_imag*(*MassMat)(bmap[j],imap[i]);
                            }
                            
                            for(j = 0; j < nbmap; ++j) // C set up as transpose
                            {
                                C_data[j+(2*k+1)*nbmap + (i+2*k*nimap)*nbndry] -= lambda_imag*(*MassMat)(bmap[j],imap[i]);
                            }
                            
                            for(j = 0; j < nimap; ++j)
                            {
                                D_data[i+2*k*nimap + (j+(2*k+1)*nimap)*nint] -= lambda_imag*(*MassMat)(imap[i],imap[j]);
                            }
                            
                            for(j = 0; j < nimap; ++j)
                            {
                                D_data[i+(2*k+1)*nimap + (j+2*k*nimap)*nint] += lambda_imag*(*MassMat)(imap[i],imap[j]);
                            }
                        }
                    }
                    
                    
                    for(k = 0; k < nvel; ++k)
                    {
                        if((nz_loc == 2)&&(k == 2)) // handle d/dz derivative
                        { 
                            NekDouble beta = -2*M_PI*HomogeneousMode/m_LhomZ;
                            
                            // Real Component
                            Vmath::Smul(npoints,beta,phys,1,deriv,1);
                            m_pressure->GetExp(eid)->IProductWRTBase(deriv,pcoeffs);
                            Blas::Dcopy(psize,&(pcoeffs)[0],1,
                                        Dint->GetRawPtr() + 
                                        ((nz_loc*k+1)*imap.num_elements()+i)*nsize_p[n],1);
                            // Imaginary Component
                            Vmath::Neg(psize,pcoeffs,1);
                            Blas::Dcopy(psize,&(pcoeffs)[0],1,
                                        Dint->GetRawPtr() + 
                                        ((nz_loc*k)*imap.num_elements()+i)*nsize_p[n]+psize,1);
                            
                            // Advfield[k] *d/dx_k to all velocity
                            // components on diagonal
                            Vmath::Vmul(npoints, Advtmp = Advfield[k] + phys_offset,1,deriv,1,tmpphys,1);
                            locExp->IProductWRTBase(tmpphys,coeffs);
                            
                            // Real Components
                            for(nv = 0; nv < nvel; ++nv)
                            {
                                for(j = 0; j < nbmap; ++j)
                                {
                                    B_data[j+2*nv*nbmap + (i+(2*nv+1)*nimap)*nbndry] += 
                                        coeffs[bmap[j]];
                                }
                                
                                for(j = 0; j < nimap; ++j)
                                {
                                    D_data[j+2*nv*nimap + (i+(2*nv+1)*nimap)*nint] += 
                                        coeffs[imap[j]];
                                }
                            }
                            Vmath::Neg(ncoeffs,coeffs,1);
                            // Imaginary 
                            for(nv = 0; nv < nvel; ++nv)
                            {
                                for(j = 0; j < nbmap; ++j)
                                {
                                    B_data[j+(2*nv+1)*nbmap + (i+2*nv*nimap)*nbndry] += 
                                        coeffs[bmap[j]];
                                }
                                
                                for(j = 0; j < nimap; ++j)
                                {
                                    D_data[j+(2*nv+1)*nimap + (i+2*nv*nimap)*nint] += 
                                        coeffs[imap[j]];
                                }
                            }
                            
                        }
                        else
                        {
                            if(k < 2)
                            {
                                // Differentiation & Inner product wrt base. 
                                //locExp->PhysDeriv(k,phys, deriv);
                                locExp->PhysDeriv(MultiRegions::DirCartesianMap[k],phys,deriv);
                                Vmath::Vmul(npoints, 
                                            Advtmp = Advfield[k] + phys_offset,
                                            1,deriv,1,tmpphys,1);
                                locExp->IProductWRTBase(tmpphys,coeffs);
                                
                                
                                for(nv = 0; nv < nvel*nz_loc; ++nv)
                                {
                                    for(j = 0; j < nbmap; ++j)
                                    {
                                        B_data[j+nv*nbmap + (i+nv*nimap)*nbndry] +=
                                            coeffs[bmap[j]];
                                    }
                                    
                                    for(j = 0; j < nimap; ++j)
                                    {
                                        D_data[j+nv*nimap + (i+nv*nimap)*nint] += 
                                            coeffs[imap[j]];
                                    }
                                }
                                // copy into column major storage. 
                                m_pressure->GetExp(eid)->IProductWRTBase(deriv,pcoeffs);
                                for(j = 0; j < nz_loc; ++j)
                                {
                                    Blas::Dcopy(psize,&(pcoeffs)[0],1,
                                                Dint->GetRawPtr() + 
                                                ((nz_loc*k+j)*imap.num_elements() + i)*nsize_p[n]+j*psize,1);
                                }
                            }
                        }
                        
                        if(IsLinearNSEquation)
                        {
                            int n1;
                            for(nv = 0; nv < nvel; ++nv)
                            {
                                // u'.Grad U terms 
                                Vmath::Vmul(npoints,phys,1, 
                                            AdvDeriv[k*nvel+nv],
                                            1,tmpphys,1);
                                locExp->IProductWRTBase(tmpphys,coeffs);
                                
                                for(n1 = 0; n1 < nz_loc; ++n1)
                                {
                                    for(j = 0; j < nbmap; ++j)
                                    {
                                        B_data[j+(k*nz_loc+n1)*nbmap + 
                                               (i+(nv*nz_loc+n1)*nimap)*nbndry] += 
                                            coeffs[bmap[j]];
                                    }
                                    
                                    for(j = 0; j < nimap; ++j)
                                    {
                                        D_data[j+(k*nz_loc+n1)*nimap +  
                                               (i+(nv*nz_loc+n1)*nimap)*nint] += 
                                            coeffs[imap[j]];
                                    }
                                }
                            }
                        }
                    }
                }
                
                
                D->Invert();
                (*B) = (*B)*(*D);
                
                
                // perform (*Ah) = (*Ah) - (*B)*(*C) but since size of
                // Ah is larger than (*B)*(*C) easier to call blas
                // directly
                Blas::Dgemm('N','T', B->GetRows(), C->GetRows(), 
                            B->GetColumns(), -1.0, B->GetRawPtr(),
                            B->GetRows(), C->GetRawPtr(), 
                            C->GetRows(), 1.0, 
                            Ah->GetRawPtr(), Ah->GetRows());
            }
            
            mat.m_BCinv->SetBlock(n,n,loc_mat = MemoryManager<DNekScalMat>::AllocateSharedPtr(one,B));
            mat.m_Btilde->SetBlock(n,n,loc_mat = MemoryManager<DNekScalMat>::AllocateSharedPtr(one,C));
            mat.m_Cinv->SetBlock(n,n,loc_mat = MemoryManager<DNekScalMat>::AllocateSharedPtr(one,D));
            mat.m_D_bnd->SetBlock(n,n,loc_mat = MemoryManager<DNekScalMat>::AllocateSharedPtr(one, Dbnd));
            mat.m_D_int->SetBlock(n,n,loc_mat = MemoryManager<DNekScalMat>::AllocateSharedPtr(one, Dint));
            
            // Do matrix manipulations and get final set of block matries    
            // reset boundary to put mean mode into boundary system. 
            
            DNekMatSharedPtr Cinv,BCinv,Btilde; 
            DNekMat  DintCinvDTint, BCinvDTint_m_DTbnd, DintCinvBTtilde_m_Dbnd;
            
            Cinv   = D;
            BCinv  = B;  
            Btilde = C; 
            
            DintCinvDTint      = (*Dint)*(*Cinv)*Transpose(*Dint);
            BCinvDTint_m_DTbnd = (*BCinv)*Transpose(*Dint) - Transpose(*Dbnd);
            
            // This could be transpose of BCinvDint in some cases
            DintCinvBTtilde_m_Dbnd = (*Dint)*(*Cinv)*Transpose(*Btilde) - (*Dbnd); 
            
            // Set up final set of matrices. 
            DNekMatSharedPtr Bh = MemoryManager<DNekMat>::AllocateSharedPtr(nsize_bndry_p1[n],nsize_p_m1[n],zero);
            DNekMatSharedPtr Ch = MemoryManager<DNekMat>::AllocateSharedPtr(nsize_p_m1[n],nsize_bndry_p1[n],zero);
            DNekMatSharedPtr Dh = MemoryManager<DNekMat>::AllocateSharedPtr(nsize_p_m1[n], nsize_p_m1[n],zero);
            Array<OneD, NekDouble> Dh_data = Dh->GetPtr();
            
            // Copy matrices into final structures. 
            int n1,n2;
            for(n1 = 0; n1 < nz_loc; ++n1)
            {
                for(i = 0; i < psize-1; ++i)
                {
                    for(n2 = 0; n2 < nz_loc; ++n2)
                    {
                        for(j = 0; j < psize-1; ++j)
                        {
                            //(*Dh)(i+n1*(psize-1),j+n2*(psize-1)) = 
                            //-DintCinvDTint(i+1+n1*psize,j+1+n2*psize);
                            Dh_data[(i+n1*(psize-1)) + (j+n2*(psize-1))*Dh->GetRows()] = 
                                -DintCinvDTint(i+1+n1*psize,j+1+n2*psize);
                        }
                    }                    
                }
            }
            
            for(n1 = 0; n1 < nz_loc; ++n1)
            {
                for(i = 0; i < nsize_bndry_p1[n]-nz_loc; ++i)
                {
                    (*Ah)(i,nsize_bndry_p1[n]-nz_loc+n1) = BCinvDTint_m_DTbnd(i,n1*psize);
                    (*Ah)(nsize_bndry_p1[n]-nz_loc+n1,i) = DintCinvBTtilde_m_Dbnd(n1*psize,i);
                }
            }
            
            for(n1 = 0; n1 < nz_loc; ++n1)
            {
                for(n2 = 0; n2 < nz_loc; ++n2)
                {
                    (*Ah)(nsize_bndry_p1[n]-nz_loc+n1,nsize_bndry_p1[n]-nz_loc+n2) = 
                        -DintCinvDTint(n1*psize,n2*psize);
                }
            }
            
            for(n1 = 0; n1 < nz_loc; ++n1)
            {
                for(j = 0; j < psize-1; ++j)
                {
                    for(i = 0; i < nsize_bndry_p1[n]-nz_loc; ++i)
                    {
                        (*Bh)(i,j+n1*(psize-1)) = BCinvDTint_m_DTbnd(i,j+1+n1*psize);
                        (*Ch)(j+n1*(psize-1),i) = DintCinvBTtilde_m_Dbnd(j+1+n1*psize,i);
                    }
                }
            }
            
            for(n1 = 0; n1 < nz_loc; ++n1)
            {
                for(n2 = 0; n2 < nz_loc; ++n2)
                {
                    for(j = 0; j < psize-1; ++j)
                    {
                        (*Bh)(nsize_bndry_p1[n]-nz_loc+n1,j+n2*(psize-1)) = -DintCinvDTint(n1*psize,j+1+n2*psize);
                        (*Ch)(j+n2*(psize-1),nsize_bndry_p1[n]-nz_loc+n1) = -DintCinvDTint(j+1+n2*psize,n1*psize);
                    }
                }
            }
            
            // Do static condensation
            Dh->Invert();
            (*Bh) = (*Bh)*(*Dh);
            //(*Ah) = (*Ah) - (*Bh)*(*Ch);
            Blas::Dgemm('N','N', Bh->GetRows(), Ch->GetColumns(), Bh->GetColumns(), -1.0,
                        Bh->GetRawPtr(), Bh->GetRows(), Ch->GetRawPtr(), Ch->GetRows(), 
                        1.0, Ah->GetRawPtr(), Ah->GetRows());
            
            // Set matrices for later inversion. Probably do not need to be 
            // attached to class
            pAh->SetBlock(n,n,loc_mat = MemoryManager<DNekScalMat>::AllocateSharedPtr(one,Ah));
            pBh->SetBlock(n,n,loc_mat = MemoryManager<DNekScalMat>::AllocateSharedPtr(one,Bh));
            pCh->SetBlock(n,n,loc_mat = MemoryManager<DNekScalMat>::AllocateSharedPtr(one,Ch));
            pDh->SetBlock(n,n,loc_mat = MemoryManager<DNekScalMat>::AllocateSharedPtr(one,Dh));    
        }
        

        // Set up global coupled boundary solver. 
        // This is a key to define the solution matrix type
        // currently we are giving it a argument of eLInearAdvectionReaction 
        // since this then makes the matrix storage of type eFull
        MultiRegions::GlobalLinSysKey key(StdRegions::eLinearAdvectionReaction,locToGloMap);
        mat.m_CoupledBndSys = MemoryManager<MultiRegions::GlobalLinSysDirectStaticCond>::AllocateSharedPtr(key,m_fields[0],pAh,pBh,pCh,pDh,locToGloMap);
        mat.m_CoupledBndSys->Initialise(locToGloMap);
    }
    
    void CoupledLinearNS::v_GenerateSummary(SolverUtils::SummaryList& s)
    {
        SolverUtils::AddSummaryItem(s, "Solver Type", "Coupled Linearised NS");
    }
    
    void CoupledLinearNS::v_DoInitialise(void)
    {
        switch(m_equationType)
        {
        case eUnsteadyStokes:
        case eUnsteadyNavierStokes:
            {
                
                //                LibUtilities::TimeIntegrationMethod intMethod;
                //                std::string TimeIntStr = m_session->GetSolverInfo("TIMEINTEGRATIONMETHOD");
                //                int i;
                //                for(i = 0; i < (int) LibUtilities::SIZE_TimeIntegrationMethod; ++i)
                //                {
                //                    if(boost::iequals(LibUtilities::TimeIntegrationMethodMap[i],TimeIntStr))
                //                    {
                //                        intMethod = (LibUtilities::TimeIntegrationMethod)i;
                //                        break;
                //                    }
                //                }
                //
                //                ASSERTL0(i != (int) LibUtilities::SIZE_TimeIntegrationMethod, "Invalid time integration type.");
                //
                //                m_integrationScheme = LibUtilities::GetTimeIntegrationWrapperFactory().CreateInstance(LibUtilities::TimeIntegrationMethodMap[intMethod]);
                
                // Could defind this from IncNavierStokes class? 
                m_ode.DefineOdeRhs(&CoupledLinearNS::EvaluateAdvection, this);
                
                m_ode.DefineImplicitSolve(&CoupledLinearNS::SolveUnsteadyStokesSystem,this);
                
                // Set initial condition using time t=0
                
                SetInitialConditions(0.0);
                
            }
        case eSteadyStokes:
            SetUpCoupledMatrix(0.0);
            break;
        case eSteadyOseen:
            {
                Array<OneD, Array<OneD, NekDouble> > AdvField(m_velocity.num_elements());
                for(int i = 0; i < m_velocity.num_elements(); ++i)
                {
                    AdvField[i] = Array<OneD, NekDouble> (m_fields[m_velocity[i]]->GetTotPoints(),0.0);
                }
                
                ASSERTL0(m_session->DefinesFunction("AdvectionVelocity"),
                         "Advection Velocity section must be defined in "
                         "session file.");
                
                std::vector<std::string> fieldStr;
                for(int i = 0; i < m_velocity.num_elements(); ++i)
                {
                    fieldStr.push_back(m_boundaryConditions->GetVariable(m_velocity[i]));
                }
                GetFunction("AdvectionVelocity")->Evaluate(fieldStr, AdvField);
                
                SetUpCoupledMatrix(0.0,AdvField,false);
            }
            break;
        case eSteadyNavierStokes:
            {				
                m_session->LoadParameter("KinvisMin", m_kinvisMin);
                m_session->LoadParameter("KinvisPercentage", m_KinvisPercentage);
                m_session->LoadParameter("Tolerence", m_tol);
                m_session->LoadParameter("MaxIteration", m_maxIt);
                m_session->LoadParameter("MatrixSetUpStep", m_MatrixSetUpStep);
                m_session->LoadParameter("Restart", m_Restart);
                
                
                DefineForcingTerm();
                
                if (m_Restart == 1)
                {
                    ASSERTL0(m_session->DefinesFunction("Restart"),
                             "Restart section must be defined in session file.");
                    
                    Array<OneD, Array<OneD, NekDouble> > Restart(m_velocity.num_elements());
                    for(int i = 0; i < m_velocity.num_elements(); ++i)
                    {
                        Restart[i] = Array<OneD, NekDouble> (m_fields[m_velocity[i]]->GetTotPoints(),0.0);
                    }
                    std::vector<std::string> fieldStr;
                    for(int i = 0; i < m_velocity.num_elements(); ++i)
                    {
                        fieldStr.push_back(m_boundaryConditions->GetVariable(m_velocity[i]));
                    }
                    GetFunction( "Restart")->Evaluate(fieldStr,  Restart);
                    
                    for(int i = 0; i < m_velocity.num_elements(); ++i)
                    {
                        m_fields[m_velocity[i]]->FwdTrans_IterPerExp(Restart[i], m_fields[m_velocity[i]]->UpdateCoeffs());
                    }
                    cout << "Saving the RESTART file for m_kinvis = "<< m_kinvis << " (<=> Re = " << 1/m_kinvis << ")" <<endl;
                }
                else //We solve the Stokes Problem
                {
                    
                    SetUpCoupledMatrix(0.0);						
                    m_initialStep = true;
                    m_counter=1;
                    //SolveLinearNS(m_ForcingTerm_Coeffs);
                    Solve();
                    m_initialStep = false;
                    cout << "Saving the Stokes Flow for m_kinvis = "<< m_kinvis << " (<=> Re = " << 1/m_kinvis << ")" <<endl;
                }
            }
            break;
        case eSteadyLinearisedNS:
            {                
                SetInitialConditions(0.0);
                
                Array<OneD, Array<OneD, NekDouble> > AdvField(m_velocity.num_elements());
                for(int i = 0; i < m_velocity.num_elements(); ++i)
                {
                    AdvField[i] = Array<OneD, NekDouble> (m_fields[m_velocity[i]]->GetTotPoints(),0.0);
                }
                
                ASSERTL0(m_session->DefinesFunction("AdvectionVelocity"),
                         "Advection Velocity section must be defined in "
                         "session file.");
                
                std::vector<std::string> fieldStr;
                for(int i = 0; i < m_velocity.num_elements(); ++i)
                {
                    fieldStr.push_back(m_boundaryConditions->GetVariable(m_velocity[i]));
                }
                GetFunction("AdvectionVelocity")->Evaluate(fieldStr, AdvField);
                
                SetUpCoupledMatrix(m_lambda,AdvField,true);
            }
            break;
        case eNoEquationType:
        default:
            ASSERTL0(false,"Unknown or undefined equation type for CoupledLinearNS");
        }
    }
    
    void CoupledLinearNS::EvaluateAdvection(const Array<OneD, const Array<OneD, NekDouble> > &inarray, 
                                            Array<OneD, Array<OneD, NekDouble> > &outarray,
                                            const NekDouble time)
    {  	    
        // evaluate convection terms
        EvaluateAdvectionTerms(inarray,outarray);

        for (auto &x : m_forcing)
        {
            x->Apply(m_fields, outarray, outarray, time);
        }
    }
    
    void CoupledLinearNS::SolveUnsteadyStokesSystem(const Array<OneD, const Array<OneD, NekDouble> > &inarray, 
                                                    Array<OneD, Array<OneD, NekDouble> > &outarray, 
                                                    const NekDouble time, 
                                                    const NekDouble aii_Dt)
    {
        int i;
        Array<OneD, Array< OneD, NekDouble> > F(m_nConvectiveFields);
        NekDouble  lambda = 1.0/aii_Dt; 
        static NekDouble lambda_store; 
        Array <OneD, Array<OneD, NekDouble> > forcing(m_velocity.num_elements());
        // Matrix solution
        if(fabs(lambda_store - lambda) > 1e-10)
        {
            SetUpCoupledMatrix(lambda);
            lambda_store = lambda;
        }
        
        // Forcing for advection solve 
        for(i = 0; i < m_velocity.num_elements(); ++i)
        {
            bool waveSpace = m_fields[m_velocity[i]]->GetWaveSpace();
            m_fields[m_velocity[i]]->SetWaveSpace(true);
            m_fields[m_velocity[i]]->IProductWRTBase(inarray[i],m_fields[m_velocity[i]]->UpdateCoeffs());
            m_fields[m_velocity[i]]->SetWaveSpace(waveSpace);
            Vmath::Smul(m_fields[m_velocity[i]]->GetNcoeffs(),lambda,m_fields[m_velocity[i]]->GetCoeffs(), 1,m_fields[m_velocity[i]]->UpdateCoeffs(),1);
            forcing[i] = m_fields[m_velocity[i]]->GetCoeffs();
        }
        
        SolveLinearNS(forcing);
        
        for(i = 0; i < m_velocity.num_elements(); ++i)
        {
            m_fields[m_velocity[i]]->BwdTrans(m_fields[m_velocity[i]]->GetCoeffs(),outarray[i]);
        }
    }
    
    
    void CoupledLinearNS::v_TransCoeffToPhys(void)
    {
        int nfields = m_fields.num_elements();
        for (int k=0 ; k < nfields; ++k)
        {
            //Backward Transformation in physical space for time evolution
            m_fields[k]->BwdTrans_IterPerExp(m_fields[k]->GetCoeffs(),
                                             m_fields[k]->UpdatePhys());
        }
        
    }
    
    void CoupledLinearNS::v_TransPhysToCoeff(void)
    {
        int nfields = m_fields.num_elements();
        for (int k=0 ; k < nfields; ++k)
        {
            //Forward Transformation in physical space for time evolution
            m_fields[k]->FwdTrans_IterPerExp(m_fields[k]->GetPhys(),
                                             m_fields[k]->UpdateCoeffs());
            
        }
    }
    
    void CoupledLinearNS::v_DoSolve(void)
    {
        switch(m_equationType)
        {
        case eUnsteadyStokes:
        case eUnsteadyNavierStokes:
            //AdvanceInTime(m_steps);
            UnsteadySystem::v_DoSolve();
            break;
        case eSteadyStokes:
        case eSteadyOseen:
        case eSteadyLinearisedNS:
            {
                Solve();				
                break;
            }
        case eSteadyNavierStokes:
            {	
                LibUtilities::Timer Generaltimer;
                Generaltimer.Start();
                
                int Check(0);
                
                //Saving the init datas
                Checkpoint_Output(Check);
                Check++;
                
                cout<<"We execute INITIALLY SolveSteadyNavierStokes for m_kinvis = "<<m_kinvis<<" (<=> Re = "<<1/m_kinvis<<")"<<endl;
                SolveSteadyNavierStokes();
                
                while(m_kinvis > m_kinvisMin)
                {		
                    if (Check == 1)
                    {
                        cout<<"We execute SolveSteadyNavierStokes for m_kinvis = "<<m_kinvis<<" (<=> Re = "<<1/m_kinvis<<")"<<endl;
                        SolveSteadyNavierStokes();
                        Checkpoint_Output(Check);
                        Check++;
                    }
                    
                    Continuation();
                    
                    if (m_kinvis > m_kinvisMin)
                    {
                        cout<<"We execute SolveSteadyNavierStokes for m_kinvis = "<<m_kinvis<<" (<=> Re = "<<1/m_kinvis<<")"<<endl;
                        SolveSteadyNavierStokes();
                        Checkpoint_Output(Check);
                        Check++;
                    }
                }
                
                
                Generaltimer.Stop();
                cout<<"\nThe total calculation time is : " << Generaltimer.TimePerTest(1)/60 << " minute(s). \n\n";
                
                break;
            }
        case eNoEquationType:
        default:
            ASSERTL0(false,"Unknown or undefined equation type for CoupledLinearNS");
        }
    }
    
    
    /** Virtual function to define if operator in DoSolve is negated
     * with regard to the strong form. This is currently only used in
     * Arnoldi solves. For Coupledd solver this is true since Stokes
     * operator is set up as a LHS rather than RHS operation
     */
    bool CoupledLinearNS::v_NegatedOp(void)
    {
        return true; 
    }
    
    void CoupledLinearNS::Solve(void)
    {
        const unsigned int ncmpt = m_velocity.num_elements();
        Array<OneD, Array<OneD, NekDouble> > forcing_phys(ncmpt);
        Array<OneD, Array<OneD, NekDouble> > forcing     (ncmpt);

        for(int i = 0; i < ncmpt; ++i)
        {
            forcing_phys[i] = Array<OneD, NekDouble> (m_fields[m_velocity[0]]->GetNpoints(), 0.0);
            forcing[i]      = Array<OneD, NekDouble> (m_fields[m_velocity[0]]->GetNcoeffs(),0.0);
        }

        for (auto &x : m_forcing)
        {
            const NekDouble time = 0;
            x->Apply(m_fields, forcing_phys, forcing_phys, time);
        }
        for (unsigned int i = 0; i < ncmpt; ++i)
        {
            bool waveSpace = m_fields[m_velocity[i]]->GetWaveSpace();
            m_fields[i]->SetWaveSpace(true);
            m_fields[i]->IProductWRTBase(forcing_phys[i], forcing[i]);
            m_fields[i]->SetWaveSpace(waveSpace);
        }

        SolveLinearNS(forcing);
    }
    
    void CoupledLinearNS::DefineForcingTerm(void)
    {
        m_ForcingTerm = Array<OneD, Array<OneD, NekDouble> > (m_velocity.num_elements());
        m_ForcingTerm_Coeffs = Array<OneD, Array<OneD, NekDouble> > (m_velocity.num_elements());
        
        for(int i = 0; i < m_velocity.num_elements(); ++i)
        {
            m_ForcingTerm[i] = Array<OneD, NekDouble> (m_fields[m_velocity[i]]->GetTotPoints(),0.0);
            m_ForcingTerm_Coeffs[i] = Array<OneD, NekDouble> (m_fields[m_velocity[i]]->GetNcoeffs(),0.0);
        }
        
        if(m_session->DefinesFunction("ForcingTerm"))
        {
            std::vector<std::string> fieldStr;
            for(int i = 0; i < m_velocity.num_elements(); ++i)
            {
                fieldStr.push_back(m_boundaryConditions->GetVariable(m_velocity[i]));
            }
            GetFunction( "ForcingTerm")->Evaluate(fieldStr,  m_ForcingTerm);
            for(int i = 0; i < m_velocity.num_elements(); ++i)
            {
                m_fields[m_velocity[i]]->FwdTrans_IterPerExp(m_ForcingTerm[i], m_ForcingTerm_Coeffs[i]);
            }
        }
        else
        {
            cout << "'ForcingTerm' section has not been defined in the input file => forcing=0" << endl;
        }
    }
    
    void CoupledLinearNS::SolveSteadyNavierStokes(void)
    {
        LibUtilities::Timer Newtontimer;
        Newtontimer.Start();
        
        Array<OneD, Array<OneD, NekDouble> > RHS_Coeffs(m_velocity.num_elements());
        Array<OneD, Array<OneD, NekDouble> > RHS_Phys(m_velocity.num_elements());
        Array<OneD, Array<OneD, NekDouble> > delta_velocity_Phys(m_velocity.num_elements());
        Array<OneD, Array<OneD, NekDouble> >Velocity_Phys(m_velocity.num_elements());
        Array<OneD, NekDouble > L2_norm(m_velocity.num_elements(), 1.0);
        Array<OneD, NekDouble > Inf_norm(m_velocity.num_elements(), 1.0);
        
        for(int i = 0; i < m_velocity.num_elements(); ++i)
        {				
            delta_velocity_Phys[i] = Array<OneD, NekDouble> (m_fields[m_velocity[i]]->GetTotPoints(),1.0); 
            Velocity_Phys[i] = Array<OneD, NekDouble> (m_fields[m_velocity[i]]->GetTotPoints(),0.0);
        }
        
        m_counter=1;
        
        L2Norm(delta_velocity_Phys, L2_norm);		
        
        //while(max(Inf_norm[0], Inf_norm[1]) > m_tol)
        while(max(L2_norm[0], L2_norm[1]) > m_tol)
        {
            if(m_counter == 1) 
                //At the first Newton step, we use the solution of the
                //Stokes problem (if Restart=0 in input file) Or the
                //solution of the .rst file (if Restart=1 in input
                //file)
            {				
                for(int i = 0; i < m_velocity.num_elements(); ++i)
                {
                    RHS_Coeffs[i] = Array<OneD, NekDouble> (m_fields[m_velocity[i]]->GetNcoeffs(),0.0);
                    RHS_Phys[i] = Array<OneD, NekDouble> (m_fields[m_velocity[i]]->GetTotPoints(),0.0);
                }
                
                for(int i = 0; i < m_velocity.num_elements(); ++i)
                {
                    m_fields[m_velocity[i]]->BwdTrans_IterPerExp(m_fields[m_velocity[i]]->GetCoeffs(), Velocity_Phys[i]);
                }
                
                m_initialStep = true; 
                EvaluateNewtonRHS(Velocity_Phys, RHS_Coeffs);
                SetUpCoupledMatrix(0.0, Velocity_Phys, true);
                SolveLinearNS(RHS_Coeffs);
                m_initialStep = false; 
            }
            if(m_counter > 1)
            {
                EvaluateNewtonRHS(Velocity_Phys, RHS_Coeffs);
                
                if(m_counter%m_MatrixSetUpStep == 0) //Setting Up the matrix is expensive. We do it at each "m_MatrixSetUpStep" step.
                {
                    SetUpCoupledMatrix(0.0, Velocity_Phys, true);
                }
                SolveLinearNS(RHS_Coeffs);
            }
            
            for(int i = 0; i < m_velocity.num_elements(); ++i)
            {
                m_fields[m_velocity[i]]->BwdTrans_IterPerExp(RHS_Coeffs[i], RHS_Phys[i]);
                m_fields[m_velocity[i]]->BwdTrans_IterPerExp(m_fields[m_velocity[i]]->GetCoeffs(), delta_velocity_Phys[i]); 
            }
            
            for(int i = 0; i < m_velocity.num_elements(); ++i)
            {
                Vmath::Vadd(Velocity_Phys[i].num_elements(),Velocity_Phys[i], 1, delta_velocity_Phys[i], 1, 
                            Velocity_Phys[i], 1);
            }	
            
            //InfNorm(delta_velocity_Phys, Inf_norm);
            L2Norm(delta_velocity_Phys, L2_norm);
            
            if(max(Inf_norm[0], Inf_norm[1]) > 100)
            {
                cout<<"\nThe Newton method has failed at m_kinvis = "<<m_kinvis<<" (<=> Re = " << 1/m_kinvis << ")"<< endl;
                ASSERTL0(0, "The Newton method has failed... \n");
            }
            
            cout << "\n";
            m_counter++;
        }	
        
        if (m_counter > 1) //We save u:=u+\delta u in u->Coeffs
        {
            for(int i = 0; i < m_velocity.num_elements(); ++i)
            {			
                m_fields[m_velocity[i]]->FwdTrans(Velocity_Phys[i], m_fields[m_velocity[i]]->UpdateCoeffs());
            }
        }
        
        Newtontimer.Stop();
        cout<<"We have done "<< m_counter-1 << " iteration(s) in " << Newtontimer.TimePerTest(1)/60 << " minute(s). \n\n";
    }
    
    
    void CoupledLinearNS::Continuation(void)
    {
        Array<OneD, Array<OneD, NekDouble> > u_N(m_velocity.num_elements());
        Array<OneD, Array<OneD, NekDouble> > tmp_RHS(m_velocity.num_elements());
        Array<OneD, Array<OneD, NekDouble> > RHS(m_velocity.num_elements());
        Array<OneD, Array<OneD, NekDouble> > u_star(m_velocity.num_elements());
        
        cout << "We apply the continuation method: " <<endl;
        
        for(int i = 0; i < m_velocity.num_elements(); ++i)
        {
            u_N[i] = Array<OneD, NekDouble> (m_fields[m_velocity[i]]->GetTotPoints(),0.0);	
            m_fields[m_velocity[i]]->BwdTrans_IterPerExp(m_fields[m_velocity[i]]->GetCoeffs(), u_N[i]);
            
            RHS[i] = Array<OneD, NekDouble> (m_fields[m_velocity[i]]->GetTotPoints(),0.0);	
            tmp_RHS[i] = Array<OneD, NekDouble> (m_fields[m_velocity[i]]->GetTotPoints(),0.0);	
            
            m_fields[m_velocity[i]]->PhysDeriv(i, u_N[i], tmp_RHS[i]);
            Vmath::Smul(tmp_RHS[i].num_elements(), m_kinvis, tmp_RHS[i], 1, tmp_RHS[i], 1);
            
            bool waveSpace = m_fields[m_velocity[i]]->GetWaveSpace();
            m_fields[m_velocity[i]]->SetWaveSpace(true);
            m_fields[m_velocity[i]]->IProductWRTDerivBase(i, tmp_RHS[i], RHS[i]);
            m_fields[m_velocity[i]]->SetWaveSpace(waveSpace);
        }
        
        SetUpCoupledMatrix(0.0, u_N, true);
        SolveLinearNS(RHS);
        
        for(int i = 0; i < m_velocity.num_elements(); ++i)
        {
            u_star[i] = Array<OneD, NekDouble> (m_fields[m_velocity[i]]->GetTotPoints(),0.0);	
            m_fields[m_velocity[i]]->BwdTrans_IterPerExp(m_fields[m_velocity[i]]->GetCoeffs(), u_star[i]);
            
            //u_star(k+1) = u_N(k) + DeltaKinvis *  u_star(k)
            Vmath::Smul(u_star[i].num_elements(), m_kinvis,
                        u_star[i], 1, u_star[i], 1);
            Vmath::Vadd(u_star[i].num_elements(), u_star[i], 1,
                        u_N[i], 1, u_star[i], 1);
            
            m_fields[m_velocity[i]]->FwdTrans(u_star[i],
                                              m_fields[m_velocity[i]]->UpdateCoeffs());
        }
        
        m_kinvis -= m_kinvis*m_KinvisPercentage/100;
    }		
    
    
    void  CoupledLinearNS::InfNorm(Array<OneD, Array<OneD, NekDouble> > &inarray,
                                   Array<OneD, NekDouble> &outarray)
    {
        for(int i = 0; i < m_velocity.num_elements(); ++i)
        {
            outarray[i] = 0.0;
            for(int j = 0; j < inarray[i].num_elements(); ++j)
            {
                if(inarray[i][j] > outarray[i]) 
                {
                    outarray[i] = inarray[i][j];
                }
            }
            cout << "InfNorm["<<i<<"] = "<< outarray[i] <<endl;
        }
    }
    
    void  CoupledLinearNS::L2Norm(Array<OneD, Array<OneD, NekDouble> > &inarray,
                                  Array<OneD, NekDouble> &outarray)
    {
        for(int i = 0; i < m_velocity.num_elements(); ++i)
        {
            outarray[i] = 0.0;
            for(int j = 0; j < inarray[i].num_elements(); ++j)
            {
                outarray[i] += inarray[i][j]*inarray[i][j];
            }
            outarray[i]=sqrt(outarray[i]);
            cout << "L2Norm["<<i<<"] = "<< outarray[i] <<endl;
        }
    }
    
    
    void CoupledLinearNS::EvaluateNewtonRHS(Array<OneD, Array<OneD, NekDouble> > &Velocity,
                                            Array<OneD, Array<OneD, NekDouble> > &outarray)
    {
        Array<OneD, Array<OneD, NekDouble> > Eval_Adv(m_velocity.num_elements());
        Array<OneD, Array<OneD, NekDouble> > tmp_DerVel(m_velocity.num_elements());
        Array<OneD, Array<OneD, NekDouble> > AdvTerm(m_velocity.num_elements());
        Array<OneD, Array<OneD, NekDouble> > ViscTerm(m_velocity.num_elements());
        Array<OneD, Array<OneD, NekDouble> > Forc(m_velocity.num_elements());
        
        for(int i = 0; i < m_velocity.num_elements(); ++i)
        {
            Eval_Adv[i] = Array<OneD, NekDouble> (m_fields[m_velocity[i]]->GetTotPoints(),0.0);
            tmp_DerVel[i] = Array<OneD, NekDouble> (m_fields[m_velocity[i]]->GetTotPoints(),0.0);
            
            AdvTerm[i] = Array<OneD, NekDouble> (m_fields[m_velocity[i]]->GetTotPoints(),0.0);
            ViscTerm[i] = Array<OneD, NekDouble> (m_fields[m_velocity[i]]->GetTotPoints(),0.0);
            Forc[i] = Array<OneD, NekDouble> (m_fields[m_velocity[i]]->GetTotPoints(),0.0);
            outarray[i] = Array<OneD, NekDouble> (m_fields[m_velocity[i]]->GetTotPoints(),0.0);
            
            m_fields[m_velocity[i]]->PhysDeriv(i, Velocity[i], tmp_DerVel[i]);
            
            Vmath::Smul(tmp_DerVel[i].num_elements(), m_kinvis, tmp_DerVel[i], 1, tmp_DerVel[i], 1);
        }
        
        EvaluateAdvectionTerms(Velocity, Eval_Adv);
        
        for(int i = 0; i < m_velocity.num_elements(); ++i)
        {
            bool waveSpace = m_fields[m_velocity[i]]->GetWaveSpace();
            m_fields[m_velocity[i]]->SetWaveSpace(true);
            m_fields[m_velocity[i]]->IProductWRTBase(Eval_Adv[i], AdvTerm[i]); //(w, (u.grad)u)
            m_fields[m_velocity[i]]->IProductWRTDerivBase(i, tmp_DerVel[i], ViscTerm[i]); //(grad w, grad u)
            m_fields[m_velocity[i]]->IProductWRTBase(m_ForcingTerm[i], Forc[i]); //(w, f)
            m_fields[m_velocity[i]]->SetWaveSpace(waveSpace);
            
            Vmath::Vsub(outarray[i].num_elements(), outarray[i], 1, AdvTerm[i], 1, outarray[i], 1);
            Vmath::Vsub(outarray[i].num_elements(), outarray[i], 1, ViscTerm[i], 1, outarray[i], 1);
            
            Vmath::Vadd(outarray[i].num_elements(), outarray[i], 1, Forc[i], 1, outarray[i], 1);
        }
    }
    
    
    
    const SpatialDomains::ExpansionInfoMap
    &CoupledLinearNS::GenPressureExp(const SpatialDomains::ExpansionInfoMap &VelExp)
    {
        int i;
        SpatialDomains::ExpansionInfoMapShPtr returnval;
        
        returnval = MemoryManager<SpatialDomains::ExpansionInfoMap>::AllocateSharedPtr();
        
        int nummodes;
        
        for (auto &expMapIter : VelExp)
        {
            LibUtilities::BasisKeyVector BasisVec;
            
            for(i = 0; i <  expMapIter.second->m_basisKeyVector.size(); ++i)
            {
                LibUtilities::BasisKey B = expMapIter.second->m_basisKeyVector[i];
                nummodes = B.GetNumModes();
                ASSERTL0(nummodes > 3,"Velocity polynomial space not sufficiently high (>= 4)");
                // Should probably set to be an orthogonal basis. 
                LibUtilities::BasisKey newB(B.GetBasisType(),nummodes-2,B.GetPointsKey());
                BasisVec.push_back(newB);
            }
            
            // Put new expansion into list. 
<<<<<<< HEAD
            SpatialDomains::ExpansionInfoShPtr expansionElementShPtr =
                MemoryManager<SpatialDomains::ExpansionInfo>::
                AllocateSharedPtr(expMapIter.second->m_geomShPtr, BasisVec);
=======
            SpatialDomains::ExpansionShPtr expansionElementShPtr =
                MemoryManager<SpatialDomains::Expansion>::AllocateSharedPtr(expMapIter.second->m_geomShPtr, BasisVec);
>>>>>>> 483ce017
            (*returnval)[expMapIter.first] = expansionElementShPtr;
        }
        
        // Save expansion into graph. 
        m_graph->SetExpansionInfos("p",returnval);
        
        return *returnval;
    }
    
    /** 
     *  @param forcing A list of forcing functions for each velocity
     *  component
     *   
     *  The routine involves two levels of static
     *  condensations. Initially we require a statically condensed
     *  forcing function which requires the following manipulation
     *
     * \f[ {F\_bnd} = {\bf f}_{bnd} -m\_B \,m\_Cinv\, {\bf f}_{int},
     * \hspace{1cm} F\_p = m\_D\_{int}\, m\_Cinv\, {\bf f}_{int} \f]
     * 
     *  Where \f${\bf f}_{bnd}\f$ denote the forcing degrees of
     *  freedom of the elemental velocities on the boundary of the
     *  element, \f${\bf f}_{int}\f$ denote the forcing degrees of
     *  freedom of the elemental velocities on the interior of the
     *  element. (see detailed description for more details).  
     * 
     * This vector is further manipulated into 
     *
     * \f[ Fh\_{bnd} = \left [ \begin{array}{c} f\_{bnd} -m\_B \,
     * m\_Cinv\, {\bf f}_{int}\\ \left [m\_D\_{int} \, m\_Cinv \,{\bf
     * f}_{int} \right]_0 \end{array}\right ] \hspace{1cm} [Fh\_p]_{i} =
     * \begin{array}{c} [m\_D\_{int} \, m\_Cinv \, {\bf
     * f}_{int}]_{i+1} \end{array} \f]
     *
     * where \f$-{[}m\_D\_{int}^T\, m\_Cinv \,{\bf f}_{int}]_0\f$
     * which is corresponds to the mean mode of the pressure degrees
     * of freedom and is now added to the boundary system and the
     * remainder of the block becomes the interior forcing for the
     * inner static condensation (see detailed description for more
     * details) which is set up in a GlobalLinSysDirectStaticCond
     * class.
     * 
     * Finally we perform the final maniplation of the forcing to 
     * using hte 
     * \f[ Fh\_{bnd} = Fh\_{bnd} - m\_Bh \,m\_Chinv \, Fh\_p \f]
     *
     * We can now call the solver to the global coupled boundary
     * system (through the call to #m_CoupledBndSys->Solve) to obtain
     * the velocity boundary solution as the mean pressure solution,
     * i.e.
     * 
     * \f[ {\cal A}^T(\hat{A} - \hat{C}^T \hat{D}^{-1} \hat{B} ){\cal
     * A} \, Bnd =  Fh\_{bnd} \f]
     * 
     * Once we know the solution to the above the rest of the pressure
     * modes are recoverable thorugh
     * 
     *  \f[ Ph = m\_Dhinv\, (Bnd  - m\_Ch^T \, Fh_{bnd}) \f]
     * 
     * We can now unpack \f$ Fh\_{bnd} \f$ (last elemental mode) and
     * \f$ Ph \f$ into #m_pressure and \f$ F_p\f$ and \f$ Fh\_{bnd}\f$
     * into a closed pack list of boundary velocoity degrees of
     * freedom stored in \f$ F\_bnd\f$.
     * 
     * Finally the interior velocity degrees of freedom are then
     * obtained through the relationship
     * 
     *   \f[ F\_{int} = m\_Cinv\ ( F\_{int} + m\_D\_{int}^T\,
     *   F\_p - m\_Btilde^T\, Bnd) \f]
     * 
     * We then unpack the solution back to the MultiRegion structures
     * #m_velocity and #m_pressure
     */
    void CoupledLinearNS::SolveLinearNS(const Array<OneD, Array<OneD, NekDouble> > &forcing)
    {
        int i,n;
        Array<OneD,  MultiRegions::ExpListSharedPtr> vel_fields(m_velocity.num_elements());
        Array<OneD, Array<OneD, NekDouble> > force(m_velocity.num_elements());
        
        // Impose Dirichlet conditions on velocity fields
        for(i = 0; i < m_velocity.num_elements(); ++i)
        {
            Vmath::Zero(m_fields[i]->GetNcoeffs(), m_fields[i]->UpdateCoeffs(),1);
            m_fields[i]->ImposeDirichletConditions(m_fields[i]->UpdateCoeffs());
        }

        
        if(m_HomogeneousType == eHomogeneous1D)
        {
            int ncoeffsplane = m_fields[m_velocity[0]]->GetPlane(0)->GetNcoeffs();
            for(n = 0; n < m_npointsZ/2; ++n)
            {
                // Get the a Fourier mode of velocity and forcing components. 
                for(i = 0; i < m_velocity.num_elements(); ++i)
                {
                    vel_fields[i] = m_fields[m_velocity[i]]->GetPlane(2*n);
                    // Note this needs to correlate with how we pass forcing
                    force[i] = forcing[i] + 2*n*ncoeffsplane;
                }
                
                SolveLinearNS(force,vel_fields,m_pressure->GetPlane(2*n),n);
            }
            for(i = 0; i < m_velocity.num_elements(); ++i)
            {
                m_fields[m_velocity[i]]->SetPhysState(false);
            }
            m_pressure->SetPhysState(false);
        }
        else
        {
            for(i = 0; i < m_velocity.num_elements(); ++i)
            {
                vel_fields[i] = m_fields[m_velocity[i]];
                // Note this needs to correlate with how we pass forcing
                force[i] = forcing[i];
            }
            SolveLinearNS(force,vel_fields,m_pressure);
        }
    }
    
    void CoupledLinearNS::SolveLinearNS(
                                        Array<OneD, Array<OneD, NekDouble> > &forcing,
                                        Array<OneD, MultiRegions::ExpListSharedPtr> &fields,
                                        MultiRegions::ExpListSharedPtr &pressure,  const int mode)
    {
        int i,j,k,n,cnt,cnt1;
        int nbnd,nint,offset;
        int nvel = m_velocity.num_elements();
        int nel  = fields[0]->GetNumElmts();
        Array<OneD, unsigned int> bmap, imap; 
        
        Array<OneD, NekDouble > f_bnd(m_mat[mode].m_BCinv->GetRows());
        NekVector< NekDouble  > F_bnd(f_bnd.num_elements(), f_bnd, eWrapper);
        Array<OneD, NekDouble > f_int(m_mat[mode].m_BCinv->GetColumns());
        NekVector< NekDouble  > F_int(f_int.num_elements(),f_int, eWrapper);
        
        int nz_loc;
        int  nplanecoeffs = fields[m_velocity[0]]->GetNcoeffs();// this is fine since we pass the nplane coeff data. 
        
        if(mode) // Homogeneous mode flag
        {
            nz_loc = 2;
        }
        else
        {
            if(m_singleMode)
            {
                nz_loc = 2;
            }
            else
            {
                nz_loc = 1;
                if(m_HomogeneousType == eHomogeneous1D)
                {
                    Array<OneD, NekDouble> tmp;
                    // Zero fields to set complex mode to zero;
                    for(i = 0; i < fields.num_elements(); ++i)
                    {
                        Vmath::Zero(nplanecoeffs,tmp = fields[i]->UpdateCoeffs()+nplanecoeffs,1);
                    }
                    Vmath::Zero(2*pressure->GetNcoeffs(),pressure->UpdateCoeffs(),1);
                }
            }
        }
        
        for(k = 0; k < nvel; ++k)
        {
<<<<<<< HEAD
            MultiRegions::ContFieldSharedPtr cfield =
                std::dynamic_pointer_cast<MultiRegions::ContField>(fields[k]);
=======
            MultiRegions::ContField2DSharedPtr cfield =
                std::dynamic_pointer_cast<MultiRegions::ContField2D>(fields[k]);
>>>>>>> 483ce017

            Array<OneD, NekDouble> sign = cfield->GetLocalToGlobalMap()->
                GetBndCondCoeffsToLocalCoeffsSign();
            const Array<OneD, const int> map= cfield->GetLocalToGlobalMap()->
                GetBndCondCoeffsToLocalCoeffsMap();
            
            // Add weak boundary conditions to forcing
            const Array<OneD, SpatialDomains::BoundaryConditionShPtr>
                bndConds = fields[k]->GetBndConditions();
            Array<OneD, const MultiRegions::ExpListSharedPtr> bndCondExp;

            if(m_HomogeneousType == eHomogeneous1D) 
            {
                bndCondExp = m_fields[k]->GetPlane(2*mode)->GetBndCondExpansions();
            }
            else
            {
                bndCondExp = m_fields[k]->GetBndCondExpansions();
            }
            
            for(n = 0; n < nz_loc; ++n)
            {
                int bndcnt = 0;
                for(i = 0; i < bndCondExp.num_elements(); ++i)
                {
                    const Array<OneD, const NekDouble > bndcoeffs =
                        bndCondExp[i]->GetCoeffs();
                    
                    cnt = 0;
                    if(bndConds[i]->GetBoundaryConditionType() ==
                       SpatialDomains::eNeumann ||
                       bndConds[i]->GetBoundaryConditionType() ==
                       SpatialDomains::eRobin)
                    {
                        if(m_locToGloMap[mode]->GetSignChange())
                        {
                            for(j = 0; j < (bndCondExp[i])->GetNcoeffs(); j++)
                            {
                                forcing[k][n*nplanecoeffs + map[bndcnt+j]] += sign[bndcnt+j] *
                                    bndcoeffs[j]; 
                            }
                        }
                        else
                        {
                            for(j = 0; j < (bndCondExp[i])->GetNcoeffs(); j++)
                            {
                                forcing[k][n*nplanecoeffs + map[bndcnt+j]] += bndcoeffs[j]; 
                            }
                        }                    
                    }
                    
                    bndcnt += bndCondExp[i]->GetNcoeffs();
                }
            }
        }
        
        Array<OneD, NekDouble > bnd (m_locToGloMap[mode]->GetNumLocalCoeffs(),0.0);

        // Construct f_bnd and f_int and fill in bnd from inarray
        // (with Dirichlet BCs imposed)
        int bndoffset = 0;
        cnt = cnt1 = 0;
        for(i = 0; i < nel; ++i) // loop over elements
        {
            fields[m_velocity[0]]->GetExp(i)->GetBoundaryMap(bmap);
            fields[m_velocity[0]]->GetExp(i)->GetInteriorMap(imap);
            nbnd   = bmap.num_elements();
            nint   = imap.num_elements();
            offset = fields[m_velocity[0]]->GetCoeff_Offset(i);

            for(j = 0; j < nvel; ++j) // loop over velocity fields 
            {
                Array<OneD, NekDouble> incoeffs = fields[j]->UpdateCoeffs();

                for(n = 0; n < nz_loc; ++n)
                {
                    for(k = 0; k < nbnd; ++k)
                    {
                        f_bnd[cnt+k] = forcing[j][n*nplanecoeffs + 
                                                  offset+bmap[k]];

                        bnd[bndoffset + (n + j*nz_loc)*nbnd + k] =
                            incoeffs[n*nplanecoeffs + offset + bmap[k]];
                    }
                    for(k = 0; k < nint; ++k)
                    {
                        f_int[cnt1+k] = forcing[j][n*nplanecoeffs + 
                        offset+imap[k]];
                    }

                    cnt  += nbnd;
                    cnt1 += nint;
                }
            }
            bndoffset += nvel*nz_loc*nbnd + nz_loc*(pressure->GetExp(i)->GetNcoeffs()); 
        }
        
        Array<OneD, NekDouble > f_p(m_mat[mode].m_D_int->GetRows());
        NekVector<  NekDouble > F_p(f_p.num_elements(),f_p,eWrapper);
        NekVector<  NekDouble > F_p_tmp(m_mat[mode].m_Cinv->GetRows());
        
        // fbnd does not currently hold the pressure mean
        F_bnd = F_bnd - (*m_mat[mode].m_BCinv)*F_int;
        F_p_tmp = (*m_mat[mode].m_Cinv)*F_int;
        F_p = (*m_mat[mode].m_D_int) * F_p_tmp;
        
        // construct inner forcing 
        Array<OneD, NekDouble > fh_bnd(m_locToGloMap[mode]->GetNumLocalCoeffs(),0.0);
        
        offset = cnt = 0; 
        for(i = 0; i < nel; ++i)
        {
            nbnd = nz_loc*fields[0]->GetExp(i)->NumBndryCoeffs(); 
            
            for(j = 0; j < nvel; ++j)
            {
                for(k = 0; k < nbnd; ++k)
                {
                    fh_bnd[offset + j*nbnd + k] = 
                        f_bnd[cnt+k];
                }
                cnt += nbnd;
            }
            
            nint    = pressure->GetExp(i)->GetNcoeffs();
            offset += nvel*nbnd + nint*nz_loc; 
        }
        
        offset = cnt1 = 0; 
        for(i = 0; i <  nel; ++i)
        {
            nbnd = nz_loc*fields[0]->GetExp(i)->NumBndryCoeffs(); 
            nint = pressure->GetExp(i)->GetNcoeffs(); 
            
            for(n = 0; n < nz_loc; ++n)
            {
                for(j = 0; j < nint; ++j)
                {
                    fh_bnd[offset + nvel*nbnd + n*nint+j] = f_p[cnt1+j];
                }
                cnt1   += nint;
            }
            offset += nvel*nbnd + nz_loc*nint; 
        }
        
        m_mat[mode].m_CoupledBndSys->Solve(fh_bnd,bnd,m_locToGloMap[mode]);
        
        // unpack pressure and velocity boundary systems. 
        offset = cnt = 0; 
        int totpcoeffs = pressure->GetNcoeffs();
        Array<OneD, NekDouble> p_coeffs = pressure->UpdateCoeffs();
        for(i = 0; i < nel; ++i)
        {
            nbnd = nz_loc*fields[0]->GetExp(i)->NumBndryCoeffs(); 
            nint = pressure->GetExp(i)->GetNcoeffs(); 
            
            for(j = 0; j < nvel; ++j)
            {
                for(k = 0; k < nbnd; ++k)
                {
                    f_bnd[cnt+k] = bnd[offset + j*nbnd + k];
                }
                cnt += nbnd;
            }
            offset += nvel*nbnd + nint*nz_loc;
        }
        
        pressure->SetPhysState(false);
        
        offset = cnt = cnt1 = 0;
        for(i = 0; i < nel; ++i)
        {
            nint = pressure->GetExp(i)->GetNcoeffs(); 
            nbnd = fields[0]->GetExp(i)->NumBndryCoeffs(); 
            cnt1 = pressure->GetCoeff_Offset(i);
            
            for(n = 0; n < nz_loc; ++n)
            {
                for(j = 0; j < nint; ++j)
                {
                    p_coeffs[n*totpcoeffs + cnt1+j] = 
                        f_p[cnt+j] = bnd[offset +
                                          nvel*nz_loc*nbnd + n*nint + j];
                }
                cnt += nint;
            }
            offset += (nvel*nbnd + nint)*nz_loc;
        }
        
        // Back solve first level of static condensation for interior
        // velocity space and store in F_int
        F_int = F_int + Transpose(*m_mat[mode].m_D_int)*F_p
        - Transpose(*m_mat[mode].m_Btilde)*F_bnd;
        F_int = (*m_mat[mode].m_Cinv)*F_int;
        
        // Unpack solution from Bnd and F_int to v_coeffs 
        cnt = cnt1 = 0;
        for(i = 0; i < nel; ++i) // loop over elements
        {
            fields[0]->GetExp(i)->GetBoundaryMap(bmap);
            fields[0]->GetExp(i)->GetInteriorMap(imap);
            nbnd   = bmap.num_elements();
            nint   = imap.num_elements();
            offset = fields[0]->GetCoeff_Offset(i);
            
            for(j = 0; j < nvel; ++j) // loop over velocity fields 
            {
                for(n = 0; n < nz_loc; ++n)
                {
                    for(k = 0; k < nbnd; ++k)
                    {
                        fields[j]->SetCoeff(n*nplanecoeffs + 
                        offset+bmap[k],f_bnd[cnt+k]);
                    }
                    
                    for(k = 0; k < nint; ++k)
                    {
                        fields[j]->SetCoeff(n*nplanecoeffs + 
                        offset+imap[k],f_int[cnt1+k]);
                    }
                    cnt  += nbnd;
                    cnt1 += nint;
                }
            }
        }
        
        for(j = 0; j < nvel; ++j) 
        {
            fields[j]->SetPhysState(false);
        }
    }
    
    void CoupledLinearNS::v_Output(void)
    {    
        std::vector<Array<OneD, NekDouble> > fieldcoeffs(m_fields.num_elements()+1);
        std::vector<std::string> variables(m_fields.num_elements()+1);
        int i;
        
        for(i = 0; i < m_fields.num_elements(); ++i)
        {
            fieldcoeffs[i] = m_fields[i]->UpdateCoeffs();
            variables[i]   = m_boundaryConditions->GetVariable(i);
        }
        
        fieldcoeffs[i] = Array<OneD, NekDouble>(m_fields[0]->GetNcoeffs());  
        // project pressure field to velocity space        
        if(m_singleMode==true)
        {
            Array<OneD, NekDouble > tmpfieldcoeffs (m_fields[0]->GetNcoeffs()/2);
            m_pressure->GetPlane(0)->BwdTrans_IterPerExp(m_pressure->GetPlane(0)->GetCoeffs(), m_pressure->GetPlane(0)->UpdatePhys());
            m_pressure->GetPlane(1)->BwdTrans_IterPerExp(m_pressure->GetPlane(1)->GetCoeffs(), m_pressure->GetPlane(1)->UpdatePhys()); 
            m_fields[0]->GetPlane(0)->FwdTrans_IterPerExp(m_pressure->GetPlane(0)->GetPhys(),fieldcoeffs[i]);
            m_fields[0]->GetPlane(1)->FwdTrans_IterPerExp(m_pressure->GetPlane(1)->GetPhys(),tmpfieldcoeffs);
            for(int e=0; e<m_fields[0]->GetNcoeffs()/2; e++)
            {
                fieldcoeffs[i][e+m_fields[0]->GetNcoeffs()/2] = tmpfieldcoeffs[e];
            }          
        }
        else
        {
            m_pressure->BwdTrans_IterPerExp(m_pressure->GetCoeffs(),m_pressure->UpdatePhys());
            m_fields[0]->FwdTrans_IterPerExp(m_pressure->GetPhys(),fieldcoeffs[i]);
        }
        variables[i] = "p"; 
        
        std::string outname = m_sessionName + ".fld";
        
        WriteFld(outname,m_fields[0],fieldcoeffs,variables);
    }
    
    int CoupledLinearNS::v_GetForceDimension()
    {
        return m_session->GetVariables().size();
    }
}<|MERGE_RESOLUTION|>--- conflicted
+++ resolved
@@ -38,11 +38,7 @@
 #include <LibUtilities/BasicUtils/Timer.h>
 #include <LocalRegions/MatrixKey.h>
 #include <MultiRegions/GlobalLinSysDirectStaticCond.h>
-<<<<<<< HEAD
 #include <MultiRegions/ContField.h>
-=======
-#include <MultiRegions/ContField2D.h>
->>>>>>> 483ce017
 
 using namespace std;
 
@@ -1792,14 +1788,9 @@
             }
             
             // Put new expansion into list. 
-<<<<<<< HEAD
             SpatialDomains::ExpansionInfoShPtr expansionElementShPtr =
                 MemoryManager<SpatialDomains::ExpansionInfo>::
                 AllocateSharedPtr(expMapIter.second->m_geomShPtr, BasisVec);
-=======
-            SpatialDomains::ExpansionShPtr expansionElementShPtr =
-                MemoryManager<SpatialDomains::Expansion>::AllocateSharedPtr(expMapIter.second->m_geomShPtr, BasisVec);
->>>>>>> 483ce017
             (*returnval)[expMapIter.first] = expansionElementShPtr;
         }
         
@@ -1967,13 +1958,8 @@
         
         for(k = 0; k < nvel; ++k)
         {
-<<<<<<< HEAD
             MultiRegions::ContFieldSharedPtr cfield =
                 std::dynamic_pointer_cast<MultiRegions::ContField>(fields[k]);
-=======
-            MultiRegions::ContField2DSharedPtr cfield =
-                std::dynamic_pointer_cast<MultiRegions::ContField2D>(fields[k]);
->>>>>>> 483ce017
 
             Array<OneD, NekDouble> sign = cfield->GetLocalToGlobalMap()->
                 GetBndCondCoeffsToLocalCoeffsSign();
