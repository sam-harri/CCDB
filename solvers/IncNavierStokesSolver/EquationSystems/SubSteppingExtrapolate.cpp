--- conflicted
+++ resolved
@@ -179,14 +179,10 @@
         timer1.Stop();
         cout << "\t ExtrapolateField: " << timer1.TimePerTest(1) << endl;
         
-<<<<<<< HEAD
         timer1.Start();
-        m_advObject->DoAdvection(m_fields, Velfields, inarray, outarray, time);
+        m_advObject->Advect(m_velocity.num_elements(), m_fields, Velfields, inarray, outarray, time);
         timer1.Stop();
         cout << "\t DoAdvection: " << timer1.TimePerTest(1) << endl;
-=======
-        m_advObject->Advect(m_velocity.num_elements(), m_fields, Velfields, inarray, outarray, time);
->>>>>>> 80f3182c
         
         timer1.Start();
         for(i = 0; i < nVariables; ++i)
