--- conflicted
+++ resolved
@@ -322,51 +322,14 @@
         }
 
         // apply forcing
-        timer.Start();
         std::vector<SolverUtils::ForcingSharedPtr>::const_iterator x;
         for (x = m_forcing.begin(); x != m_forcing.end(); ++x)
         {
-<<<<<<< HEAD
-            if(m_fields[0]->GetWaveSpace())
-            {
-                for(int i = 0; i < m_nConvectiveFields; ++i)
-                {
-                    m_forces[i]->SetWaveSpace(true);					
-                    m_forces[i]->BwdTrans(m_forces[i]->GetCoeffs(),
-                                          m_forces[i]->UpdatePhys());
-                }
-            }
-            for(int i = 0; i < m_nConvectiveFields; ++i)
-            {
-                Vmath::Vadd(nqtot,outarray[i],1,(m_forces[i]->GetPhys()),1,
-                            outarray[i],1);
-            }
-        }
-        
-        // Calculate High-Order pressure boundary conditions
-        m_extrapolation->EvaluatePressureBCs(inarray,outarray,m_kinvis); 
-=======
             (*x)->Apply(m_fields, inarray, outarray);
         }
-        timer.Stop();
-        if(m_showTimings&&IsRoot)
-        {
-            cout << "\t Body ForceTime   : "<< timer.TimePerTest(1) << endl;
-        }
-
-        if(m_pressureHBCs[0].num_elements() > 0)
-        {
-            // Set pressure BCs
-            timer.Start();
-            EvaluatePressureBCs(inarray, outarray); 
-            timer.Stop();
-
-            if(m_showTimings&&IsRoot)
-            {
-                cout << "\t Pressure BCs     : "<< timer.TimePerTest(1) << endl;
-            }
-        }
->>>>>>> 3a36fc44
+		
+		// Calculate High-Order pressure boundary conditions
+		m_extrapolation->EvaluatePressureBCs(inarray,outarray,m_kinvis);
     }
     
     /**
