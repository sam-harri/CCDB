--- conflicted
+++ resolved
@@ -86,10 +86,7 @@
         
         ASSERTL0(i != (int) LibUtilities::SIZE_TimeIntegrationMethod, "Invalid time integration type.");
         
-<<<<<<< HEAD
         m_useHomo1DSpecVanVisc = false; // turn off by default. 
-
-=======
         m_session->MatchSolverInfo("SpectralVanishingViscosity","True",m_useSpecVanVisc,false);
         if(m_useSpecVanVisc)
         {
@@ -97,8 +94,6 @@
             m_session->LoadParameter("SVVDiffCoeff",m_sVVDiffCoeff,0.1);
         }
         
-        
->>>>>>> 0bfd2a2f
         if(m_HomogeneousType == eHomogeneous1D)
         {
             ASSERTL0(m_nConvectiveFields > 2,"Expect to have three velcoity fields with homogenous expansion");
