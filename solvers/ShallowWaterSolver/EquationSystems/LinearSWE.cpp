--- conflicted
+++ resolved
@@ -443,11 +443,7 @@
             id2  = m_fields[0]->GetTrace()->GetPhys_Offset(
                         m_fields[0]->GetTraceMap()->
                                     GetBndCondIDToGlobalTraceID(cnt+e));
-<<<<<<< HEAD
-            
-=======
-
->>>>>>> 81af24da
+
             // For 2D/3D, define: v* = v - 2(v.n)n
             Array<OneD, NekDouble> tmp(npts, 0.0);
 
