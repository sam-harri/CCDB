--- conflicted
+++ resolved
@@ -114,16 +114,14 @@
             const Array<OneD, const Array<OneD, NekDouble> > &inarray,
             Array<OneD,       Array<OneD, NekDouble> > &outarray);
         
-<<<<<<< HEAD
         virtual void v_DoArtificialDiffusion_coeff(
             const Array<OneD, const Array<OneD, NekDouble> > &inarray,
             Array<OneD,       Array<OneD, NekDouble> > &outarray);
-=======
+            
         virtual void v_DoArtificialDiffusionFlux(
             const Array<OneD, const Array<OneD, NekDouble>> &inarray,
             Array<OneD, Array<OneD, Array<OneD, NekDouble>>>&VolumeFlux,
             Array<OneD, Array<OneD, NekDouble>>             &TraceFlux);
->>>>>>> 9070494d
 
         virtual void v_GetArtificialViscosity(
             const Array<OneD, Array<OneD, NekDouble> > &physfield,
