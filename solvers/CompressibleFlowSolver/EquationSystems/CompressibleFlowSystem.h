--- conflicted
+++ resolved
@@ -181,7 +181,6 @@
             // Do nothing by default
         }
 
-<<<<<<< HEAD
         virtual void v_GetPressure(
             const Array<OneD, const Array<OneD, NekDouble> > &physfield,
                   Array<OneD, NekDouble>                     &pressure);
@@ -198,9 +197,9 @@
         virtual void v_GetVelocity(
             const Array<OneD, const Array<OneD, NekDouble> > &physfield,
                   Array<OneD, Array<OneD, NekDouble> >       &velocity);
-=======
+
         virtual Array<OneD, NekDouble> v_GetMaxStdVelocity();
->>>>>>> e2bd965e
+
     };
 }
 #endif