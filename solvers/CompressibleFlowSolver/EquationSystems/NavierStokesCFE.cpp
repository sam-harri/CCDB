///////////////////////////////////////////////////////////////////////////////
//
// File NavierStokesCFE.cpp
//
// For more information, please see: http://www.nektar.info
//
// The MIT License
//
// Copyright (c) 2006 Division of Applied Mathematics, Brown University (USA),
// Department of Aeronautics, Imperial College London (UK), and Scientific
// Computing and Imaging Institute, University of Utah (USA).
//
// Permission is hereby granted, free of charge, to any person obtaining a
// copy of this software and associated documentation files (the "Software"),
// to deal in the Software without restriction, including without limitation
// the rights to use, copy, modify, merge, publish, distribute, sublicense,
// and/or sell copies of the Software, and to permit persons to whom the
// Software is furnished to do so, subject to the following conditions:
//
// The above copyright notice and this permission notice shall be included
// in all copies or substantial portions of the Software.
//
// THE SOFTWARE IS PROVIDED "AS IS", WITHOUT WARRANTY OF ANY KIND, EXPRESS
// OR IMPLIED, INCLUDING BUT NOT LIMITED TO THE WARRANTIES OF MERCHANTABILITY,
// FITNESS FOR A PARTICULAR PURPOSE AND NONINFRINGEMENT. IN NO EVENT SHALL
// THE AUTHORS OR COPYRIGHT HOLDERS BE LIABLE FOR ANY CLAIM, DAMAGES OR OTHER
// LIABILITY, WHETHER IN AN ACTION OF CONTRACT, TORT OR OTHERWISE, ARISING
// FROM, OUT OF OR IN CONNECTION WITH THE SOFTWARE OR THE USE OR OTHER
// DEALINGS IN THE SOFTWARE.
//
// Description: Navier Stokes equations in conservative variables
//
///////////////////////////////////////////////////////////////////////////////

#include <CompressibleFlowSolver/EquationSystems/NavierStokesCFE.h>

using namespace std;

namespace Nektar
{
    string NavierStokesCFE::className =
        SolverUtils::GetEquationSystemFactory().RegisterCreatorFunction(
            "NavierStokesCFE", NavierStokesCFE::create,
            "NavierStokes equations in conservative variables.");

    NavierStokesCFE::NavierStokesCFE(
        const LibUtilities::SessionReaderSharedPtr& pSession,
        const SpatialDomains::MeshGraphSharedPtr& pGraph)
        : UnsteadySystem(pSession, pGraph),
          CompressibleFlowSystem(pSession, pGraph)
    {
    }

    NavierStokesCFE::~NavierStokesCFE()
    {

    }

    /**
     * @brief Initialization object for CompressibleFlowSystem class.
     */
    void NavierStokesCFE::v_InitObject()
    {
        CompressibleFlowSystem::v_InitObject();

        // Get gas constant from session file and compute Cp
        NekDouble gasConstant;
        m_session->LoadParameter ("GasConstant",   gasConstant,   287.058);
        m_Cp      = m_gamma / (m_gamma - 1.0) * gasConstant;
        m_Cv      = m_Cp / m_gamma;

        m_session->LoadParameter ("Twall", m_Twall, 300.15);

        // Viscosity
        int nPts = m_fields[0]->GetNpoints();
        m_session->LoadSolverInfo("ViscosityType", m_ViscosityType, "Constant");
        m_session->LoadParameter ("mu",            m_muRef,           1.78e-05);
        m_mu = Array<OneD, NekDouble>(nPts, m_muRef);
        if (m_ViscosityType == "Variable")
        {
            m_is_mu_variable = true;
        }

        // Thermal conductivity or Prandtl
        if ( m_session->DefinesParameter("thermalConductivity"))
        {
            ASSERTL0( !m_session->DefinesParameter("Pr"),
                 "Cannot define both Pr and thermalConductivity.");

            m_session->LoadParameter ("thermalConductivity",
                                        m_thermalConductivityRef);
            m_Prandtl = m_Cp * m_muRef / m_thermalConductivityRef;
        }
        else
        {
            m_session->LoadParameter ("Pr", m_Prandtl, 0.72);
            m_thermalConductivityRef = m_Cp * m_muRef / m_Prandtl;
        }
        m_thermalConductivity =
                Array<OneD, NekDouble>(nPts, m_thermalConductivityRef);

        // Artificial viscosity parameter
        m_session->LoadParameter("mu0", m_mu0, 1.0);

        // load smoothing tipe
        m_session->LoadSolverInfo("Smoothing", m_smoothing, "Off");
        if (m_smoothing == "C0")
        {
            m_C0ProjectExp = MemoryManager<MultiRegions::ContField>::
            AllocateSharedPtr(m_session,m_graph,m_session->GetVariable(0));
        }
        // load physical sensor type
        m_session->LoadSolverInfo("PhysicalSensorType", m_physicalSensorType,
            "Off");

        string diffName;
        m_session->LoadSolverInfo("DiffusionType", diffName, "LDGNS");

        m_diffusion = SolverUtils::GetDiffusionFactory()
                                    .CreateInstance(diffName, diffName);
        if ("InteriorPenalty" == diffName)
        {
            m_is_diffIP = true;
            SetBoundaryConditionsBwdWeight();
        }

        if ("LDGNS" == diffName||
            "LDGNS3DHomogeneous1D" == diffName)
        {
            m_diffusion->SetFluxPenaltyNS(&NavierStokesCFE::
                v_GetFluxPenalty, this);
        }

        if (m_specHP_dealiasing)
        {
            m_diffusion->SetFluxVectorNS(
                &NavierStokesCFE::v_GetViscousFluxVectorDeAlias,
                this);
        }
        else
        {
            m_diffusion->SetFluxVectorNS(&NavierStokesCFE::
                                          v_GetViscousFluxVector, this);
        }

        m_diffusion->SetDiffusionFluxCons(
            &NavierStokesCFE::GetViscousFluxVectorConservVar<false>, this);

        m_diffusion->SetDiffusionFluxConsTrace(
            &NavierStokesCFE::GetViscousFluxVectorConservVar<true>, this);

        m_diffusion->SetSpecialBndTreat(
            &NavierStokesCFE::SpecialBndTreat, this);
<<<<<<< HEAD
=======

        m_diffusion->SetDiffusionSymmFluxCons(
            &NavierStokesCFE::GetViscousSymmtrFluxConservVar, this);

        if (m_shockCaptureType != "Off")
        {
            m_diffusion->SetArtificialDiffusionVector(
                &NavierStokesCFE::GetArtificialViscosity, this);
        }
>>>>>>> 160d89df

        m_diffusion->SetDiffusionSymmFluxCons(
            &NavierStokesCFE::GetViscousSymmtrFluxConservVar, this);

        if (m_shockCaptureType != "Off")
        {
            m_diffusion->SetArtificialDiffusionVector(
                &NavierStokesCFE::GetArtificialViscosity, this);
        }

        m_diffusion->SetCalcViscosity(
                &NavierStokesCFE::CalcViscosity, this);
        
        // Concluding initialisation of diffusion operator
        m_diffusion->InitObject         (m_session, m_fields);

        m_GetdFlux_dDeriv_Array = Array<OneD, GetdFlux_dDeriv> (m_spacedim);
        switch (m_spacedim)
        {
        case 2:
            /* code */
            m_GetdFlux_dDeriv_Array[0] = std::bind(
            &NavierStokesCFE::GetdFlux_dQx_2D, this, std::placeholders::_1,
                                                     std::placeholders::_2,
                                                     std::placeholders::_3,
                                                     std::placeholders::_4);

            m_GetdFlux_dDeriv_Array[1] = std::bind(
            &NavierStokesCFE::GetdFlux_dQy_2D, this, std::placeholders::_1,
                                                     std::placeholders::_2,
                                                     std::placeholders::_3,
                                                     std::placeholders::_4);
            break;
        case 3:
            /* code */
            m_GetdFlux_dDeriv_Array[0] = std::bind(
            &NavierStokesCFE::GetdFlux_dQx_3D, this, std::placeholders::_1,
                                                     std::placeholders::_2,
                                                     std::placeholders::_3,
                                                     std::placeholders::_4);

            m_GetdFlux_dDeriv_Array[1] = std::bind(
            &NavierStokesCFE::GetdFlux_dQy_3D, this, std::placeholders::_1,
                                                     std::placeholders::_2,
                                                     std::placeholders::_3,
                                                     std::placeholders::_4);
            m_GetdFlux_dDeriv_Array[2] = std::bind(
            &NavierStokesCFE::GetdFlux_dQz_3D, this, std::placeholders::_1,
                                                     std::placeholders::_2,
                                                     std::placeholders::_3,
                                                     std::placeholders::_4);

            break;

        default:

            break;
        }
    }

    void NavierStokesCFE::v_ExtraFldOutput(
        std::vector<Array<OneD, NekDouble> > &fieldcoeffs,
        std::vector<std::string>             &variables)
    {
        bool extraFields;
        m_session->MatchSolverInfo("OutputExtraFields","True",
                                   extraFields, true);
        if (extraFields)
        {
            const int nPhys   = m_fields[0]->GetNpoints();
            const int nCoeffs = m_fields[0]->GetNcoeffs();
            Array<OneD, Array<OneD, NekDouble> > tmp(m_fields.size());

            for (int i = 0; i < m_fields.size(); ++i)
            {
                tmp[i] = m_fields[i]->GetPhys();
            }

            Array<OneD, Array<OneD, NekDouble> > velocity(m_spacedim);
            Array<OneD, Array<OneD, NekDouble> > velFwd  (m_spacedim);
            for (int i = 0; i < m_spacedim; ++i)
            {
                velocity[i] = Array<OneD, NekDouble> (nPhys);
                velFwd[i]   = Array<OneD, NekDouble> (nCoeffs);
            }

            Array<OneD, NekDouble> pressure(nPhys), temperature(nPhys);
            Array<OneD, NekDouble> entropy(nPhys);
            Array<OneD, NekDouble> soundspeed(nPhys), mach(nPhys);
            Array<OneD, NekDouble> sensor(nPhys), SensorKappa(nPhys);

            m_varConv->GetVelocityVector(tmp, velocity);
            m_varConv->GetPressure  (tmp, pressure);
            m_varConv->GetTemperature(tmp, temperature);
            m_varConv->GetEntropy   (tmp, entropy);
            m_varConv->GetSoundSpeed(tmp, soundspeed);
            m_varConv->GetMach      (tmp, soundspeed, mach);

            int sensorOffset;
            m_session->LoadParameter ("SensorOffset", sensorOffset, 1);
            m_varConv->GetSensor (m_fields[0], tmp, sensor, SensorKappa,
                                    sensorOffset);

            Array<OneD, NekDouble> pFwd(nCoeffs), TFwd(nCoeffs);
            Array<OneD, NekDouble> sFwd(nCoeffs);
            Array<OneD, NekDouble> aFwd(nCoeffs), mFwd(nCoeffs);
            Array<OneD, NekDouble> sensFwd(nCoeffs);

            string velNames[3] = {"u", "v", "w"};
            for (int i = 0; i < m_spacedim; ++i)
            {
                m_fields[0]->FwdTrans_IterPerExp(velocity[i], velFwd[i]);
                variables.push_back(velNames[i]);
                fieldcoeffs.push_back(velFwd[i]);
            }

            m_fields[0]->FwdTrans_IterPerExp(pressure,   pFwd);
            m_fields[0]->FwdTrans_IterPerExp(temperature,TFwd);
            m_fields[0]->FwdTrans_IterPerExp(entropy,    sFwd);
            m_fields[0]->FwdTrans_IterPerExp(soundspeed, aFwd);
            m_fields[0]->FwdTrans_IterPerExp(mach,       mFwd);
            m_fields[0]->FwdTrans_IterPerExp(sensor,     sensFwd);

            variables.push_back  ("p");
            variables.push_back  ("T");
            variables.push_back  ("s");
            variables.push_back  ("a");
            variables.push_back  ("Mach");
            variables.push_back  ("Sensor");
            fieldcoeffs.push_back(pFwd);
            fieldcoeffs.push_back(TFwd);
            fieldcoeffs.push_back(sFwd);
            fieldcoeffs.push_back(aFwd);
            fieldcoeffs.push_back(mFwd);
            fieldcoeffs.push_back(sensFwd);

            if (m_artificialDiffusion)
            {
                // Get min h/p
                // m_artificialDiffusion->m_hOverP = GetElmtMinHP();
                // reuse pressure
                Array<OneD, NekDouble> sensorFwd(nCoeffs);
                m_artificialDiffusion->GetArtificialViscosity(tmp, pressure);
                m_fields[0]->FwdTrans_IterPerExp(pressure,   sensorFwd);

                variables.push_back  ("ArtificialVisc");
                fieldcoeffs.push_back(sensorFwd);

            }

            if (m_shockCaptureType == "Physical")
            {
                // GetPhysicalAV(tmp);
                Array<OneD, NekDouble> muavFwd(nCoeffs);
                m_fields[0]->FwdTrans_IterPerExp(m_muav,   muavFwd);
                variables.push_back  ("ArtificialVisc");
                fieldcoeffs.push_back(muavFwd);

                // Debug Ducros
                // div square
                Array<OneD, NekDouble> dv2Fwd(nCoeffs);
                m_fields[0]->FwdTrans_IterPerExp(m_diffusion->m_divVelSquare,
                    dv2Fwd);
                variables.push_back  ("divVelSquare");
                fieldcoeffs.push_back(dv2Fwd);
                // curl square
                Array<OneD, NekDouble> cv2Fwd(nCoeffs);
                m_fields[0]->FwdTrans_IterPerExp(m_diffusion->m_curlVelSquare,
                    cv2Fwd);
                variables.push_back  ("curlVelSquare");
                fieldcoeffs.push_back(cv2Fwd);
                // Ducros
                Array<OneD, NekDouble> duc(nPhys,1.0);
                Ducros(duc);
                Array<OneD, NekDouble> ducFwd(nCoeffs);
                m_fields[0]->FwdTrans_IterPerExp(duc, ducFwd);
                variables.push_back  ("Ducros");
                fieldcoeffs.push_back(ducFwd);

            }
        }
    }

    void NavierStokesCFE::v_DoDiffusion(
        const Array<OneD, const Array<OneD, NekDouble>> &inarray,
              Array<OneD,       Array<OneD, NekDouble>> &outarray,
        const Array<OneD, const Array<OneD, NekDouble>> &pFwd,
        const Array<OneD, const Array<OneD, NekDouble>> &pBwd)
    {
        size_t nvariables = inarray.size();
        size_t npoints    = GetNpoints();
        size_t nTracePts  = GetTraceTotPoints();

        // this should be preallocated
        Array<OneD, Array<OneD, NekDouble> > outarrayDiff(nvariables);
        for (int i = 0; i < nvariables; ++i)
        {
            outarrayDiff[i] = Array<OneD, NekDouble>(npoints, 0.0);
        }

<<<<<<< HEAD
        // get artificial viscosity
        if (m_shockCaptureType == "Physical" && m_CalcPhysicalAV)
        {
            GetPhysicalAV(inarray);
        }

=======
>>>>>>> 160d89df
        if (m_is_diffIP)
        {
            if (m_BndEvaluateTime < 0.0)
            {
                NEKERROR(ErrorUtil::efatal, "m_BndEvaluateTime not setup");
            }
            m_diffusion->Diffuse(nvariables, m_fields, inarray, outarrayDiff,
                                m_BndEvaluateTime,
                                pFwd, pBwd);
            for (int i = 0; i < nvariables; ++i)
            {
                Vmath::Vadd(npoints,
                            outarrayDiff[i], 1,
                            outarray[i], 1,
                            outarray[i], 1);
            }
        }
        else
        {
            Array<OneD, Array<OneD, NekDouble> > inarrayDiff(nvariables-1);
            Array<OneD, Array<OneD, NekDouble> > inFwd(nvariables-1);
            Array<OneD, Array<OneD, NekDouble> > inBwd(nvariables-1);


            for (int i = 0; i < nvariables - 1; ++i)
            {
                inarrayDiff[i] = Array<OneD, NekDouble>{npoints};
                inFwd[i]       = Array<OneD, NekDouble>{nTracePts};
                inBwd[i]       = Array<OneD, NekDouble>{nTracePts};
            }

            // Extract pressure
            // (use inarrayDiff[0] as a temporary storage for the pressure)
            m_varConv->GetPressure(inarray, inarrayDiff[0]);

            // Extract temperature
            m_varConv->GetTemperature(inarray, inarrayDiff[nvariables - 2]);

            // Extract velocities
            m_varConv->GetVelocityVector(inarray, inarrayDiff);

            // Repeat calculation for trace space
            if (pFwd == NullNekDoubleArrayofArray ||
                pBwd == NullNekDoubleArrayofArray)
            {
                inFwd = NullNekDoubleArrayofArray;
                inBwd = NullNekDoubleArrayofArray;
            }
            else
            {
                m_varConv->GetPressure(pFwd, inFwd[0]);
                m_varConv->GetPressure(pBwd, inBwd[0]);

                m_varConv->GetTemperature(pFwd, inFwd[nvariables - 2]);
                m_varConv->GetTemperature(pBwd, inBwd[nvariables - 2]);

                m_varConv->GetVelocityVector(pFwd, inFwd);
                m_varConv->GetVelocityVector(pBwd, inBwd);
            }

            // Diffusion term in physical rhs form
            m_diffusion->Diffuse(nvariables, m_fields, inarrayDiff,
                                outarrayDiff, inFwd, inBwd);

            for (int i = 0; i < nvariables; ++i)
            {
                Vmath::Vadd(npoints,
                            outarrayDiff[i], 1,
                            outarray[i], 1,
                            outarray[i], 1);
            }
        }
    }


    void NavierStokesCFE::v_DoDiffusionCoeff(
        const Array<OneD, const Array<OneD, NekDouble>> &inarray,
              Array<OneD,       Array<OneD, NekDouble>> &outarray,
        const Array<OneD, const Array<OneD, NekDouble>> &pFwd,
        const Array<OneD, const Array<OneD, NekDouble>> &pBwd)
    {
        size_t nvariables = inarray.size();
        size_t npoints    = GetNpoints();
        size_t ncoeffs    = GetNcoeffs();
        size_t nTracePts  = GetTraceTotPoints();

        Array<OneD, Array<OneD, NekDouble> > outarrayDiff{nvariables};
        for (int i = 0; i < nvariables; ++i)
        {
            outarrayDiff[i] = Array<OneD, NekDouble>{ncoeffs, 0.0};
        }

<<<<<<< HEAD
        // get artificial viscosity
        if (m_shockCaptureType == "Physical" && m_CalcPhysicalAV)
        {
            GetPhysicalAV(inarray);
        }

=======
>>>>>>> 160d89df
        if (m_is_diffIP)
        {
            if (m_BndEvaluateTime < 0.0)
            {
                NEKERROR(ErrorUtil::efatal, "m_BndEvaluateTime not setup");
            }
            m_diffusion->DiffuseCoeffs(nvariables, m_fields, inarray,
                                        outarrayDiff, m_BndEvaluateTime,
                                        pFwd, pBwd);
            for (int i = 0; i < nvariables; ++i)
            {
                Vmath::Vadd(ncoeffs,
                            outarrayDiff[i], 1,
                            outarray[i], 1,
                            outarray[i], 1);
            }
        }
        else
        {
            Array<OneD, Array<OneD, NekDouble> > inarrayDiff{nvariables - 1};
            Array<OneD, Array<OneD, NekDouble> > inFwd{nvariables - 1};
            Array<OneD, Array<OneD, NekDouble> > inBwd{nvariables-1};

            for (int i = 0; i < nvariables-1; ++i)
            {
                inarrayDiff[i] = Array<OneD, NekDouble>{npoints};
                inFwd[i]       = Array<OneD, NekDouble>{nTracePts};
                inBwd[i]       = Array<OneD, NekDouble>{nTracePts};
            }

            // Extract pressure
            //    (use inarrayDiff[0] as a temporary storage for the pressure)
            m_varConv->GetPressure(inarray, inarrayDiff[0]);

            // Extract temperature
            m_varConv->GetTemperature(inarray, inarrayDiff[nvariables-2]);

            // Extract velocities
            m_varConv->GetVelocityVector(inarray, inarrayDiff);

            // Repeat calculation for trace space
            if (pFwd == NullNekDoubleArrayofArray ||
                pBwd == NullNekDoubleArrayofArray)
            {
                inFwd = NullNekDoubleArrayofArray;
                inBwd = NullNekDoubleArrayofArray;
            }
            else
            {
                m_varConv->GetPressure(pFwd,    inFwd[0]);
                m_varConv->GetPressure(pBwd,    inBwd[0]);

                m_varConv->GetTemperature(pFwd, inFwd[nvariables-2]);
                m_varConv->GetTemperature(pBwd, inBwd[nvariables-2]);

                m_varConv->GetVelocityVector(pFwd, inFwd);
                m_varConv->GetVelocityVector(pBwd, inBwd);
            }

            // Diffusion term in physical rhs form
            m_diffusion->Diffuse(nvariables, m_fields, inarrayDiff, outarrayDiff,
                                inFwd, inBwd);

            for (int i = 0; i < nvariables; ++i)
            {
                Vmath::Vadd(npoints,
                            outarrayDiff[i], 1,
                            outarray[i], 1,
                            outarray[i], 1);
            }

            if (m_shockCaptureType != "Off")
            {
                m_artificialDiffusion->DoArtificialDiffusionCoeff(
                    inarray, outarray);
            }
        }
    }

    /**
     * @brief Return the flux vector for the LDG diffusion problem.
     * \todo Complete the viscous flux vector
     */
    void NavierStokesCFE::v_GetViscousFluxVector(
        const Array<OneD, const Array<OneD, NekDouble>> &physfield,
              TensorOfArray3D<NekDouble>                &derivativesO1,
              TensorOfArray3D<NekDouble>                &viscousTensor)
    {
        // Auxiliary variables
        size_t nScalar    = physfield.size();
        size_t nPts       = physfield[0].size();
        Array<OneD, NekDouble > divVel             (nPts, 0.0);

        // Stokes hypothesis
        const NekDouble lambda = -2.0/3.0;

        // Update viscosity and thermal conductivity
        GetViscosityAndThermalCondFromTemp(physfield[nScalar-1], m_mu,
            m_thermalConductivity);

        // Add artificial viscosity if wanted
        if (m_shockCaptureType == "Physical")
        {
            // Apply Ducros sensor
            if (m_physicalSensorType == "Ducros" && m_CalcPhysicalAV)
            {
                Ducros(m_muav);
            }
            // Apply approximate c0 smoothing
            if (m_smoothing == "C0" && m_CalcPhysicalAV)
            {
                C0Smooth(m_muav);
            }
            Vmath::Vadd(nPts, m_mu, 1, m_muav, 1, m_mu, 1);
            // Freeze AV for Implicit time stepping
            if (m_explicitDiffusion == false)
            {
                m_CalcPhysicalAV = false;
            }
        }

        // Velocity divergence
        for (int j = 0; j < m_spacedim; ++j)
        {
            Vmath::Vadd(nPts, divVel, 1, derivativesO1[j][j], 1,
                        divVel, 1);
        }

        // Velocity divergence scaled by lambda * mu
        Vmath::Smul(nPts, lambda, divVel, 1, divVel, 1);
        Vmath::Vmul(nPts, m_mu,  1, divVel, 1, divVel, 1);

        // Viscous flux vector for the rho equation = 0
        for (int i = 0; i < m_spacedim; ++i)
        {
            Vmath::Zero(nPts, viscousTensor[i][0], 1);
        }

        // Viscous stress tensor (for the momentum equations)
        for (int i = 0; i < m_spacedim; ++i)
        {
            for (int j = i; j < m_spacedim; ++j)
            {
                Vmath::Vadd(nPts, derivativesO1[i][j], 1,
                                  derivativesO1[j][i], 1,
                                  viscousTensor[i][j+1], 1);

                Vmath::Vmul(nPts, m_mu, 1,
                                  viscousTensor[i][j+1], 1,
                                  viscousTensor[i][j+1], 1);

                if (i == j)
                {
                    // Add divergence term to diagonal
                    Vmath::Vadd(nPts, viscousTensor[i][j+1], 1,
                                  divVel, 1,
                                  viscousTensor[i][j+1], 1);
                }
                else
                {
                    // Copy to make symmetric
                    Vmath::Vcopy(nPts, viscousTensor[i][j+1], 1,
                                       viscousTensor[j][i+1], 1);
                }
            }
        }

        // Terms for the energy equation
        for (int i = 0; i < m_spacedim; ++i)
        {
            Vmath::Zero(nPts, viscousTensor[i][m_spacedim+1], 1);
            // u_j * tau_ij
            for (int j = 0; j < m_spacedim; ++j)
            {
                Vmath::Vvtvp(nPts, physfield[j], 1,
                               viscousTensor[i][j+1], 1,
                               viscousTensor[i][m_spacedim+1], 1,
                               viscousTensor[i][m_spacedim+1], 1);
            }
            // Add k*T_i
            Vmath::Vvtvp(nPts, m_thermalConductivity, 1,
                               derivativesO1[i][m_spacedim], 1,
                               viscousTensor[i][m_spacedim+1], 1,
                               viscousTensor[i][m_spacedim+1], 1);
        }
    }

    /**
     * @brief Return the flux vector for the LDG diffusion problem.
     * \todo Complete the viscous flux vector
     */
    void NavierStokesCFE::v_GetViscousFluxVectorDeAlias(
        const Array<OneD, const Array<OneD, NekDouble>> &physfield,
              TensorOfArray3D<NekDouble>                &derivativesO1,
              TensorOfArray3D<NekDouble>                &viscousTensor)
    {
        // Factor to rescale 1d points in dealiasing.
        NekDouble OneDptscale = 2;
        // Get number of points to dealias a cubic non-linearity
        size_t nScalar   = physfield.size();
        int nPts      = m_fields[0]->Get1DScaledTotPoints(OneDptscale);
        size_t nPts_orig = physfield[0].size();

        // Auxiliary variables
        Array<OneD, NekDouble > divVel             (nPts, 0.0);

        // Stokes hypothesis
        const NekDouble lambda = -2.0/3.0;

        // Update viscosity and thermal conductivity
        GetViscosityAndThermalCondFromTemp(physfield[nScalar-1], m_mu,
            m_thermalConductivity);

        // Add artificial viscosity if wanted
        if (m_shockCaptureType == "Physical")
        {
            // Apply Ducros sensor
            if (m_physicalSensorType == "Ducros" && m_CalcPhysicalAV)
            {
                Ducros(m_muav);
            }
            // Apply approximate c0 smoothing
            if (m_smoothing == "C0" && m_CalcPhysicalAV)
            {
                C0Smooth(m_muav);
            }
            Vmath::Vadd(nPts, m_mu, 1, m_muav, 1, m_mu, 1);
            // Freeze AV for Implicit time stepping
            if (m_explicitDiffusion == false)
            {
                m_CalcPhysicalAV = false;
            }
        }

        // Interpolate inputs and initialise interpolated output
        Array<OneD, Array<OneD, NekDouble> > vel_interp(m_spacedim);
        TensorOfArray3D<NekDouble>           deriv_interp(m_spacedim);
        TensorOfArray3D<NekDouble>           out_interp(m_spacedim);
        for (int i = 0; i < m_spacedim; ++i)
        {
            // Interpolate velocity
            vel_interp[i]   = Array<OneD, NekDouble> (nPts);
            m_fields[0]->PhysInterp1DScaled(
                OneDptscale, physfield[i], vel_interp[i]);

            // Interpolate derivatives
            deriv_interp[i] = Array<OneD, Array<OneD, NekDouble> >
                             (m_spacedim+1);
            for (int j = 0; j < m_spacedim+1; ++j)
            {
                deriv_interp[i][j] = Array<OneD, NekDouble> (nPts);
                m_fields[0]->PhysInterp1DScaled(
                    OneDptscale, derivativesO1[i][j], deriv_interp[i][j]);
            }

            // Output (start from j=1 since flux is zero for rho)
            out_interp[i] = Array<OneD, Array<OneD, NekDouble> > (m_spacedim+2);
            for (int j = 1; j < m_spacedim+2; ++j)
            {
                out_interp[i][j] = Array<OneD, NekDouble> (nPts);
            }
        }

        // Velocity divergence
        for (int j = 0; j < m_spacedim; ++j)
        {
            Vmath::Vadd(nPts, divVel, 1, deriv_interp[j][j], 1,
                        divVel, 1);
        }

        // Velocity divergence scaled by lambda * mu
        Vmath::Smul(nPts, lambda, divVel, 1, divVel, 1);
        Vmath::Vmul(nPts, m_mu,  1, divVel, 1, divVel, 1);

        // Viscous flux vector for the rho equation = 0 (no need to dealias)
        for (int i = 0; i < m_spacedim; ++i)
        {
            Vmath::Zero(nPts_orig, viscousTensor[i][0], 1);
        }

        // Viscous stress tensor (for the momentum equations)
        for (int i = 0; i < m_spacedim; ++i)
        {
            for (int j = i; j < m_spacedim; ++j)
            {
                Vmath::Vadd(nPts, deriv_interp[i][j], 1,
                                  deriv_interp[j][i], 1,
                                  out_interp[i][j+1], 1);

                Vmath::Vmul(nPts, m_mu, 1,
                                  out_interp[i][j+1], 1,
                                  out_interp[i][j+1], 1);

                if (i == j)
                {
                    // Add divergence term to diagonal
                    Vmath::Vadd(nPts, out_interp[i][j+1], 1,
                                  divVel, 1,
                                  out_interp[i][j+1], 1);
                }
                else
                {
                    // Make symmetric
                    out_interp[j][i+1] = out_interp[i][j+1];
                }
            }
        }

        // Terms for the energy equation
        for (int i = 0; i < m_spacedim; ++i)
        {
            Vmath::Zero(nPts, out_interp[i][m_spacedim+1], 1);
            // u_j * tau_ij
            for (int j = 0; j < m_spacedim; ++j)
            {
                Vmath::Vvtvp(nPts, vel_interp[j], 1,
                               out_interp[i][j+1], 1,
                               out_interp[i][m_spacedim+1], 1,
                               out_interp[i][m_spacedim+1], 1);
            }
            // Add k*T_i
            Vmath::Vvtvp(nPts, m_thermalConductivity, 1,
                               deriv_interp[i][m_spacedim], 1,
                               out_interp[i][m_spacedim+1], 1,
                               out_interp[i][m_spacedim+1], 1);
        }

        // Project to original space
        for (int i = 0; i < m_spacedim; ++i)
        {
            for (int j = 1; j < m_spacedim+2; ++j)
            {
                m_fields[0]->PhysGalerkinProjection1DScaled(
                    OneDptscale,
                    out_interp[i][j],
                    viscousTensor[i][j]);
            }
        }
    }


    /**
     * @brief For very special treatment. For general boundaries it does nothing
     * But for WallViscous and WallAdiabatic, special treatment is needed
     * because they get the same Bwd value, special treatment is needed for
     * boundary treatment of diffusion flux
     * Note: This special treatment could be removed by seperating
     * WallViscous and WallAdiabatic into two different classes.
     *
     */
    void NavierStokesCFE::SpecialBndTreat(
        Array<OneD, Array<OneD, NekDouble>> &consvar)
    {
        size_t nConvectiveFields = consvar.size();
        int ndens       = 0;
        int nengy       = nConvectiveFields - 1;

        Array<OneD, Array<OneD, NekDouble>> bndCons {nConvectiveFields};
        Array<OneD, NekDouble> bndTotEngy;
        Array<OneD, NekDouble> bndPressure;
        Array<OneD, NekDouble> bndRho;
        Array<OneD, NekDouble> bndIntEndy;
        int nLengthArray = 0;

        int cnt = 0;
        int nBndRegions = m_fields[nengy]->
            GetBndCondExpansions().size();
        for (int j = 0; j < nBndRegions; ++j)
        {
            if (m_fields[nengy]->GetBndConditions()[j]->
                GetBoundaryConditionType() ==
                SpatialDomains::ePeriodic)
            {
                continue;
            }

            size_t nBndEdges = m_fields[nengy]->
            GetBndCondExpansions()[j]->GetExpSize();
            for (int e = 0; e < nBndEdges; ++e)
            {
                size_t nBndEdgePts = m_fields[nengy]->
                GetBndCondExpansions()[j]->GetExp(e)->GetTotPoints();

                int id2 = m_fields[0]->GetTrace()->
                GetPhys_Offset(m_fields[0]->GetTraceMap()->
                            GetBndCondIDToGlobalTraceID(cnt++));

                // Imposing Temperature Twall at the wall
                if (boost::iequals(m_fields[nengy]->GetBndConditions()[j]->
                    GetUserDefined(), "WallViscous"))
                {
                    if (nBndEdgePts != nLengthArray)
                    {
                        for (int i = 0; i < nConvectiveFields; ++i)
                        {
                            bndCons[i] = Array<OneD, NekDouble>
                                        {nBndEdgePts, 0.0};
                        }
                        bndTotEngy  = Array<OneD, NekDouble> {nBndEdgePts, 0.0};
                        bndPressure = Array<OneD, NekDouble> {nBndEdgePts, 0.0};
                        bndRho      = Array<OneD, NekDouble> {nBndEdgePts, 0.0};
                        bndIntEndy  = Array<OneD, NekDouble> {nBndEdgePts, 0.0};
                        nLengthArray = nBndEdgePts;
                    }
                    else
                    {
                        Vmath::Zero(nLengthArray, bndPressure, 1);
                        Vmath::Zero(nLengthArray, bndRho     , 1);
                        Vmath::Zero(nLengthArray, bndIntEndy , 1);
                    }

                    Array<OneD, NekDouble> tmp;

                    for (int k = 0; k < nConvectiveFields; ++k)
                    {
                        Vmath::Vcopy(nBndEdgePts, tmp = consvar[k] + id2, 1,
                                    bndCons[k], 1);
                    }

                    m_varConv->GetPressure(bndCons, bndPressure);
                    Vmath::Fill(nLengthArray, m_Twall, bndTotEngy, 1);
                    m_varConv->GetRhoFromPT(bndPressure, bndTotEngy, bndRho);
                    m_varConv->GetEFromRhoP(bndRho, bndPressure, bndIntEndy);
                    m_varConv->GetDynamicEnergy(bndCons, bndTotEngy);

                    Vmath::Vvtvp(nBndEdgePts, bndIntEndy, 1, bndCons[ndens], 1,
                        bndTotEngy, 1, bndTotEngy, 1);

                    Vmath::Vcopy(nBndEdgePts,
                                bndTotEngy, 1,
                                tmp = consvar[nengy] + id2, 1);
                }
            }
        }
    }

    /**
     * @brief Calculate and return the ArtificialViscosity for shock-capturing.
     */
    void NavierStokesCFE::GetArtificialViscosity(
        const Array<OneD, const Array<OneD, NekDouble>> &inarray,
              Array<OneD, NekDouble>                    &muav)
    {
        m_artificialDiffusion->GetArtificialViscosity(inarray, muav);
    }

    /**
     * @brief Calculate and return the Symmetric flux in IP method.
     */
    void NavierStokesCFE::GetViscousSymmtrFluxConservVar(
<<<<<<< HEAD
        const int                                       nDim,
        const Array<OneD, const Array<OneD, NekDouble>> &inaverg,
        const Array<OneD, const Array<OneD, NekDouble>> &inarray,
              TensorOfArray3D<NekDouble>                &outarray,
              Array<OneD, int>                          &nonZeroIndex,
        const Array<OneD, const Array<OneD, NekDouble>> &normal)
=======
        const int                                           nDim,
        const Array<OneD, Array<OneD, NekDouble> >          &inaverg,
        const Array<OneD, Array<OneD, NekDouble > >         &inarray,
        TensorOfArray3D<NekDouble>                          &outarray,
        Array< OneD, int >                                  &nonZeroIndex,
        const Array<OneD, Array<OneD, NekDouble> >          &normal)
>>>>>>> 160d89df
    {
        size_t nConvectiveFields   = inarray.size();
        size_t nPts                = inaverg[nConvectiveFields - 1].size();
        nonZeroIndex = Array<OneD, int>{nConvectiveFields - 1, 0};
        for (int i = 0; i < nConvectiveFields - 1; ++i)
        {
            nonZeroIndex[i] =   i + 1;
        }

        std::vector<NekDouble> inAvgTmp(nConvectiveFields);
        std::vector<NekDouble> inTmp(nConvectiveFields);
        std::vector<NekDouble> outTmp(nConvectiveFields);
        for (int d = 0; d < nDim; ++d)
        {
            for (int nderiv = 0; nderiv < nDim; ++nderiv)
            {
                for (size_t p = 0; p < nPts; ++p)
                {
                    // rearrenge data
                    for (int f = 0; f < nConvectiveFields; ++f)
                    {
                        inAvgTmp[f] = inaverg[f][p];
                        inTmp[f] = inarray[f][p];
                    }
<<<<<<< HEAD

                    // get temp
                    NekDouble temperature = m_varConv->GetTemperature(inTmp.data());
                    // get viscosity
                    NekDouble mu;
                    GetViscosityFromTempKernel(temperature, mu);

                    GetViscousFluxBilinearFormKernel(nDim, d, nderiv,
                        inAvgTmp.data(), inTmp.data(), mu, outTmp.data());

                    for (int f = 0; f < nConvectiveFields; ++f)
                    {
                        outarray[d][f][p] += normal[d][p] * outTmp[f];
                    }
                }
            }
        }
    }
    
     /**
    * @brief Calculate the physical artificial viscosity
    *
    * @param physfield  Input field.
    */
    void NavierStokesCFE::GetPhysicalAV(
        const Array<OneD, const Array<OneD, NekDouble>> &physfield)
    {
        int nPts = physfield[0].size();
        int nElements = m_fields[0]->GetExpSize();
        Array <OneD, NekDouble > hOverP(nElements, 0.0);
        hOverP = GetElmtMinHP();

        // Determine the maximum wavespeed
        Array <OneD, NekDouble > Lambdas(nPts, 0.0);
        Array <OneD, NekDouble > soundspeed(nPts, 0.0);
        Array <OneD, NekDouble > absVelocity(nPts, 0.0);
        m_varConv->GetSoundSpeed(physfield, soundspeed);
        m_varConv->GetAbsoluteVelocity(physfield, absVelocity);

        Vmath::Vadd(nPts, absVelocity, 1, soundspeed, 1, Lambdas, 1);

        // Compute sensor based on rho
        Array<OneD, NekDouble> Sensor(nPts, 0.0);
        m_varConv->GetSensor(m_fields[0], physfield, Sensor, m_muav, 1);

        Array<OneD, NekDouble> tmp;
        for (int e = 0; e < nElements; e++)
        {
            int physOffset      = m_fields[0]->GetPhys_Offset(e);
            int nElmtPoints     = m_fields[0]->GetExp(e)->GetTotPoints();

            // Compute the maximum wave speed
            NekDouble LambdaElmt = Vmath::Vmax(nElmtPoints, tmp = Lambdas
                + physOffset, 1);

            // Compute average bounded density
            NekDouble rhoAve = Vmath::Vsum(nElmtPoints, tmp = physfield[0]
                + physOffset, 1);
            rhoAve = rhoAve / nElmtPoints;
            rhoAve = Smath::Smax(rhoAve , 1.0e-4, 1.0e+4);

            // Scale sensor by coeff, h/p, and density
            LambdaElmt *= m_mu0 * hOverP[e] * rhoAve;
            Vmath::Smul(nElmtPoints, LambdaElmt, tmp = m_muav + physOffset, 1,
                tmp = m_muav + physOffset, 1);
        }
    }
        
    void NavierStokesCFE::CalcViscosity(
        const Array<OneD, const Array<OneD, NekDouble>> &inaverg,
              Array<OneD, NekDouble>                    &mu)
    {
        int nConvectiveFields = inaverg.size();
        int nPts = inaverg[nConvectiveFields-1].size();

        if (m_ViscosityType == "Variable")
        {
            Array<OneD, NekDouble> tmp(nPts,0.0);
            m_varConv->GetTemperature(inaverg,tmp);
            m_varConv->GetDynamicViscosity(tmp, mu);
        }
        else
        {
            //mu may be on volume or trace 
            Vmath::Fill(nPts, m_mu[0], mu, 1);
        }
    }
    /**
     * @brief Make field C0.
     *
     * @param field Input Field
     */
    void NavierStokesCFE::C0Smooth( Array<OneD, NekDouble> &field )
    {
        int nCoeffs = m_C0ProjectExp->GetNcoeffs();
        Array<OneD, NekDouble> muFwd(nCoeffs);
        Array<OneD, NekDouble> weights(nCoeffs, 1.0);
        // Assemble global expansion coefficients for viscosity
        m_C0ProjectExp->FwdTrans_IterPerExp(field,
            m_C0ProjectExp->UpdateCoeffs());
        m_C0ProjectExp->Assemble();
        Vmath::Vcopy(nCoeffs, m_C0ProjectExp->GetCoeffs(), 1, muFwd, 1);
        // Global coefficients
        Vmath::Vcopy(nCoeffs, weights, 1,
            m_C0ProjectExp->UpdateCoeffs(), 1);
        // This is the sign vector
        m_C0ProjectExp->GlobalToLocal();
        // Get weights
        m_C0ProjectExp->Assemble();
        // Divide
        Vmath::Vdiv(nCoeffs, muFwd, 1, m_C0ProjectExp->GetCoeffs(), 1,
            m_C0ProjectExp->UpdateCoeffs(), 1);
        // Get local coefficients
        m_C0ProjectExp->GlobalToLocal();
        // Get C0 field
        m_C0ProjectExp->BwdTrans_IterPerExp(
        m_C0ProjectExp->GetCoeffs(), field);
    }

    /**
    * @brief Applied Ducros (anti-vorticity) sensor.
    *
    * @param field Input Field
    */
    void NavierStokesCFE::Ducros( Array<OneD, NekDouble> &field )
    {
        int nPts = m_fields[0]->GetTotPoints();
        Array<OneD, NekDouble> denDuc(nPts, NekConstants::kNekZeroTol);
        Array<OneD, NekDouble> ducros(nPts, 0.0);
        Vmath::Vadd(nPts, denDuc, 1, m_diffusion->m_divVelSquare, 1,
            denDuc, 1);
        Vmath::Vadd(nPts, denDuc, 1, m_diffusion->m_curlVelSquare, 1,
            denDuc, 1);
        Vmath::Vdiv(nPts, m_diffusion->m_divVelSquare, 1, denDuc, 1,
            ducros, 1);
        // Average in cell
        Array<OneD, NekDouble> tmp;
        for (int e = 0; e < m_fields[0]->GetExpSize(); e++)
        {
            int nElmtPoints     = m_fields[0]->GetExp(e)->GetTotPoints();
            int physOffset      = m_fields[0]->GetPhys_Offset(e);

            NekDouble eAve = Vmath::Vsum(nElmtPoints, 
                tmp = ducros + physOffset, 1);
            eAve = eAve / nElmtPoints;
            Vmath::Fill(nElmtPoints, eAve, tmp = ducros + physOffset, 1);
        }
        Vmath::Vmul(nPts, ducros, 1, field, 1, field, 1);
    }

    /**
     * @brief return part of viscous Jacobian:
     * \todo flux derived with Qx=[drho_dx,drhou_dx,drhov_dx,drhoE_dx]
     * Input:
     * normals:Point normals
     * U=[rho,rhou,rhov,rhoE]
     * Output: 2D 3*4 Matrix (flux with rho is zero)
     */
    void NavierStokesCFE::GetdFlux_dQx_2D(
        const Array<OneD, NekDouble>    &normals,
        const NekDouble                 &mu,
        const Array<OneD, NekDouble>    &U,
              DNekMatSharedPtr          &OutputMatrix )
    {
        NekDouble nx=normals[0];
        NekDouble ny=normals[1];
        NekDouble rho=U[0];
        NekDouble orho=1.0/rho;
        NekDouble u=U[1]*orho;
        NekDouble v=U[2]*orho;
        NekDouble E=U[3]*orho;
        NekDouble q2=u*u+v*v;
        NekDouble gamma=m_gamma;
        //q_x=-kappa*dT_dx;
        NekDouble Pr=  m_Prandtl;
        NekDouble oPr=  1.0/Pr;
        //To notice, here is positive, which is consistent with
        //"SYMMETRIC INTERIOR PENALTY DG METHODS FOR THE COMPRESSIBLE 
        // NAVIER-STOKES EQUATIONS"
        //But opposite to "I Do like CFD"
        NekDouble tmp=mu*orho;
        NekDouble tmp2=gamma*oPr;
        NekDouble OneThird,TwoThird,FourThird;
        OneThird=1.0/3.0;
        TwoThird=2.0*OneThird;
        FourThird=4.0*OneThird;

        Array<OneD, NekDouble> tmpArray;
        tmpArray = OutputMatrix->GetPtr();
        int nrow = OutputMatrix->GetRows();

        tmpArray[0+0*nrow]=tmp*(-FourThird*u*nx-v*ny);
        tmpArray[0+1*nrow]=tmp*(FourThird*nx);
        tmpArray[0+2*nrow]=tmp*ny;
        tmpArray[0+3*nrow]=0.0;
        tmpArray[1+0*nrow]=tmp*(-v*nx+TwoThird*u*ny);
        tmpArray[1+1*nrow]=tmp*(-TwoThird*ny);
        tmpArray[1+2*nrow]=tmp*nx;
        tmpArray[1+3*nrow]=0.0;
        tmpArray[2+0*nrow]=(FourThird*u*u+v*v+tmp2*(E-q2))*nx+OneThird*u*v*ny;
        tmpArray[2+0*nrow]=-tmp*(*OutputMatrix)(2,0);
        tmpArray[2+1*nrow]=(FourThird-tmp2)*u*nx-TwoThird*v*ny;
        tmpArray[2+1*nrow]=tmp*(*OutputMatrix)(2,1);
        tmpArray[2+2*nrow]=(1-tmp2)*v*nx+u*ny;
        tmpArray[2+2*nrow]=tmp*(*OutputMatrix)(2,2);
        tmpArray[2+3*nrow]=tmp*tmp2*nx;
    }

     /**
     * @brief return part of viscous Jacobian:
     * \todo flux derived with Qx=[drho_dy,drhou_dy,drhov_dy,drhoE_dy]
     * Input:
     * normals:Point normals
     * U=[rho,rhou,rhov,rhoE]
     * Output: 2D 3*4 Matrix (flux with rho is zero)
     */
    void NavierStokesCFE::GetdFlux_dQy_2D(
        const Array<OneD, NekDouble>    &normals,
        const NekDouble                 &mu,
        const Array<OneD, NekDouble>    &U,
              DNekMatSharedPtr          &OutputMatrix )
    {
        NekDouble nx=normals[0];
        NekDouble ny=normals[1];
        NekDouble rho=U[0];
        NekDouble orho=1.0/rho;
        NekDouble u=U[1]*orho;
        NekDouble v=U[2]*orho;
        NekDouble E=U[3]*orho;
        NekDouble q2=u*u+v*v;
        NekDouble gamma=m_gamma;
        //q_x=-kappa*dT_dx;
        NekDouble Pr=  m_Prandtl;
        NekDouble oPr=  1.0/Pr;
        //To notice, here is positive, which is consistent with
        //"SYMMETRIC INTERIOR PENALTY DG METHODS FOR THE COMPRESSIBLE 
        // NAVIER-STOKES EQUATIONS"
        //But opposite to "I Do like CFD"
        NekDouble tmp=mu*orho;
        NekDouble tmp2=gamma*oPr;
        NekDouble OneThird,TwoThird,FourThird;
        OneThird=1.0/3.0;
        TwoThird=2.0*OneThird;
        FourThird=4.0*OneThird;

        Array<OneD, NekDouble> tmpArray;
        tmpArray = OutputMatrix->GetPtr();
        int nrow = OutputMatrix->GetRows();
           
        tmpArray[0+0*nrow]=tmp*(TwoThird*v*nx-u*ny);
        tmpArray[0+1*nrow]=tmp*ny;
        tmpArray[0+2*nrow]=tmp*(-TwoThird)*nx;
        tmpArray[0+3*nrow]=0.0;
        tmpArray[1+0*nrow]=tmp*(-u*nx-FourThird*v*ny);
        tmpArray[1+1*nrow]=tmp*nx;
        tmpArray[1+2*nrow]=tmp*(FourThird*ny);
        tmpArray[1+3*nrow]=0.0;
        tmpArray[2+0*nrow]=OneThird*u*v*nx+(FourThird*v*v+u*u+tmp2*(E-q2))*ny;
        tmpArray[2+0*nrow]=-tmp*(*OutputMatrix)(2,0);
        tmpArray[2+1*nrow]=(1-tmp2)*u*ny+v*nx;
        tmpArray[2+1*nrow]=tmp*(*OutputMatrix)(2,1);
        tmpArray[2+2*nrow]=(FourThird-tmp2)*v*ny-TwoThird*u*nx;
        tmpArray[2+2*nrow]=tmp*(*OutputMatrix)(2,2);
        tmpArray[2+3*nrow]=tmp*tmp2*ny;
    }

    /**
     * @brief return part of viscous Jacobian derived with 
     * Qx=[drho_dx,drhou_dx,drhov_dx,drhow_dx,drhoE_dx]
     * Input:
     * normals:Point normals
     * U=[rho,rhou,rhov,rhow,rhoE]
     * dir: means whether derive with
     * Qx=[drho_dx,drhou_dx,drhov_dx,drhow_dx,drhoE_dx]
     * Output: 3D 4*5 Matrix (flux about rho is zero)
     * OutputMatrix(dir=0)= dF_dQx;
     */
    void NavierStokesCFE::GetdFlux_dQx_3D(
        const Array<OneD, NekDouble>    &normals,
        const NekDouble                 &mu,
        const Array<OneD, NekDouble>    &U,
              DNekMatSharedPtr          &OutputMatrix )
    {
        NekDouble nx=normals[0];
        NekDouble ny=normals[1];
        NekDouble nz=normals[2];
        NekDouble rho=U[0];
        NekDouble orho=1.0/rho;
        NekDouble u=U[1]*orho;
        NekDouble v=U[2]*orho;
        NekDouble w=U[3]*orho;
        NekDouble E=U[4]*orho;
        NekDouble q2=u*u+v*v+w*w;
        NekDouble gamma=m_gamma;
        //q_x=-kappa*dT_dx;
        NekDouble Pr=  m_Prandtl;
        NekDouble oPr = 1.0/Pr;
        //To notice, here is positive, which is consistent with
        //"SYMMETRIC INTERIOR PENALTY DG METHODS FOR THE COMPRESSIBLE 
        // NAVIER-STOKES EQUATIONS"
        //But opposite to "I do like CFD"
        NekDouble tmp=mu*orho;
        NekDouble tmpx=tmp*nx;
        NekDouble tmpy=tmp*ny;
        NekDouble tmpz=tmp*nz;
        NekDouble tmp2=gamma*oPr;
        NekDouble OneThird,TwoThird,FourThird;
        OneThird=1.0/3.0;
        TwoThird=2.0*OneThird;
        FourThird=4.0*OneThird;

        Array<OneD, NekDouble> tmpArray;
        tmpArray = OutputMatrix->GetPtr();
        int nrow = OutputMatrix->GetRows();

        tmpArray[0+0*nrow]=tmpx*(-FourThird*u)+tmpy*(-v)+tmpz*(-w);
        tmpArray[0+1*nrow]=tmpx*FourThird;
        tmpArray[0+2*nrow]=tmpy;
        tmpArray[0+3*nrow]=tmpz;
        tmpArray[0+4*nrow]=0.0;
        tmpArray[1+0*nrow]=tmpx*(-v)+tmpy*(TwoThird*u);
        tmpArray[1+1*nrow]=tmpy*(-TwoThird);
        tmpArray[1+2*nrow]=tmpx;
        tmpArray[1+3*nrow]=0.0;
        tmpArray[1+4*nrow]=0.0;
        tmpArray[2+0*nrow]=tmpx*(-w)+tmpz*(TwoThird*u);
        tmpArray[2+1*nrow]=tmpz*(-TwoThird);
        tmpArray[2+2*nrow]=0.0;
        tmpArray[2+3*nrow]=tmpx;
        tmpArray[2+4*nrow]=0.0;
        tmpArray[3+0*nrow]=-tmpx*(FourThird*u*u+v*v+w*w+tmp2*(E-q2)) 
                            +tmpy*(-OneThird*u*v)+tmpz*(-OneThird*u*w);
        tmpArray[3+1*nrow]=tmpx*(FourThird-tmp2)*u+tmpy*(-TwoThird*v)
                            +tmpz*(-TwoThird*w);
        tmpArray[3+2*nrow]=tmpx*(1.0-tmp2)*v+tmpy*u;
        tmpArray[3+3*nrow]=tmpx*(1.0-tmp2)*w+tmpz*u;
        tmpArray[3+4*nrow]=tmpx*tmp2;
    }

    /**
     * @brief return part of viscous Jacobian derived with 
     * Qy=[drho_dy,drhou_dy,drhov_dy,drhow_dy,drhoE_dy]
     * Input:
     * normals:Point normals
     * U=[rho,rhou,rhov,rhow,rhoE]
     * dir: means whether derive with
     * Qy=[drho_dy,drhou_dy,drhov_dy,drhow_dy,drhoE_dy]
     * Output: 3D 4*5 Matrix (flux about rho is zero)
     * OutputMatrix(dir=1)= dF_dQy;
     */
    void NavierStokesCFE::GetdFlux_dQy_3D(
        const Array<OneD, NekDouble>    &normals,
        const NekDouble                 &mu,
        const Array<OneD, NekDouble>    &U,
              DNekMatSharedPtr          &OutputMatrix )
    {
        NekDouble nx=normals[0];
        NekDouble ny=normals[1];
        NekDouble nz=normals[2];
        NekDouble rho=U[0];
        NekDouble orho=1.0/rho;
        NekDouble u=U[1]*orho;
        NekDouble v=U[2]*orho;
        NekDouble w=U[3]*orho;
        NekDouble E=U[4]*orho;
        NekDouble q2=u*u+v*v+w*w;
        NekDouble gamma=m_gamma;
        //q_x=-kappa*dT_dx;
        NekDouble Pr=  m_Prandtl;
        NekDouble oPr = 1.0/Pr;
        //To notice, here is positive, which is consistent with
        //"SYMMETRIC INTERIOR PENALTY DG METHODS FOR THE COMPRESSIBLE 
        // NAVIER-STOKES EQUATIONS"
        //But opposite to "I do like CFD"
        NekDouble tmp=mu*orho;
        NekDouble tmpx=tmp*nx;
        NekDouble tmpy=tmp*ny;
        NekDouble tmpz=tmp*nz;
        NekDouble tmp2=gamma*oPr;
        NekDouble OneThird,TwoThird,FourThird;
        OneThird=1.0/3.0;
        TwoThird=2.0*OneThird;
        FourThird=4.0*OneThird;

        Array<OneD, NekDouble> tmpArray;
        tmpArray = OutputMatrix->GetPtr();
        int nrow = OutputMatrix->GetRows();

        tmpArray[0+0*nrow]=tmpx*(TwoThird*v)+tmpy*(-u);
        tmpArray[0+1*nrow]=tmpy;
        tmpArray[0+2*nrow]=tmpx*(-TwoThird);
        tmpArray[0+3*nrow]=0.0;
        tmpArray[0+4*nrow]=0.0;
        tmpArray[1+0*nrow]=tmpx*(-u)+tmpy*(-FourThird*v)+tmpz*(-w);
        tmpArray[1+1*nrow]=tmpx;
        tmpArray[1+2*nrow]=tmpy*FourThird;
        tmpArray[1+3*nrow]=tmpz;
        tmpArray[1+4*nrow]=0.0;
        tmpArray[2+0*nrow]=tmpy*(-w)+tmpz*(TwoThird*v);
        tmpArray[2+1*nrow]=0.0;
        tmpArray[2+2*nrow]=tmpz*(-TwoThird);
        tmpArray[2+3*nrow]=tmpy;
        tmpArray[2+4*nrow]=0.0;
        tmpArray[3+0*nrow]=tmpx*(-OneThird*u*v)-tmpy*(u*u+FourThird*v*v+w*w 
                            +tmp2*(E-q2))+tmpz*(-OneThird*v*w);
        tmpArray[3+1*nrow]=tmpx*v+tmpy*(1-tmp2)*u;
        tmpArray[3+2*nrow]=tmpx*(-TwoThird*u)+tmpy*(FourThird-tmp2)*v
                            +tmpz*(-TwoThird*w);
        tmpArray[3+3*nrow]=tmpy*(1-tmp2)*w+tmpz*v;
        tmpArray[3+4*nrow]=tmpy*tmp2;
    }

    /**
     * @brief return part of viscous Jacobian derived with 
     * Qz=[drho_dz,drhou_dz,drhov_dz,drhow_dz,drhoE_dz]
     * Input:
     * normals:Point normals
     * U=[rho,rhou,rhov,rhow,rhoE]
     * dir: means whether derive with
     * Qz=[drho_dz,drhou_dz,drhov_dz,drhow_dz,drhoE_dz]
     * Output: 3D 4*5 Matrix (flux about rho is zero)
     * OutputMatrix(dir=2)= dF_dQz;
     */
    void NavierStokesCFE::GetdFlux_dQz_3D(
        const Array<OneD, NekDouble>    &normals,
        const NekDouble                 &mu,
        const Array<OneD, NekDouble>    &U,
              DNekMatSharedPtr          &OutputMatrix )
    {
        NekDouble nx=normals[0];
        NekDouble ny=normals[1];
        NekDouble nz=normals[2];
        NekDouble rho=U[0];
        NekDouble orho=1.0/rho;
        NekDouble u=U[1]*orho;
        NekDouble v=U[2]*orho;
        NekDouble w=U[3]*orho;
        NekDouble E=U[4]*orho;
        NekDouble q2=u*u+v*v+w*w;
        NekDouble gamma=m_gamma;
        //q_x=-kappa*dT_dx;
        NekDouble Pr=  m_Prandtl;
        NekDouble oPr = 1.0/Pr;
        //To notice, here is positive, which is consistent with
        //"SYMMETRIC INTERIOR PENALTY DG METHODS FOR THE COMPRESSIBLE 
        // NAVIER-STOKES EQUATIONS"
        //But opposite to "I do like CFD"
        NekDouble tmp=mu*orho;
        NekDouble tmpx=tmp*nx;
        NekDouble tmpy=tmp*ny;
        NekDouble tmpz=tmp*nz;
        NekDouble tmp2=gamma*oPr;
        NekDouble OneThird,TwoThird,FourThird;
        OneThird=1.0/3.0;
        TwoThird=2.0*OneThird;
        FourThird=4.0*OneThird;

        Array<OneD, NekDouble> tmpArray;
        tmpArray = OutputMatrix->GetPtr();
        int nrow = OutputMatrix->GetRows();

        tmpArray[0+0*nrow]=tmpx*(TwoThird*w)+tmpz*(-u);
        tmpArray[0+1*nrow]=tmpz;
        tmpArray[0+2*nrow]=0.0;
        tmpArray[0+3*nrow]=tmpx*(-TwoThird);
        tmpArray[0+4*nrow]=0.0;
        tmpArray[1+0*nrow]=tmpy*(TwoThird*w)+tmpz*(-v);
        tmpArray[1+1*nrow]=0.0;
        tmpArray[1+2*nrow]=tmpz;
        tmpArray[1+3*nrow]=tmpy*(-TwoThird);
        tmpArray[1+4*nrow]=0.0;
        tmpArray[2+0*nrow]=tmpx*(-u)+tmpy*(-v)+tmpz*(-FourThird*w);
        tmpArray[2+1*nrow]=tmpx;
        tmpArray[2+2*nrow]=tmpy;
        tmpArray[2+3*nrow]=tmpz*FourThird;
        tmpArray[2+4*nrow]=0.0;
        tmpArray[3+0*nrow]=tmpx*(-OneThird*u*w)+tmpy*(-OneThird*v*w)
                            -tmpz*(u*u+v*v+FourThird*w*w+tmp2*(E-q2));
        tmpArray[3+1*nrow]=tmpx*w+tmpz*(1-tmp2)*u;
        tmpArray[3+2*nrow]=tmpy*w+tmpz*(1-tmp2)*v;
        tmpArray[3+3*nrow]=tmpx*(-TwoThird*u)+tmpy*(-TwoThird*v)
                            +tmpz*(FourThird-tmp2)*w;
        tmpArray[3+4*nrow]=tmpz*tmp2;
    }

    /**
     * @brief return part of viscous Jacobian
     * Input:
     * normals:Point normals
     * mu: dynamicviscosity
     * dmu_dT: mu's derivative with T using Sutherland's law
     * U=[rho,rhou,rhov,rhoE]
     * Output: 3*4 Matrix (the flux about rho is zero)
     * OutputMatrix dFLux_dU,  the matrix sign is consistent with SIPG
     */
    void NavierStokesCFE::GetdFlux_dU_2D(
        const Array<OneD, NekDouble>                    &normals,
        const NekDouble                                 mu,
        const NekDouble                                 dmu_dT,
        const Array<OneD, NekDouble>                    &U,
        const Array<OneD, const Array<OneD, NekDouble>> &qfield,
              DNekMatSharedPtr                          &OutputMatrix)
    {
        Array<OneD, NekDouble> tmpArray;
        tmpArray = OutputMatrix->GetPtr();
        int nrow = OutputMatrix->GetRows();

        NekDouble nx=normals[0];
        NekDouble ny=normals[1];
        NekDouble U1=U[0];
        NekDouble U2=U[1];
        NekDouble U3=U[2];
        NekDouble U4=U[3];
        NekDouble dU1_dx=qfield[0][0];
        NekDouble dU2_dx=qfield[0][1];
        NekDouble dU3_dx=qfield[0][2];
        NekDouble dU4_dx=qfield[0][3];
        NekDouble dU1_dy=qfield[1][0];
        NekDouble dU2_dy=qfield[1][1];
        NekDouble dU3_dy=qfield[1][2];
        NekDouble dU4_dy=qfield[1][3];
        NekDouble gamma=m_gamma;
        NekDouble Cv=m_Cv;
        NekDouble Pr=  m_Prandtl;
        NekDouble oPr = 1.0/Pr;

        NekDouble orho1,orho2,orho3,orho4;
        NekDouble oCv=1./Cv;
        orho1=1.0/U1;
        orho2=orho1*orho1;
        orho3=orho1*orho2;
        orho4=orho2*orho2;

        //Assume Fn=mu*Sn
        //Sn=Sx*nx+Sy*ny

        NekDouble TwoThrid=2./3.;
        NekDouble FourThird=2.0*TwoThrid;
        NekDouble u=U2*orho1;
        NekDouble v=U3*orho1;
        NekDouble du_dx=orho1*(dU2_dx-u*dU1_dx);
        NekDouble dv_dx=orho1*(dU3_dx-v*dU1_dx);
        NekDouble du_dy=orho1*(dU2_dy-u*dU1_dy);
        NekDouble dv_dy=orho1*(dU3_dy-v*dU1_dy);
        NekDouble s12=FourThird*du_dx-TwoThrid*dv_dy;
        NekDouble s13=du_dy+dv_dx;
        NekDouble s22=s13;
        NekDouble s23=FourThird*dv_dy-TwoThrid*du_dx;
        NekDouble snx=s12*nx+s22*ny;
        NekDouble sny=s13*nx+s23*ny;
        NekDouble snv=snx*u+sny*v;
        NekDouble qx=-gamma*mu*oPr*(orho1*dU4_dx-U[3]*orho2*dU1_dx
                        -u*(orho1*dU2_dx-U[1]*orho2*dU1_dx)
                        -v*(orho1*dU3_dx-U[2]*orho2*dU1_dx));
        NekDouble qy=-gamma*mu*oPr*(orho1*dU4_dy-U[3]*orho2*dU1_dy
                        -u*(orho1*dU2_dy-U[1]*orho2*dU1_dy)
                        -v*(orho1*dU3_dy-U[2]*orho2*dU1_dy));
        NekDouble qn=qx*nx+qy*ny;

        //Term1 mu's derivative with U: dmu_dU*Sn
        Array<OneD,NekDouble> tmp(3,0.0);
        tmp[0]=snx;
        tmp[1]=sny;
        tmp[2]=snv-qn/mu;
        Array<OneD,NekDouble> dT_dU (4,0.0);
        dT_dU[0]=oCv*(-orho2*U4+orho3*U2*U2+orho3*U3*U3);
        dT_dU[1]=-oCv*orho2*U2;
        dT_dU[2]=-oCv*orho2*U3;
        dT_dU[3]=oCv*orho1;
        for(int i=0;i<3;i++)
        {
            for(int j=0;j<4;j++)
            {
                tmpArray[i+j*nrow]=dmu_dT*dT_dU[j]*tmp[i];
            }
        }

        //Term 2 +mu*dSn_dU
        NekDouble du_dx_dU1,du_dx_dU2;
        NekDouble du_dy_dU1,du_dy_dU2;
        NekDouble dv_dx_dU1,dv_dx_dU3;
        NekDouble dv_dy_dU1,dv_dy_dU3;
        NekDouble ds12_dU1,ds12_dU2,ds12_dU3;
        NekDouble ds13_dU1,ds13_dU2,ds13_dU3;
        NekDouble ds22_dU1,ds22_dU2,ds22_dU3;
        NekDouble ds23_dU1,ds23_dU2,ds23_dU3;
        NekDouble dsnx_dU1,dsnx_dU2,dsnx_dU3;
        NekDouble dsny_dU1,dsny_dU2,dsny_dU3;
        NekDouble dsnv_dU1,dsnv_dU2,dsnv_dU3;

        du_dx_dU1=-orho2*dU2_dx+2*orho3*U2*dU1_dx;
        du_dx_dU2=-orho2*dU1_dx;
        du_dy_dU1=-orho2*dU2_dy+2*orho3*U2*dU1_dy;
        du_dy_dU2=-orho2*dU1_dy;
        dv_dx_dU1=-orho2*dU3_dx+2*orho3*U3*dU1_dx;
        dv_dx_dU3=du_dx_dU2;
        dv_dy_dU1=-orho2*dU3_dy+2*orho3*U3*dU1_dy;
        dv_dy_dU3=du_dy_dU2;
        ds12_dU1=FourThird*du_dx_dU1-TwoThrid*dv_dy_dU1;
        ds12_dU2=FourThird*du_dx_dU2;
        ds12_dU3=-TwoThrid*dv_dy_dU3;
        ds13_dU1=du_dy_dU1+dv_dx_dU1;
        ds13_dU2=du_dy_dU2;
        ds13_dU3=dv_dx_dU3;
        ds22_dU1=ds13_dU1;
        ds22_dU2=ds13_dU2;
        ds22_dU3=ds13_dU3;
        ds23_dU1=FourThird*dv_dy_dU1-TwoThrid*du_dx_dU1;
        ds23_dU2=-TwoThrid*du_dx_dU2;
        ds23_dU3=FourThird*dv_dy_dU3;
        dsnx_dU1=ds12_dU1*nx+ds22_dU1*ny;
        dsnx_dU2=ds12_dU2*nx+ds22_dU2*ny;
        dsnx_dU3=ds12_dU3*nx+ds22_dU3*ny;
        dsny_dU1=ds13_dU1*nx+ds23_dU1*ny;
        dsny_dU2=ds13_dU2*nx+ds23_dU2*ny;
        dsny_dU3=ds13_dU3*nx+ds23_dU3*ny;
        dsnv_dU1=u*dsnx_dU1+v*dsny_dU1-orho2*U2*snx-orho2*U3*sny;
        dsnv_dU2=u*dsnx_dU2+v*dsny_dU2+orho1*snx;
        dsnv_dU3=u*dsnx_dU3+v*dsny_dU3+orho1*sny;
        tmpArray[0+0*nrow]=tmpArray[0+0*nrow]+mu*dsnx_dU1;
        tmpArray[0+1*nrow]=tmpArray[0+1*nrow]+mu*dsnx_dU2;
        tmpArray[0+2*nrow]=tmpArray[0+2*nrow]+mu*dsnx_dU3;
        tmpArray[1+0*nrow]=tmpArray[1+0*nrow]+mu*dsny_dU1;
        tmpArray[1+1*nrow]=tmpArray[1+1*nrow]+mu*dsny_dU2;
        tmpArray[1+2*nrow]=tmpArray[1+2*nrow]+mu*dsny_dU3;
        tmpArray[2+0*nrow]=tmpArray[2+0*nrow]+mu*dsnv_dU1;
        tmpArray[2+1*nrow]=tmpArray[2+1*nrow]+mu*dsnv_dU2;
        tmpArray[2+2*nrow]=tmpArray[2+2*nrow]+mu*dsnv_dU3;

        //Consider +qn's effect (does not include mu's effect)
        NekDouble dqx_dU1,dqx_dU2,dqx_dU3,dqx_dU4;
        NekDouble dqy_dU1,dqy_dU2,dqy_dU3,dqy_dU4;
        NekDouble tmpx=-nx*mu*gamma*oPr;
        dqx_dU1=tmpx*(-orho2*dU4_dx+2*orho3*U4*dU1_dx+2*orho3*U2*dU2_dx
                -3*orho4*U2*U2*dU1_dx+2*orho3*U3*dU3_dx-3*orho4*U3*U3*dU1_dx);
        dqx_dU2=tmpx*(-orho2*dU2_dx+2*orho3*U2*dU1_dx);
        dqx_dU3=tmpx*(-orho2*dU3_dx+2*orho3*U3*dU1_dx);
        dqx_dU4=-tmpx*orho2*dU1_dx;
        NekDouble tmpy=-ny*mu*gamma*oPr;
        dqy_dU1=tmpy*(-orho2*dU4_dy+2*orho3*U4*dU1_dy+2*orho3*U2*dU2_dy
                -3*orho4*U2*U2*dU1_dy+2*orho3*U3*dU3_dy-3*orho4*U3*U3*dU1_dy);
        dqy_dU2=tmpy*(-orho2*dU2_dy+2*orho3*U2*dU1_dy);
        dqy_dU3=tmpy*(-orho2*dU3_dy+2*orho3*U3*dU1_dy);
        dqy_dU4=-tmpy*orho2*dU1_dy;
        tmpArray[2+0*nrow]=tmpArray[2+0*nrow]-dqx_dU1-dqy_dU1;
        tmpArray[2+1*nrow]=tmpArray[2+1*nrow]-dqx_dU2-dqy_dU2;
        tmpArray[2+2*nrow]=tmpArray[2+2*nrow]-dqx_dU3-dqy_dU3;
        tmpArray[2+3*nrow]=tmpArray[2+3*nrow]-dqx_dU4-dqy_dU4;
    }

     /**
     * @brief return part of viscous Jacobian
     * Input:
     * normals:Point normals
     * mu: dynamicviscosity
     * dmu_dT: mu's derivative with T using Sutherland's law
     * U=[rho,rhou,rhov,rhow,rhoE]
     * Output: 4*5 Matrix (the flux about rho is zero)
     * OutputMatrix dFLux_dU,  the matrix sign is consistent with SIPG
     */
    void NavierStokesCFE::GetdFlux_dU_3D(
        const Array<OneD, NekDouble>                    &normals,
        const NekDouble                                 mu,
        const NekDouble                                 dmu_dT,
        const Array<OneD, NekDouble>                    &U,
        const Array<OneD, const Array<OneD, NekDouble>> &qfield,
              DNekMatSharedPtr                          &OutputMatrix)
    {
        Array<OneD, NekDouble> tmpArray;
        tmpArray = OutputMatrix->GetPtr();
        int nrow = OutputMatrix->GetRows();

        NekDouble nx=normals[0];
        NekDouble ny=normals[1];
        NekDouble nz=normals[2];
        NekDouble U1=U[0];
        NekDouble U2=U[1];
        NekDouble U3=U[2];
        NekDouble U4=U[3];
        NekDouble U5=U[4];
        NekDouble dU1_dx=qfield[0][0];
        NekDouble dU2_dx=qfield[0][1];
        NekDouble dU3_dx=qfield[0][2];
        NekDouble dU4_dx=qfield[0][3];
        NekDouble dU5_dx=qfield[0][4];
        NekDouble dU1_dy=qfield[1][0];
        NekDouble dU2_dy=qfield[1][1];
        NekDouble dU3_dy=qfield[1][2];
        NekDouble dU4_dy=qfield[1][3];
        NekDouble dU5_dy=qfield[1][4];
        NekDouble dU1_dz=qfield[2][0];
        NekDouble dU2_dz=qfield[2][1];
        NekDouble dU3_dz=qfield[2][2];
        NekDouble dU4_dz=qfield[2][3];
        NekDouble dU5_dz=qfield[2][4];
        NekDouble gamma=m_gamma;
        NekDouble Cv=m_Cv;
        NekDouble Pr=  m_Prandtl;
        NekDouble oPr = 1.0/Pr;

        NekDouble orho1,orho2,orho3,orho4;
        NekDouble oCv=1./Cv;
        orho1=1.0/U1;
        orho2=orho1*orho1;
        orho3=orho1*orho2;
        orho4=orho2*orho2;

        //Assume Fn=mu*Sn
        //Sn=Sx*nx+Sy*ny+Sz*nz
        NekDouble TwoThrid=2./3.;
        NekDouble FourThird=2.0*TwoThrid;
        NekDouble tmp2=gamma*mu*oPr;
        NekDouble u=U2*orho1;
        NekDouble v=U3*orho1;
        NekDouble w=U4*orho1;
        NekDouble du_dx=orho1*(dU2_dx-u*dU1_dx);
        NekDouble dv_dx=orho1*(dU3_dx-v*dU1_dx);
        NekDouble dw_dx=orho1*(dU4_dx-w*dU1_dx);
        NekDouble du_dy=orho1*(dU2_dy-u*dU1_dy);
        NekDouble dv_dy=orho1*(dU3_dy-v*dU1_dy);
        NekDouble dw_dy=orho1*(dU4_dy-w*dU1_dy);
        NekDouble du_dz=orho1*(dU2_dz-u*dU1_dz);
        NekDouble dv_dz=orho1*(dU3_dz-v*dU1_dz);
        NekDouble dw_dz=orho1*(dU4_dz-w*dU1_dz);
        NekDouble s12=FourThird*du_dx-TwoThrid*dv_dy-TwoThrid*dw_dz;
        NekDouble s13=du_dy+dv_dx;
        NekDouble s14=dw_dx+du_dz;
        NekDouble s22=s13;
        NekDouble s23=FourThird*dv_dy-TwoThrid*du_dx-TwoThrid*dw_dz;
        NekDouble s24=dv_dz+dw_dy;
        NekDouble s32=s14;
        NekDouble s33=s24;
        NekDouble s34=FourThird*dw_dz-TwoThrid*du_dx-TwoThrid*dv_dy;
        NekDouble snx=s12*nx+s22*ny+s32*nz;
        NekDouble sny=s13*nx+s23*ny+s33*nz;
        NekDouble snz=s14*nz+s24*ny+s34*nz;
        NekDouble snv=snx*u+sny*v+snz*w;
        NekDouble qx=-tmp2*(orho1*dU5_dx-U5*orho2*dU1_dx-u*(orho1*dU2_dx
                    -U2*orho2*dU1_dx)-v*(orho1*dU3_dx-U3*orho2*dU1_dx)
                    -w*(orho1*dU4_dx-U4*orho2*dU1_dx));
        NekDouble qy=-tmp2*(orho1*dU5_dy-U5*orho2*dU1_dy-u*(orho1*dU2_dy
                    -U2*orho2*dU1_dy)-v*(orho1*dU3_dy-U3*orho2*dU1_dy)
                    -w*(orho1*dU4_dy-U4*orho2*dU1_dy));
        NekDouble qz=-tmp2*(orho1*dU5_dz-U5*orho2*dU1_dz-u*(orho1*dU2_dz
                    -U2*orho2*dU1_dz)-v*(orho1*dU3_dz-U3*orho2*dU1_dz)
                    -w*(orho1*dU4_dz-U4*orho2*dU1_dz));
        NekDouble qn=qx*nx+qy*ny+qz*nz;

        //Term1 mu's derivative with U: dmu_dU*Sn
        Array<OneD,NekDouble> tmp(4,0.0);
        tmp[0]=snx;
        tmp[1]=sny;
        tmp[2]=snz;
        tmp[3]=snv-qn/mu;
        Array<OneD,NekDouble> dT_dU (5,0.0);
        dT_dU[0]=oCv*(-orho2*U5+orho3*U2*U2+orho3*U3*U3+orho3*U4*U4);
        dT_dU[1]=-oCv*orho2*U2;
        dT_dU[2]=-oCv*orho2*U3;
        dT_dU[3]=-oCv*orho2*U4;
        dT_dU[4]=oCv*orho1;
        for(int i=0;i<4;i++)
        {
            for(int j=0;j<5;j++)
            {
                tmpArray[i+j*nrow]=dmu_dT*dT_dU[j]*tmp[i];
            }
        }

        //Term 2 +mu*dSn_dU
        NekDouble du_dx_dU1,du_dx_dU2;
        NekDouble du_dy_dU1,du_dy_dU2;
        NekDouble du_dz_dU1,du_dz_dU2;
        NekDouble dv_dx_dU1,dv_dx_dU3;
        NekDouble dv_dy_dU1,dv_dy_dU3;
        NekDouble dv_dz_dU1,dv_dz_dU3;
        NekDouble dw_dx_dU1,dw_dx_dU4;
        NekDouble dw_dy_dU1,dw_dy_dU4;
        NekDouble dw_dz_dU1,dw_dz_dU4;
        NekDouble ds12_dU1,ds12_dU2,ds12_dU3,ds12_dU4;
        NekDouble ds13_dU1,ds13_dU2,ds13_dU3;
        NekDouble ds14_dU1,ds14_dU2,ds14_dU4;
        NekDouble ds22_dU1,ds22_dU2,ds22_dU3;
        NekDouble ds23_dU1,ds23_dU2,ds23_dU3,ds23_dU4;
        NekDouble ds24_dU1,ds24_dU3,ds24_dU4;
        NekDouble ds32_dU1,ds32_dU2,ds32_dU4;
        NekDouble ds33_dU1,ds33_dU3,ds33_dU4;
        NekDouble ds34_dU1,ds34_dU2,ds34_dU3,ds34_dU4;
        NekDouble dsnx_dU1,dsnx_dU2,dsnx_dU3,dsnx_dU4;
        NekDouble dsny_dU1,dsny_dU2,dsny_dU3,dsny_dU4;
        NekDouble dsnz_dU1,dsnz_dU2,dsnz_dU3,dsnz_dU4;
        NekDouble dsnv_dU1,dsnv_dU2,dsnv_dU3,dsnv_dU4;

        du_dx_dU1=-orho2*dU2_dx+2*orho3*U2*dU1_dx;
        du_dx_dU2=-orho2*dU1_dx;
        du_dy_dU1=-orho2*dU2_dy+2*orho3*U2*dU1_dy;
        du_dy_dU2=-orho2*dU1_dy;
        du_dz_dU1=-orho2*dU2_dz+2*orho3*U2*dU1_dz;
        du_dz_dU2=-orho2*dU1_dz;
        dv_dx_dU1=-orho2*dU3_dx+2*orho3*U3*dU1_dx;
        dv_dx_dU3=-orho2*dU1_dx;
        dv_dy_dU1=-orho2*dU3_dy+2*orho3*U3*dU1_dy;
        dv_dy_dU3=-orho2*dU1_dy;
        dv_dz_dU1=-orho2*dU3_dz+2*orho3*U3*dU1_dz;
        dv_dz_dU3=-orho2*dU1_dz;
        dw_dx_dU1=-orho2*dU4_dx+2*orho3*U4*dU1_dx;
        dw_dx_dU4=-orho2*dU1_dx;
        dw_dy_dU1=-orho2*dU4_dy+2*orho3*U4*dU1_dy;
        dw_dy_dU4=-orho2*dU1_dy;
        dw_dz_dU1=-orho2*dU4_dz+2*orho3*U4*dU1_dz;
        dw_dz_dU4=-orho2*dU1_dz;
        ds12_dU1=FourThird*du_dx_dU1-TwoThrid*dv_dy_dU1-TwoThrid*dw_dz_dU1;
        ds12_dU2=FourThird*du_dx_dU2;
        ds12_dU3=-TwoThrid*dv_dy_dU3;
        ds12_dU4=-TwoThrid*dw_dz_dU4;
        ds13_dU1=du_dy_dU1+dv_dx_dU1;
        ds13_dU2=du_dy_dU2;
        ds13_dU3=dv_dx_dU3;
        ds14_dU1=dw_dx_dU1+du_dz_dU1;
        ds14_dU2=du_dz_dU2;
        ds14_dU4=dw_dx_dU4;
        ds22_dU1=du_dy_dU1+dv_dx_dU1;
        ds22_dU2=du_dy_dU2;
        ds22_dU3=dv_dx_dU3;
        ds23_dU1=FourThird*dv_dy_dU1-TwoThrid*du_dx_dU1-TwoThrid*dw_dz_dU1;
        ds23_dU2=-TwoThrid*du_dx_dU2;
        ds23_dU3=FourThird*dv_dy_dU3;
        ds23_dU4=-TwoThrid*dw_dz_dU4;
        ds24_dU1=dv_dz_dU1+dw_dy_dU1;
        ds24_dU3=dv_dz_dU3;
        ds24_dU4=dw_dy_dU4;
        ds32_dU1=dw_dx_dU1+du_dz_dU1;
        ds32_dU2=du_dz_dU2;
        ds32_dU4=dw_dx_dU4;
        ds33_dU1=dv_dz_dU1+dw_dy_dU1;
        ds33_dU3=dv_dz_dU3;
        ds33_dU4=dw_dy_dU4;
        ds34_dU1=FourThird*dw_dz_dU1-TwoThrid*du_dx_dU1-TwoThrid*dv_dy_dU1;
        ds34_dU2=-TwoThrid*du_dx_dU2;
        ds34_dU3=-TwoThrid*dv_dy_dU3;
        ds34_dU4=FourThird*dw_dz_dU4;
        dsnx_dU1=ds12_dU1*nx+ds22_dU1*ny+ds32_dU1*nz;
        dsnx_dU2=ds12_dU2*nx+ds22_dU2*ny+ds32_dU2*nz;
        dsnx_dU3=ds12_dU3*nx+ds22_dU3*ny;
        dsnx_dU4=ds12_dU4*nx+ds32_dU4*nz;
        dsny_dU1=ds13_dU1*nx+ds23_dU1*ny+ds33_dU1*nz;
        dsny_dU2=ds13_dU2*nx+ds23_dU2*ny;
        dsny_dU3=ds13_dU3*nx+ds23_dU3*ny+ds33_dU3*nz;
        dsny_dU4=ds23_dU4*ny+ds33_dU4*nz;
        dsnz_dU1=ds14_dU1*nx+ds24_dU1*ny+ds34_dU1*nz;
        dsnz_dU2=ds14_dU2*nx+ds34_dU2*nz;
        dsnz_dU3=ds24_dU3*ny+ds34_dU3*nz;
        //? why there is value if 2D
        dsnz_dU4=ds14_dU4*nx+ds24_dU4*ny+ds34_dU4*nz;
        dsnv_dU1=u*dsnx_dU1+v*dsny_dU1+w*dsnz_dU1-orho2*U2*snx
                    -orho2*U3*sny-orho2*U4*snz;
        dsnv_dU2=u*dsnx_dU2+v*dsny_dU2+w*dsnz_dU2+orho1*snx;
        dsnv_dU3=u*dsnx_dU3+v*dsny_dU3+w*dsnz_dU3+orho1*sny;
        dsnv_dU4=u*dsnx_dU4+v*dsny_dU4+w*dsnz_dU4+orho1*snz;
        tmpArray[0+0*nrow]=tmpArray[0+0*nrow]+mu*dsnx_dU1;
        tmpArray[0+1*nrow]=tmpArray[0+1*nrow]+mu*dsnx_dU2;
        tmpArray[0+2*nrow]=tmpArray[0+2*nrow]+mu*dsnx_dU3;
        tmpArray[0+3*nrow]=tmpArray[0+3*nrow]+mu*dsnx_dU4;
        tmpArray[1+0*nrow]=tmpArray[1+0*nrow]+mu*dsny_dU1;
        tmpArray[1+1*nrow]=tmpArray[1+1*nrow]+mu*dsny_dU2;
        tmpArray[1+2*nrow]=tmpArray[1+2*nrow]+mu*dsny_dU3;
        tmpArray[1+3*nrow]=tmpArray[1+3*nrow]+mu*dsny_dU4;
        tmpArray[2+0*nrow]=tmpArray[2+0*nrow]+mu*dsnz_dU1;
        tmpArray[2+1*nrow]=tmpArray[2+1*nrow]+mu*dsnz_dU2;
        tmpArray[2+2*nrow]=tmpArray[2+2*nrow]+mu*dsnz_dU3;
        tmpArray[2+3*nrow]=tmpArray[2+3*nrow]+mu*dsnz_dU4;
        tmpArray[3+0*nrow]=tmpArray[3+0*nrow]+mu*dsnv_dU1;
        tmpArray[3+1*nrow]=tmpArray[3+1*nrow]+mu*dsnv_dU2;
        tmpArray[3+2*nrow]=tmpArray[3+2*nrow]+mu*dsnv_dU3;
        tmpArray[3+3*nrow]=tmpArray[3+3*nrow]+mu*dsnv_dU4;

        //Consider heat flux qn's effect (does not include mu's effect)
        NekDouble dqx_dU1,dqx_dU2,dqx_dU3,dqx_dU4,dqx_dU5;
        NekDouble dqy_dU1,dqy_dU2,dqy_dU3,dqy_dU4,dqy_dU5;
        NekDouble dqz_dU1,dqz_dU2,dqz_dU3,dqz_dU4,dqz_dU5;
        NekDouble tmpx=-nx*tmp2;
        dqx_dU1=tmpx*(-orho2*dU5_dx+2*orho3*U5*dU1_dx+2*orho3*U2*dU2_dx
                -3*orho4*U2*U2*dU1_dx+2*orho3*U3*dU3_dx-3*orho4*U3*U3*dU1_dx
                +2*orho3*U4*dU4_dx-3*orho4*U4*U4*dU1_dx);
        dqx_dU2=tmpx*(-orho2*dU2_dx+2*orho3*U2*dU1_dx);
        dqx_dU3=tmpx*(-orho2*dU3_dx+2*orho3*U3*dU1_dx);
        dqx_dU4=tmpx*(-orho2*dU4_dx+2*orho3*U4*dU1_dx);
        dqx_dU5=-tmpx*orho2*dU1_dx;
        NekDouble tmpy=-ny*tmp2;
        dqy_dU1=tmpy*(-orho2*dU5_dy+2*orho3*U5*dU1_dy+2*orho3*U2*dU2_dy
                -3*orho4*U2*U2*dU1_dy+2*orho3*U3*dU3_dy-3*orho4*U3*U3*dU1_dy
                +2*orho3*U4*dU4_dy-3*orho4*U4*U4*dU1_dy);
        dqy_dU2=tmpy*(-orho2*dU2_dy+2*orho3*U2*dU1_dy);
        dqy_dU3=tmpy*(-orho2*dU3_dy+2*orho3*U3*dU1_dy);
        dqy_dU4=tmpy*(-orho2*dU4_dy+2*orho3*U4*dU1_dy);
        dqy_dU5=-tmpy*orho2*dU1_dy;
        NekDouble tmpz=-nz*tmp2;
        dqz_dU1=tmpz*(-orho2*dU5_dz+2*orho3*U5*dU1_dz+2*orho3*U2*dU2_dz
                -3*orho4*U2*U2*dU1_dz+2*orho3*U3*dU3_dz-3*orho4*U3*U3*dU1_dz
                +2*orho3*U4*dU4_dz-3*orho4*U4*U4*dU1_dz);
        dqz_dU2=tmpz*(-orho2*dU2_dz+2*orho3*U2*dU1_dz);
        dqz_dU3=tmpz*(-orho2*dU3_dz+2*orho3*U3*dU1_dz);
        dqz_dU4=tmpz*(-orho2*dU4_dz+2*orho3*U4*dU1_dz);
        dqz_dU5=-tmpz*orho2*dU1_dz;
        tmpArray[3+0*nrow]=tmpArray[3+0*nrow]-dqx_dU1-dqy_dU1-dqz_dU1;
        tmpArray[3+1*nrow]=tmpArray[3+1*nrow]-dqx_dU2-dqy_dU2-dqz_dU2;
        tmpArray[3+2*nrow]=tmpArray[3+2*nrow]-dqx_dU3-dqy_dU3-dqz_dU3;
        tmpArray[3+3*nrow]=tmpArray[3+3*nrow]-dqx_dU4-dqy_dU4-dqz_dU4;
        tmpArray[3+4*nrow]=tmpArray[3+4*nrow]-dqx_dU5-dqy_dU5-dqz_dU5;
    }

    void NavierStokesCFE::v_MinusDiffusionFluxJacDirctnElmt(
        const int                                       nConvectiveFields,
        const int                                       nElmtPnt,
        const Array<OneD, const Array<OneD, NekDouble>> &locVars,
        const TensorOfArray3D<NekDouble>                &locDerv,
        const Array<OneD, NekDouble>                    &locmu,
        const Array<OneD, NekDouble>                    &locDmuDT,
        const Array<OneD, NekDouble>                    &normals,
              DNekMatSharedPtr                          &wspMat,
              Array<OneD,       Array<OneD, NekDouble>> &PntJacArray)
    {
        int nSpaceDim           = m_graph->GetSpaceDimension();  

        NekDouble pointmu       = 0.0;
        NekDouble pointDmuDT    = 0.0;
        Array<OneD, NekDouble> pointVar(nConvectiveFields,0.0);
        Array<OneD, Array<OneD, NekDouble> > pointDerv(nSpaceDim);
        for(int j = 0; j < nSpaceDim; j++)
        {   
            pointDerv[j] = Array<OneD, NekDouble>(nConvectiveFields,0.0);
        }

        Array<OneD, NekDouble > wspMatData = wspMat->GetPtr();
        Array<OneD, NekDouble > tmp1;
        Array<OneD, NekDouble > tmp2;
        Array<OneD, NekDouble > tmp3;

        for(int npnt = 0; npnt < nElmtPnt; npnt++)
        {
            for(int j = 0; j < nConvectiveFields; j++)
            {
                pointVar[j] = locVars[j][npnt];
            }
            for(int j = 0; j < nSpaceDim; j++)
            {   
                for(int k = 0; k < nConvectiveFields; k++)
                {
                    pointDerv[j][k] = locDerv[j][k][npnt];
                }
            }

            pointmu     = locmu[npnt];
            pointDmuDT  = locDmuDT[npnt];

            GetDiffusionFluxJacPoint(pointVar,pointDerv,pointmu,pointDmuDT,
                normals,wspMat);
            for (int j =0; j < nConvectiveFields; j++)
            {
                int noffset = j*nConvectiveFields;

                Vmath::Vsub(nConvectiveFields-1, 
                    tmp1 = PntJacArray[npnt] + (noffset+1),1,
                    tmp2 = wspMatData + (noffset-j),1,
                    tmp3 = PntJacArray[npnt] + (noffset+1),1);
            }
=======

                    // get temp
                    NekDouble temperature = m_varConv->GetTemperature(inTmp.data());
                    // get viscosity
                    NekDouble mu;
                    GetViscosityFromTempKernel(temperature, mu);

                    GetViscousFluxBilinearFormKernel(nDim, d, nderiv,
                        inAvgTmp.data(), inTmp.data(), mu, outTmp.data());

                    for (int f = 0; f < nConvectiveFields; ++f)
                    {
                        outarray[d][f][p] += normal[d][p] * outTmp[f];
                    }
                }
            }
>>>>>>> 160d89df
        }
    }

    /**
     * @brief Return the penalty vector for the LDGNS diffusion problem.
     */
    void NavierStokesCFE::v_GetFluxPenalty(
        const Array<OneD, const Array<OneD, NekDouble>> &uFwd,
        const Array<OneD, const Array<OneD, NekDouble>> &uBwd,
              Array<OneD,       Array<OneD, NekDouble>> &penaltyCoeff)
    {
        unsigned int nTracePts  = uFwd[0].size();

        // Compute average temperature
        unsigned int nVariables = uFwd.size();
        Array<OneD, NekDouble> tAve{nTracePts, 0.0};
        Vmath::Svtsvtp(nTracePts, 0.5, uFwd[nVariables-1], 1,
            0.5, uBwd[nVariables-1], 1, tAve, 1);

        // Get average viscosity and thermal conductivity
        Array<OneD, NekDouble> muAve{nTracePts, 0.0};
        Array<OneD, NekDouble> tcAve{nTracePts, 0.0};

        GetViscosityAndThermalCondFromTemp(tAve, muAve, tcAve);

        // Compute penalty term
        for (int i = 0; i < nVariables; ++i)
        {
            // Get jump of u variables
            Vmath::Vsub(nTracePts, uFwd[i], 1, uBwd[i], 1, penaltyCoeff[i], 1);
            // Multiply by variable coefficient = {coeff} ( u^+ - u^- )
            if ( i < nVariables-1 )
            {
                Vmath::Vmul(nTracePts, muAve, 1, penaltyCoeff[i], 1,
                    penaltyCoeff[i], 1);
            }
            else
            {
                Vmath::Vmul(nTracePts, tcAve, 1, penaltyCoeff[i], 1,
                    penaltyCoeff[i], 1);
            }
        }
    }

    void NavierStokesCFE::v_GetDiffusionFluxJacPoint(
        const Array<OneD, NekDouble>                    &conservVar, 
        const Array<OneD, const Array<OneD, NekDouble>> &conseDeriv, 
        const NekDouble                                 mu,
        const NekDouble                                 DmuDT,
        const Array<OneD, NekDouble>                    &normals,
              DNekMatSharedPtr                          &fluxJac)
    {
        switch (m_spacedim)
        {
        case 2:
            GetdFlux_dU_2D(normals,mu,DmuDT,conservVar,conseDeriv,fluxJac);
            break;

        case 3:
            GetdFlux_dU_3D(normals,mu,DmuDT,conservVar,conseDeriv,fluxJac);
            break;

        default:
            NEKERROR(ErrorUtil::efatal, "v_GetDiffusionFluxJacPoint not coded");
            break;
        }
    }

    void NavierStokesCFE::v_GetFluxDerivJacDirctn(
        const MultiRegions::ExpListSharedPtr            &explist,
        const Array<OneD, const Array<OneD, NekDouble>> &normals,
        const int                                       nDervDir,
        const Array<OneD, const Array<OneD, NekDouble>> &inarray,
              TensorOfArray5D<NekDouble>                &ElmtJacArray,
        const int                                       nfluxDir)
    {
        int nConvectiveFields   = inarray.size();
        std::shared_ptr<LocalRegions::ExpansionVector> expvect =    
            explist->GetExp();
        int ntotElmt            = (*expvect).size();
        int nPts                = explist->GetTotPoints();
        int nSpaceDim           = m_graph->GetSpaceDimension();

        // Auxiliary variables
        Array<OneD, NekDouble > mu                 (nPts, 0.0);

        // Variable viscosity through the Sutherland's law
        if (m_ViscosityType == "Variable")
        {
            Array<OneD, NekDouble > temperature        (nPts, 0.0);
            m_varConv->GetTemperature(inarray,temperature);
            m_varConv->GetDynamicViscosity(temperature, mu);
        }
        else
        {
            Vmath::Fill(nPts, m_mu[0], mu, 1);
        }

        NekDouble pointmu       = 0.0;
        Array<OneD, NekDouble> locmu;
        Array<OneD, NekDouble> pointVar(nConvectiveFields,0.0);
        Array<OneD, Array<OneD, NekDouble> > locVars(nConvectiveFields);
        Array<OneD, NekDouble> pointnormals(nSpaceDim,0.0);
        Array<OneD, Array<OneD, NekDouble> > locnormal(nSpaceDim);

        DNekMatSharedPtr PointFJac = MemoryManager<DNekMat>
            ::AllocateSharedPtr(nConvectiveFields-1, nConvectiveFields);
        Array<OneD, NekDouble > PointFJac_data = PointFJac->GetPtr();

        for(int  nelmt = 0; nelmt < ntotElmt; nelmt++)
        {
            int nElmtPnt            = (*expvect)[nelmt]->GetTotPoints();
            int noffest             = explist->GetPhys_Offset(nelmt);

            for(int j = 0; j < nConvectiveFields; j++)
            {
                locVars[j] = inarray[j]+noffest;
            }

            for(int j = 0; j < nSpaceDim; j++)
            {
                locnormal[j] = normals[j]+noffest;
            }

            locmu       =   mu      + noffest;
            for(int npnt = 0; npnt < nElmtPnt; npnt++)
            {
                for(int j = 0; j < nConvectiveFields; j++)
                {
                    pointVar[j] = locVars[j][npnt];
                }
                for(int j = 0; j < nSpaceDim; j++)
                {
                    pointnormals[j] = locnormal[j][npnt];
                }

                pointmu     = locmu[npnt];

                m_GetdFlux_dDeriv_Array[nDervDir](pointnormals,pointmu,
                    pointVar,PointFJac);
                for (int j =0; j < nConvectiveFields; j++)
                {
                    ElmtJacArray[0][j][nfluxDir][nelmt][npnt] = 0.0;
                }
                for (int j =0; j < nConvectiveFields; j++)
                {
                    int noffset = j*(nConvectiveFields-1);
                    for (int i =0; i < nConvectiveFields-1; i++)
                    {
                        ElmtJacArray[i+1][j][nfluxDir][nelmt][npnt] = 
                            PointFJac_data[noffset+i];
                    }
                }
            }
        }
    }

    void NavierStokesCFE::v_GetFluxDerivJacDirctnElmt(
        const int                                       nConvectiveFields,
        const int                                       nElmtPnt,
        const int                                       nDervDir,
        const Array<OneD, const Array<OneD, NekDouble>> &locVars,
        const Array<OneD, NekDouble>                    &locmu,
        const Array<OneD, const Array<OneD, NekDouble>> &locnormal,
              DNekMatSharedPtr                          &wspMat,
              Array<OneD,       Array<OneD, NekDouble>> &PntJacArray)
    {
<<<<<<< HEAD
        int nSpaceDim           = m_graph->GetSpaceDimension();  
        
        NekDouble pointmu       = 0.0;
        Array<OneD, NekDouble> pointVar(nConvectiveFields,0.0);
        Array<OneD, NekDouble> pointnormals(nSpaceDim,0.0);

        Array<OneD, NekDouble > wspMatData = wspMat->GetPtr();

        Array<OneD, NekDouble > tmp1;
        Array<OneD, NekDouble > tmp2;
                
        for(int npnt = 0; npnt < nElmtPnt; npnt++)
        {
            for(int j = 0; j < nConvectiveFields; j++)
            {
                pointVar[j] = locVars[j][npnt];
            }
            for(int j = 0; j < nSpaceDim; j++)
            {   
                pointnormals[j] = locnormal[j][npnt];
            }

            pointmu     = locmu[npnt];

            m_GetdFlux_dDeriv_Array[nDervDir](pointnormals,pointmu,
                pointVar,wspMat);
            Vmath::Zero(nConvectiveFields,PntJacArray[npnt],nConvectiveFields);
            for (int j =0; j < nConvectiveFields; j++)
            {
                int noffset = j*(nConvectiveFields-1);
                Vmath::Vcopy((nConvectiveFields-1), 
                    tmp1 = wspMatData + noffset,1, 
                    tmp2 = PntJacArray[npnt] + noffset+j+1,1);
            }
        }
    }
    
    void NavierStokesCFE::v_GetFluxDerivJacDirctn(
        const MultiRegions::ExpListSharedPtr                   &explist,
        const Array<OneD, const Array<OneD, NekDouble>>        &normals,
        const int                                              nDervDir,
        const Array<OneD, const Array<OneD, NekDouble>>        &inarray,
              Array<OneD,       Array<OneD, DNekMatSharedPtr>> &ElmtJac)
    {
        int nConvectiveFields   = inarray.size();
        std::shared_ptr<LocalRegions::ExpansionVector> expvect =
            explist->GetExp();
        int ntotElmt            = (*expvect).size();
        int nPts                = explist->GetTotPoints();
        int nSpaceDim           = m_graph->GetSpaceDimension();

        //Debug
        if(!ElmtJac.size())
        {
            ElmtJac =   Array<OneD, Array<OneD, DNekMatSharedPtr> > (ntotElmt);
            for(int  nelmt = 0; nelmt < ntotElmt; nelmt++)
            {
                int nElmtPnt            = (*expvect)[nelmt]->GetTotPoints();
                ElmtJac[nelmt] =   Array<OneD, DNekMatSharedPtr>(nElmtPnt);
                for(int npnt = 0; npnt < nElmtPnt; npnt++)
                {
                    ElmtJac[nelmt][npnt] = MemoryManager<DNekMat>
                        ::AllocateSharedPtr(nConvectiveFields, 
                        nConvectiveFields);
                }
            }
        }
        // Auxiliary variables
        Array<OneD, NekDouble > mu                 (nPts, m_mu[0]);

        // Variable viscosity through the Sutherland's law
        if (m_ViscosityType == "Variable")
        {
            Array<OneD, NekDouble > temperature        (nPts, 0.0);
            m_varConv->GetTemperature(inarray,temperature);
            m_varConv->GetDynamicViscosity(temperature, mu);
        }

        // Add artificial viscosity if wanted
        if (m_shockCaptureType == "Physical")
        {
            Array<OneD, NekDouble> muav;
            if (m_fields[0]->GetTrace()->GetTotPoints()==nPts)
            {
                muav = m_muavTrace;
            }
            else
            {
                muav = m_muav;
            }
            Vmath::Vadd(nPts, mu, 1, muav, 1, mu, 1);
        }

        // What about thermal conductivity?

        NekDouble pointmu       = 0.0;
        Array<OneD, NekDouble> locmu;
        Array<OneD, NekDouble> pointVar(nConvectiveFields,0.0);
        Array<OneD, Array<OneD, NekDouble> > locVars(nConvectiveFields);
        Array<OneD, NekDouble> pointnormals(nSpaceDim,0.0);
        Array<OneD, Array<OneD, NekDouble> > locnormal(nSpaceDim);

        DNekMatSharedPtr PointFJac = MemoryManager<DNekMat>
            ::AllocateSharedPtr(nConvectiveFields-1, nConvectiveFields);
        Array<OneD, NekDouble > tmpMatinnData, tmpMatoutData;
        Array<OneD, NekDouble > tmp1, tmp2;
        
        for(int  nelmt = 0; nelmt < ntotElmt; nelmt++)
        {
            int nElmtPnt            = (*expvect)[nelmt]->GetTotPoints();
            int noffest             = explist->GetPhys_Offset(nelmt);
            
            for(int j = 0; j < nConvectiveFields; j++)
            {
                locVars[j] = inarray[j]+noffest;
            }
            
            for(int j = 0; j < nSpaceDim; j++)
            {
                locnormal[j] = normals[j]+noffest;
            }
            
            locmu       =   mu      + noffest;
            for(int npnt = 0; npnt < nElmtPnt; npnt++)
            {
                for(int j = 0; j < nConvectiveFields; j++)
                {
                    pointVar[j] = locVars[j][npnt];
                }
                for(int j = 0; j < nSpaceDim; j++)
                {
                    pointnormals[j] = locnormal[j][npnt];
                        }
                
                pointmu     = locmu[npnt];
                
                // GetdFlux_dQx_2D(pointnormals,pointmu,pointVar,PointFJac);
                // functor(pointnormals,pointmu,pointVar,PointFJac);
                m_GetdFlux_dDeriv_Array[nDervDir](pointnormals,pointmu,
                    pointVar,PointFJac);
                tmpMatinnData = PointFJac->GetPtr();
                tmpMatoutData = ElmtJac[nelmt][npnt]->GetPtr();
                
                Vmath::Fill(nConvectiveFields,0.0,tmpMatoutData,
                            nConvectiveFields);
                for (int j =0; j < nConvectiveFields; j++)
                {
                    Vmath::Vcopy(nConvectiveFields-1,
                        tmp1 = tmpMatinnData + (j*(nConvectiveFields-1)),1,
                        tmp2 = tmpMatoutData + (1+j*nConvectiveFields),1);
                }
            }
        }
    }
    
    void NavierStokesCFE::v_CalcPhysDeriv(
        const Array<OneD, const Array<OneD, NekDouble>> &inarray,
              TensorOfArray3D<NekDouble>                &qfield)
    {
        int nConvectiveFields = m_fields.size();
        int npoints           = GetTotPoints();
        const Array<OneD, Array<OneD, NekDouble>> pFwd;
        const Array<OneD, Array<OneD, NekDouble>> pBwd;
        if(!qfield.size())
        {
            qfield  = TensorOfArray3D<NekDouble> (m_spacedim);
            for(int i = 0; i< m_spacedim; i++)
            {
                qfield[i] = Array<OneD, Array<OneD, NekDouble>>(nConvectiveFields);
                for(int j = 0; j< nConvectiveFields; j++)
                {
                    qfield[i][j] = Array<OneD, NekDouble>(npoints,0.0);
                }
            }
        }
        m_diffusion->DiffuseCalcDerivative(m_fields,inarray,qfield,
            pFwd,pBwd);
    }

    void NavierStokesCFE::v_CalcMuDmuDT(
        const Array<OneD, const Array<OneD, NekDouble>> &inarray,
              Array<OneD, NekDouble>                    &mu,
              Array<OneD, NekDouble>                    &DmuDT)
    {
        int npoints = mu.size();
        if (m_ViscosityType == "Variable")
        {
            Array<OneD, NekDouble > temperature (npoints, 0.0);
            m_varConv->GetTemperature(inarray,temperature);
            m_varConv->GetDynamicViscosity(temperature, mu);
            if(DmuDT.size()>0)
            {
                m_varConv->GetDmuDT(temperature,mu,DmuDT);
            }
        }
        else
        {
            Vmath::Vcopy(npoints, m_mu, 1, mu, 1);
            if(DmuDT.size()>0)
            {
                Vmath::Zero(npoints, DmuDT, 1);
            }
        }
    }
    /**
     * @brief Update viscosity
     * todo: add artificial viscosity here
     */
    void NavierStokesCFE::GetViscosityAndThermalCondFromTemp(
        const Array<OneD, NekDouble> &temperature,
              Array<OneD, NekDouble> &mu,
              Array<OneD, NekDouble> &thermalCond)
    {
        int nPts = temperature.size();

        for (size_t p = 0; p < nPts; ++p)
        {
            GetViscosityAndThermalCondFromTempKernel(temperature[p], mu[p],
                thermalCond[p]);
        }
=======
        int nPts = temperature.size();

        for (size_t p = 0; p < nPts; ++p)
        {
            GetViscosityAndThermalCondFromTempKernel(temperature[p], mu[p],
                thermalCond[p]);
        }
>>>>>>> 160d89df
    }

    /**
    * @brief Get trace of the physical artificial viscosity
    *
    */
    void NavierStokesCFE::GetTracePhysicalAV()
    {
        int nTracePts = m_fields[0]->GetTrace()->GetTotPoints();
        Array<OneD, NekDouble> Fwd(nTracePts,0.0);
        Array<OneD, NekDouble> Bwd(nTracePts,0.0);
        // BwdMuvar is left to be 0.0 according to DiffusionLDG.cpp
        m_fields[0]->GetFwdBwdTracePhys(m_muav,Fwd,Bwd, false);

        for(int k = 0; k < nTracePts; ++k)
        {
            m_muavTrace[k] = 0.5 * (Fwd[k] + Bwd[k]) ;
        }
    }
    
}<|MERGE_RESOLUTION|>--- conflicted
+++ resolved
@@ -151,18 +151,6 @@
 
         m_diffusion->SetSpecialBndTreat(
             &NavierStokesCFE::SpecialBndTreat, this);
-<<<<<<< HEAD
-=======
-
-        m_diffusion->SetDiffusionSymmFluxCons(
-            &NavierStokesCFE::GetViscousSymmtrFluxConservVar, this);
-
-        if (m_shockCaptureType != "Off")
-        {
-            m_diffusion->SetArtificialDiffusionVector(
-                &NavierStokesCFE::GetArtificialViscosity, this);
-        }
->>>>>>> 160d89df
 
         m_diffusion->SetDiffusionSymmFluxCons(
             &NavierStokesCFE::GetViscousSymmtrFluxConservVar, this);
@@ -363,15 +351,12 @@
             outarrayDiff[i] = Array<OneD, NekDouble>(npoints, 0.0);
         }
 
-<<<<<<< HEAD
         // get artificial viscosity
         if (m_shockCaptureType == "Physical" && m_CalcPhysicalAV)
         {
             GetPhysicalAV(inarray);
         }
 
-=======
->>>>>>> 160d89df
         if (m_is_diffIP)
         {
             if (m_BndEvaluateTime < 0.0)
@@ -464,15 +449,12 @@
             outarrayDiff[i] = Array<OneD, NekDouble>{ncoeffs, 0.0};
         }
 
-<<<<<<< HEAD
         // get artificial viscosity
         if (m_shockCaptureType == "Physical" && m_CalcPhysicalAV)
         {
             GetPhysicalAV(inarray);
         }
 
-=======
->>>>>>> 160d89df
         if (m_is_diffIP)
         {
             if (m_BndEvaluateTime < 0.0)
@@ -913,8 +895,8 @@
      * @brief Calculate and return the ArtificialViscosity for shock-capturing.
      */
     void NavierStokesCFE::GetArtificialViscosity(
-        const Array<OneD, const Array<OneD, NekDouble>> &inarray,
-              Array<OneD, NekDouble>                    &muav)
+        const Array<OneD, Array<OneD, NekDouble>> &inarray,
+        Array<OneD, NekDouble>                    &muav)
     {
         m_artificialDiffusion->GetArtificialViscosity(inarray, muav);
     }
@@ -923,21 +905,12 @@
      * @brief Calculate and return the Symmetric flux in IP method.
      */
     void NavierStokesCFE::GetViscousSymmtrFluxConservVar(
-<<<<<<< HEAD
-        const int                                       nDim,
-        const Array<OneD, const Array<OneD, NekDouble>> &inaverg,
-        const Array<OneD, const Array<OneD, NekDouble>> &inarray,
-              TensorOfArray3D<NekDouble>                &outarray,
-              Array<OneD, int>                          &nonZeroIndex,
-        const Array<OneD, const Array<OneD, NekDouble>> &normal)
-=======
         const int                                           nDim,
         const Array<OneD, Array<OneD, NekDouble> >          &inaverg,
         const Array<OneD, Array<OneD, NekDouble > >         &inarray,
         TensorOfArray3D<NekDouble>                          &outarray,
         Array< OneD, int >                                  &nonZeroIndex,
         const Array<OneD, Array<OneD, NekDouble> >          &normal)
->>>>>>> 160d89df
     {
         size_t nConvectiveFields   = inarray.size();
         size_t nPts                = inaverg[nConvectiveFields - 1].size();
@@ -962,8 +935,7 @@
                         inAvgTmp[f] = inaverg[f][p];
                         inTmp[f] = inarray[f][p];
                     }
-<<<<<<< HEAD
-
+                    
                     // get temp
                     NekDouble temperature = m_varConv->GetTemperature(inTmp.data());
                     // get viscosity
@@ -1928,24 +1900,6 @@
                     tmp2 = wspMatData + (noffset-j),1,
                     tmp3 = PntJacArray[npnt] + (noffset+1),1);
             }
-=======
-
-                    // get temp
-                    NekDouble temperature = m_varConv->GetTemperature(inTmp.data());
-                    // get viscosity
-                    NekDouble mu;
-                    GetViscosityFromTempKernel(temperature, mu);
-
-                    GetViscousFluxBilinearFormKernel(nDim, d, nderiv,
-                        inAvgTmp.data(), inTmp.data(), mu, outTmp.data());
-
-                    for (int f = 0; f < nConvectiveFields; ++f)
-                    {
-                        outarray[d][f][p] += normal[d][p] * outTmp[f];
-                    }
-                }
-            }
->>>>>>> 160d89df
         }
     }
 
@@ -2113,7 +2067,6 @@
               DNekMatSharedPtr                          &wspMat,
               Array<OneD,       Array<OneD, NekDouble>> &PntJacArray)
     {
-<<<<<<< HEAD
         int nSpaceDim           = m_graph->GetSpaceDimension();  
         
         NekDouble pointmu       = 0.0;
@@ -2334,15 +2287,6 @@
             GetViscosityAndThermalCondFromTempKernel(temperature[p], mu[p],
                 thermalCond[p]);
         }
-=======
-        int nPts = temperature.size();
-
-        for (size_t p = 0; p < nPts; ++p)
-        {
-            GetViscosityAndThermalCondFromTempKernel(temperature[p], mu[p],
-                thermalCond[p]);
-        }
->>>>>>> 160d89df
     }
 
     /**
