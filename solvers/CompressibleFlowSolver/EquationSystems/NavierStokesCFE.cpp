--- conflicted
+++ resolved
@@ -212,7 +212,7 @@
                                                      std::placeholders::_2,
                                                      std::placeholders::_3,
                                                      std::placeholders::_4);
-            
+
             m_GetdFlux_dDeriv_Array[1] = std::bind(
             &NavierStokesCFE::GetdFlux_dQy_2D, this, std::placeholders::_1,
                                                      std::placeholders::_2,
@@ -226,7 +226,7 @@
                                                      std::placeholders::_2,
                                                      std::placeholders::_3,
                                                      std::placeholders::_4);
-            
+
             m_GetdFlux_dDeriv_Array[1] = std::bind(
             &NavierStokesCFE::GetdFlux_dQy_3D, this, std::placeholders::_1,
                                                      std::placeholders::_2,
@@ -237,9 +237,9 @@
                                                      std::placeholders::_2,
                                                      std::placeholders::_3,
                                                      std::placeholders::_4);
-            
+
             break;
-        
+
         default:
 
             break;
@@ -1322,19 +1322,19 @@
     }
 
     /*1*
-     * @brief aplly Neuman boundary conditions on flux 
+     * @brief aplly Neuman boundary conditions on flux
      *        Currently only consider WallAdiabatic
      *
      */
     void NavierStokesCFE::ApplyFluxBndConds(
         const int                                           nConvectiveFields,
               Array<OneD,       Array<OneD, NekDouble> >    &flux)
-    {            
+    {
         int ndens       = 0;
         int nengy       = nConvectiveFields-1;
         int nvelst      = ndens + 1;
         int nveled      = nengy;
-        
+
         int cnt;
         int j, e;
         int id2;
@@ -1367,12 +1367,12 @@
                 GetPhys_Offset(m_fields[0]->GetTraceMap()->
                             GetBndCondTraceToGlobalTraceMap(cnt++));
 
-                // Imposing Temperature Twall at the wall 
+                // Imposing Temperature Twall at the wall
                 if (boost::iequals(m_fields[nengy]->GetBndConditions()[j]->
                     GetUserDefined(),"WallAdiabatic"))
                 {
                     Vmath::Zero(nBndEdgePts, &flux[nengy][id2], 1);
-                }                    
+                }
             }
         }
     }
@@ -1437,11 +1437,9 @@
     {
         int nPts                = inaverg[nConvectiveFields-1].num_elements();
         int nDim=m_spacedim;
-<<<<<<< HEAD
+
         // Auxiliary variables
         Array<OneD, NekDouble > mu                 (nPts, m_mu);
-=======
->>>>>>> 5ca3cff5
 
         if (m_ViscosityType == "Variable")
         {
@@ -1464,9 +1462,6 @@
             Vmath::Vadd(nPts, mu, 1, muav, 1, mu, 1);
         }
 
-<<<<<<< HEAD
-        // What about thermal conductivity?
-=======
         int nAuxVars_count = 0;
 
         //TODO: to get primary variable outside.(even in the beginning of DoODERhs)
@@ -1518,7 +1513,6 @@
     {
         int nPts                = inaverg[nConvectiveFields-1].num_elements();
         int nDim=m_spacedim;
->>>>>>> 5ca3cff5
 
         Array<OneD,Array<OneD, NekDouble>> outtmp = outarray;
         for(int i=0; i<nConvectiveFields;i++)
@@ -1780,7 +1774,7 @@
     }
 
 #ifdef DEMO_IMPLICITSOLVER_JFNK_COEFF
-  
+
     /**
      * @brief return part of viscous Jacobian:
      * \todo flux derived with Qx=[drho_dx,drhou_dx,drhov_dx,drhoE_dx]
@@ -1809,17 +1803,11 @@
         NekDouble Cv=m_Cv;
         NekDouble T=e/Cv;
         //q_x=-kappa*dT_dx;
-<<<<<<< HEAD
-        NekDouble kappa=m_thermalConductivity;
-        NekDouble Pr= Cp *mu / kappa;
-        //To notice, here is positive, which is consistent with
-=======
         NekDouble Pr=  m_Prandtl;
         NekDouble oPr=  1.0/Pr;
         NekDouble tRa = m_Cp *oPr;
         NekDouble kappa=mu*tRa;
-        //To notice, here is positive, which is consistent with 
->>>>>>> 5ca3cff5
+        //To notice, here is positive, which is consistent with
         //"SYMMETRIC INTERIOR PENALTY DG METHODS FOR THE COMPRESSIBLE NAVIER-STOKES EQUATIONS"
         //But opposite to "I Do like CFD"
         NekDouble tmp=mu*orho;
@@ -1874,21 +1862,11 @@
         NekDouble Cv=m_Cv;
         NekDouble T=e/Cv;
         //q_x=-kappa*dT_dx;
-<<<<<<< HEAD
-        NekDouble kappa=m_thermalConductivity;
-        NekDouble Pr= Cp *mu / kappa;
-        //To notice, here is positive, which is consistent with
-        //"SYMMETRIC INTERIOR PENALTY DG METHODS FOR THE COMPRESSIBLE NAVIER-STOKES EQUATIONS"
-        //But opposite to "I Do like CFD"
-        NekDouble tmp=mu/rho;
-
-        (*OutputMatrix)(0,0)=tmp*(2.0/3.0*v*nx-u*ny);
-=======
         NekDouble Pr=  m_Prandtl;
         NekDouble oPr=  1.0/Pr;
         NekDouble tRa = m_Cp *oPr;
         NekDouble kappa=mu*tRa;
-        //To notice, here is positive, which is consistent with 
+        //To notice, here is positive, which is consistent with
         //"SYMMETRIC INTERIOR PENALTY DG METHODS FOR THE COMPRESSIBLE NAVIER-STOKES EQUATIONS"
         //But opposite to "I Do like CFD"
         NekDouble tmp=mu*orho;
@@ -1897,9 +1875,8 @@
         OneThird=1.0/3.0;
         TwoThird=2.0*OneThird;
         FourThird=4.0*OneThird;
-           
+
         (*OutputMatrix)(0,0)=tmp*(TwoThird*v*nx-u*ny);
->>>>>>> 5ca3cff5
         (*OutputMatrix)(0,1)=tmp*ny;
         (*OutputMatrix)(0,2)=tmp*(-TwoThird)*nx;
         (*OutputMatrix)(0,3)=0.0;
@@ -1948,17 +1925,11 @@
         NekDouble Cv=m_Cv;
         NekDouble T=e/Cv;
         //q_x=-kappa*dT_dx;
-<<<<<<< HEAD
-        NekDouble kappa=m_thermalConductivity;
-        NekDouble Pr= Cp *mu / kappa;
-        //To notice, here is positive, which is consistent with
-=======
         NekDouble Pr=  m_Prandtl;
         NekDouble oPr = 1.0/Pr;
         NekDouble tRa = m_Cp *oPr;
         NekDouble kappa=mu*tRa;
-        //To notice, here is positive, which is consistent with 
->>>>>>> 5ca3cff5
+        //To notice, here is positive, which is consistent with
         //"SYMMETRIC INTERIOR PENALTY DG METHODS FOR THE COMPRESSIBLE NAVIER-STOKES EQUATIONS"
         //But opposite to "I do like CFD"
         NekDouble tmp=mu*orho;
@@ -2025,17 +1996,11 @@
         NekDouble Cv=m_Cv;
         NekDouble T=e/Cv;
         //q_x=-kappa*dT_dx;
-<<<<<<< HEAD
-        NekDouble kappa=m_thermalConductivity;
-        NekDouble Pr= Cp *mu / kappa;
-        //To notice, here is positive, which is consistent with
-=======
         NekDouble Pr=  m_Prandtl;
         NekDouble oPr = 1.0/Pr;
         NekDouble tRa = m_Cp *oPr;
         NekDouble kappa=mu*tRa;
-        //To notice, here is positive, which is consistent with 
->>>>>>> 5ca3cff5
+        //To notice, here is positive, which is consistent with
         //"SYMMETRIC INTERIOR PENALTY DG METHODS FOR THE COMPRESSIBLE NAVIER-STOKES EQUATIONS"
         //But opposite to "I do like CFD"
         NekDouble tmp=mu*orho;
@@ -2102,17 +2067,11 @@
         NekDouble Cv=m_Cv;
         NekDouble T=e/Cv;
         //q_x=-kappa*dT_dx;
-<<<<<<< HEAD
-        NekDouble kappa=m_thermalConductivity;
-        NekDouble Pr= Cp *mu / kappa;
-        //To notice, here is positive, which is consistent with
-=======
         NekDouble Pr=  m_Prandtl;
         NekDouble oPr = 1.0/Pr;
         NekDouble tRa = m_Cp *oPr;
         NekDouble kappa=mu*tRa;
-        //To notice, here is positive, which is consistent with 
->>>>>>> 5ca3cff5
+        //To notice, here is positive, which is consistent with
         //"SYMMETRIC INTERIOR PENALTY DG METHODS FOR THE COMPRESSIBLE NAVIER-STOKES EQUATIONS"
         //But opposite to "I do like CFD"
         NekDouble tmp=mu*orho;
@@ -2303,7 +2262,7 @@
     }
 
      /**
-     * @brief return part of viscous Jacobian 
+     * @brief return part of viscous Jacobian
      * Input:
      * normals:Point normals
      * mu: dynamicviscosity
@@ -2313,8 +2272,8 @@
      * OutputMatrix dFLux_dU,  the matrix sign is consistent with SIPG
      */
     void NavierStokesCFE::GetdFlux_dU_3D(
-        const Array<OneD, NekDouble>                        &normals, 
-        const NekDouble                                     mu, 
+        const Array<OneD, NekDouble>                        &normals,
+        const NekDouble                                     mu,
         const NekDouble                                     dmu_dT,
         const Array<OneD, NekDouble>                        &U,
         const Array<OneD, const Array<OneD, NekDouble> >    &qfield,
@@ -2398,7 +2357,7 @@
         tmp[3]=snv-qn/mu;
         Array<OneD,NekDouble> dT_dU (5,0.0);
         dT_dU[0]=oCv*(-orho2*U5+orho3*U2*U2+orho3*U3*U3+orho3*U4*U4);
-        dT_dU[1]=-oCv*orho2*U2;   
+        dT_dU[1]=-oCv*orho2*U2;
         dT_dU[2]=-oCv*orho2*U3;
         dT_dU[3]=-oCv*orho2*U4;
         dT_dU[4]=oCv*orho1;
@@ -2425,10 +2384,10 @@
         NekDouble ds14_dU1,ds14_dU2,ds14_dU4;
         NekDouble ds22_dU1,ds22_dU2,ds22_dU3;
         NekDouble ds23_dU1,ds23_dU2,ds23_dU3,ds23_dU4;
-        NekDouble ds24_dU1,ds24_dU3,ds24_dU4; 
+        NekDouble ds24_dU1,ds24_dU3,ds24_dU4;
         NekDouble ds32_dU1,ds32_dU2,ds32_dU4;
         NekDouble ds33_dU1,ds33_dU3,ds33_dU4;
-        NekDouble ds34_dU1,ds34_dU2,ds34_dU3,ds34_dU4;    
+        NekDouble ds34_dU1,ds34_dU2,ds34_dU3,ds34_dU4;
         NekDouble dsnx_dU1,dsnx_dU2,dsnx_dU3,dsnx_dU4;
         NekDouble dsny_dU1,dsny_dU2,dsny_dU3,dsny_dU4;
         NekDouble dsnz_dU1,dsnz_dU2,dsnz_dU3,dsnz_dU4;
@@ -2674,7 +2633,7 @@
         case 3:
             GetdFlux_dU_3D(normals,mu,DmuDT,conservVar,conseDeriv,fluxJac);
             break;
-        
+
         default:
             ASSERTL0(false, "v_GetDiffusionFluxJacPoint not coded");
             break;
@@ -2693,8 +2652,8 @@
         std::shared_ptr<LocalRegions::ExpansionVector> expvect =    explist->GetExp();
         int ntotElmt            = (*expvect).size();
         int nPts                = explist->GetTotPoints();
-        int nSpaceDim           = m_graph->GetSpaceDimension();  
-        
+        int nSpaceDim           = m_graph->GetSpaceDimension();
+
         // Auxiliary variables
         Array<OneD, NekDouble > mu                 (nPts, 0.0);
 
@@ -2720,19 +2679,19 @@
         DNekMatSharedPtr PointFJac = MemoryManager<DNekMat>
                                 ::AllocateSharedPtr(nConvectiveFields-1, nConvectiveFields);
         Array<OneD, NekDouble > PointFJac_data = PointFJac->GetPtr();
-                
+
         for(int  nelmt = 0; nelmt < ntotElmt; nelmt++)
         {
             int nElmtPnt            = (*expvect)[nelmt]->GetTotPoints();
             int noffest             = explist->GetPhys_Offset(nelmt);
-                
+
             for(int j = 0; j < nConvectiveFields; j++)
-            {   
+            {
                 locVars[j] = inarray[j]+noffest;
             }
 
             for(int j = 0; j < nSpaceDim; j++)
-            {   
+            {
                 locnormal[j] = normals[j]+noffest;
             }
 
@@ -2744,7 +2703,7 @@
                     pointVar[j] = locVars[j][npnt];
                 }
                 for(int j = 0; j < nSpaceDim; j++)
-                {   
+                {
                     pointnormals[j] = locnormal[j][npnt];
                 }
 
@@ -2837,11 +2796,18 @@
                                 ::AllocateSharedPtr(nConvectiveFields-1, nConvectiveFields);
         // GetdFlux_dDeriv functor = NavierStokesCFE::GetdFlux_dQx_2D;
 
-<<<<<<< HEAD
-        switch (nDervDir)
-        {
-            case 0:
-            {
+        // // store a free function
+        // std::function<void(int)> f_display;
+
+        // f_display = std::bind(
+        //     &NavierStokesCFE::print_num, this, std::placeholders::_1);
+        // f_display(-9);
+
+        // switch (nDervDir)
+        // {
+        //     case 0:
+        //     {
+
                 for(int  nelmt = 0; nelmt < ntotElmt; nelmt++)
                 {
                     int nElmtPnt            = (*expvect)[nelmt]->GetTotPoints();
@@ -2868,56 +2834,12 @@
                         {
                             pointnormals[j] = locnormal[j][npnt];
                         }
-=======
-        // // store a free function
-        // std::function<void(int)> f_display;
-
-        // f_display = std::bind(
-        //     &NavierStokesCFE::print_num, this, std::placeholders::_1);
-        // f_display(-9);
->>>>>>> 5ca3cff5
-
-        // switch (nDervDir)
-        // {
-        //     case 0:
-        //     {
-                
-                for(int  nelmt = 0; nelmt < ntotElmt; nelmt++)
-                {
-                    int nElmtPnt            = (*expvect)[nelmt]->GetTotPoints();
-                    int noffest             = explist->GetPhys_Offset(nelmt);
-
-                    for(int j = 0; j < nConvectiveFields; j++)
-                    {
-                        locVars[j] = inarray[j]+noffest;
-                    }
-
-                    for(int j = 0; j < nSpaceDim; j++)
-                    {
-                        locnormal[j] = normals[j]+noffest;
-                    }
-
-                    locmu       =   mu      + noffest;
-                    for(int npnt = 0; npnt < nElmtPnt; npnt++)
-                    {
-                        for(int j = 0; j < nConvectiveFields; j++)
-                        {
-                            pointVar[j] = locVars[j][npnt];
-                        }
-                        for(int j = 0; j < nSpaceDim; j++)
-                        {
-                            pointnormals[j] = locnormal[j][npnt];
-                        }
 
                         pointmu     = locmu[npnt];
 
-<<<<<<< HEAD
-                        GetdFlux_dQy_2D(pointnormals,pointmu,pointVar,PointFJac);
-=======
                         // GetdFlux_dQx_2D(pointnormals,pointmu,pointVar,PointFJac);
                         // functor(pointnormals,pointmu,pointVar,PointFJac);
                         m_GetdFlux_dDeriv_Array[nDervDir](pointnormals,pointmu,pointVar,PointFJac);
->>>>>>> 5ca3cff5
                         for (int j =0; j < nConvectiveFields; j++)
                         {
                             (*ElmtJac[nelmt][npnt])(0,j) =  0.0;
@@ -2933,75 +2855,7 @@
                     }
                 }
     }
-<<<<<<< HEAD
-
-    // void NavierStokesCFE::v_GetFluxDerivJacDirctn(
-    //     const MultiRegions::ExpListSharedPtr                            &explist,
-    //     const int                                                       nFluxDir,
-    //     const int                                                       nDervDir,
-    //     const Array<OneD, const Array<OneD, NekDouble> >                &inarray,
-    //           Array<OneD, Array<OneD, DNekMatSharedPtr> >               &ElmtJac)
-    // {
-    //     int nConvectiveFields   = inarray.num_elements();
-    //     std::shared_ptr<LocalRegions::ExpansionVector> expvect =    explist->GetExp();
-    //     int ntotElmt            = (*expvect).size();
-    //     int nPts                = explist->GetTotPoints();
-    //     int nSpaceDim           = m_graph->GetSpaceDimension();
-
-    //     int nDim                = nSpaceDim;
-
-    //     //Debug
-    //     if(!ElmtJac.num_elements())
-    //     {
-    //         ElmtJac =   Array<OneD, Array<OneD, DNekMatSharedPtr> > (ntotElmt);
-    //         for(int  nelmt = 0; nelmt < ntotElmt; nelmt++)
-    //         {
-    //             int nElmtPnt            = (*expvect)[nelmt]->GetTotPoints();
-    //             ElmtJac[nelmt] =   Array<OneD, DNekMatSharedPtr>(nElmtPnt);
-    //             for(int npnt = 0; npnt < nElmtPnt; npnt++)
-    //             {
-    //                 ElmtJac[nelmt][npnt] = MemoryManager<DNekMat>
-    //                     ::AllocateSharedPtr(nConvectiveFields, nConvectiveFields);
-    //             }
-    //         }
-    //     }
-
-    //     Array<OneD, Array<OneD, NekDouble> > qfields_dirctn(nConvectiveFields);
-    //     Array<OneD, Array<OneD, NekDouble> > fluxVec(nConvectiveFields);
-    //     for(int i=0; i< nConvectiveFields; i++)
-    //     {
-    //         qfields_dirctn[i]   =   Array<OneD, NekDouble>(nPts,0.0);
-    //         fluxVec[i]          =   Array<OneD, NekDouble>(nPts,0.0);
-    //     }
-
-    //     for(int nv=0; nv<nConvectiveFields;nv++)
-    //     {
-    //         Vmath::Fill(nPts,1.0,qfields_dirctn[nv],1);
-    //         GetViscousFluxBilinearForm(nConvectiveFields,nDim,nFluxDir,nDervDir,inarray,qfields_dirctn,fluxVec);
-
-    //         for(int  nelmt = 0; nelmt < ntotElmt; nelmt++)
-    //         {
-    //             int nElmtPnt            = (*expvect)[nelmt]->GetTotPoints();
-    //             int noffest             = explist->GetPhys_Offset(nelmt);
-
-    //             for(int npnt = 0; npnt < nElmtPnt; npnt++)
-    //             {
-    //                 for (int i =0; i < nConvectiveFields; i++)
-    //                 {
-    //                     (*ElmtJac[nelmt][npnt])(i,nv) =  fluxVec[i][noffest+npnt];
-    //                 }
-    //             }
-    //         }
-
-    //         Vmath::Fill(nPts,0.0,qfields_dirctn[nv],1);
-    //     }
-
-    //     return;
-    // }
-
-=======
-    
->>>>>>> 5ca3cff5
+
     void NavierStokesCFE::v_CalphysDeriv(
             const Array<OneD, const Array<OneD, NekDouble> >                &inarray,
                   Array<OneD,       Array<OneD, Array<OneD, NekDouble> > >  &qfield)
