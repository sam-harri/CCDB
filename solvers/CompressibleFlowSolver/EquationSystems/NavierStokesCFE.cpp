///////////////////////////////////////////////////////////////////////////////
//
// File NavierStokesCFE.cpp
//
// For more information, please see: http://www.nektar.info
//
// The MIT License
//
// Copyright (c) 2006 Division of Applied Mathematics, Brown University (USA),
// Department of Aeronautics, Imperial College London (UK), and Scientific
// Computing and Imaging Institute, University of Utah (USA).
//
// Permission is hereby granted, free of charge, to any person obtaining a
// copy of this software and associated documentation files (the "Software"),
// to deal in the Software without restriction, including without limitation
// the rights to use, copy, modify, merge, publish, distribute, sublicense,
// and/or sell copies of the Software, and to permit persons to whom the
// Software is furnished to do so, subject to the following conditions:
//
// The above copyright notice and this permission notice shall be included
// in all copies or substantial portions of the Software.
//
// THE SOFTWARE IS PROVIDED "AS IS", WITHOUT WARRANTY OF ANY KIND, EXPRESS
// OR IMPLIED, INCLUDING BUT NOT LIMITED TO THE WARRANTIES OF MERCHANTABILITY,
// FITNESS FOR A PARTICULAR PURPOSE AND NONINFRINGEMENT. IN NO EVENT SHALL
// THE AUTHORS OR COPYRIGHT HOLDERS BE LIABLE FOR ANY CLAIM, DAMAGES OR OTHER
// LIABILITY, WHETHER IN AN ACTION OF CONTRACT, TORT OR OTHERWISE, ARISING
// FROM, OUT OF OR IN CONNECTION WITH THE SOFTWARE OR THE USE OR OTHER
// DEALINGS IN THE SOFTWARE.
//
// Description: Navier Stokes equations in conservative variables
//
///////////////////////////////////////////////////////////////////////////////

#include <CompressibleFlowSolver/EquationSystems/NavierStokesCFE.h>

using namespace std;

namespace Nektar
{
    string NavierStokesCFE::className =
        SolverUtils::GetEquationSystemFactory().RegisterCreatorFunction(
            "NavierStokesCFE", NavierStokesCFE::create,
            "NavierStokes equations in conservative variables.");

    NavierStokesCFE::NavierStokesCFE(
        const LibUtilities::SessionReaderSharedPtr& pSession,
        const SpatialDomains::MeshGraphSharedPtr& pGraph)
        : UnsteadySystem(pSession, pGraph),
          CompressibleFlowSystem(pSession, pGraph)
    {
    }

    NavierStokesCFE::~NavierStokesCFE()
    {

    }

    /**
     * @brief Initialization object for CompressibleFlowSystem class.
     */
    void NavierStokesCFE::v_InitObject()
    {
        CompressibleFlowSystem::v_InitObject();

        // Get gas constant from session file and compute Cp
        NekDouble gasConstant;
        m_session->LoadParameter ("GasConstant",   gasConstant,   287.058);
        m_Cp      = m_gamma / (m_gamma - 1.0) * gasConstant;
        m_Cv      = m_Cp / m_gamma;

        m_session->LoadParameter ("Twall", m_Twall, 300.15);

        // Viscosity
        int nPts = m_fields[0]->GetNpoints();
        m_session->LoadSolverInfo("ViscosityType", m_ViscosityType, "Constant");
        m_session->LoadParameter ("mu",            m_muRef,           1.78e-05);
        m_mu = Array<OneD, NekDouble>(nPts, m_muRef);

        // Thermal conductivity or Prandtl
        if ( m_session->DefinesParameter("thermalConductivity"))
        {
            ASSERTL0( !m_session->DefinesParameter("Pr"),
                 "Cannot define both Pr and thermalConductivity.");

            m_session->LoadParameter ("thermalConductivity",
                                        m_thermalConductivityRef);
            m_Prandtl = m_Cp * m_muRef / m_thermalConductivityRef;
        }
        else
        {
            m_session->LoadParameter ("Pr", m_Prandtl, 0.72);
            m_thermalConductivityRef = m_Cp * m_muRef / m_Prandtl;
        }
        m_thermalConductivity =
                Array<OneD, NekDouble>(nPts, m_thermalConductivityRef);

        // Artificial viscosity parameter
        m_session->LoadParameter("mu0", m_mu0, 1.0);

        // load smoothing tipe
        m_session->LoadSolverInfo("Smoothing", m_smoothing, "Off");
        if (m_smoothing == "C0")
        {
            m_C0ProjectExp = MemoryManager<MultiRegions::ContField>::
            AllocateSharedPtr(m_session,m_graph,m_session->GetVariable(0));
        }
        // load physical sensor type
        m_session->LoadSolverInfo("PhysicalSensorType", m_physicalSensorType,
            "Off");

        string diffName;
        m_session->LoadSolverInfo("DiffusionType", diffName, "LDGNS");

        m_diffusion = SolverUtils::GetDiffusionFactory()
                                    .CreateInstance(diffName, diffName);
        if ("InteriorPenalty" == diffName)
        {
            SetBoundaryConditionsBwdWeight();
        }

        if ("LDGNS" == diffName||
            "LDGNS3DHomogeneous1D" == diffName)
        {
            m_diffusion->SetFluxPenaltyNS(&NavierStokesCFE::
                v_GetFluxPenalty, this);
        }

        if (m_specHP_dealiasing)
        {
            m_diffusion->SetFluxVectorNS(
                &NavierStokesCFE::v_GetViscousFluxVectorDeAlias,
                this);
            m_diffusion->SetDiffusionFluxCons(
                &NavierStokesCFE::GetViscousFluxVectorConservVar, this);

            m_diffusion->SetSpecialBndTreat(
                &NavierStokesCFE::SpecialBndTreat, this);

            m_diffusion->SetDiffusionSymmFluxCons(
                &NavierStokesCFE::GetViscousSymmtrFluxConservVar, this);

            if (m_artificialDiffusion)
            {
                m_diffusion->SetArtificialDiffusionVector(
                    &NavierStokesCFE::GetArtificialViscosity, this);
            }
        }
        else
        {
            m_diffusion->SetFluxVectorNS(&NavierStokesCFE::
                                          v_GetViscousFluxVector, this);
            m_diffusion->SetDiffusionFluxCons(
                &NavierStokesCFE::GetViscousFluxVectorConservVar, this);

            m_diffusion->SetSpecialBndTreat(
                &NavierStokesCFE::SpecialBndTreat, this);

            m_diffusion->SetDiffusionSymmFluxCons(
                &NavierStokesCFE::GetViscousSymmtrFluxConservVar, this);
            
            if (m_artificialDiffusion)
            {
                m_diffusion->SetArtificialDiffusionVector(
                    &NavierStokesCFE::GetArtificialViscosity, this);
            }
        }

        m_diffusion->SetCalcViscosity(
                &NavierStokesCFE::CalcViscosity, this);
        
        // Concluding initialisation of diffusion operator
        m_diffusion->InitObject         (m_session, m_fields);

        m_GetdFlux_dDeriv_Array = Array<OneD, GetdFlux_dDeriv> (m_spacedim);
        switch (m_spacedim)
        {
        case 2:
            /* code */
            m_GetdFlux_dDeriv_Array[0] = std::bind(
            &NavierStokesCFE::GetdFlux_dQx_2D, this, std::placeholders::_1,
                                                     std::placeholders::_2,
                                                     std::placeholders::_3,
                                                     std::placeholders::_4);

            m_GetdFlux_dDeriv_Array[1] = std::bind(
            &NavierStokesCFE::GetdFlux_dQy_2D, this, std::placeholders::_1,
                                                     std::placeholders::_2,
                                                     std::placeholders::_3,
                                                     std::placeholders::_4);
            break;
        case 3:
            /* code */
            m_GetdFlux_dDeriv_Array[0] = std::bind(
            &NavierStokesCFE::GetdFlux_dQx_3D, this, std::placeholders::_1,
                                                     std::placeholders::_2,
                                                     std::placeholders::_3,
                                                     std::placeholders::_4);

            m_GetdFlux_dDeriv_Array[1] = std::bind(
            &NavierStokesCFE::GetdFlux_dQy_3D, this, std::placeholders::_1,
                                                     std::placeholders::_2,
                                                     std::placeholders::_3,
                                                     std::placeholders::_4);
            m_GetdFlux_dDeriv_Array[2] = std::bind(
            &NavierStokesCFE::GetdFlux_dQz_3D, this, std::placeholders::_1,
                                                     std::placeholders::_2,
                                                     std::placeholders::_3,
                                                     std::placeholders::_4);

            break;

        default:

            break;
        }
    }

    void NavierStokesCFE::v_ExtraFldOutput(
        std::vector<Array<OneD, NekDouble> > &fieldcoeffs,
        std::vector<std::string>             &variables)
    {
        bool extraFields;
        m_session->MatchSolverInfo("OutputExtraFields","True",
                                   extraFields, true);
        if (extraFields)
        {
            const int nPhys   = m_fields[0]->GetNpoints();
            const int nCoeffs = m_fields[0]->GetNcoeffs();
            Array<OneD, Array<OneD, NekDouble> > tmp(m_fields.size());

            for (int i = 0; i < m_fields.size(); ++i)
            {
                tmp[i] = m_fields[i]->GetPhys();
            }

            Array<OneD, Array<OneD, NekDouble> > velocity(m_spacedim);
            Array<OneD, Array<OneD, NekDouble> > velFwd  (m_spacedim);
            for (int i = 0; i < m_spacedim; ++i)
            {
                velocity[i] = Array<OneD, NekDouble> (nPhys);
                velFwd[i]   = Array<OneD, NekDouble> (nCoeffs);
            }

            Array<OneD, NekDouble> pressure(nPhys), temperature(nPhys);
            Array<OneD, NekDouble> entropy(nPhys);
            Array<OneD, NekDouble> soundspeed(nPhys), mach(nPhys);
            Array<OneD, NekDouble> sensor(nPhys), SensorKappa(nPhys);

            m_varConv->GetVelocityVector(tmp, velocity);
            m_varConv->GetPressure  (tmp, pressure);
            m_varConv->GetTemperature(tmp, temperature);
            m_varConv->GetEntropy   (tmp, entropy);
            m_varConv->GetSoundSpeed(tmp, soundspeed);
            m_varConv->GetMach      (tmp, soundspeed, mach);

            int sensorOffset;
            m_session->LoadParameter ("SensorOffset", sensorOffset, 1);
            m_varConv->GetSensor (m_fields[0], tmp, sensor, SensorKappa,
                                    sensorOffset);

            Array<OneD, NekDouble> pFwd(nCoeffs), TFwd(nCoeffs);
            Array<OneD, NekDouble> sFwd(nCoeffs);
            Array<OneD, NekDouble> aFwd(nCoeffs), mFwd(nCoeffs);
            Array<OneD, NekDouble> sensFwd(nCoeffs);

            string velNames[3] = {"u", "v", "w"};
            for (int i = 0; i < m_spacedim; ++i)
            {
                m_fields[0]->FwdTrans_IterPerExp(velocity[i], velFwd[i]);
                variables.push_back(velNames[i]);
                fieldcoeffs.push_back(velFwd[i]);
            }

            m_fields[0]->FwdTrans_IterPerExp(pressure,   pFwd);
            m_fields[0]->FwdTrans_IterPerExp(temperature,TFwd);
            m_fields[0]->FwdTrans_IterPerExp(entropy,    sFwd);
            m_fields[0]->FwdTrans_IterPerExp(soundspeed, aFwd);
            m_fields[0]->FwdTrans_IterPerExp(mach,       mFwd);
            m_fields[0]->FwdTrans_IterPerExp(sensor,     sensFwd);

            variables.push_back  ("p");
            variables.push_back  ("T");
            variables.push_back  ("s");
            variables.push_back  ("a");
            variables.push_back  ("Mach");
            variables.push_back  ("Sensor");
            fieldcoeffs.push_back(pFwd);
            fieldcoeffs.push_back(TFwd);
            fieldcoeffs.push_back(sFwd);
            fieldcoeffs.push_back(aFwd);
            fieldcoeffs.push_back(mFwd);
            fieldcoeffs.push_back(sensFwd);

            if (m_artificialDiffusion)
            {
                // Get min h/p
                // m_artificialDiffusion->m_hOverP = GetElmtMinHP();
                // reuse pressure
                Array<OneD, NekDouble> sensorFwd(nCoeffs);
                m_artificialDiffusion->GetArtificialViscosity(tmp, pressure);
                m_fields[0]->FwdTrans_IterPerExp(pressure,   sensorFwd);

                variables.push_back  ("ArtificialVisc");
                fieldcoeffs.push_back(sensorFwd);

            }

            if (m_shockCaptureType == "Physical")
            {
                // GetPhysicalAV(tmp);
                Array<OneD, NekDouble> muavFwd(nCoeffs);
                m_fields[0]->FwdTrans_IterPerExp(m_muav,   muavFwd);
                variables.push_back  ("ArtificialVisc");
                fieldcoeffs.push_back(muavFwd);

                // Debug Ducros
                // div square
                Array<OneD, NekDouble> dv2Fwd(nCoeffs);
                m_fields[0]->FwdTrans_IterPerExp(m_diffusion->m_divVelSquare,
                    dv2Fwd);
                variables.push_back  ("divVelSquare");
                fieldcoeffs.push_back(dv2Fwd);
                // curl square
                Array<OneD, NekDouble> cv2Fwd(nCoeffs);
                m_fields[0]->FwdTrans_IterPerExp(m_diffusion->m_curlVelSquare,
                    cv2Fwd);
                variables.push_back  ("curlVelSquare");
                fieldcoeffs.push_back(cv2Fwd);
                // Ducros
                Array<OneD, NekDouble> duc(nPhys,1.0);
                Ducros(duc);
                Array<OneD, NekDouble> ducFwd(nCoeffs);
                m_fields[0]->FwdTrans_IterPerExp(duc, ducFwd);
                variables.push_back  ("Ducros");
                fieldcoeffs.push_back(ducFwd);

            }
        }
    }

    void NavierStokesCFE::v_DoDiffusion(
        const Array<OneD, const Array<OneD, NekDouble> > &inarray,
              Array<OneD,       Array<OneD, NekDouble> > &outarray,
            const Array<OneD, Array<OneD, NekDouble> >   &pFwd,
            const Array<OneD, Array<OneD, NekDouble> >   &pBwd)
    {
        size_t nvariables = inarray.size();
        size_t npoints    = GetNpoints();
        size_t nTracePts  = GetTraceTotPoints();

        Array<OneD, Array<OneD, NekDouble> > outarrayDiff(nvariables);
        for (int i = 0; i < nvariables; ++i)
        {
            outarrayDiff[i] = Array<OneD, NekDouble>(npoints, 0.0);
        }

        // get artificial viscosity
        if (m_shockCaptureType == "Physical" && m_calcuPhysicalAV)
        {
            GetPhysicalAV(inarray);
        }

        string diffName;
        m_session->LoadSolverInfo("DiffusionType", diffName, "LDGNS");
        if ("InteriorPenalty" == diffName)
        {
            if (m_BndEvaluateTime < 0.0)
            {
                ASSERTL0(false, "m_BndEvaluateTime not setup");
            }
            m_diffusion->Diffuse(nvariables, m_fields, inarray, outarrayDiff,
                                m_BndEvaluateTime,
                                pFwd, pBwd);
            for (int i = 0; i < nvariables; ++i)
            {
                Vmath::Vadd(npoints,
                            outarrayDiff[i], 1,
                            outarray[i], 1,
                            outarray[i], 1);
            }
        }
        else
        {
            Array<OneD, Array<OneD, NekDouble> > inarrayDiff(nvariables-1);
            Array<OneD, Array<OneD, NekDouble> > inFwd(nvariables-1);
            Array<OneD, Array<OneD, NekDouble> > inBwd(nvariables-1);


            for (int i = 0; i < nvariables - 1; ++i)
            {
                inarrayDiff[i] = Array<OneD, NekDouble>{npoints};
                inFwd[i]       = Array<OneD, NekDouble>{nTracePts};
                inBwd[i]       = Array<OneD, NekDouble>{nTracePts};
            }

            // Extract pressure
            // (use inarrayDiff[0] as a temporary storage for the pressure)
            m_varConv->GetPressure(inarray, inarrayDiff[0]);

            // Extract temperature
            m_varConv->GetTemperature(inarray, inarrayDiff[nvariables - 2]);

            // Extract velocities
            m_varConv->GetVelocityVector(inarray, inarrayDiff);

            // Repeat calculation for trace space
            if (pFwd == NullNekDoubleArrayofArray ||
                pBwd == NullNekDoubleArrayofArray)
            {
                inFwd = NullNekDoubleArrayofArray;
                inBwd = NullNekDoubleArrayofArray;
            }
            else
            {
                m_varConv->GetPressure(pFwd, inFwd[0]);
                m_varConv->GetPressure(pBwd, inBwd[0]);

                m_varConv->GetTemperature(pFwd, inFwd[nvariables - 2]);
                m_varConv->GetTemperature(pBwd, inBwd[nvariables - 2]);

                m_varConv->GetVelocityVector(pFwd, inFwd);
                m_varConv->GetVelocityVector(pBwd, inBwd);
            }

            // Diffusion term in physical rhs form
            m_diffusion->Diffuse(nvariables, m_fields, inarrayDiff,
                                outarrayDiff, inFwd, inBwd);

            for (int i = 0; i < nvariables; ++i)
            {
                Vmath::Vadd(npoints,
                            outarrayDiff[i], 1,
                            outarray[i], 1,
                            outarray[i], 1);
            }
        }
    }


    void NavierStokesCFE::v_DoDiffusionCoeff(
        const Array<OneD, const Array<OneD, NekDouble> >    &inarray,
        Array<OneD, Array<OneD, NekDouble> >                &outarray,
        const Array<OneD, Array<OneD, NekDouble> >          &pFwd,
        const Array<OneD, Array<OneD, NekDouble> >          &pBwd)
    {
        size_t nvariables = inarray.size();
        size_t npoints    = GetNpoints();
        size_t ncoeffs    = GetNcoeffs();
        size_t nTracePts  = GetTraceTotPoints();

        Array<OneD, Array<OneD, NekDouble> > outarrayDiff{nvariables};
        for (int i = 0; i < nvariables; ++i)
        {
            outarrayDiff[i] = Array<OneD, NekDouble>{ncoeffs, 0.0};
        }

        // get artificial viscosity
        if (m_shockCaptureType == "Physical" && m_calcuPhysicalAV)
        {
            GetPhysicalAV(inarray);
        }

        string diffName;
        m_session->LoadSolverInfo("DiffusionType", diffName, "LDGNS");
        if ("InteriorPenalty" == diffName)
        {
            if (m_BndEvaluateTime < 0.0)
            {
                ASSERTL0(false, "m_BndEvaluateTime not setup");
            }
            m_diffusion->DiffuseCoeffs(nvariables, m_fields, inarray,
                                        outarrayDiff, m_BndEvaluateTime,
                                        pFwd, pBwd);
            for (int i = 0; i < nvariables; ++i)
            {
                Vmath::Vadd(ncoeffs,
                            outarrayDiff[i], 1,
                            outarray[i], 1,
                            outarray[i], 1);
            }
        }
        else
        {
            Array<OneD, Array<OneD, NekDouble> > inarrayDiff{nvariables - 1};
            Array<OneD, Array<OneD, NekDouble> > inFwd{nvariables - 1};
            Array<OneD, Array<OneD, NekDouble> > inBwd{nvariables-1};

            for (int i = 0; i < nvariables-1; ++i)
            {
                inarrayDiff[i] = Array<OneD, NekDouble>{npoints};
                inFwd[i]       = Array<OneD, NekDouble>{nTracePts};
                inBwd[i]       = Array<OneD, NekDouble>{nTracePts};
            }

            // Extract pressure
            //    (use inarrayDiff[0] as a temporary storage for the pressure)
            m_varConv->GetPressure(inarray, inarrayDiff[0]);

            // Extract temperature
            m_varConv->GetTemperature(inarray, inarrayDiff[nvariables-2]);

            // Extract velocities
            m_varConv->GetVelocityVector(inarray, inarrayDiff);

            // Repeat calculation for trace space
            if (pFwd == NullNekDoubleArrayofArray ||
                pBwd == NullNekDoubleArrayofArray)
            {
                inFwd = NullNekDoubleArrayofArray;
                inBwd = NullNekDoubleArrayofArray;
            }
            else
            {
                m_varConv->GetPressure(pFwd,    inFwd[0]);
                m_varConv->GetPressure(pBwd,    inBwd[0]);

                m_varConv->GetTemperature(pFwd, inFwd[nvariables-2]);
                m_varConv->GetTemperature(pBwd, inBwd[nvariables-2]);

                m_varConv->GetVelocityVector(pFwd, inFwd);
                m_varConv->GetVelocityVector(pBwd, inBwd);
            }

            // Diffusion term in physical rhs form
            m_diffusion->Diffuse(nvariables, m_fields, inarrayDiff, outarrayDiff,
                                inFwd, inBwd);

            for (int i = 0; i < nvariables; ++i)
            {
                Vmath::Vadd(npoints,
                            outarrayDiff[i], 1,
                            outarray[i], 1,
                            outarray[i], 1);
            }

            if (m_shockCaptureType != "Off")
            {
                m_artificialDiffusion->DoArtificialDiffusionCoeff(
                    inarray, outarray);
            }
        }
    }

    /**
     * @brief Return the flux vector for the LDG diffusion problem.
     * \todo Complete the viscous flux vector
     */
    void NavierStokesCFE::v_GetViscousFluxVector(
        const Array<OneD, Array<OneD, NekDouble> >              &physfield,
        TensorOfArray3D<NekDouble>                              &derivativesO1,
        TensorOfArray3D<NekDouble>                              &viscousTensor)
    {
        // Auxiliary variables
        size_t nScalar    = physfield.size();
        size_t nPts       = physfield[0].size();
        Array<OneD, NekDouble > divVel             (nPts, 0.0);

        // Stokes hypothesis
        const NekDouble lambda = -2.0/3.0;

        // Update viscosity and thermal conductivity
        GetViscosityAndThermalCondFromTemp(physfield[nScalar-1], m_mu,
            m_thermalConductivity);

        // Add artificial viscosity if wanted
        if (m_shockCaptureType == "Physical")
        {
            // Apply Ducros sensor
            if (m_physicalSensorType == "Ducros" && m_calcuPhysicalAV)
            {
                Ducros(m_muav);
            }
            // Apply approximate c0 smoothing
            if (m_smoothing == "C0" && m_calcuPhysicalAV)
            {
                C0Smooth(m_muav);
            }
            Vmath::Vadd(nPts, m_mu, 1, m_muav, 1, m_mu, 1);
            // Freeze AV for Implicit time stepping
            if (m_explicitDiffusion == false)
            {
                m_calcuPhysicalAV = false;
            }
        }

        // Velocity divergence
        for (int j = 0; j < m_spacedim; ++j)
        {
            Vmath::Vadd(nPts, divVel, 1, derivativesO1[j][j], 1,
                        divVel, 1);
        }

        // Velocity divergence scaled by lambda * mu
        Vmath::Smul(nPts, lambda, divVel, 1, divVel, 1);
        Vmath::Vmul(nPts, m_mu,  1, divVel, 1, divVel, 1);

        // Viscous flux vector for the rho equation = 0
        for (int i = 0; i < m_spacedim; ++i)
        {
            Vmath::Zero(nPts, viscousTensor[i][0], 1);
        }

        // Viscous stress tensor (for the momentum equations)
        for (int i = 0; i < m_spacedim; ++i)
        {
            for (int j = i; j < m_spacedim; ++j)
            {
                Vmath::Vadd(nPts, derivativesO1[i][j], 1,
                                  derivativesO1[j][i], 1,
                                  viscousTensor[i][j+1], 1);

                Vmath::Vmul(nPts, m_mu, 1,
                                  viscousTensor[i][j+1], 1,
                                  viscousTensor[i][j+1], 1);

                if (i == j)
                {
                    // Add divergence term to diagonal
                    Vmath::Vadd(nPts, viscousTensor[i][j+1], 1,
                                  divVel, 1,
                                  viscousTensor[i][j+1], 1);
                }
                else
                {
                    // Copy to make symmetric
                    Vmath::Vcopy(nPts, viscousTensor[i][j+1], 1,
                                       viscousTensor[j][i+1], 1);
                }
            }
        }

        // Terms for the energy equation
        for (int i = 0; i < m_spacedim; ++i)
        {
            Vmath::Zero(nPts, viscousTensor[i][m_spacedim+1], 1);
            // u_j * tau_ij
            for (int j = 0; j < m_spacedim; ++j)
            {
                Vmath::Vvtvp(nPts, physfield[j], 1,
                               viscousTensor[i][j+1], 1,
                               viscousTensor[i][m_spacedim+1], 1,
                               viscousTensor[i][m_spacedim+1], 1);
            }
            // Add k*T_i
            Vmath::Vvtvp(nPts, m_thermalConductivity, 1,
                               derivativesO1[i][m_spacedim], 1,
                               viscousTensor[i][m_spacedim+1], 1,
                               viscousTensor[i][m_spacedim+1], 1);
        }
    }

    /**
     * @brief Return the flux vector for the LDG diffusion problem.
     * \todo Complete the viscous flux vector
     */
    void NavierStokesCFE::v_GetViscousFluxVectorDeAlias(
        const Array<OneD, Array<OneD, NekDouble> >               &physfield,
              TensorOfArray3D<NekDouble>                         &derivativesO1,
              TensorOfArray3D<NekDouble>                         &viscousTensor)
    {
        // Factor to rescale 1d points in dealiasing.
        NekDouble OneDptscale = 2;
        // Get number of points to dealias a cubic non-linearity
        size_t nScalar   = physfield.size();
        int nPts      = m_fields[0]->Get1DScaledTotPoints(OneDptscale);
        size_t nPts_orig = physfield[0].size();

        // Auxiliary variables
        Array<OneD, NekDouble > divVel             (nPts, 0.0);

        // Stokes hypothesis
        const NekDouble lambda = -2.0/3.0;

        // Update viscosity and thermal conductivity
        GetViscosityAndThermalCondFromTemp(physfield[nScalar-1], m_mu,
            m_thermalConductivity);

        // Add artificial viscosity if wanted
        if (m_shockCaptureType == "Physical")
        {
            // Apply Ducros sensor
            if (m_physicalSensorType == "Ducros" && m_calcuPhysicalAV)
            {
                Ducros(m_muav);
            }
            // Apply approximate c0 smoothing
            if (m_smoothing == "C0" && m_calcuPhysicalAV)
            {
                C0Smooth(m_muav);
            }
            Vmath::Vadd(nPts, m_mu, 1, m_muav, 1, m_mu, 1);
            // Freeze AV for Implicit time stepping
            if (m_explicitDiffusion == false)
            {
                m_calcuPhysicalAV = false;
            }
        }

        // Interpolate inputs and initialise interpolated output
        Array<OneD, Array<OneD, NekDouble> > vel_interp(m_spacedim);
        TensorOfArray3D<NekDouble>           deriv_interp(m_spacedim);
        TensorOfArray3D<NekDouble>           out_interp(m_spacedim);
        for (int i = 0; i < m_spacedim; ++i)
        {
            // Interpolate velocity
            vel_interp[i]   = Array<OneD, NekDouble> (nPts);
            m_fields[0]->PhysInterp1DScaled(
                OneDptscale, physfield[i], vel_interp[i]);

            // Interpolate derivatives
            deriv_interp[i] = Array<OneD, Array<OneD, NekDouble> >
                             (m_spacedim+1);
            for (int j = 0; j < m_spacedim+1; ++j)
            {
                deriv_interp[i][j] = Array<OneD, NekDouble> (nPts);
                m_fields[0]->PhysInterp1DScaled(
                    OneDptscale, derivativesO1[i][j], deriv_interp[i][j]);
            }

            // Output (start from j=1 since flux is zero for rho)
            out_interp[i] = Array<OneD, Array<OneD, NekDouble> > (m_spacedim+2);
            for (int j = 1; j < m_spacedim+2; ++j)
            {
                out_interp[i][j] = Array<OneD, NekDouble> (nPts);
            }
        }

        // Velocity divergence
        for (int j = 0; j < m_spacedim; ++j)
        {
            Vmath::Vadd(nPts, divVel, 1, deriv_interp[j][j], 1,
                        divVel, 1);
        }

        // Velocity divergence scaled by lambda * mu
        Vmath::Smul(nPts, lambda, divVel, 1, divVel, 1);
        Vmath::Vmul(nPts, m_mu,  1, divVel, 1, divVel, 1);

        // Viscous flux vector for the rho equation = 0 (no need to dealias)
        for (int i = 0; i < m_spacedim; ++i)
        {
            Vmath::Zero(nPts_orig, viscousTensor[i][0], 1);
        }

        // Viscous stress tensor (for the momentum equations)
        for (int i = 0; i < m_spacedim; ++i)
        {
            for (int j = i; j < m_spacedim; ++j)
            {
                Vmath::Vadd(nPts, deriv_interp[i][j], 1,
                                  deriv_interp[j][i], 1,
                                  out_interp[i][j+1], 1);

                Vmath::Vmul(nPts, m_mu, 1,
                                  out_interp[i][j+1], 1,
                                  out_interp[i][j+1], 1);

                if (i == j)
                {
                    // Add divergence term to diagonal
                    Vmath::Vadd(nPts, out_interp[i][j+1], 1,
                                  divVel, 1,
                                  out_interp[i][j+1], 1);
                }
                else
                {
                    // Make symmetric
                    out_interp[j][i+1] = out_interp[i][j+1];
                }
            }
        }

        // Terms for the energy equation
        for (int i = 0; i < m_spacedim; ++i)
        {
            Vmath::Zero(nPts, out_interp[i][m_spacedim+1], 1);
            // u_j * tau_ij
            for (int j = 0; j < m_spacedim; ++j)
            {
                Vmath::Vvtvp(nPts, vel_interp[j], 1,
                               out_interp[i][j+1], 1,
                               out_interp[i][m_spacedim+1], 1,
                               out_interp[i][m_spacedim+1], 1);
            }
            // Add k*T_i
            Vmath::Vvtvp(nPts, m_thermalConductivity, 1,
                               deriv_interp[i][m_spacedim], 1,
                               out_interp[i][m_spacedim+1], 1,
                               out_interp[i][m_spacedim+1], 1);
        }

        // Project to original space
        for (int i = 0; i < m_spacedim; ++i)
        {
            for (int j = 1; j < m_spacedim+2; ++j)
            {
                m_fields[0]->PhysGalerkinProjection1DScaled(
                    OneDptscale,
                    out_interp[i][j],
                    viscousTensor[i][j]);
            }
        }
    }

      /**
     * @brief Return the flux vector for the IP diffusion problem, based on
     * conservative variables
     */
    void NavierStokesCFE::GetViscousFluxVectorConservVar(
        const int                                              nDim,
        const Array<OneD, Array<OneD, NekDouble> >             &inarray,
        const TensorOfArray3D<NekDouble>                       &qfields,
        TensorOfArray3D<NekDouble>                             &outarray,
        Array< OneD, int >                                     &nonZeroIndex,
        const Array<OneD, Array<OneD, NekDouble> >             &normal,
        const Array<OneD, NekDouble>                           &ArtifDiffFactor)
    {
        size_t nConvectiveFields   = inarray.size();
        size_t nPts=inarray[0].size();
        int n_nonZero   =   nConvectiveFields - 1;
        TensorOfArray3D<NekDouble> fluxVec;
        Array<OneD, Array<OneD, NekDouble>> outtmp{nConvectiveFields};

        // Add artificial viscosity if wanted
        if (m_shockCaptureType == "Physical" && m_calcuPhysicalAV)
        {
            // Apply Ducros sensor
            if (m_physicalSensorType == "Ducros")
            {
                Ducros(m_muav);
            }
            // Apply approximate c0 smoothing
            if (m_smoothing == "C0")
            {
                C0Smooth(m_muav);
            }
            // Update trace
            GetTracePhysicalAV();
            // Freeze AV for Implicit time stepping
            if (m_explicitDiffusion == false)
            {
                m_calcuPhysicalAV = false;
            }
        }

        for (int i = 0; i < nConvectiveFields; ++i)
        {
            outtmp[i]=Array<OneD, NekDouble>{nPts, 0.0};
        }

        for (int i = 0; i < outarray.size(); ++i)
        {
            for (int j = 0; j < nConvectiveFields; ++j)
            {
                Vmath::Zero(nPts, outarray[i][j], 1);
            }
        }


        int nwspD1 = 2*m_spacedim+4;
        Array<OneD, Array<OneD, NekDouble > > auxVars (nwspD1);
        for(int i=0; i<nwspD1;i++)
        {
            auxVars[i]  =   Array<OneD, NekDouble > (nPts,0.0);
        }
        Array<OneD, NekDouble > mu(nPts,0.0);

        CalcAuxiVarForBilinearFom(nConvectiveFields,inarray,mu,auxVars);

        if (normal.size())
        {
            for (int nd = 0; nd < nDim; ++nd)
            {
                for (int nderiv = 0; nderiv < nDim; ++nderiv)
                {
                    GetViscousFluxBilinearForm(nConvectiveFields, nd, nderiv, 
                        inarray, qfields[nderiv], mu, auxVars, outtmp);

                    for (int j = 0; j < nConvectiveFields; ++j)
                    {
<<<<<<< HEAD
                        Vmath::Vvtvp(nPts, normal[nd], 1,
                                    outtmp[j], 1,
                                    outarray[0][j], 1,
                                    outarray[0][j], 1);
=======
                        Vmath::Vvtvp(nPts, normal[nd], 1, outtmp[j], 1,
                            outarray[0][j], 1, outarray[0][j], 1);
>>>>>>> 8685829d
                    }
                }
            }
        }
        else
        {
         fluxVec = outarray;
         
         for (int nd = 0; nd < nDim; ++nd)
         {
             for (int nderiv = 0; nderiv < nDim; ++nderiv)
             {
                    GetViscousFluxBilinearForm(nConvectiveFields, nd, nderiv, 
                        inarray,qfields[nderiv], mu, auxVars, outtmp);

                    for (int j = 0; j < nConvectiveFields; ++j)
                    {
                        Vmath::Vadd(nPts, outtmp[j], 1,
                                    fluxVec[nd][j], 1,
                                    fluxVec[nd][j], 1);
                    }
                }
            }
        }

        if (ArtifDiffFactor.size())
        {
            n_nonZero   =   nConvectiveFields;

            if (normal.size())
            {
                Array<OneD, NekDouble> tmparray{nPts, 0.0};
                for (int i = 0; i < nDim; ++i)
                {
                    Vmath::Vmul(nPts, ArtifDiffFactor, 1, normal[i], 1,
                                tmparray, 1);
                    for (int j = 0; j < nConvectiveFields; ++j)
                    {
                        Vmath::Vvtvp(nPts, tmparray, 1, qfields[i][j], 1,
                                    outarray[0][j], 1, outarray[0][j], 1);
                    }
                }
            }
            else
            {
                for (int i = 0; i < nDim; ++i)
                {
                    for (int j = 0; j < nConvectiveFields; ++j)
                    {
                        Vmath::Vvtvp(nPts, ArtifDiffFactor, 1, qfields[i][j], 1,
                                    outarray[i][j], 1, outarray[i][j], 1);
                    }
                }
            }
        }

        nonZeroIndex = Array< OneD, int > {size_t(n_nonZero), 0};
        for (int i = 1; i < n_nonZero + 1; ++i)
        {
            nonZeroIndex[n_nonZero - i] =   nConvectiveFields - i;
        }
    }

    /**
     * @brief For very special treatment. For general boundaries it does nothing
     * But for WallViscous and WallAdiabatic, special treatment is needed
     * because they get the same Bwd value, special treatment is needed for
     * boundary treatment of diffusion flux
     * Note: This special treatment could be removed by seperating
     * WallViscous and WallAdiabatic into two different classes.
     *
     */
    void NavierStokesCFE::SpecialBndTreat(
              Array<OneD,       Array<OneD, NekDouble> >    &consvar)
    {
        size_t nConvectiveFields = consvar.size();
        int ndens       = 0;
        int nengy       = nConvectiveFields - 1;

        Array<OneD, Array<OneD, NekDouble>> bndCons {nConvectiveFields};
        Array<OneD, NekDouble> bndTotEngy;
        Array<OneD, NekDouble> bndPressure;
        Array<OneD, NekDouble> bndRho;
        Array<OneD, NekDouble> bndIntEndy;
        int nLengthArray = 0;

        int cnt = 0;
        int nBndRegions = m_fields[nengy]->
            GetBndCondExpansions().size();
        for (int j = 0; j < nBndRegions; ++j)
        {
            if (m_fields[nengy]->GetBndConditions()[j]->
                GetBoundaryConditionType() ==
                SpatialDomains::ePeriodic)
            {
                continue;
            }

            size_t nBndEdges = m_fields[nengy]->
            GetBndCondExpansions()[j]->GetExpSize();
            for (int e = 0; e < nBndEdges; ++e)
            {
                size_t nBndEdgePts = m_fields[nengy]->
                GetBndCondExpansions()[j]->GetExp(e)->GetTotPoints();

                int id2 = m_fields[0]->GetTrace()->
                GetPhys_Offset(m_fields[0]->GetTraceMap()->
                            GetBndCondIDToGlobalTraceID(cnt++));

                // Imposing Temperature Twall at the wall
                if (boost::iequals(m_fields[nengy]->GetBndConditions()[j]->
                    GetUserDefined(), "WallViscous"))
                {
                    if (nBndEdgePts != nLengthArray)
                    {
                        for (int i = 0; i < nConvectiveFields; ++i)
                        {
                            bndCons[i] = Array<OneD, NekDouble>
                                        {nBndEdgePts, 0.0};
                        }
                        bndTotEngy  = Array<OneD, NekDouble> {nBndEdgePts, 0.0};
                        bndPressure = Array<OneD, NekDouble> {nBndEdgePts, 0.0};
                        bndRho      = Array<OneD, NekDouble> {nBndEdgePts, 0.0};
                        bndIntEndy  = Array<OneD, NekDouble> {nBndEdgePts, 0.0};
                        nLengthArray = nBndEdgePts;
                    }
                    else
                    {
                        Vmath::Zero(nLengthArray, bndPressure, 1);
                        Vmath::Zero(nLengthArray, bndRho     , 1);
                        Vmath::Zero(nLengthArray, bndIntEndy , 1);
                    }

                    Array<OneD, NekDouble> tmp;

                    for (int k = 0; k < nConvectiveFields; ++k)
                    {
                        Vmath::Vcopy(nBndEdgePts, tmp = consvar[k] + id2, 1,
                                    bndCons[k], 1);
                    }

                    m_varConv->GetPressure(bndCons, bndPressure);
                    Vmath::Fill(nLengthArray, m_Twall, bndTotEngy, 1);
                    m_varConv->GetRhoFromPT(bndPressure, bndTotEngy, bndRho);
                    m_varConv->GetEFromRhoP(bndRho, bndPressure, bndIntEndy);
                    m_varConv->GetDynamicEnergy(bndCons, bndTotEngy);

<<<<<<< HEAD
                    Vmath::Vvtvp(nBndEdgePts, bndIntEndy, 1,
                                bndCons[ndens], 1, bndTotEngy, 1,
                                bndTotEngy, 1);
=======
                    Vmath::Vvtvp(nBndEdgePts, bndIntEndy, 1, bndCons[ndens], 1,
                        bndTotEngy, 1, bndTotEngy, 1);
>>>>>>> 8685829d


                    Vmath::Vcopy(nBndEdgePts,
                                bndTotEngy, 1,
                                tmp = consvar[nengy] + id2, 1);
                }
            }
        }
    }

    /**
     * @brief Calculate and return the ArtificialViscosity for shock-capturing.
     */
    void NavierStokesCFE::GetArtificialViscosity(
        const Array<OneD, Array<OneD, NekDouble> >  &inarray,
              Array<OneD,             NekDouble  >  &muav)
    {
        m_artificialDiffusion->GetArtificialViscosity(inarray, muav);
    }

    /**
     * @brief Calculate and return the Symmetric flux in IP method.
     */
    void NavierStokesCFE::GetViscousSymmtrFluxConservVar(
        const int                                         nSpaceDim,
        const Array<OneD, Array<OneD, NekDouble> >        &inaverg,
        const Array<OneD, Array<OneD, NekDouble > >       &inarray,
        TensorOfArray3D<NekDouble>                        &outarray,
        Array< OneD, int >                                &nonZeroIndex,
        const Array<OneD, Array<OneD, NekDouble> >        &normals)
    {
        size_t nConvectiveFields   = inarray.size();
        size_t nPts                = inaverg[nConvectiveFields - 1].size();
        nonZeroIndex = Array<OneD, int>{nConvectiveFields - 1, 0};
        for (int i = 0; i < nConvectiveFields - 1; ++i)
        {
            nonZeroIndex[i] =   i + 1;
        }
        Array<OneD, Array<OneD, NekDouble> > outtmp{nConvectiveFields};
        for (int i = 0; i < nConvectiveFields; ++i)
        {
            outtmp[i] =   Array<OneD, NekDouble> {nPts, 0.0};
        }

        int nwspD1 = 2*m_spacedim+4;
        Array<OneD, Array<OneD, NekDouble > > auxVars (nwspD1);
        for(int i=0; i<nwspD1;i++)
        {
            auxVars[i]  =   Array<OneD, NekDouble > (nPts,0.0);
        }
        Array<OneD, NekDouble > mu(nPts,0.0);

        CalcAuxiVarForBilinearFom(nConvectiveFields,inaverg,mu,auxVars);

        for (int nd = 0; nd < nSpaceDim; ++nd)
        {
            for (int nderiv = 0; nderiv < nSpaceDim; ++nderiv)
            {
                GetViscousFluxBilinearForm(nConvectiveFields, nd, nderiv, 
                    inaverg, inarray, mu, auxVars, outtmp);

                for (int i = 0; i < nConvectiveFields; ++i)
                {
                    Vmath::Vvtvp(nPts, outtmp[i], 1, normals[nderiv], 1,
<<<<<<< HEAD
                                outarray[nd][i], 1, outarray[nd][i], 1);
=======
                        outarray[nd][i], 1, outarray[nd][i], 1);
>>>>>>> 8685829d
                }
            }
        }
    }

    void NavierStokesCFE::CalcAuxiVarForBilinearFom(
        const int                                                       nConvectiveFields,
        const Array<OneD, const Array<OneD, NekDouble> >                &inaverg,
        Array<OneD, NekDouble>                                          &mu,
        Array<OneD, Array<OneD, NekDouble> >                            &auxVars)
    {
        int nPts                = inaverg[nConvectiveFields-1].size();
        int nDim=m_spacedim;

        CalcViscosity(inaverg,mu);

        // Add artificial viscosity if wanted
        if (m_shockCaptureType == "Physical")
        {
            Array<OneD, NekDouble> muav;
            if (m_fields[0]->GetTrace()->GetTotPoints()==nPts)
            {
                muav = m_muavTrace;
            }
            else
            {
                muav = m_muav;
            }
            Vmath::Vadd(nPts, mu, 1, muav, 1, mu, 1);
        }

        int nAuxVars_count = 0;

        //TODO: to get primary variable outside.(even in the beginning of DoODERhs)
        Array<OneD,Array<OneD,NekDouble>> u(nDim);
        Array<OneD,Array<OneD,NekDouble>> u2(nDim);
        for(int i=0;i<nDim;i++)
        {
            u[i]    =   auxVars[nAuxVars_count];
            nAuxVars_count++;
        }

        for(int i=0;i<nDim;i++)
        {
            u2[i]   =   auxVars[nAuxVars_count];
            nAuxVars_count++;
        }
        Array<OneD,NekDouble> q2    =   auxVars[nAuxVars_count];
        nAuxVars_count++;
        Array<OneD,NekDouble> E_minus_q2=   auxVars[nAuxVars_count];
        nAuxVars_count++;
        Array<OneD,NekDouble> orho=   auxVars[nAuxVars_count];
        nAuxVars_count++;
        Array<OneD,NekDouble>tmp=   auxVars[nAuxVars_count];
        nAuxVars_count++;

        int nDim_plus_one=nDim+1;
        Vmath::Zero(nPts,q2,1);
        Vmath::Sdiv(nPts,1.0,inaverg[0],1,orho,1);
        for(int i=0;i<nDim;i++)
        {
            Vmath::Vmul(nPts,inaverg[i+1],1,orho,1,u[i],1);
            Vmath::Vmul(nPts,u[i],1,u[i],1,u2[i],1);
            Vmath::Vadd(nPts,q2,1,u2[i],1,q2,1);
        }
        Vmath::Vmul(nPts,inaverg[nDim_plus_one],1,orho,1,E_minus_q2,1);
        Vmath::Vsub(nPts,E_minus_q2,1,q2,1,E_minus_q2,1);          
        Vmath::Vmul(nPts,mu,1,orho,1,tmp,1);
    }

    /**
     * @brief Calculate diffusion flux using the Jacobian form.
     */
    void NavierStokesCFE::GetViscousFluxBilinearForm(
        const int                                                       nConvectiveFields,
        const int                                                       FluxDirection,
        const int                                                       DerivDirection,
        const Array<OneD, const Array<OneD, NekDouble> >                &inaverg,
        const Array<OneD, const Array<OneD, NekDouble> >                &injumpp,
        const Array<OneD, NekDouble>                                    &mu,
        const Array<OneD, const Array<OneD, NekDouble> >                &auxVars,
              Array<OneD, Array<OneD, NekDouble> >                      &outarray)
    {
        boost::ignore_unused(mu);

        int nPts                = inaverg[nConvectiveFields-1].size();
        int nDim=m_spacedim;
        
        Array<OneD,Array<OneD, NekDouble>> outtmp = outarray;
        for(int i=0; i<nConvectiveFields;i++)
        {
            Vmath::Zero(nPts,outarray[i],1);
        }

        int nAuxVars_count =0;

        Array<OneD,Array<OneD,NekDouble>> u(nDim);
        Array<OneD,Array<OneD,NekDouble>> u2(nDim);
        for(int i=0;i<nDim;i++)
        {
            u[i]    =   auxVars[nAuxVars_count];
            nAuxVars_count++;
        }
<<<<<<< HEAD

        for(int i=0;i<nDim;i++)
        {
            u2[i]   =   auxVars[nAuxVars_count];
            nAuxVars_count++;
        }
        Array<OneD,NekDouble> q2    =   auxVars[nAuxVars_count];
        nAuxVars_count++;
        Array<OneD,NekDouble> E_minus_q2=   auxVars[nAuxVars_count];
        nAuxVars_count++;
        Array<OneD,NekDouble> orho=   auxVars[nAuxVars_count];
        nAuxVars_count++;
        Array<OneD,NekDouble>tmp=   auxVars[nAuxVars_count];
        nAuxVars_count++;

        Array<OneD,NekDouble>tmp1(nPts,0.0);

        //Constants
        int nDim_plus_one=nDim+1;
        int FluxDirection_plus_one=FluxDirection+1;
        NekDouble gamma=m_gamma;
        NekDouble Pr=m_Prandtl;
        NekDouble gammaoPr=gamma/Pr;
        NekDouble one_minus_gammaoPr=1.0-gammaoPr;
        const NekDouble OneThird=1./3.;
        const NekDouble TwoThird=2.*OneThird;
        const NekDouble FourThird=4.*OneThird;

        int DerivDirection_plus_one=DerivDirection+1;
        if(DerivDirection==FluxDirection)
        {
            Vmath::Svtvp(nPts,OneThird,u2[FluxDirection],1,q2,1,tmp1,1);
            Vmath::Svtvp(nPts,gammaoPr,E_minus_q2,1,tmp1,1,tmp1,1);
            Vmath::Vmul(nPts,tmp1,1,injumpp[0],1,tmp1,1);
            //orho is tmperary array
            Vmath::Svtvm(nPts,gammaoPr,injumpp[nDim_plus_one],1,tmp1,1,orho,1);

            for(int i=0;i<nDim;i++)
            {
                int i_plus_one=i+1;
                //flux[rhou,rhov,rhow]
                Vmath::Vvtvm(nPts,u[i],1,injumpp[0],1,injumpp[i_plus_one],1,outtmp[i_plus_one],1);
                Vmath::Neg(nPts,outtmp[i_plus_one],1);
                Vmath::Vmul(nPts,tmp,1,outtmp[i_plus_one],1,outtmp[i_plus_one],1);
                //flux rhoE
                Vmath::Smul(nPts,one_minus_gammaoPr,u[i],1,tmp1,1);
                Vmath::Vvtvp(nPts,tmp1,1,injumpp[i_plus_one],1,outtmp[nDim_plus_one],1,outtmp[nDim_plus_one],1);
=======
        Array<OneD, NekDouble> q2{nPts, 0.0};
        Array<OneD, NekDouble> E_minus_q2{nPts, 0.0};
        Array<OneD, NekDouble> orho{nPts, 0.0};
        Array<OneD, NekDouble> tmp {nPts, 0.0};
        Array<OneD, NekDouble> tmp1{nPts, 0.0};

        //Constants
        int nDim_plus_one = nDim + 1;
        int FluxDirection_plus_one = FluxDirection + 1;
        NekDouble gamma = m_gamma;
        NekDouble Pr = m_Prandtl;
        NekDouble gammaoPr = gamma / Pr;
        NekDouble one_minus_gammaoPr = 1.0 - gammaoPr;
        constexpr NekDouble OneThird = 1. / 3.;
        constexpr NekDouble TwoThird = 2. * OneThird;
        constexpr NekDouble FourThird = 4. * OneThird;

        Vmath::Sdiv(nPts, 1.0, &inaverg[0][0], 1, &orho[0], 1);
        m_varConv->GetVelocityVector(inaverg, u);
        for (int i = 0; i < nDim; ++i)
        {
            Vmath::Vmul(nPts, u[i], 1, u[i], 1, u2[i], 1);
            Vmath::Vadd(nPts, q2, 1, u2[i], 1, q2, 1);
        }
        Vmath::Vmul(nPts, inaverg[nDim_plus_one], 1, orho, 1, E_minus_q2, 1);
        Vmath::Vsub(nPts, E_minus_q2, 1, q2, 1, E_minus_q2, 1);
        Vmath::Vmul(nPts, mu, 1, orho, 1, tmp, 1);

        int DerivDirection_plus_one = DerivDirection + 1;
        if (DerivDirection == FluxDirection)
        {
            Vmath::Svtvp(nPts, OneThird, u2[FluxDirection], 1, q2, 1, tmp1, 1);
            Vmath::Svtvp(nPts, gammaoPr, E_minus_q2, 1, tmp1, 1, tmp1, 1);
            Vmath::Vmul(nPts, tmp1, 1, injumpp[0], 1, tmp1, 1);
            //orho is tmperary array
            Vmath::Svtvm(nPts, gammaoPr, injumpp[nDim_plus_one], 1, tmp1, 1,
                orho, 1);

            for (int i = 0; i < nDim; ++i)
            {
                int i_plus_one = i + 1;
                //flux[rhou, rhov, rhow]
                Vmath::Vvtvm(nPts, u[i], 1, injumpp[0], 1,
                    injumpp[i_plus_one], 1, outtmp[i_plus_one], 1);
                Vmath::Neg(nPts, &outtmp[i_plus_one][0], 1);
                Vmath::Vmul(nPts, tmp, 1, outtmp[i_plus_one], 1,
                    outtmp[i_plus_one], 1);
                //flux rhoE
                Vmath::Smul(nPts, one_minus_gammaoPr, &u[i][0], 1, &tmp1[0], 1);
                Vmath::Vvtvp(nPts, tmp1, 1, injumpp[i_plus_one], 1,
                    outtmp[nDim_plus_one], 1, outtmp[nDim_plus_one], 1);
>>>>>>> 8685829d

                if(i==FluxDirection)
                {
<<<<<<< HEAD
                    Vmath::Smul(nPts,FourThird,outtmp[i_plus_one],1,outtmp[i_plus_one],1);
                    Vmath::Smul(nPts,OneThird,u[FluxDirection],1,tmp1,1);
                    Vmath::Vvtvp(nPts,tmp1,1,injumpp[FluxDirection_plus_one],1,outtmp[nDim_plus_one],1,outtmp[nDim_plus_one],1);
                }
            }
            Vmath::Vadd(nPts,orho,1,outtmp[nDim_plus_one],1,outtmp[nDim_plus_one],1);
            Vmath::Vmul(nPts,tmp,1,outtmp[nDim_plus_one],1,outtmp[nDim_plus_one],1);
=======
                    Vmath::Smul(nPts, FourThird, &outtmp[i_plus_one][0], 1,
                                &outtmp[i_plus_one][0], 1);
                    Vmath::Smul(nPts, OneThird,
                                &u[FluxDirection][0], 1, &tmp1[0], 1);
                    Vmath::Vvtvp(nPts, tmp1, 1,
                        injumpp[FluxDirection_plus_one], 1,
                        outtmp[nDim_plus_one], 1,
                        outtmp[nDim_plus_one], 1);
                }
            }
            Vmath::Vadd(nPts, &orho[0], 1, &outtmp[nDim_plus_one][0], 1,
                        &outtmp[nDim_plus_one][0], 1);
            Vmath::Vmul(nPts, tmp, 1, outtmp[nDim_plus_one], 1,
                outtmp[nDim_plus_one], 1);
>>>>>>> 8685829d

        }
        else
        {
<<<<<<< HEAD
            Vmath::Vvtvm(nPts,u[DerivDirection],1,injumpp[0],1,injumpp[DerivDirection_plus_one],1,tmp1,1);
            Vmath::Smul(nPts,TwoThird,tmp1,1,tmp1,1);
            Vmath::Vmul(nPts,tmp,1,tmp1,1,outtmp[FluxDirection_plus_one],1);

            Vmath::Vvtvm(nPts,u[FluxDirection],1,injumpp[0],1,injumpp[FluxDirection_plus_one],1,tmp1,1);
            Vmath::Neg(nPts,tmp1,1);
            Vmath::Vmul(nPts,tmp,1,tmp1,1,outtmp[DerivDirection_plus_one],1);

            Vmath::Smul(nPts,OneThird,u[FluxDirection],1,tmp1,1);
            Vmath::Vmul(nPts,tmp1,1,u[DerivDirection],1,tmp1,1);
            Vmath::Vmul(nPts,tmp1,1,injumpp[0],1,tmp1,1);
            //previous orho as a tmperary memory because it is non-used any more
            Vmath::Smul(nPts,TwoThird,u[FluxDirection],1,orho,1);
            Vmath::Vmul(nPts,orho,1,injumpp[DerivDirection_plus_one],1,orho,1);
            Vmath::Vadd(nPts,tmp1,1,orho,1,tmp1,1);
            Vmath::Neg(nPts,tmp1,1);
            Vmath::Vvtvp(nPts,u[DerivDirection],1,injumpp[FluxDirection_plus_one],1,tmp1,1,tmp1,1);
            Vmath::Vmul(nPts,tmp,1,tmp1,1,outtmp[nDim_plus_one],1);

        }
    }
     /**
    * @brief Calculate the physical artificial viscosity
    *
    * @param physfield  Input field.
    */
    void NavierStokesCFE::GetPhysicalAV(
        const Array<OneD, const Array<OneD, NekDouble>> &physfield)
    {
        int nPts = physfield[0].size();
        int nElements = m_fields[0]->GetExpSize();
        Array <OneD, NekDouble > hOverP(nElements, 0.0);
        hOverP = GetElmtMinHP();

        // Determine the maximum wavespeed
        Array <OneD, NekDouble > Lambdas(nPts, 0.0);
        Array <OneD, NekDouble > soundspeed(nPts, 0.0);
        Array <OneD, NekDouble > absVelocity(nPts, 0.0);
        m_varConv->GetSoundSpeed(physfield, soundspeed);
        m_varConv->GetAbsoluteVelocity(physfield, absVelocity);

        Vmath::Vadd(nPts, absVelocity, 1, soundspeed, 1, Lambdas, 1);

        // Compute sensor based on rho
        Array<OneD, NekDouble> Sensor(nPts, 0.0);
        m_varConv->GetSensor(m_fields[0], physfield, Sensor, m_muav, 1);

        Array<OneD, NekDouble> tmp;
        for (int e = 0; e < nElements; e++)
        {
            int physOffset      = m_fields[0]->GetPhys_Offset(e);
            int nElmtPoints     = m_fields[0]->GetExp(e)->GetTotPoints();

            // Compute the maximum wave speed
            NekDouble LambdaElmt = Vmath::Vmax(nElmtPoints, tmp = Lambdas
                + physOffset, 1);

            // Compute average bounded density
            NekDouble rhoAve = Vmath::Vsum(nElmtPoints, tmp = physfield[0]
                + physOffset, 1);
            rhoAve = rhoAve / nElmtPoints;
            rhoAve = Smath::Smax(rhoAve , 1.0e-4, 1.0e+4);

            // Scale sensor by coeff, h/p, and density
            LambdaElmt *= m_mu0 * hOverP[e] * rhoAve;
            Vmath::Smul(nElmtPoints, LambdaElmt, tmp = m_muav + physOffset, 1,
                tmp = m_muav + physOffset, 1);
        }
    }
        
    void NavierStokesCFE::CalcViscosity(
        const Array<OneD, const Array<OneD, NekDouble> >    &inaverg,
        Array<OneD, NekDouble>                              &mu)
    {
        int nConvectiveFields = inaverg.size();
        int nPts = inaverg[nConvectiveFields-1].size();

        if (m_ViscosityType == "Variable")
        {
            Array<OneD, NekDouble> tmp(nPts,0.0);
            m_varConv->GetTemperature(inaverg,tmp);
            m_varConv->GetDynamicViscosity(tmp, mu);
        }
        else
        {
            //mu may be on volume or trace 
            Vmath::Fill(nPts, m_mu[0], mu, 1);
        }
    }
    /**
     * @brief Make field C0.
     *
     * @param field Input Field
     */
    void NavierStokesCFE::C0Smooth( Array<OneD, NekDouble> &field )
    {
        int nCoeffs = m_C0ProjectExp->GetNcoeffs();
        Array<OneD, NekDouble> muFwd(nCoeffs);
        Array<OneD, NekDouble> weights(nCoeffs, 1.0);
        // Assemble global expansion coefficients for viscosity
        m_C0ProjectExp->FwdTrans_IterPerExp(field,
            m_C0ProjectExp->UpdateCoeffs());
        m_C0ProjectExp->Assemble();
        Vmath::Vcopy(nCoeffs, m_C0ProjectExp->GetCoeffs(), 1, muFwd, 1);
        // Global coefficients
        Vmath::Vcopy(nCoeffs, weights, 1,
            m_C0ProjectExp->UpdateCoeffs(), 1);
        // This is the sign vector
        m_C0ProjectExp->GlobalToLocal();
        // Get weights
        m_C0ProjectExp->Assemble();
        // Divide
        Vmath::Vdiv(nCoeffs, muFwd, 1, m_C0ProjectExp->GetCoeffs(), 1,
            m_C0ProjectExp->UpdateCoeffs(), 1);
        // Get local coefficients
        m_C0ProjectExp->GlobalToLocal();
        // Get C0 field
        m_C0ProjectExp->BwdTrans_IterPerExp(
        m_C0ProjectExp->GetCoeffs(), field);
    }

    /**
    * @brief Applied Ducros (anti-vorticity) sensor.
    *
    * @param field Input Field
    */
    void NavierStokesCFE::Ducros( Array<OneD, NekDouble> &field )
    {
        int nPts = m_fields[0]->GetTotPoints();
        Array<OneD, NekDouble> denDuc(nPts, NekConstants::kNekZeroTol);
        Array<OneD, NekDouble> ducros(nPts, 0.0);
        Vmath::Vadd(nPts, denDuc, 1, m_diffusion->m_divVelSquare, 1,
            denDuc, 1);
        Vmath::Vadd(nPts, denDuc, 1, m_diffusion->m_curlVelSquare, 1,
            denDuc, 1);
        Vmath::Vdiv(nPts, m_diffusion->m_divVelSquare, 1, denDuc, 1,
            ducros, 1);
        // Average in cell
        Array<OneD, NekDouble> tmp;
        for (int e = 0; e < m_fields[0]->GetExpSize(); e++)
        {
            int nElmtPoints     = m_fields[0]->GetExp(e)->GetTotPoints();
            int physOffset      = m_fields[0]->GetPhys_Offset(e);

            NekDouble eAve = Vmath::Vsum(nElmtPoints, tmp = ducros + physOffset, 1);
            eAve = eAve / nElmtPoints;
            Vmath::Fill(nElmtPoints, eAve, tmp = ducros + physOffset, 1);
        }
        Vmath::Vmul(nPts, ducros, 1, field, 1, field, 1);
    }

    /**
     * @brief return part of viscous Jacobian:
     * \todo flux derived with Qx=[drho_dx,drhou_dx,drhov_dx,drhoE_dx]
     * Input:
     * normals:Point normals
     * U=[rho,rhou,rhov,rhoE]
     * Output: 2D 3*4 Matrix (flux with rho is zero)
     */
    void NavierStokesCFE::GetdFlux_dQx_2D(
        const Array<OneD, NekDouble>    &normals,
        const NekDouble                 &mu,
        const Array<OneD, NekDouble>    &U,
              DNekMatSharedPtr          &OutputMatrix )
    {
        NekDouble nx=normals[0];
        NekDouble ny=normals[1];
        NekDouble rho=U[0];
        NekDouble orho=1.0/rho;
        NekDouble u=U[1]*orho;
        NekDouble v=U[2]*orho;
        NekDouble E=U[3]*orho;
        NekDouble q2=u*u+v*v;
        NekDouble gamma=m_gamma;
        //q_x=-kappa*dT_dx;
        NekDouble Pr=  m_Prandtl;
        NekDouble oPr=  1.0/Pr;
        //To notice, here is positive, which is consistent with
        //"SYMMETRIC INTERIOR PENALTY DG METHODS FOR THE COMPRESSIBLE NAVIER-STOKES EQUATIONS"
        //But opposite to "I Do like CFD"
        NekDouble tmp=mu*orho;
        NekDouble tmp2=gamma*oPr;
        NekDouble OneThird,TwoThird,FourThird;
        OneThird=1.0/3.0;
        TwoThird=2.0*OneThird;
        FourThird=4.0*OneThird;

        Array<OneD, NekDouble> tmpArray;
        tmpArray = OutputMatrix->GetPtr();
        int nrow = OutputMatrix->GetRows();

        tmpArray[0+0*nrow]=tmp*(-FourThird*u*nx-v*ny);
        tmpArray[0+1*nrow]=tmp*(FourThird*nx);
        tmpArray[0+2*nrow]=tmp*ny;
        tmpArray[0+3*nrow]=0.0;
        tmpArray[1+0*nrow]=tmp*(-v*nx+TwoThird*u*ny);
        tmpArray[1+1*nrow]=tmp*(-TwoThird*ny);
        tmpArray[1+2*nrow]=tmp*nx;
        tmpArray[1+3*nrow]=0.0;
        tmpArray[2+0*nrow]=(FourThird*u*u+v*v+tmp2*(E-q2))*nx+OneThird*u*v*ny;
        tmpArray[2+0*nrow]=-tmp*(*OutputMatrix)(2,0);
        tmpArray[2+1*nrow]=(FourThird-tmp2)*u*nx-TwoThird*v*ny;
        tmpArray[2+1*nrow]=tmp*(*OutputMatrix)(2,1);
        tmpArray[2+2*nrow]=(1-tmp2)*v*nx+u*ny;
        tmpArray[2+2*nrow]=tmp*(*OutputMatrix)(2,2);
        tmpArray[2+3*nrow]=tmp*tmp2*nx;
    }

     /**
     * @brief return part of viscous Jacobian:
     * \todo flux derived with Qx=[drho_dy,drhou_dy,drhov_dy,drhoE_dy]
     * Input:
     * normals:Point normals
     * U=[rho,rhou,rhov,rhoE]
     * Output: 2D 3*4 Matrix (flux with rho is zero)
     */
    void NavierStokesCFE::GetdFlux_dQy_2D(
        const Array<OneD, NekDouble>    &normals,
        const NekDouble                 &mu,
        const Array<OneD, NekDouble>    &U,
              DNekMatSharedPtr          &OutputMatrix )
    {
        NekDouble nx=normals[0];
        NekDouble ny=normals[1];
        NekDouble rho=U[0];
        NekDouble orho=1.0/rho;
        NekDouble u=U[1]*orho;
        NekDouble v=U[2]*orho;
        NekDouble E=U[3]*orho;
        NekDouble q2=u*u+v*v;
        NekDouble gamma=m_gamma;
        //q_x=-kappa*dT_dx;
        NekDouble Pr=  m_Prandtl;
        NekDouble oPr=  1.0/Pr;
        //To notice, here is positive, which is consistent with
        //"SYMMETRIC INTERIOR PENALTY DG METHODS FOR THE COMPRESSIBLE NAVIER-STOKES EQUATIONS"
        //But opposite to "I Do like CFD"
        NekDouble tmp=mu*orho;
        NekDouble tmp2=gamma*oPr;
        NekDouble OneThird,TwoThird,FourThird;
        OneThird=1.0/3.0;
        TwoThird=2.0*OneThird;
        FourThird=4.0*OneThird;

        Array<OneD, NekDouble> tmpArray;
        tmpArray = OutputMatrix->GetPtr();
        int nrow = OutputMatrix->GetRows();
           
        tmpArray[0+0*nrow]=tmp*(TwoThird*v*nx-u*ny);
        tmpArray[0+1*nrow]=tmp*ny;
        tmpArray[0+2*nrow]=tmp*(-TwoThird)*nx;
        tmpArray[0+3*nrow]=0.0;
        tmpArray[1+0*nrow]=tmp*(-u*nx-FourThird*v*ny);
        tmpArray[1+1*nrow]=tmp*nx;
        tmpArray[1+2*nrow]=tmp*(FourThird*ny);
        tmpArray[1+3*nrow]=0.0;
        tmpArray[2+0*nrow]=OneThird*u*v*nx+(FourThird*v*v+u*u+tmp2*(E-q2))*ny;
        tmpArray[2+0*nrow]=-tmp*(*OutputMatrix)(2,0);
        tmpArray[2+1*nrow]=(1-tmp2)*u*ny+v*nx;
        tmpArray[2+1*nrow]=tmp*(*OutputMatrix)(2,1);
        tmpArray[2+2*nrow]=(FourThird-tmp2)*v*ny-TwoThird*u*nx;
        tmpArray[2+2*nrow]=tmp*(*OutputMatrix)(2,2);
        tmpArray[2+3*nrow]=tmp*tmp2*ny;
    }

    /**
     * @brief return part of viscous Jacobian derived with Qx=[drho_dx,drhou_dx,drhov_dx,drhow_dx,drhoE_dx]
     * Input:
     * normals:Point normals
     * U=[rho,rhou,rhov,rhow,rhoE]
     * dir: means whether derive with
     * Qx=[drho_dx,drhou_dx,drhov_dx,drhow_dx,drhoE_dx]
     * Output: 3D 4*5 Matrix (flux about rho is zero)
     * OutputMatrix(dir=0)= dF_dQx;
     */
    void NavierStokesCFE::GetdFlux_dQx_3D(
        const Array<OneD, NekDouble>    &normals,
        const NekDouble                 &mu,
        const Array<OneD, NekDouble>    &U,
              DNekMatSharedPtr          &OutputMatrix )
    {
        NekDouble nx=normals[0];
        NekDouble ny=normals[1];
        NekDouble nz=normals[2];
        NekDouble rho=U[0];
        NekDouble orho=1.0/rho;
        NekDouble u=U[1]*orho;
        NekDouble v=U[2]*orho;
        NekDouble w=U[3]*orho;
        NekDouble E=U[4]*orho;
        NekDouble q2=u*u+v*v+w*w;
        NekDouble gamma=m_gamma;
        //q_x=-kappa*dT_dx;
        NekDouble Pr=  m_Prandtl;
        NekDouble oPr = 1.0/Pr;
        //To notice, here is positive, which is consistent with
        //"SYMMETRIC INTERIOR PENALTY DG METHODS FOR THE COMPRESSIBLE NAVIER-STOKES EQUATIONS"
        //But opposite to "I do like CFD"
        NekDouble tmp=mu*orho;
        NekDouble tmpx=tmp*nx;
        NekDouble tmpy=tmp*ny;
        NekDouble tmpz=tmp*nz;
        NekDouble tmp2=gamma*oPr;
        NekDouble OneThird,TwoThird,FourThird;
        OneThird=1.0/3.0;
        TwoThird=2.0*OneThird;
        FourThird=4.0*OneThird;

        Array<OneD, NekDouble> tmpArray;
        tmpArray = OutputMatrix->GetPtr();
        int nrow = OutputMatrix->GetRows();

        tmpArray[0+0*nrow]=tmpx*(-FourThird*u)+tmpy*(-v)+tmpz*(-w);
        tmpArray[0+1*nrow]=tmpx*FourThird;
        tmpArray[0+2*nrow]=tmpy;
        tmpArray[0+3*nrow]=tmpz;
        tmpArray[0+4*nrow]=0.0;
        tmpArray[1+0*nrow]=tmpx*(-v)+tmpy*(TwoThird*u);
        tmpArray[1+1*nrow]=tmpy*(-TwoThird);
        tmpArray[1+2*nrow]=tmpx;
        tmpArray[1+3*nrow]=0.0;
        tmpArray[1+4*nrow]=0.0;
        tmpArray[2+0*nrow]=tmpx*(-w)+tmpz*(TwoThird*u);
        tmpArray[2+1*nrow]=tmpz*(-TwoThird);
        tmpArray[2+2*nrow]=0.0;
        tmpArray[2+3*nrow]=tmpx;
        tmpArray[2+4*nrow]=0.0;
        tmpArray[3+0*nrow]=-tmpx*(FourThird*u*u+v*v+w*w+tmp2*(E-q2))+tmpy*(-OneThird*u*v)+tmpz*(-OneThird*u*w);
        tmpArray[3+1*nrow]=tmpx*(FourThird-tmp2)*u+tmpy*(-TwoThird*v)+tmpz*(-TwoThird*w);
        tmpArray[3+2*nrow]=tmpx*(1.0-tmp2)*v+tmpy*u;
        tmpArray[3+3*nrow]=tmpx*(1.0-tmp2)*w+tmpz*u;
        tmpArray[3+4*nrow]=tmpx*tmp2;
    }

    /**
     * @brief return part of viscous Jacobian derived with Qy=[drho_dy,drhou_dy,drhov_dy,drhow_dy,drhoE_dy]
     * Input:
     * normals:Point normals
     * U=[rho,rhou,rhov,rhow,rhoE]
     * dir: means whether derive with
     * Qy=[drho_dy,drhou_dy,drhov_dy,drhow_dy,drhoE_dy]
     * Output: 3D 4*5 Matrix (flux about rho is zero)
     * OutputMatrix(dir=1)= dF_dQy;
     */
    void NavierStokesCFE::GetdFlux_dQy_3D(
        const Array<OneD, NekDouble>    &normals,
        const NekDouble                 &mu,
        const Array<OneD, NekDouble>    &U,
              DNekMatSharedPtr          &OutputMatrix )
    {
        NekDouble nx=normals[0];
        NekDouble ny=normals[1];
        NekDouble nz=normals[2];
        NekDouble rho=U[0];
        NekDouble orho=1.0/rho;
        NekDouble u=U[1]*orho;
        NekDouble v=U[2]*orho;
        NekDouble w=U[3]*orho;
        NekDouble E=U[4]*orho;
        NekDouble q2=u*u+v*v+w*w;
        NekDouble gamma=m_gamma;
        //q_x=-kappa*dT_dx;
        NekDouble Pr=  m_Prandtl;
        NekDouble oPr = 1.0/Pr;
        //To notice, here is positive, which is consistent with
        //"SYMMETRIC INTERIOR PENALTY DG METHODS FOR THE COMPRESSIBLE NAVIER-STOKES EQUATIONS"
        //But opposite to "I do like CFD"
        NekDouble tmp=mu*orho;
        NekDouble tmpx=tmp*nx;
        NekDouble tmpy=tmp*ny;
        NekDouble tmpz=tmp*nz;
        NekDouble tmp2=gamma*oPr;
        NekDouble OneThird,TwoThird,FourThird;
        OneThird=1.0/3.0;
        TwoThird=2.0*OneThird;
        FourThird=4.0*OneThird;

        Array<OneD, NekDouble> tmpArray;
        tmpArray = OutputMatrix->GetPtr();
        int nrow = OutputMatrix->GetRows();

        tmpArray[0+0*nrow]=tmpx*(TwoThird*v)+tmpy*(-u);
        tmpArray[0+1*nrow]=tmpy;
        tmpArray[0+2*nrow]=tmpx*(-TwoThird);
        tmpArray[0+3*nrow]=0.0;
        tmpArray[0+4*nrow]=0.0;
        tmpArray[1+0*nrow]=tmpx*(-u)+tmpy*(-FourThird*v)+tmpz*(-w);
        tmpArray[1+1*nrow]=tmpx;
        tmpArray[1+2*nrow]=tmpy*FourThird;
        tmpArray[1+3*nrow]=tmpz;
        tmpArray[1+4*nrow]=0.0;
        tmpArray[2+0*nrow]=tmpy*(-w)+tmpz*(TwoThird*v);
        tmpArray[2+1*nrow]=0.0;
        tmpArray[2+2*nrow]=tmpz*(-TwoThird);
        tmpArray[2+3*nrow]=tmpy;
        tmpArray[2+4*nrow]=0.0;
        tmpArray[3+0*nrow]=tmpx*(-OneThird*u*v)-tmpy*(u*u+FourThird*v*v+w*w+tmp2*(E-q2))+tmpz*(-OneThird*v*w);
        tmpArray[3+1*nrow]=tmpx*v+tmpy*(1-tmp2)*u;
        tmpArray[3+2*nrow]=tmpx*(-TwoThird*u)+tmpy*(FourThird-tmp2)*v+tmpz*(-TwoThird*w);
        tmpArray[3+3*nrow]=tmpy*(1-tmp2)*w+tmpz*v;
        tmpArray[3+4*nrow]=tmpy*tmp2;
    }

    /**
     * @brief return part of viscous Jacobian derived with Qz=[drho_dz,drhou_dz,drhov_dz,drhow_dz,drhoE_dz]
     * Input:
     * normals:Point normals
     * U=[rho,rhou,rhov,rhow,rhoE]
     * dir: means whether derive with
     * Qz=[drho_dz,drhou_dz,drhov_dz,drhow_dz,drhoE_dz]
     * Output: 3D 4*5 Matrix (flux about rho is zero)
     * OutputMatrix(dir=2)= dF_dQz;
     */
    void NavierStokesCFE::GetdFlux_dQz_3D(
        const Array<OneD, NekDouble>    &normals,
        const NekDouble                 &mu,
        const Array<OneD, NekDouble>    &U,
              DNekMatSharedPtr          &OutputMatrix )
    {
        NekDouble nx=normals[0];
        NekDouble ny=normals[1];
        NekDouble nz=normals[2];
        NekDouble rho=U[0];
        NekDouble orho=1.0/rho;
        NekDouble u=U[1]*orho;
        NekDouble v=U[2]*orho;
        NekDouble w=U[3]*orho;
        NekDouble E=U[4]*orho;
        NekDouble q2=u*u+v*v+w*w;
        NekDouble gamma=m_gamma;
        //q_x=-kappa*dT_dx;
        NekDouble Pr=  m_Prandtl;
        NekDouble oPr = 1.0/Pr;
        //To notice, here is positive, which is consistent with
        //"SYMMETRIC INTERIOR PENALTY DG METHODS FOR THE COMPRESSIBLE NAVIER-STOKES EQUATIONS"
        //But opposite to "I do like CFD"
        NekDouble tmp=mu*orho;
        NekDouble tmpx=tmp*nx;
        NekDouble tmpy=tmp*ny;
        NekDouble tmpz=tmp*nz;
        NekDouble tmp2=gamma*oPr;
        NekDouble OneThird,TwoThird,FourThird;
        OneThird=1.0/3.0;
        TwoThird=2.0*OneThird;
        FourThird=4.0*OneThird;

        Array<OneD, NekDouble> tmpArray;
        tmpArray = OutputMatrix->GetPtr();
        int nrow = OutputMatrix->GetRows();

        tmpArray[0+0*nrow]=tmpx*(TwoThird*w)+tmpz*(-u);
        tmpArray[0+1*nrow]=tmpz;
        tmpArray[0+2*nrow]=0.0;
        tmpArray[0+3*nrow]=tmpx*(-TwoThird);
        tmpArray[0+4*nrow]=0.0;
        tmpArray[1+0*nrow]=tmpy*(TwoThird*w)+tmpz*(-v);
        tmpArray[1+1*nrow]=0.0;
        tmpArray[1+2*nrow]=tmpz;
        tmpArray[1+3*nrow]=tmpy*(-TwoThird);
        tmpArray[1+4*nrow]=0.0;
        tmpArray[2+0*nrow]=tmpx*(-u)+tmpy*(-v)+tmpz*(-FourThird*w);
        tmpArray[2+1*nrow]=tmpx;
        tmpArray[2+2*nrow]=tmpy;
        tmpArray[2+3*nrow]=tmpz*FourThird;
        tmpArray[2+4*nrow]=0.0;
        tmpArray[3+0*nrow]=tmpx*(-OneThird*u*w)+tmpy*(-OneThird*v*w)-tmpz*(u*u+v*v+FourThird*w*w+tmp2*(E-q2));
        tmpArray[3+1*nrow]=tmpx*w+tmpz*(1-tmp2)*u;
        tmpArray[3+2*nrow]=tmpy*w+tmpz*(1-tmp2)*v;
        tmpArray[3+3*nrow]=tmpx*(-TwoThird*u)+tmpy*(-TwoThird*v)+tmpz*(FourThird-tmp2)*w;
        tmpArray[3+4*nrow]=tmpz*tmp2;
    }

    /**
     * @brief return part of viscous Jacobian
     * Input:
     * normals:Point normals
     * mu: dynamicviscosity
     * dmu_dT: mu's derivative with T using Sutherland's law
     * U=[rho,rhou,rhov,rhoE]
     * Output: 3*4 Matrix (the flux about rho is zero)
     * OutputMatrix dFLux_dU,  the matrix sign is consistent with SIPG
     */
    void NavierStokesCFE::GetdFlux_dU_2D(
        const Array<OneD, NekDouble>                        &normals,
        const NekDouble                                     mu,
        const NekDouble                                     dmu_dT,
        const Array<OneD, NekDouble>                        &U,
        const Array<OneD, const Array<OneD, NekDouble> >    &qfield,
              DNekMatSharedPtr                              &OutputMatrix)
    {
        Array<OneD, NekDouble> tmpArray;
        tmpArray = OutputMatrix->GetPtr();
        int nrow = OutputMatrix->GetRows();

        NekDouble nx=normals[0];
        NekDouble ny=normals[1];
        NekDouble U1=U[0];
        NekDouble U2=U[1];
        NekDouble U3=U[2];
        NekDouble U4=U[3];
        NekDouble dU1_dx=qfield[0][0];
        NekDouble dU2_dx=qfield[0][1];
        NekDouble dU3_dx=qfield[0][2];
        NekDouble dU4_dx=qfield[0][3];
        NekDouble dU1_dy=qfield[1][0];
        NekDouble dU2_dy=qfield[1][1];
        NekDouble dU3_dy=qfield[1][2];
        NekDouble dU4_dy=qfield[1][3];
        NekDouble gamma=m_gamma;
        NekDouble Cv=m_Cv;
        NekDouble Pr=  m_Prandtl;
        NekDouble oPr = 1.0/Pr;

        NekDouble orho1,orho2,orho3,orho4;
        NekDouble oCv=1./Cv;
        orho1=1.0/U1;
        orho2=orho1*orho1;
        orho3=orho1*orho2;
        orho4=orho2*orho2;

        //Assume Fn=mu*Sn
        //Sn=Sx*nx+Sy*ny

        NekDouble TwoThrid=2./3.;
        NekDouble FourThird=2.0*TwoThrid;
        NekDouble u=U2*orho1;
        NekDouble v=U3*orho1;
        NekDouble du_dx=orho1*(dU2_dx-u*dU1_dx);
        NekDouble dv_dx=orho1*(dU3_dx-v*dU1_dx);
        NekDouble du_dy=orho1*(dU2_dy-u*dU1_dy);
        NekDouble dv_dy=orho1*(dU3_dy-v*dU1_dy);
        NekDouble s12=FourThird*du_dx-TwoThrid*dv_dy;
        NekDouble s13=du_dy+dv_dx;
        NekDouble s22=s13;
        NekDouble s23=FourThird*dv_dy-TwoThrid*du_dx;
        NekDouble snx=s12*nx+s22*ny;
        NekDouble sny=s13*nx+s23*ny;
        NekDouble snv=snx*u+sny*v;
        NekDouble qx=-gamma*mu*oPr*(orho1*dU4_dx-U[3]*orho2*dU1_dx-u*(orho1*dU2_dx-U[1]*orho2*dU1_dx)-v*(orho1*dU3_dx-U[2]*orho2*dU1_dx));
        NekDouble qy=-gamma*mu*oPr*(orho1*dU4_dy-U[3]*orho2*dU1_dy-u*(orho1*dU2_dy-U[1]*orho2*dU1_dy)-v*(orho1*dU3_dy-U[2]*orho2*dU1_dy));
        NekDouble qn=qx*nx+qy*ny;

        //Term1 mu's derivative with U: dmu_dU*Sn
        Array<OneD,NekDouble> tmp(3,0.0);
        tmp[0]=snx;
        tmp[1]=sny;
        tmp[2]=snv-qn/mu;
        Array<OneD,NekDouble> dT_dU (4,0.0);
        dT_dU[0]=oCv*(-orho2*U4+orho3*U2*U2+orho3*U3*U3);
        dT_dU[1]=-oCv*orho2*U2;
        dT_dU[2]=-oCv*orho2*U3;
        dT_dU[3]=oCv*orho1;
        for(int i=0;i<3;i++)
        {
            for(int j=0;j<4;j++)
            {
                tmpArray[i+j*nrow]=dmu_dT*dT_dU[j]*tmp[i];
            }
        }

        //Term 2 +mu*dSn_dU
        NekDouble du_dx_dU1,du_dx_dU2;
        NekDouble du_dy_dU1,du_dy_dU2;
        NekDouble dv_dx_dU1,dv_dx_dU3;
        NekDouble dv_dy_dU1,dv_dy_dU3;
        NekDouble ds12_dU1,ds12_dU2,ds12_dU3;
        NekDouble ds13_dU1,ds13_dU2,ds13_dU3;
        NekDouble ds22_dU1,ds22_dU2,ds22_dU3;
        NekDouble ds23_dU1,ds23_dU2,ds23_dU3;
        NekDouble dsnx_dU1,dsnx_dU2,dsnx_dU3;
        NekDouble dsny_dU1,dsny_dU2,dsny_dU3;
        NekDouble dsnv_dU1,dsnv_dU2,dsnv_dU3;

        du_dx_dU1=-orho2*dU2_dx+2*orho3*U2*dU1_dx;
        du_dx_dU2=-orho2*dU1_dx;
        du_dy_dU1=-orho2*dU2_dy+2*orho3*U2*dU1_dy;
        du_dy_dU2=-orho2*dU1_dy;
        dv_dx_dU1=-orho2*dU3_dx+2*orho3*U3*dU1_dx;
        dv_dx_dU3=du_dx_dU2;
        dv_dy_dU1=-orho2*dU3_dy+2*orho3*U3*dU1_dy;
        dv_dy_dU3=du_dy_dU2;
        ds12_dU1=FourThird*du_dx_dU1-TwoThrid*dv_dy_dU1;
        ds12_dU2=FourThird*du_dx_dU2;
        ds12_dU3=-TwoThrid*dv_dy_dU3;
        ds13_dU1=du_dy_dU1+dv_dx_dU1;
        ds13_dU2=du_dy_dU2;
        ds13_dU3=dv_dx_dU3;
        ds22_dU1=ds13_dU1;
        ds22_dU2=ds13_dU2;
        ds22_dU3=ds13_dU3;
        ds23_dU1=FourThird*dv_dy_dU1-TwoThrid*du_dx_dU1;
        ds23_dU2=-TwoThrid*du_dx_dU2;
        ds23_dU3=FourThird*dv_dy_dU3;
        dsnx_dU1=ds12_dU1*nx+ds22_dU1*ny;
        dsnx_dU2=ds12_dU2*nx+ds22_dU2*ny;
        dsnx_dU3=ds12_dU3*nx+ds22_dU3*ny;
        dsny_dU1=ds13_dU1*nx+ds23_dU1*ny;
        dsny_dU2=ds13_dU2*nx+ds23_dU2*ny;
        dsny_dU3=ds13_dU3*nx+ds23_dU3*ny;
        dsnv_dU1=u*dsnx_dU1+v*dsny_dU1-orho2*U2*snx-orho2*U3*sny;
        dsnv_dU2=u*dsnx_dU2+v*dsny_dU2+orho1*snx;
        dsnv_dU3=u*dsnx_dU3+v*dsny_dU3+orho1*sny;
        tmpArray[0+0*nrow]=tmpArray[0+0*nrow]+mu*dsnx_dU1;
        tmpArray[0+1*nrow]=tmpArray[0+1*nrow]+mu*dsnx_dU2;
        tmpArray[0+2*nrow]=tmpArray[0+2*nrow]+mu*dsnx_dU3;
        tmpArray[1+0*nrow]=tmpArray[1+0*nrow]+mu*dsny_dU1;
        tmpArray[1+1*nrow]=tmpArray[1+1*nrow]+mu*dsny_dU2;
        tmpArray[1+2*nrow]=tmpArray[1+2*nrow]+mu*dsny_dU3;
        tmpArray[2+0*nrow]=tmpArray[2+0*nrow]+mu*dsnv_dU1;
        tmpArray[2+1*nrow]=tmpArray[2+1*nrow]+mu*dsnv_dU2;
        tmpArray[2+2*nrow]=tmpArray[2+2*nrow]+mu*dsnv_dU3;

        //Consider +qn's effect (does not include mu's effect)
        NekDouble dqx_dU1,dqx_dU2,dqx_dU3,dqx_dU4;
        NekDouble dqy_dU1,dqy_dU2,dqy_dU3,dqy_dU4;
        NekDouble tmpx=-nx*mu*gamma*oPr;
        dqx_dU1=tmpx*(-orho2*dU4_dx+2*orho3*U4*dU1_dx+2*orho3*U2*dU2_dx-3*orho4*U2*U2*dU1_dx+2*orho3*U3*dU3_dx-3*orho4*U3*U3*dU1_dx);
        dqx_dU2=tmpx*(-orho2*dU2_dx+2*orho3*U2*dU1_dx);
        dqx_dU3=tmpx*(-orho2*dU3_dx+2*orho3*U3*dU1_dx);
        dqx_dU4=-tmpx*orho2*dU1_dx;
        NekDouble tmpy=-ny*mu*gamma*oPr;
        dqy_dU1=tmpy*(-orho2*dU4_dy+2*orho3*U4*dU1_dy+2*orho3*U2*dU2_dy-3*orho4*U2*U2*dU1_dy+2*orho3*U3*dU3_dy-3*orho4*U3*U3*dU1_dy);
        dqy_dU2=tmpy*(-orho2*dU2_dy+2*orho3*U2*dU1_dy);
        dqy_dU3=tmpy*(-orho2*dU3_dy+2*orho3*U3*dU1_dy);
        dqy_dU4=-tmpy*orho2*dU1_dy;
        tmpArray[2+0*nrow]=tmpArray[2+0*nrow]-dqx_dU1-dqy_dU1;
        tmpArray[2+1*nrow]=tmpArray[2+1*nrow]-dqx_dU2-dqy_dU2;
        tmpArray[2+2*nrow]=tmpArray[2+2*nrow]-dqx_dU3-dqy_dU3;
        tmpArray[2+3*nrow]=tmpArray[2+3*nrow]-dqx_dU4-dqy_dU4;
    }

     /**
     * @brief return part of viscous Jacobian
     * Input:
     * normals:Point normals
     * mu: dynamicviscosity
     * dmu_dT: mu's derivative with T using Sutherland's law
     * U=[rho,rhou,rhov,rhow,rhoE]
     * Output: 4*5 Matrix (the flux about rho is zero)
     * OutputMatrix dFLux_dU,  the matrix sign is consistent with SIPG
     */
    void NavierStokesCFE::GetdFlux_dU_3D(
        const Array<OneD, NekDouble>                        &normals,
        const NekDouble                                     mu,
        const NekDouble                                     dmu_dT,
        const Array<OneD, NekDouble>                        &U,
        const Array<OneD, const Array<OneD, NekDouble> >    &qfield,
              DNekMatSharedPtr                              &OutputMatrix)
    {
        Array<OneD, NekDouble> tmpArray;
        tmpArray = OutputMatrix->GetPtr();
        int nrow = OutputMatrix->GetRows();

        NekDouble nx=normals[0];
        NekDouble ny=normals[1];
        NekDouble nz=normals[2];
        NekDouble U1=U[0];
        NekDouble U2=U[1];
        NekDouble U3=U[2];
        NekDouble U4=U[3];
        NekDouble U5=U[4];
        NekDouble dU1_dx=qfield[0][0];
        NekDouble dU2_dx=qfield[0][1];
        NekDouble dU3_dx=qfield[0][2];
        NekDouble dU4_dx=qfield[0][3];
        NekDouble dU5_dx=qfield[0][4];
        NekDouble dU1_dy=qfield[1][0];
        NekDouble dU2_dy=qfield[1][1];
        NekDouble dU3_dy=qfield[1][2];
        NekDouble dU4_dy=qfield[1][3];
        NekDouble dU5_dy=qfield[1][4];
        NekDouble dU1_dz=qfield[2][0];
        NekDouble dU2_dz=qfield[2][1];
        NekDouble dU3_dz=qfield[2][2];
        NekDouble dU4_dz=qfield[2][3];
        NekDouble dU5_dz=qfield[2][4];
        NekDouble gamma=m_gamma;
        NekDouble Cv=m_Cv;
        NekDouble Pr=  m_Prandtl;
        NekDouble oPr = 1.0/Pr;

        NekDouble orho1,orho2,orho3,orho4;
        NekDouble oCv=1./Cv;
        orho1=1.0/U1;
        orho2=orho1*orho1;
        orho3=orho1*orho2;
        orho4=orho2*orho2;

        //Assume Fn=mu*Sn
        //Sn=Sx*nx+Sy*ny+Sz*nz
        NekDouble TwoThrid=2./3.;
        NekDouble FourThird=2.0*TwoThrid;
        NekDouble tmp2=gamma*mu*oPr;
        NekDouble u=U2*orho1;
        NekDouble v=U3*orho1;
        NekDouble w=U4*orho1;
        NekDouble du_dx=orho1*(dU2_dx-u*dU1_dx);
        NekDouble dv_dx=orho1*(dU3_dx-v*dU1_dx);
        NekDouble dw_dx=orho1*(dU4_dx-w*dU1_dx);
        NekDouble du_dy=orho1*(dU2_dy-u*dU1_dy);
        NekDouble dv_dy=orho1*(dU3_dy-v*dU1_dy);
        NekDouble dw_dy=orho1*(dU4_dy-w*dU1_dy);
        NekDouble du_dz=orho1*(dU2_dz-u*dU1_dz);
        NekDouble dv_dz=orho1*(dU3_dz-v*dU1_dz);
        NekDouble dw_dz=orho1*(dU4_dz-w*dU1_dz);
        NekDouble s12=FourThird*du_dx-TwoThrid*dv_dy-TwoThrid*dw_dz;
        NekDouble s13=du_dy+dv_dx;
        NekDouble s14=dw_dx+du_dz;
        NekDouble s22=s13;
        NekDouble s23=FourThird*dv_dy-TwoThrid*du_dx-TwoThrid*dw_dz;
        NekDouble s24=dv_dz+dw_dy;
        NekDouble s32=s14;
        NekDouble s33=s24;
        NekDouble s34=FourThird*dw_dz-TwoThrid*du_dx-TwoThrid*dv_dy;
        NekDouble snx=s12*nx+s22*ny+s32*nz;
        NekDouble sny=s13*nx+s23*ny+s33*nz;
        NekDouble snz=s14*nz+s24*ny+s34*nz;
        NekDouble snv=snx*u+sny*v+snz*w;
        NekDouble qx=-tmp2*(orho1*dU5_dx-U5*orho2*dU1_dx-u*(orho1*dU2_dx-U2*orho2*dU1_dx)-v*(orho1*dU3_dx-U3*orho2*dU1_dx)-w*(orho1*dU4_dx-U4*orho2*dU1_dx));
        NekDouble qy=-tmp2*(orho1*dU5_dy-U5*orho2*dU1_dy-u*(orho1*dU2_dy-U2*orho2*dU1_dy)-v*(orho1*dU3_dy-U3*orho2*dU1_dy)-w*(orho1*dU4_dy-U4*orho2*dU1_dy));
        NekDouble qz=-tmp2*(orho1*dU5_dz-U5*orho2*dU1_dz-u*(orho1*dU2_dz-U2*orho2*dU1_dz)-v*(orho1*dU3_dz-U3*orho2*dU1_dz)-w*(orho1*dU4_dz-U4*orho2*dU1_dz));
        NekDouble qn=qx*nx+qy*ny+qz*nz;

        //Term1 mu's derivative with U: dmu_dU*Sn
        Array<OneD,NekDouble> tmp(4,0.0);
        tmp[0]=snx;
        tmp[1]=sny;
        tmp[2]=snz;
        tmp[3]=snv-qn/mu;
        Array<OneD,NekDouble> dT_dU (5,0.0);
        dT_dU[0]=oCv*(-orho2*U5+orho3*U2*U2+orho3*U3*U3+orho3*U4*U4);
        dT_dU[1]=-oCv*orho2*U2;
        dT_dU[2]=-oCv*orho2*U3;
        dT_dU[3]=-oCv*orho2*U4;
        dT_dU[4]=oCv*orho1;
        for(int i=0;i<4;i++)
        {
            for(int j=0;j<5;j++)
            {
                tmpArray[i+j*nrow]=dmu_dT*dT_dU[j]*tmp[i];
            }
        }

        //Term 2 +mu*dSn_dU
        NekDouble du_dx_dU1,du_dx_dU2;
        NekDouble du_dy_dU1,du_dy_dU2;
        NekDouble du_dz_dU1,du_dz_dU2;
        NekDouble dv_dx_dU1,dv_dx_dU3;
        NekDouble dv_dy_dU1,dv_dy_dU3;
        NekDouble dv_dz_dU1,dv_dz_dU3;
        NekDouble dw_dx_dU1,dw_dx_dU4;
        NekDouble dw_dy_dU1,dw_dy_dU4;
        NekDouble dw_dz_dU1,dw_dz_dU4;
        NekDouble ds12_dU1,ds12_dU2,ds12_dU3,ds12_dU4;
        NekDouble ds13_dU1,ds13_dU2,ds13_dU3;
        NekDouble ds14_dU1,ds14_dU2,ds14_dU4;
        NekDouble ds22_dU1,ds22_dU2,ds22_dU3;
        NekDouble ds23_dU1,ds23_dU2,ds23_dU3,ds23_dU4;
        NekDouble ds24_dU1,ds24_dU3,ds24_dU4;
        NekDouble ds32_dU1,ds32_dU2,ds32_dU4;
        NekDouble ds33_dU1,ds33_dU3,ds33_dU4;
        NekDouble ds34_dU1,ds34_dU2,ds34_dU3,ds34_dU4;
        NekDouble dsnx_dU1,dsnx_dU2,dsnx_dU3,dsnx_dU4;
        NekDouble dsny_dU1,dsny_dU2,dsny_dU3,dsny_dU4;
        NekDouble dsnz_dU1,dsnz_dU2,dsnz_dU3,dsnz_dU4;
        NekDouble dsnv_dU1,dsnv_dU2,dsnv_dU3,dsnv_dU4;

        du_dx_dU1=-orho2*dU2_dx+2*orho3*U2*dU1_dx;
        du_dx_dU2=-orho2*dU1_dx;
        du_dy_dU1=-orho2*dU2_dy+2*orho3*U2*dU1_dy;
        du_dy_dU2=-orho2*dU1_dy;
        du_dz_dU1=-orho2*dU2_dz+2*orho3*U2*dU1_dz;
        du_dz_dU2=-orho2*dU1_dz;
        dv_dx_dU1=-orho2*dU3_dx+2*orho3*U3*dU1_dx;
        dv_dx_dU3=-orho2*dU1_dx;
        dv_dy_dU1=-orho2*dU3_dy+2*orho3*U3*dU1_dy;
        dv_dy_dU3=-orho2*dU1_dy;
        dv_dz_dU1=-orho2*dU3_dz+2*orho3*U3*dU1_dz;
        dv_dz_dU3=-orho2*dU1_dz;
        dw_dx_dU1=-orho2*dU4_dx+2*orho3*U4*dU1_dx;
        dw_dx_dU4=-orho2*dU1_dx;
        dw_dy_dU1=-orho2*dU4_dy+2*orho3*U4*dU1_dy;
        dw_dy_dU4=-orho2*dU1_dy;
        dw_dz_dU1=-orho2*dU4_dz+2*orho3*U4*dU1_dz;
        dw_dz_dU4=-orho2*dU1_dz;
        ds12_dU1=FourThird*du_dx_dU1-TwoThrid*dv_dy_dU1-TwoThrid*dw_dz_dU1;
        ds12_dU2=FourThird*du_dx_dU2;
        ds12_dU3=-TwoThrid*dv_dy_dU3;
        ds12_dU4=-TwoThrid*dw_dz_dU4;
        ds13_dU1=du_dy_dU1+dv_dx_dU1;
        ds13_dU2=du_dy_dU2;
        ds13_dU3=dv_dx_dU3;
        ds14_dU1=dw_dx_dU1+du_dz_dU1;
        ds14_dU2=du_dz_dU2;
        ds14_dU4=dw_dx_dU4;
        ds22_dU1=du_dy_dU1+dv_dx_dU1;
        ds22_dU2=du_dy_dU2;
        ds22_dU3=dv_dx_dU3;
        ds23_dU1=FourThird*dv_dy_dU1-TwoThrid*du_dx_dU1-TwoThrid*dw_dz_dU1;
        ds23_dU2=-TwoThrid*du_dx_dU2;
        ds23_dU3=FourThird*dv_dy_dU3;
        ds23_dU4=-TwoThrid*dw_dz_dU4;
        ds24_dU1=dv_dz_dU1+dw_dy_dU1;
        ds24_dU3=dv_dz_dU3;
        ds24_dU4=dw_dy_dU4;
        ds32_dU1=dw_dx_dU1+du_dz_dU1;
        ds32_dU2=du_dz_dU2;
        ds32_dU4=dw_dx_dU4;
        ds33_dU1=dv_dz_dU1+dw_dy_dU1;
        ds33_dU3=dv_dz_dU3;
        ds33_dU4=dw_dy_dU4;
        ds34_dU1=FourThird*dw_dz_dU1-TwoThrid*du_dx_dU1-TwoThrid*dv_dy_dU1;
        ds34_dU2=-TwoThrid*du_dx_dU2;
        ds34_dU3=-TwoThrid*dv_dy_dU3;
        ds34_dU4=FourThird*dw_dz_dU4;
        dsnx_dU1=ds12_dU1*nx+ds22_dU1*ny+ds32_dU1*nz;
        dsnx_dU2=ds12_dU2*nx+ds22_dU2*ny+ds32_dU2*nz;
        dsnx_dU3=ds12_dU3*nx+ds22_dU3*ny;
        dsnx_dU4=ds12_dU4*nx+ds32_dU4*nz;
        dsny_dU1=ds13_dU1*nx+ds23_dU1*ny+ds33_dU1*nz;
        dsny_dU2=ds13_dU2*nx+ds23_dU2*ny;
        dsny_dU3=ds13_dU3*nx+ds23_dU3*ny+ds33_dU3*nz;
        dsny_dU4=ds23_dU4*ny+ds33_dU4*nz;
        dsnz_dU1=ds14_dU1*nx+ds24_dU1*ny+ds34_dU1*nz;
        dsnz_dU2=ds14_dU2*nx+ds34_dU2*nz;
        dsnz_dU3=ds24_dU3*ny+ds34_dU3*nz;
        //? why there is value if 2D
        dsnz_dU4=ds14_dU4*nx+ds24_dU4*ny+ds34_dU4*nz;
        dsnv_dU1=u*dsnx_dU1+v*dsny_dU1+w*dsnz_dU1-orho2*U2*snx-orho2*U3*sny-orho2*U4*snz;
        dsnv_dU2=u*dsnx_dU2+v*dsny_dU2+w*dsnz_dU2+orho1*snx;
        dsnv_dU3=u*dsnx_dU3+v*dsny_dU3+w*dsnz_dU3+orho1*sny;
        dsnv_dU4=u*dsnx_dU4+v*dsny_dU4+w*dsnz_dU4+orho1*snz;
        tmpArray[0+0*nrow]=tmpArray[0+0*nrow]+mu*dsnx_dU1;
        tmpArray[0+1*nrow]=tmpArray[0+1*nrow]+mu*dsnx_dU2;
        tmpArray[0+2*nrow]=tmpArray[0+2*nrow]+mu*dsnx_dU3;
        tmpArray[0+3*nrow]=tmpArray[0+3*nrow]+mu*dsnx_dU4;
        tmpArray[1+0*nrow]=tmpArray[1+0*nrow]+mu*dsny_dU1;
        tmpArray[1+1*nrow]=tmpArray[1+1*nrow]+mu*dsny_dU2;
        tmpArray[1+2*nrow]=tmpArray[1+2*nrow]+mu*dsny_dU3;
        tmpArray[1+3*nrow]=tmpArray[1+3*nrow]+mu*dsny_dU4;
        tmpArray[2+0*nrow]=tmpArray[2+0*nrow]+mu*dsnz_dU1;
        tmpArray[2+1*nrow]=tmpArray[2+1*nrow]+mu*dsnz_dU2;
        tmpArray[2+2*nrow]=tmpArray[2+2*nrow]+mu*dsnz_dU3;
        tmpArray[2+3*nrow]=tmpArray[2+3*nrow]+mu*dsnz_dU4;
        tmpArray[3+0*nrow]=tmpArray[3+0*nrow]+mu*dsnv_dU1;
        tmpArray[3+1*nrow]=tmpArray[3+1*nrow]+mu*dsnv_dU2;
        tmpArray[3+2*nrow]=tmpArray[3+2*nrow]+mu*dsnv_dU3;
        tmpArray[3+3*nrow]=tmpArray[3+3*nrow]+mu*dsnv_dU4;

        //Consider heat flux qn's effect (does not include mu's effect)
        NekDouble dqx_dU1,dqx_dU2,dqx_dU3,dqx_dU4,dqx_dU5;
        NekDouble dqy_dU1,dqy_dU2,dqy_dU3,dqy_dU4,dqy_dU5;
        NekDouble dqz_dU1,dqz_dU2,dqz_dU3,dqz_dU4,dqz_dU5;
        NekDouble tmpx=-nx*tmp2;
        dqx_dU1=tmpx*(-orho2*dU5_dx+2*orho3*U5*dU1_dx+2*orho3*U2*dU2_dx-3*orho4*U2*U2*dU1_dx+2*orho3*U3*dU3_dx-3*orho4*U3*U3*dU1_dx+2*orho3*U4*dU4_dx-3*orho4*U4*U4*dU1_dx);
        dqx_dU2=tmpx*(-orho2*dU2_dx+2*orho3*U2*dU1_dx);
        dqx_dU3=tmpx*(-orho2*dU3_dx+2*orho3*U3*dU1_dx);
        dqx_dU4=tmpx*(-orho2*dU4_dx+2*orho3*U4*dU1_dx);
        dqx_dU5=-tmpx*orho2*dU1_dx;
        NekDouble tmpy=-ny*tmp2;
        dqy_dU1=tmpy*(-orho2*dU5_dy+2*orho3*U5*dU1_dy+2*orho3*U2*dU2_dy-3*orho4*U2*U2*dU1_dy+2*orho3*U3*dU3_dy-3*orho4*U3*U3*dU1_dy+2*orho3*U4*dU4_dy-3*orho4*U4*U4*dU1_dy);
        dqy_dU2=tmpy*(-orho2*dU2_dy+2*orho3*U2*dU1_dy);
        dqy_dU3=tmpy*(-orho2*dU3_dy+2*orho3*U3*dU1_dy);
        dqy_dU4=tmpy*(-orho2*dU4_dy+2*orho3*U4*dU1_dy);
        dqy_dU5=-tmpy*orho2*dU1_dy;
        NekDouble tmpz=-nz*tmp2;
        dqz_dU1=tmpz*(-orho2*dU5_dz+2*orho3*U5*dU1_dz+2*orho3*U2*dU2_dz-3*orho4*U2*U2*dU1_dz+2*orho3*U3*dU3_dz-3*orho4*U3*U3*dU1_dz+2*orho3*U4*dU4_dz-3*orho4*U4*U4*dU1_dz);
        dqz_dU2=tmpz*(-orho2*dU2_dz+2*orho3*U2*dU1_dz);
        dqz_dU3=tmpz*(-orho2*dU3_dz+2*orho3*U3*dU1_dz);
        dqz_dU4=tmpz*(-orho2*dU4_dz+2*orho3*U4*dU1_dz);
        dqz_dU5=-tmpz*orho2*dU1_dz;
        tmpArray[3+0*nrow]=tmpArray[3+0*nrow]-dqx_dU1-dqy_dU1-dqz_dU1;
        tmpArray[3+1*nrow]=tmpArray[3+1*nrow]-dqx_dU2-dqy_dU2-dqz_dU2;
        tmpArray[3+2*nrow]=tmpArray[3+2*nrow]-dqx_dU3-dqy_dU3-dqz_dU3;
        tmpArray[3+3*nrow]=tmpArray[3+3*nrow]-dqx_dU4-dqy_dU4-dqz_dU4;
        tmpArray[3+4*nrow]=tmpArray[3+4*nrow]-dqx_dU5-dqy_dU5-dqz_dU5;
    }

    void NavierStokesCFE::v_MinusDiffusionFluxJacDirctnElmt(
        const int                                                       nConvectiveFields,
        const int                                                       nElmtPnt,
        const Array<OneD, Array<OneD, NekDouble> >                      &locVars,
        const Array<OneD, Array<OneD,  Array<OneD, NekDouble> > >       &locDerv,
        const Array<OneD, NekDouble>                                    &locmu,
        const Array<OneD, NekDouble>                                    &locDmuDT,
        const Array<OneD, NekDouble>                                    &normals,
        DNekMatSharedPtr                                                &wspMat,
        Array<OneD, Array<OneD, NekDouble> >                            &PntJacArray)
    {
        int nSpaceDim           = m_graph->GetSpaceDimension();  

        NekDouble pointmu       = 0.0;
        NekDouble pointDmuDT    = 0.0;
        Array<OneD, NekDouble> pointVar(nConvectiveFields,0.0);
        Array<OneD, Array<OneD, NekDouble> > pointDerv(nSpaceDim);
        for(int j = 0; j < nSpaceDim; j++)
        {   
            pointDerv[j] = Array<OneD, NekDouble>(nConvectiveFields,0.0);
        }

        Array<OneD, NekDouble > wspMatData = wspMat->GetPtr();
        Array<OneD, NekDouble > tmp1;
        Array<OneD, NekDouble > tmp2;
        Array<OneD, NekDouble > tmp3;

        for(int npnt = 0; npnt < nElmtPnt; npnt++)
        {
            for(int j = 0; j < nConvectiveFields; j++)
            {
                pointVar[j] = locVars[j][npnt];
            }
            for(int j = 0; j < nSpaceDim; j++)
            {   
                for(int k = 0; k < nConvectiveFields; k++)
                {
                    pointDerv[j][k] = locDerv[j][k][npnt];
                }
            }

            pointmu     = locmu[npnt];
            pointDmuDT  = locDmuDT[npnt];

            GetDiffusionFluxJacPoint(pointVar,pointDerv,pointmu,pointDmuDT,normals,wspMat);
            for (int j =0; j < nConvectiveFields; j++)
            {
                int noffset = j*nConvectiveFields;

                Vmath::Vsub(nConvectiveFields-1, 
                    tmp1 = PntJacArray[npnt] + (noffset+1),1,
                    tmp2 = wspMatData + (noffset-j),1,
                    tmp3 = PntJacArray[npnt] + (noffset+1),1);
            }
=======
            Vmath::Vvtvm(nPts, u[DerivDirection], 1, injumpp[0], 1,
                injumpp[DerivDirection_plus_one], 1, tmp1, 1);
            Vmath::Smul(nPts, TwoThird, &tmp1[0], 1, &tmp1[0], 1);
            Vmath::Vmul(nPts, tmp, 1, tmp1, 1,
                outtmp[FluxDirection_plus_one], 1);

            Vmath::Vvtvm(nPts, u[FluxDirection], 1, injumpp[0], 1,
                injumpp[FluxDirection_plus_one], 1, tmp1, 1);
            Vmath::Neg(nPts, &tmp1[0], 1);
            Vmath::Vmul(nPts, tmp, 1, tmp1, 1,
                        outtmp[DerivDirection_plus_one], 1);

            Vmath::Smul(nPts, OneThird, &u[FluxDirection][0], 1, &tmp1[0], 1);
            Vmath::Vmul(nPts, tmp1, 1, u[DerivDirection], 1, tmp1, 1);
            Vmath::Vmul(nPts, tmp1, 1, injumpp[0], 1, tmp1, 1);
            //previous orho as a tmperary memory because it is non-used any more
            Vmath::Smul(nPts, TwoThird, &u[FluxDirection][0], 1, &orho[0], 1);
            Vmath::Vmul(nPts, orho, 1, injumpp[DerivDirection_plus_one], 1,
                        orho, 1);
            Vmath::Vadd(nPts, tmp1, 1, orho, 1, tmp1, 1);
            Vmath::Neg(nPts, tmp1, 1);
            Vmath::Vvtvp(nPts, u[DerivDirection], 1,
                injumpp[FluxDirection_plus_one], 1, tmp1, 1, tmp1, 1);
            Vmath::Vmul(nPts, tmp, 1, tmp1, 1, outtmp[nDim_plus_one], 1);
>>>>>>> 8685829d
        }
    }

    /**
     * @brief Return the penalty vector for the LDGNS diffusion problem.
     */
    void NavierStokesCFE::v_GetFluxPenalty(
        const Array<OneD, Array<OneD, NekDouble> >  &uFwd,
        const Array<OneD, Array<OneD, NekDouble> >  &uBwd,
              Array<OneD, Array<OneD, NekDouble> >  &penaltyCoeff)
    {
        unsigned int nTracePts  = uFwd[0].size();

        // Compute average temperature
        unsigned int nVariables = uFwd.size();
        Array<OneD, NekDouble> tAve{nTracePts, 0.0};
        Vmath::Svtsvtp(nTracePts, 0.5, uFwd[nVariables-1], 1,
            0.5, uBwd[nVariables-1], 1, tAve, 1);

        // Get average viscosity and thermal conductivity
        Array<OneD, NekDouble> muAve{nTracePts, 0.0};
        Array<OneD, NekDouble> tcAve{nTracePts, 0.0};

        GetViscosityAndThermalCondFromTemp(tAve, muAve, tcAve);

        // Compute penalty term
        for (int i = 0; i < nVariables; ++i)
        {
            // Get jump of u variables
            Vmath::Vsub(nTracePts, uFwd[i], 1, uBwd[i], 1, penaltyCoeff[i], 1);
            // Multiply by variable coefficient = {coeff} ( u^+ - u^- )
            if ( i < nVariables-1 )
            {
                Vmath::Vmul(nTracePts, muAve, 1, penaltyCoeff[i], 1,
                    penaltyCoeff[i], 1);
            }
            else
            {
                Vmath::Vmul(nTracePts, tcAve, 1, penaltyCoeff[i], 1,
                    penaltyCoeff[i], 1);
            }
        }
    }

    void NavierStokesCFE::v_GetDiffusionFluxJacPoint(
            const Array<OneD, NekDouble>                        &conservVar, 
            const Array<OneD, const Array<OneD, NekDouble> >    &conseDeriv, 
            const NekDouble                                     mu,
            const NekDouble                                     DmuDT,
            const Array<OneD, NekDouble>                        &normals,
                 DNekMatSharedPtr                               &fluxJac)
    {
        switch (m_spacedim)
        {
        case 2:
            GetdFlux_dU_2D(normals,mu,DmuDT,conservVar,conseDeriv,fluxJac);
            break;

        case 3:
            GetdFlux_dU_3D(normals,mu,DmuDT,conservVar,conseDeriv,fluxJac);
            break;

        default:
            ASSERTL0(false, "v_GetDiffusionFluxJacPoint not coded");
            break;
        }
    }

    void NavierStokesCFE::v_GetFluxDerivJacDirctn(
        const MultiRegions::ExpListSharedPtr                            &explist,
        const Array<OneD, const Array<OneD, NekDouble> >                &normals,
        const int                                                       nDervDir,
        const Array<OneD, const Array<OneD, NekDouble> >                &inarray,
        Array<OneD, Array<OneD, Array<OneD, Array<OneD, Array<OneD, NekDouble> > > > > &ElmtJacArray,
        const int                                                       nfluxDir)
    {
        int nConvectiveFields   = inarray.size();
        std::shared_ptr<LocalRegions::ExpansionVector> expvect =    explist->GetExp();
        int ntotElmt            = (*expvect).size();
        int nPts                = explist->GetTotPoints();
        int nSpaceDim           = m_graph->GetSpaceDimension();

        // Auxiliary variables
        Array<OneD, NekDouble > mu                 (nPts, 0.0);

        // Variable viscosity through the Sutherland's law
        if (m_ViscosityType == "Variable")
        {
            Array<OneD, NekDouble > temperature        (nPts, 0.0);
            m_varConv->GetTemperature(inarray,temperature);
            m_varConv->GetDynamicViscosity(temperature, mu);
        }
        else
        {
            Vmath::Fill(nPts, m_mu[0], mu, 1);
        }

        NekDouble pointmu       = 0.0;
        Array<OneD, NekDouble> locmu;
        Array<OneD, NekDouble> pointVar(nConvectiveFields,0.0);
        Array<OneD, Array<OneD, NekDouble> > locVars(nConvectiveFields);
        Array<OneD, NekDouble> pointnormals(nSpaceDim,0.0);
        Array<OneD, Array<OneD, NekDouble> > locnormal(nSpaceDim);

        DNekMatSharedPtr PointFJac = MemoryManager<DNekMat>
                                ::AllocateSharedPtr(nConvectiveFields-1, nConvectiveFields);
        Array<OneD, NekDouble > PointFJac_data = PointFJac->GetPtr();

        for(int  nelmt = 0; nelmt < ntotElmt; nelmt++)
        {
            int nElmtPnt            = (*expvect)[nelmt]->GetTotPoints();
            int noffest             = explist->GetPhys_Offset(nelmt);

            for(int j = 0; j < nConvectiveFields; j++)
            {
                locVars[j] = inarray[j]+noffest;
            }

            for(int j = 0; j < nSpaceDim; j++)
            {
                locnormal[j] = normals[j]+noffest;
            }

            locmu       =   mu      + noffest;
            for(int npnt = 0; npnt < nElmtPnt; npnt++)
            {
                for(int j = 0; j < nConvectiveFields; j++)
                {
                    pointVar[j] = locVars[j][npnt];
                }
                for(int j = 0; j < nSpaceDim; j++)
                {
                    pointnormals[j] = locnormal[j][npnt];
                }

                pointmu     = locmu[npnt];

                // GetdFlux_dQx_2D(pointnormals,pointmu,pointVar,PointFJac);
                // functor(pointnormals,pointmu,pointVar,PointFJac);
                m_GetdFlux_dDeriv_Array[nDervDir](pointnormals,pointmu,pointVar,PointFJac);
                for (int j =0; j < nConvectiveFields; j++)
                {
                    // (*ElmtJac[nelmt][npnt])(0,j) =  0.0;
                    ElmtJacArray[0][j][nfluxDir][nelmt][npnt] = 0.0;
                }
                for (int j =0; j < nConvectiveFields; j++)
                {
                    int noffset = j*(nConvectiveFields-1);
                    for (int i =0; i < nConvectiveFields-1; i++)
                    {
                        ElmtJacArray[i+1][j][nfluxDir][nelmt][npnt] = PointFJac_data[noffset+i];
                    }
                }
            }
        }
    }

    void NavierStokesCFE::v_GetFluxDerivJacDirctnElmt(
        const int                                                       nConvectiveFields,
        const int                                                       nElmtPnt,
        const int                                                       nDervDir,
        const Array<OneD, Array<OneD, NekDouble> >                      &locVars,
        const Array<OneD, NekDouble>                                    &locmu,
        const Array<OneD, Array<OneD, NekDouble> >                      &locnormal,
        DNekMatSharedPtr                                                &wspMat,
        Array<OneD, Array<OneD, NekDouble> >                            &PntJacArray)
    {
        int nSpaceDim           = m_graph->GetSpaceDimension();  
        
        NekDouble pointmu       = 0.0;
        Array<OneD, NekDouble> pointVar(nConvectiveFields,0.0);
        Array<OneD, NekDouble> pointnormals(nSpaceDim,0.0);

        Array<OneD, NekDouble > wspMatData = wspMat->GetPtr();

        Array<OneD, NekDouble > tmp1;
        Array<OneD, NekDouble > tmp2;
                
        for(int npnt = 0; npnt < nElmtPnt; npnt++)
        {
            for(int j = 0; j < nConvectiveFields; j++)
            {
                pointVar[j] = locVars[j][npnt];
            }
            for(int j = 0; j < nSpaceDim; j++)
            {   
                pointnormals[j] = locnormal[j][npnt];
            }

            pointmu     = locmu[npnt];

            m_GetdFlux_dDeriv_Array[nDervDir](pointnormals,pointmu,pointVar,wspMat);
            Vmath::Zero(nConvectiveFields,PntJacArray[npnt],nConvectiveFields);
            for (int j =0; j < nConvectiveFields; j++)
            {
                int noffset = j*(nConvectiveFields-1);
                Vmath::Vcopy((nConvectiveFields-1), tmp1 = wspMatData + noffset,1, tmp2 = PntJacArray[npnt] + noffset+j+1,1);
            }
        }
    }
    
    void NavierStokesCFE::v_GetFluxDerivJacDirctn(
        const MultiRegions::ExpListSharedPtr                &explist,
        const Array<OneD, const Array<OneD, NekDouble> >    &normals,
        const int                                           nDervDir,
        const Array<OneD, const Array<OneD, NekDouble> >    &inarray,
              Array<OneD, Array<OneD, DNekMatSharedPtr> >   &ElmtJac)
    {
        int nConvectiveFields   = inarray.size();
        std::shared_ptr<LocalRegions::ExpansionVector> expvect =
            explist->GetExp();
        int ntotElmt            = (*expvect).size();
        int nPts                = explist->GetTotPoints();
        int nSpaceDim           = m_graph->GetSpaceDimension();

        //Debug
        if(!ElmtJac.size())
        {
            ElmtJac =   Array<OneD, Array<OneD, DNekMatSharedPtr> > (ntotElmt);
            for(int  nelmt = 0; nelmt < ntotElmt; nelmt++)
            {
                int nElmtPnt            = (*expvect)[nelmt]->GetTotPoints();
                ElmtJac[nelmt] =   Array<OneD, DNekMatSharedPtr>(nElmtPnt);
                for(int npnt = 0; npnt < nElmtPnt; npnt++)
                {
                    ElmtJac[nelmt][npnt] = MemoryManager<DNekMat>
                        ::AllocateSharedPtr(nConvectiveFields, nConvectiveFields);
                }
            }
        }
        // Auxiliary variables
        Array<OneD, NekDouble > mu                 (nPts, m_mu[0]);

        // Variable viscosity through the Sutherland's law
        if (m_ViscosityType == "Variable")
        {
            Array<OneD, NekDouble > temperature        (nPts, 0.0);
            m_varConv->GetTemperature(inarray,temperature);
            m_varConv->GetDynamicViscosity(temperature, mu);
        }

        // Add artificial viscosity if wanted
        if (m_shockCaptureType == "Physical")
        {
            Array<OneD, NekDouble> muav;
            if (m_fields[0]->GetTrace()->GetTotPoints()==nPts)
            {
                muav = m_muavTrace;
            }
            else
            {
                muav = m_muav;
            }
            Vmath::Vadd(nPts, mu, 1, muav, 1, mu, 1);
        }

        // What about thermal conductivity?

        NekDouble pointmu       = 0.0;
        Array<OneD, NekDouble> locmu;
        Array<OneD, NekDouble> pointVar(nConvectiveFields,0.0);
        Array<OneD, Array<OneD, NekDouble> > locVars(nConvectiveFields);
        Array<OneD, NekDouble> pointnormals(nSpaceDim,0.0);
        Array<OneD, Array<OneD, NekDouble> > locnormal(nSpaceDim);

        DNekMatSharedPtr PointFJac = MemoryManager<DNekMat>
                                ::AllocateSharedPtr(nConvectiveFields-1, nConvectiveFields);
        Array<OneD, NekDouble > tmpMatinnData, tmpMatoutData;
        Array<OneD, NekDouble > tmp1, tmp2;
        
        for(int  nelmt = 0; nelmt < ntotElmt; nelmt++)
        {
            int nElmtPnt            = (*expvect)[nelmt]->GetTotPoints();
            int noffest             = explist->GetPhys_Offset(nelmt);
            
            for(int j = 0; j < nConvectiveFields; j++)
            {
                locVars[j] = inarray[j]+noffest;
            }
            
            for(int j = 0; j < nSpaceDim; j++)
            {
                locnormal[j] = normals[j]+noffest;
            }
            
            locmu       =   mu      + noffest;
            for(int npnt = 0; npnt < nElmtPnt; npnt++)
            {
                for(int j = 0; j < nConvectiveFields; j++)
                {
                    pointVar[j] = locVars[j][npnt];
                }
                for(int j = 0; j < nSpaceDim; j++)
                {
                    pointnormals[j] = locnormal[j][npnt];
                        }
                
                pointmu     = locmu[npnt];
                
                // GetdFlux_dQx_2D(pointnormals,pointmu,pointVar,PointFJac);
                // functor(pointnormals,pointmu,pointVar,PointFJac);
                m_GetdFlux_dDeriv_Array[nDervDir](pointnormals,pointmu,pointVar,PointFJac);
                tmpMatinnData = PointFJac->GetPtr();
                tmpMatoutData = ElmtJac[nelmt][npnt]->GetPtr();
                
                Vmath::Fill(nConvectiveFields,0.0,tmpMatoutData,
                            nConvectiveFields);
                for (int j =0; j < nConvectiveFields; j++)
                {
                    Vmath::Vcopy(nConvectiveFields-1,
                                 tmp1 = tmpMatinnData + (j*(nConvectiveFields-1)),1,
                                 tmp2 = tmpMatoutData + (1+j*nConvectiveFields),1);
                }
                // (*ElmtJac[nelmt][npnt]) =   (*PointFJac);
            }
        }
    }
    
    void NavierStokesCFE::v_CalphysDeriv(
        const Array<OneD, const Array<OneD, NekDouble> >          &inarray,
        Array<OneD,       Array<OneD, Array<OneD, NekDouble> > >  &qfield)
    {
        int nConvectiveFields = m_fields.size();
        int npoints           = GetTotPoints();
        const Array<OneD, Array<OneD, NekDouble> >                  pFwd;
        const Array<OneD, Array<OneD, NekDouble> >                  pBwd;
        if(!qfield.size())
        {
            qfield  =   Array<OneD, Array<OneD, Array<OneD, NekDouble> > >(m_spacedim);
            for(int i = 0; i< m_spacedim; i++)
            {
                qfield[i]   =   Array<OneD, Array<OneD, NekDouble> >(nConvectiveFields);
                for(int j = 0; j< nConvectiveFields; j++)
                {
                    qfield[i][j]   =   Array<OneD, NekDouble>(npoints,0.0);
                }
            }
        }
        m_diffusion->DiffuseCalculateDerivative(m_fields,inarray,qfield,pFwd,pBwd);
    }

    void NavierStokesCFE::v_CalcMuDmuDT(
        const Array<OneD, const Array<OneD, NekDouble> >                &inarray,
        Array<OneD, NekDouble>                                          &mu,
        Array<OneD, NekDouble>                                          &DmuDT)
    {
        int npoints = mu.size();
        if (m_ViscosityType == "Variable")
        {
            Array<OneD, NekDouble > temperature        (npoints, 0.0);
            m_varConv->GetTemperature(inarray,temperature);
            m_varConv->GetDynamicViscosity(temperature, mu);
            if(DmuDT.size()>0)
            {
                m_varConv->GetDmuDT(temperature,mu,DmuDT);
            }
        }
        else
        {
            Vmath::Vcopy(npoints, m_mu, 1, mu, 1);
            if(DmuDT.size()>0)
            {
                Vmath::Zero(npoints, DmuDT, 1);
            }
        }
    }
    /**
     * @brief Update viscosity
     * todo: add artificial viscosity here
     */
    void NavierStokesCFE::GetViscosityAndThermalCondFromTemp(
        const Array<OneD, NekDouble> &temperature,
        Array<OneD, NekDouble> &mu,
        Array<OneD, NekDouble> &thermalCond)
    {
        int nPts       = temperature.size();

        // Variable viscosity through the Sutherland's law
        if (m_ViscosityType == "Variable")
        {
            m_varConv->GetDynamicViscosity(temperature, mu);
        }
        else
        {
            Vmath::Fill(nPts, m_muRef, mu, 1);
        }
        NekDouble tRa = m_Cp / m_Prandtl;
        Vmath::Smul(nPts, tRa, mu, 1, thermalCond, 1);

    }

    /**
    * @brief Get trace of the physical artificial viscosity
    *
    */
    void NavierStokesCFE::GetTracePhysicalAV()
    {
        int nTracePts = m_fields[0]->GetTrace()->GetTotPoints();
        Array<OneD, NekDouble> Fwd(nTracePts,0.0);
        Array<OneD, NekDouble> Bwd(nTracePts,0.0);
        // BwdMuvar is left to be 0.0 according to DiffusionLDG.cpp
        m_fields[0]->GetFwdBwdTracePhys(m_muav,Fwd,Bwd, false);

        for(int k = 0; k < nTracePts; ++k)
        {
            m_muavTrace[k] = 0.5 * (Fwd[k] + Bwd[k]) ;
        }
    }
    
}<|MERGE_RESOLUTION|>--- conflicted
+++ resolved
@@ -879,15 +879,8 @@
 
                     for (int j = 0; j < nConvectiveFields; ++j)
                     {
-<<<<<<< HEAD
-                        Vmath::Vvtvp(nPts, normal[nd], 1,
-                                    outtmp[j], 1,
-                                    outarray[0][j], 1,
-                                    outarray[0][j], 1);
-=======
                         Vmath::Vvtvp(nPts, normal[nd], 1, outtmp[j], 1,
                             outarray[0][j], 1, outarray[0][j], 1);
->>>>>>> 8685829d
                     }
                 }
             }
@@ -1035,15 +1028,8 @@
                     m_varConv->GetEFromRhoP(bndRho, bndPressure, bndIntEndy);
                     m_varConv->GetDynamicEnergy(bndCons, bndTotEngy);
 
-<<<<<<< HEAD
-                    Vmath::Vvtvp(nBndEdgePts, bndIntEndy, 1,
-                                bndCons[ndens], 1, bndTotEngy, 1,
-                                bndTotEngy, 1);
-=======
                     Vmath::Vvtvp(nBndEdgePts, bndIntEndy, 1, bndCons[ndens], 1,
                         bndTotEngy, 1, bndTotEngy, 1);
->>>>>>> 8685829d
-
 
                     Vmath::Vcopy(nBndEdgePts,
                                 bndTotEngy, 1,
@@ -1107,11 +1093,7 @@
                 for (int i = 0; i < nConvectiveFields; ++i)
                 {
                     Vmath::Vvtvp(nPts, outtmp[i], 1, normals[nderiv], 1,
-<<<<<<< HEAD
-                                outarray[nd][i], 1, outarray[nd][i], 1);
-=======
                         outarray[nd][i], 1, outarray[nd][i], 1);
->>>>>>> 8685829d
                 }
             }
         }
@@ -1215,7 +1197,6 @@
             u[i]    =   auxVars[nAuxVars_count];
             nAuxVars_count++;
         }
-<<<<<<< HEAD
 
         for(int i=0;i<nDim;i++)
         {
@@ -1243,54 +1224,6 @@
         const NekDouble OneThird=1./3.;
         const NekDouble TwoThird=2.*OneThird;
         const NekDouble FourThird=4.*OneThird;
-
-        int DerivDirection_plus_one=DerivDirection+1;
-        if(DerivDirection==FluxDirection)
-        {
-            Vmath::Svtvp(nPts,OneThird,u2[FluxDirection],1,q2,1,tmp1,1);
-            Vmath::Svtvp(nPts,gammaoPr,E_minus_q2,1,tmp1,1,tmp1,1);
-            Vmath::Vmul(nPts,tmp1,1,injumpp[0],1,tmp1,1);
-            //orho is tmperary array
-            Vmath::Svtvm(nPts,gammaoPr,injumpp[nDim_plus_one],1,tmp1,1,orho,1);
-
-            for(int i=0;i<nDim;i++)
-            {
-                int i_plus_one=i+1;
-                //flux[rhou,rhov,rhow]
-                Vmath::Vvtvm(nPts,u[i],1,injumpp[0],1,injumpp[i_plus_one],1,outtmp[i_plus_one],1);
-                Vmath::Neg(nPts,outtmp[i_plus_one],1);
-                Vmath::Vmul(nPts,tmp,1,outtmp[i_plus_one],1,outtmp[i_plus_one],1);
-                //flux rhoE
-                Vmath::Smul(nPts,one_minus_gammaoPr,u[i],1,tmp1,1);
-                Vmath::Vvtvp(nPts,tmp1,1,injumpp[i_plus_one],1,outtmp[nDim_plus_one],1,outtmp[nDim_plus_one],1);
-=======
-        Array<OneD, NekDouble> q2{nPts, 0.0};
-        Array<OneD, NekDouble> E_minus_q2{nPts, 0.0};
-        Array<OneD, NekDouble> orho{nPts, 0.0};
-        Array<OneD, NekDouble> tmp {nPts, 0.0};
-        Array<OneD, NekDouble> tmp1{nPts, 0.0};
-
-        //Constants
-        int nDim_plus_one = nDim + 1;
-        int FluxDirection_plus_one = FluxDirection + 1;
-        NekDouble gamma = m_gamma;
-        NekDouble Pr = m_Prandtl;
-        NekDouble gammaoPr = gamma / Pr;
-        NekDouble one_minus_gammaoPr = 1.0 - gammaoPr;
-        constexpr NekDouble OneThird = 1. / 3.;
-        constexpr NekDouble TwoThird = 2. * OneThird;
-        constexpr NekDouble FourThird = 4. * OneThird;
-
-        Vmath::Sdiv(nPts, 1.0, &inaverg[0][0], 1, &orho[0], 1);
-        m_varConv->GetVelocityVector(inaverg, u);
-        for (int i = 0; i < nDim; ++i)
-        {
-            Vmath::Vmul(nPts, u[i], 1, u[i], 1, u2[i], 1);
-            Vmath::Vadd(nPts, q2, 1, u2[i], 1, q2, 1);
-        }
-        Vmath::Vmul(nPts, inaverg[nDim_plus_one], 1, orho, 1, E_minus_q2, 1);
-        Vmath::Vsub(nPts, E_minus_q2, 1, q2, 1, E_minus_q2, 1);
-        Vmath::Vmul(nPts, mu, 1, orho, 1, tmp, 1);
 
         int DerivDirection_plus_one = DerivDirection + 1;
         if (DerivDirection == FluxDirection)
@@ -1315,19 +1248,9 @@
                 Vmath::Smul(nPts, one_minus_gammaoPr, &u[i][0], 1, &tmp1[0], 1);
                 Vmath::Vvtvp(nPts, tmp1, 1, injumpp[i_plus_one], 1,
                     outtmp[nDim_plus_one], 1, outtmp[nDim_plus_one], 1);
->>>>>>> 8685829d
-
-                if(i==FluxDirection)
+
+                if (i == FluxDirection)
                 {
-<<<<<<< HEAD
-                    Vmath::Smul(nPts,FourThird,outtmp[i_plus_one],1,outtmp[i_plus_one],1);
-                    Vmath::Smul(nPts,OneThird,u[FluxDirection],1,tmp1,1);
-                    Vmath::Vvtvp(nPts,tmp1,1,injumpp[FluxDirection_plus_one],1,outtmp[nDim_plus_one],1,outtmp[nDim_plus_one],1);
-                }
-            }
-            Vmath::Vadd(nPts,orho,1,outtmp[nDim_plus_one],1,outtmp[nDim_plus_one],1);
-            Vmath::Vmul(nPts,tmp,1,outtmp[nDim_plus_one],1,outtmp[nDim_plus_one],1);
-=======
                     Vmath::Smul(nPts, FourThird, &outtmp[i_plus_one][0], 1,
                                 &outtmp[i_plus_one][0], 1);
                     Vmath::Smul(nPts, OneThird,
@@ -1342,33 +1265,37 @@
                         &outtmp[nDim_plus_one][0], 1);
             Vmath::Vmul(nPts, tmp, 1, outtmp[nDim_plus_one], 1,
                 outtmp[nDim_plus_one], 1);
->>>>>>> 8685829d
 
         }
         else
         {
-<<<<<<< HEAD
-            Vmath::Vvtvm(nPts,u[DerivDirection],1,injumpp[0],1,injumpp[DerivDirection_plus_one],1,tmp1,1);
-            Vmath::Smul(nPts,TwoThird,tmp1,1,tmp1,1);
-            Vmath::Vmul(nPts,tmp,1,tmp1,1,outtmp[FluxDirection_plus_one],1);
-
-            Vmath::Vvtvm(nPts,u[FluxDirection],1,injumpp[0],1,injumpp[FluxDirection_plus_one],1,tmp1,1);
-            Vmath::Neg(nPts,tmp1,1);
-            Vmath::Vmul(nPts,tmp,1,tmp1,1,outtmp[DerivDirection_plus_one],1);
-
-            Vmath::Smul(nPts,OneThird,u[FluxDirection],1,tmp1,1);
-            Vmath::Vmul(nPts,tmp1,1,u[DerivDirection],1,tmp1,1);
-            Vmath::Vmul(nPts,tmp1,1,injumpp[0],1,tmp1,1);
+            Vmath::Vvtvm(nPts, u[DerivDirection], 1, injumpp[0], 1,
+                injumpp[DerivDirection_plus_one], 1, tmp1, 1);
+            Vmath::Smul(nPts, TwoThird, &tmp1[0], 1, &tmp1[0], 1);
+            Vmath::Vmul(nPts, tmp, 1, tmp1, 1,
+                outtmp[FluxDirection_plus_one], 1);
+
+            Vmath::Vvtvm(nPts, u[FluxDirection], 1, injumpp[0], 1,
+                injumpp[FluxDirection_plus_one], 1, tmp1, 1);
+            Vmath::Neg(nPts, &tmp1[0], 1);
+            Vmath::Vmul(nPts, tmp, 1, tmp1, 1,
+                        outtmp[DerivDirection_plus_one], 1);
+
+            Vmath::Smul(nPts, OneThird, &u[FluxDirection][0], 1, &tmp1[0], 1);
+            Vmath::Vmul(nPts, tmp1, 1, u[DerivDirection], 1, tmp1, 1);
+            Vmath::Vmul(nPts, tmp1, 1, injumpp[0], 1, tmp1, 1);
             //previous orho as a tmperary memory because it is non-used any more
-            Vmath::Smul(nPts,TwoThird,u[FluxDirection],1,orho,1);
-            Vmath::Vmul(nPts,orho,1,injumpp[DerivDirection_plus_one],1,orho,1);
-            Vmath::Vadd(nPts,tmp1,1,orho,1,tmp1,1);
-            Vmath::Neg(nPts,tmp1,1);
-            Vmath::Vvtvp(nPts,u[DerivDirection],1,injumpp[FluxDirection_plus_one],1,tmp1,1,tmp1,1);
-            Vmath::Vmul(nPts,tmp,1,tmp1,1,outtmp[nDim_plus_one],1);
-
-        }
-    }
+            Vmath::Smul(nPts, TwoThird, &u[FluxDirection][0], 1, &orho[0], 1);
+            Vmath::Vmul(nPts, orho, 1, injumpp[DerivDirection_plus_one], 1,
+                        orho, 1);
+            Vmath::Vadd(nPts, tmp1, 1, orho, 1, tmp1, 1);
+            Vmath::Neg(nPts, tmp1, 1);
+            Vmath::Vvtvp(nPts, u[DerivDirection], 1,
+                injumpp[FluxDirection_plus_one], 1, tmp1, 1, tmp1, 1);
+            Vmath::Vmul(nPts, tmp, 1, tmp1, 1, outtmp[nDim_plus_one], 1);
+        }
+    }
+    
      /**
     * @brief Calculate the physical artificial viscosity
     *
@@ -2280,32 +2207,6 @@
                     tmp2 = wspMatData + (noffset-j),1,
                     tmp3 = PntJacArray[npnt] + (noffset+1),1);
             }
-=======
-            Vmath::Vvtvm(nPts, u[DerivDirection], 1, injumpp[0], 1,
-                injumpp[DerivDirection_plus_one], 1, tmp1, 1);
-            Vmath::Smul(nPts, TwoThird, &tmp1[0], 1, &tmp1[0], 1);
-            Vmath::Vmul(nPts, tmp, 1, tmp1, 1,
-                outtmp[FluxDirection_plus_one], 1);
-
-            Vmath::Vvtvm(nPts, u[FluxDirection], 1, injumpp[0], 1,
-                injumpp[FluxDirection_plus_one], 1, tmp1, 1);
-            Vmath::Neg(nPts, &tmp1[0], 1);
-            Vmath::Vmul(nPts, tmp, 1, tmp1, 1,
-                        outtmp[DerivDirection_plus_one], 1);
-
-            Vmath::Smul(nPts, OneThird, &u[FluxDirection][0], 1, &tmp1[0], 1);
-            Vmath::Vmul(nPts, tmp1, 1, u[DerivDirection], 1, tmp1, 1);
-            Vmath::Vmul(nPts, tmp1, 1, injumpp[0], 1, tmp1, 1);
-            //previous orho as a tmperary memory because it is non-used any more
-            Vmath::Smul(nPts, TwoThird, &u[FluxDirection][0], 1, &orho[0], 1);
-            Vmath::Vmul(nPts, orho, 1, injumpp[DerivDirection_plus_one], 1,
-                        orho, 1);
-            Vmath::Vadd(nPts, tmp1, 1, orho, 1, tmp1, 1);
-            Vmath::Neg(nPts, tmp1, 1);
-            Vmath::Vvtvp(nPts, u[DerivDirection], 1,
-                injumpp[FluxDirection_plus_one], 1, tmp1, 1, tmp1, 1);
-            Vmath::Vmul(nPts, tmp, 1, tmp1, 1, outtmp[nDim_plus_one], 1);
->>>>>>> 8685829d
         }
     }
 
