--- conflicted
+++ resolved
@@ -65,18 +65,14 @@
     virtual ~NavierStokesCFE();
 
   protected:
-<<<<<<< HEAD
     std::string                         m_ViscosityType;
     NekDouble                           m_mu;
     NekDouble                           m_thermalConductivity;
     NekDouble                           m_Cp;
     NekDouble                           m_Prandtl;
 
-    NavierStokesCFE(const LibUtilities::SessionReaderSharedPtr& pSession);
-=======
     NavierStokesCFE(const LibUtilities::SessionReaderSharedPtr& pSession,
                     const SpatialDomains::MeshGraphSharedPtr& pGraph);
->>>>>>> 5051a446
 
     virtual void v_InitObject();
 
