///////////////////////////////////////////////////////////////////////////////
//
// File NavierStokesCFE.h
//
// For more information, please see: http://www.nektar.info
//
// The MIT License
//
// Copyright (c) 2006 Division of Applied Mathematics, Brown University (USA),
// Department of Aeronautics, Imperial College London (UK), and Scientific
// Computing and Imaging Institute, University of Utah (USA).
//
// Permission is hereby granted, free of charge, to any person obtaining a
// copy of this software and associated documentation files (the "Software"),
// to deal in the Software without restriction, including without limitation
// the rights to use, copy, modify, merge, publish, distribute, sublicense,
// and/or sell copies of the Software, and to permit persons to whom the
// Software is furnished to do so, subject to the following conditions:
//
// The above copyright notice and this permission notice shall be included
// in all copies or substantial portions of the Software.
//
// THE SOFTWARE IS PROVIDED "AS IS", WITHOUT WARRANTY OF ANY KIND, EXPRESS
// OR IMPLIED, INCLUDING BUT NOT LIMITED TO THE WARRANTIES OF MERCHANTABILITY,
// FITNESS FOR A PARTICULAR PURPOSE AND NONINFRINGEMENT. IN NO EVENT SHALL
// THE AUTHORS OR COPYRIGHT HOLDERS BE LIABLE FOR ANY CLAIM, DAMAGES OR OTHER
// LIABILITY, WHETHER IN AN ACTION OF CONTRACT, TORT OR OTHERWISE, ARISING
// FROM, OUT OF OR IN CONNECTION WITH THE SOFTWARE OR THE USE OR OTHER
// DEALINGS IN THE SOFTWARE.
//
// Description: NavierStokes equations in conservative variable
//
///////////////////////////////////////////////////////////////////////////////

#ifndef NEKTAR_SOLVERS_COMPRESSIBLEFLOWSOLVER_EQUATIONSYSTEMS_NAVIERSTOKESCFE_H
#define NEKTAR_SOLVERS_COMPRESSIBLEFLOWSOLVER_EQUATIONSYSTEMS_NAVIERSTOKESCFE_H

#include <CompressibleFlowSolver/EquationSystems/CompressibleFlowSystem.h>
#include <CompressibleFlowSolver/Misc/EquationOfState.h>

namespace Nektar
{
  /**
   *
   *
   **/
  class NavierStokesCFE : public CompressibleFlowSystem
  {
  public:
      friend class MemoryManager<NavierStokesCFE>;

    // Creates an instance of this class
    static SolverUtils::EquationSystemSharedPtr create(
        const LibUtilities::SessionReaderSharedPtr& pSession,
        const SpatialDomains::MeshGraphSharedPtr& pGraph)
    {
      SolverUtils::EquationSystemSharedPtr p =
          MemoryManager<NavierStokesCFE>::AllocateSharedPtr(pSession, pGraph);
      p->InitObject();
      return p;
    }
    // Name of class
    static std::string className;

    virtual ~NavierStokesCFE();

  protected:
    std::string                         m_ViscosityType;
    NekDouble                           m_Cp;
    NekDouble                           m_Cv;
    NekDouble                           m_Prandtl;

<<<<<<< HEAD
=======
    NekDouble                            m_Twall;
    /// Equation of system for computing temperature
    EquationOfStateSharedPtr             m_eos;
>>>>>>> af485672
    NekDouble                           m_muRef;
    NekDouble                           m_thermalConductivityRef;
    Array<OneD, NekDouble>              m_mu;
    Array<OneD, NekDouble>              m_thermalConductivity;


    NavierStokesCFE(const LibUtilities::SessionReaderSharedPtr& pSession,
                    const SpatialDomains::MeshGraphSharedPtr& pGraph);
    
    void GetViscousFluxVectorConservVar(
        const int                                                       nDim,
        const Array<OneD, Array<OneD, NekDouble> >                      &inarray,
        const Array<OneD, Array<OneD, Array<OneD, NekDouble> > >        &qfields,
              Array<OneD, Array<OneD, Array<OneD, NekDouble> > >        &outarray,
              Array< OneD, int >                                        &nonZeroIndex       =   NullInt1DArray,    
        const Array<OneD, Array<OneD, NekDouble> >                      &normal             =   NullNekDoubleArrayofArray,           
        const Array<OneD, NekDouble>                                    &ArtifDiffFactor    =   NullNekDouble1DArray);
    
    void GetPrimDerivFromConsDeriv(
        const Array<OneD, Array<OneD, NekDouble> >                      &inarray,
        const Array<OneD, Array<OneD, Array<OneD, NekDouble> > >        &qfields,
              Array<OneD, Array<OneD, Array<OneD, NekDouble> > >        &outarray);
    
    void SpecialBndTreat(
              Array<OneD,       Array<OneD, NekDouble> >    &consvar);

    void GetArtificialViscosity(
        const Array<OneD, Array<OneD, NekDouble> >  &inarray,
              Array<OneD,             NekDouble  >  &muav);

    void GetViscousFluxBilinearForm(
        const int                                                       nSpaceDim,
        const int                                                       FluxDirection,
        const int                                                       DerivDirection,
        const Array<OneD, const Array<OneD, NekDouble> >                &inaverg,
        const Array<OneD, const Array<OneD, NekDouble> >                &injumpp,
              Array<OneD, Array<OneD, NekDouble> >                      &outarray);
    
    virtual void v_InitObject();

    virtual void v_DoDiffusion(
        const Array<OneD, const Array<OneD, NekDouble> > &inarray,
              Array<OneD,       Array<OneD, NekDouble> > &outarray,
            const Array<OneD, Array<OneD, NekDouble> >   &pFwd,
            const Array<OneD, Array<OneD, NekDouble> >   &pBwd);
    virtual void v_DoDiffusion_coeff(
        const Array<OneD, const Array<OneD, NekDouble> > &inarray,
               Array<OneD,       Array<OneD, NekDouble> > &outarray,
            const Array<OneD, Array<OneD, NekDouble> >   &pFwd,
            const Array<OneD, Array<OneD, NekDouble> >   &pBwd);
    
    virtual void v_DoDiffusionFlux(
            const Array<OneD, const Array<OneD, NekDouble> > &inarray,
            Array<OneD, Array<OneD, Array<OneD, NekDouble>>> &VolumeFlux,
            Array<OneD, Array<OneD, NekDouble>>              &TraceFlux,
            const Array<OneD, Array<OneD, NekDouble> >       &pFwd,
            const Array<OneD, Array<OneD, NekDouble> >       &pBwd);

    virtual void v_GetViscousFluxVector(
        const Array<OneD, Array<OneD, NekDouble> >         &physfield,
        Array<OneD, Array<OneD, Array<OneD, NekDouble> > > &derivatives,
        Array<OneD, Array<OneD, Array<OneD, NekDouble> > > &viscousTensor);
    virtual void v_GetViscousFluxVectorDeAlias(
        const Array<OneD, Array<OneD, NekDouble> >         &physfield,
        Array<OneD, Array<OneD, Array<OneD, NekDouble> > > &derivatives,
        Array<OneD, Array<OneD, Array<OneD, NekDouble> > > &viscousTensor);

<<<<<<< HEAD
=======
    
    virtual void v_GetViscousSymmtrFluxConservVar(
            const int                                                       nSpaceDim,
            const Array<OneD, Array<OneD, NekDouble> >                      &inaverg,
            const Array<OneD, Array<OneD, NekDouble > >                     &inarray,
            Array<OneD, Array<OneD, Array<OneD, NekDouble> > >              &outarray,
            Array< OneD, int >                                              &nonZeroIndex,    
            const Array<OneD, Array<OneD, NekDouble> >                      &normals);
>>>>>>> af485672
    virtual void v_GetFluxPenalty(
        const Array<OneD, Array<OneD, NekDouble> > &uFwd,
        const Array<OneD, Array<OneD, NekDouble> > &uBwd,
              Array<OneD, Array<OneD, NekDouble> > &penaltyCoeff);

    void GetViscosityAndThermalCondFromTemp(
        const Array<OneD, NekDouble> &temperature,
              Array<OneD, NekDouble> &mu,
              Array<OneD, NekDouble> &thermalCond);

  };
}
#endif<|MERGE_RESOLUTION|>--- conflicted
+++ resolved
@@ -70,12 +70,9 @@
     NekDouble                           m_Cv;
     NekDouble                           m_Prandtl;
 
-<<<<<<< HEAD
-=======
     NekDouble                            m_Twall;
     /// Equation of system for computing temperature
     EquationOfStateSharedPtr             m_eos;
->>>>>>> af485672
     NekDouble                           m_muRef;
     NekDouble                           m_thermalConductivityRef;
     Array<OneD, NekDouble>              m_mu;
@@ -143,8 +140,6 @@
         Array<OneD, Array<OneD, Array<OneD, NekDouble> > > &derivatives,
         Array<OneD, Array<OneD, Array<OneD, NekDouble> > > &viscousTensor);
 
-<<<<<<< HEAD
-=======
     
     virtual void v_GetViscousSymmtrFluxConservVar(
             const int                                                       nSpaceDim,
@@ -153,7 +148,6 @@
             Array<OneD, Array<OneD, Array<OneD, NekDouble> > >              &outarray,
             Array< OneD, int >                                              &nonZeroIndex,    
             const Array<OneD, Array<OneD, NekDouble> >                      &normals);
->>>>>>> af485672
     virtual void v_GetFluxPenalty(
         const Array<OneD, Array<OneD, NekDouble> > &uFwd,
         const Array<OneD, Array<OneD, NekDouble> > &uBwd,
