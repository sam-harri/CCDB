///////////////////////////////////////////////////////////////////////////////
//
// File CompressibleFlowSystem.cpp
//
// For more information, please see: http://www.nektar.info
//
// The MIT License
//
// Copyright (c) 2006 Division of Applied Mathematics, Brown University (USA),
// Department of Aeronautics, Imperial College London (UK), and Scientific
// Computing and Imaging Institute, University of Utah (USA).
//
// Permission is hereby granted, free of charge, to any person obtaining a
// copy of this software and associated documentation files (the "Software"),
// to deal in the Software without restriction, including without limitation
// the rights to use, copy, modify, merge, publish, distribute, sublicense,
// and/or sell copies of the Software, and to permit persons to whom the
// Software is furnished to do so, subject to the following conditions:
//
// The above copyright notice and this permission notice shall be included
// in all copies or substantial portions of the Software.
//
// THE SOFTWARE IS PROVIDED "AS IS", WITHOUT WARRANTY OF ANY KIND, EXPRESS
// OR IMPLIED, INCLUDING BUT NOT LIMITED TO THE WARRANTIES OF MERCHANTABILITY,
// FITNESS FOR A PARTICULAR PURPOSE AND NONINFRINGEMENT. IN NO EVENT SHALL
// THE AUTHORS OR COPYRIGHT HOLDERS BE LIABLE FOR ANY CLAIM, DAMAGES OR OTHER
// LIABILITY, WHETHER IN AN ACTION OF CONTRACT, TORT OR OTHERWISE, ARISING
// FROM, OUT OF OR IN CONNECTION WITH THE SOFTWARE OR THE USE OR OTHER
// DEALINGS IN THE SOFTWARE.
//
// Description: Compressible flow system base class with auxiliary functions
//
///////////////////////////////////////////////////////////////////////////////

#include <boost/core/ignore_unused.hpp>

#include <CompressibleFlowSolver/EquationSystems/CompressibleFlowSystem.h>

#include <LibUtilities/BasicUtils/Timer.h>

using namespace std;

namespace Nektar
{
    CompressibleFlowSystem::CompressibleFlowSystem(
        const LibUtilities::SessionReaderSharedPtr& pSession,
        const SpatialDomains::MeshGraphSharedPtr& pGraph)
        : UnsteadySystem(pSession, pGraph),
          AdvectionSystem(pSession, pGraph)
    {
    }

    /**
     * @brief Initialization object for CompressibleFlowSystem class.
     */
    void CompressibleFlowSystem::v_InitObject()
    {
        AdvectionSystem::v_InitObject();

        for (int i = 0; i < m_fields.size(); i++)
        {
            // Use BwdTrans to make sure initial condition is in solution space
            m_fields[i]->BwdTrans(m_fields[i]->GetCoeffs(),
                                  m_fields[i]->UpdatePhys());
        }

        m_varConv = MemoryManager<VariableConverter>::AllocateSharedPtr(
                    m_session, m_spacedim, m_graph);

        ASSERTL0(m_session->DefinesSolverInfo("UPWINDTYPE"),
                 "No UPWINDTYPE defined in session.");

        // Do not forwards transform initial condition
        m_homoInitialFwd = false;

        // Set up locations of velocity vector.
        m_vecLocs = Array<OneD, Array<OneD, NekDouble>>(1);
        m_vecLocs[0] = Array<OneD, NekDouble>(m_spacedim);
        for (int i = 0; i < m_spacedim; ++i)
        {
            m_vecLocs[0][i] = 1 + i;
        }

        // Loading parameters from session file
        InitialiseParameters();

        // Setting up advection and diffusion operators
        InitAdvection();

        // Create artificial diffusion with laplacian operator
        if (m_shockCaptureType == "NonSmooth")
        {
            if (m_shockCaptureType == "Physical")
            {
                int nPts = m_fields[0]->GetTotPoints();
                m_muav = Array<OneD, NekDouble>(nPts, 0.0);

                int nTracePts = m_fields[0]->GetTrace()->GetTotPoints();
                m_muavTrace = Array<OneD, NekDouble> (nTracePts,0.0);
            }
            else
            {
                m_artificialDiffusion = GetArtificialDiffusionFactory()
                                        .CreateInstance(m_shockCaptureType,
                                                        m_session,
                                                        m_fields,
                                                        m_spacedim);
            }
        }

        // Forcing terms for the sponge region
        m_forcing = SolverUtils::Forcing::Load(m_session, shared_from_this(),
                                        m_fields, m_fields.size());

        // User-defined boundary conditions
        int cnt = 0;
        for (int n = 0; n < m_fields[0]->GetBndConditions().size(); ++n)
        {
            std::string type =
                m_fields[0]->GetBndConditions()[n]->GetUserDefined();

            if (m_fields[0]->GetBndConditions()[n]->GetBoundaryConditionType()
                == SpatialDomains::ePeriodic)
            {
                continue;
            }

            if (!type.empty())
            {
                m_bndConds.push_back(GetCFSBndCondFactory().CreateInstance(
                        type,
                        m_session,
                        m_fields,
                        m_traceNormals,
                        m_spacedim,
                        n,
                        cnt));
            }
            cnt += m_fields[0]->GetBndCondExpansions()[n]->GetExpSize();
        }

<<<<<<< HEAD
        if (m_explicitAdvection)
        {
            m_ode.DefineOdeRhs    (&CompressibleFlowSystem::DoOdeRhs, this);
            m_ode.DefineProjection(&CompressibleFlowSystem::DoOdeProjection, this);
        }
        else
        {
            ASSERTL0(false, "Implicit CFS not set up.");
        }

        SetBoundaryConditionsBwdWeight();

        string advName;
        m_session->LoadSolverInfo("AdvectionType", advName, "WeakDG");
=======
        m_ode.DefineOdeRhs    (&CompressibleFlowSystem::DoOdeRhs, this);
        m_ode.DefineProjection(
                               &CompressibleFlowSystem::DoOdeProjection, this);

        SetBoundaryConditionsBwdWeight();
>>>>>>> 16023f85
    }


    /**
     * @brief Destructor for CompressibleFlowSystem class.
     */
    CompressibleFlowSystem::~CompressibleFlowSystem()
    {

    }

    /**
     * @brief Load CFS parameters from the session file
     */
    void CompressibleFlowSystem::InitialiseParameters()
    {
        // Get gamma parameter from session file.
        m_session->LoadParameter("Gamma", m_gamma, 1.4);

        // Shock capture
        m_session->LoadSolverInfo("ShockCaptureType",
                                  m_shockCaptureType, "Off");

        // Load parameters for exponential filtering
        m_session->MatchSolverInfo("ExponentialFiltering","True",
                                   m_useFiltering, false);
        if (m_useFiltering)
        {
            m_session->LoadParameter ("FilterAlpha", m_filterAlpha, 36);
            m_session->LoadParameter ("FilterExponent", m_filterExponent, 16);
            m_session->LoadParameter ("FilterCutoff", m_filterCutoff, 0);
        }

        // Load CFL for local time-stepping (for steady state)
        m_session->MatchSolverInfo("LocalTimeStep","True",
                                   m_useLocalTimeStep, false);
        if (m_useLocalTimeStep)
        {
            ASSERTL0(m_cflSafetyFactor != 0,
                "Local time stepping requires CFL parameter.");
        }

    }

    /**
     * @brief Create advection and diffusion objects for CFS
     */
    void CompressibleFlowSystem::InitAdvection()
    {
        // Check if projection type is correct
        ASSERTL0(m_projectionType == MultiRegions::eDiscontinuous,
            "Unsupported projection type.");

        string advName, riemName;
        m_session->LoadSolverInfo("AdvectionType", advName, "WeakDG");

        m_advObject = SolverUtils::GetAdvectionFactory()
                                    .CreateInstance(advName, advName);

        if (m_specHP_dealiasing)
        {
            m_advObject->SetFluxVector(&CompressibleFlowSystem::
                                       GetFluxVectorDeAlias, this);
        }
        else
        {
            m_advObject->SetFluxVector(&CompressibleFlowSystem::
                                       GetFluxVector, this);
        }

        // Setting up Riemann solver for advection operator
        m_session->LoadSolverInfo("UpwindType", riemName, "Average");

        SolverUtils::RiemannSolverSharedPtr riemannSolver;
        riemannSolver = SolverUtils::GetRiemannSolverFactory()
                                    .CreateInstance(riemName, m_session);

        // Setting up parameters for advection operator Riemann solver
        riemannSolver->SetParam (
            "gamma",   &CompressibleFlowSystem::GetGamma,   this);
        riemannSolver->SetAuxVec(
            "vecLocs", &CompressibleFlowSystem::GetVecLocs, this);
        riemannSolver->SetVector(
            "N",       &CompressibleFlowSystem::GetNormals, this);

        // Concluding initialisation of advection / diffusion operators
        m_advObject->SetRiemannSolver(riemannSolver);
        m_advObject->InitObject      (m_session, m_fields);
    }

    /**
     * @brief Compute the right-hand side.
     */
    void CompressibleFlowSystem::DoOdeRhs(
        const Array<OneD, const Array<OneD, NekDouble>> &inarray,
              Array<OneD,       Array<OneD, NekDouble>> &outarray,
        const NekDouble                                 time)
    {
        int nvariables = inarray.size();
        int npoints    = GetNpoints();
        int nTracePts  = GetTraceTotPoints();

        m_bndEvaluateTime = time;

        // Store forwards/backwards space along trace space
        Array<OneD, Array<OneD, NekDouble>> Fwd(nvariables);
        Array<OneD, Array<OneD, NekDouble>> Bwd(nvariables);

        if (m_HomogeneousType == eHomogeneous1D)
        {
            Fwd = NullNekDoubleArrayOfArray;
            Bwd = NullNekDoubleArrayOfArray;
        }
        else
        {
            for (int i = 0; i < nvariables; ++i)
            {
                Fwd[i] = Array<OneD, NekDouble>(nTracePts, 0.0);
                Bwd[i] = Array<OneD, NekDouble>(nTracePts, 0.0);
                m_fields[i]->GetFwdBwdTracePhys(inarray[i], Fwd[i], Bwd[i]);
            }
        }

        // Calculate advection
        LibUtilities::Timer timer;
        timer.Start();
        DoAdvection(inarray, outarray, time, Fwd, Bwd);
        timer.Stop();
        timer.AccumulateRegion("DoAdvection");

        // Negate results
        for (int i = 0; i < nvariables; ++i)
        {
            Vmath::Neg(npoints, outarray[i], 1);
        }

        // Add diffusion terms
        timer.Start();
        DoDiffusion(inarray, outarray, Fwd, Bwd);
        timer.Stop();
        timer.AccumulateRegion("DoDiffusion");

        // Add forcing terms
        for (auto &x : m_forcing)
        {
            x->Apply(m_fields, inarray, outarray, time);
        }

        if (m_useLocalTimeStep)
        {
            int nElements = m_fields[0]->GetExpSize();
            int nq, offset;
            NekDouble fac;
            Array<OneD, NekDouble> tmp;

            Array<OneD, NekDouble> tstep (nElements, 0.0);
            GetElmtTimeStep(inarray, tstep);

            // Loop over elements
            for (int n = 0; n < nElements; ++n)
            {
                nq     = m_fields[0]->GetExp(n)->GetTotPoints();
                offset = m_fields[0]->GetPhys_Offset(n);
                fac    = tstep[n] / m_timestep;
                for (int i = 0; i < nvariables; ++i)
                {
                    Vmath::Smul(nq, fac, outarray[i] + offset, 1,
                                         tmp = outarray[i] + offset, 1);
                }
            }
        }
    }

    /**
     * @brief Compute the projection and call the method for imposing the
     * boundary conditions in case of discontinuous projection.
     */
    void CompressibleFlowSystem::DoOdeProjection(
        const Array<OneD, const Array<OneD, NekDouble>> &inarray,
              Array<OneD,       Array<OneD, NekDouble>> &outarray,
        const NekDouble                                 time)
    {
        int nvariables = inarray.size();

        switch(m_projectionType)
        {
            case MultiRegions::eDiscontinuous:
            {
                // Just copy over array
                int npoints = GetNpoints();

                for (int i = 0; i < nvariables; ++i)
                {
                    Vmath::Vcopy(npoints, inarray[i], 1, outarray[i], 1);
                    if (m_useFiltering)
                    {
                        m_fields[i]->ExponentialFilter(outarray[i],
                            m_filterAlpha, m_filterExponent, m_filterCutoff);
                    }
                }
                SetBoundaryConditions(outarray, time);
                break;
            }
            case MultiRegions::eGalerkin:
            case MultiRegions::eMixed_CG_Discontinuous:
            {
                NEKERROR(ErrorUtil::efatal, "No Continuous Galerkin for full "
                    "compressible Navier-Stokes equations");
                break;
            }
            default:
                NEKERROR(ErrorUtil::efatal, "Unknown projection scheme");
                break;
        }
    }


    /**
     * @brief Compute the advection terms for the right-hand side
     */
    void CompressibleFlowSystem::DoAdvection(
        const Array<OneD, const Array<OneD, NekDouble>> &inarray,
              Array<OneD,       Array<OneD, NekDouble>> &outarray,
        const NekDouble                                 time,
        const Array<OneD, const Array<OneD, NekDouble>> &pFwd,
        const Array<OneD, const Array<OneD, NekDouble>> &pBwd)
    {
        int nvariables = inarray.size();
        Array<OneD, Array<OneD, NekDouble>> advVel(m_spacedim);

        m_advObject->Advect(nvariables, m_fields, advVel, inarray,
                            outarray, time, pFwd, pBwd);
    }

    /**
     * @brief Add the diffusions terms to the right-hand side
     */
    void CompressibleFlowSystem::DoDiffusion(
        const Array<OneD, const Array<OneD, NekDouble>> &inarray,
              Array<OneD,       Array<OneD, NekDouble>> &outarray,
        const Array<OneD, const Array<OneD, NekDouble>> &pFwd,
        const Array<OneD, const Array<OneD, NekDouble>> &pBwd)
    {
        v_DoDiffusion(inarray, outarray, pFwd, pBwd);
<<<<<<< HEAD

    }
=======
>>>>>>> 16023f85

        if (m_shockCaptureType != "Off" && m_shockCaptureType != "Physical")
        {
            m_artificialDiffusion->DoArtificialDiffusion(inarray, outarray);
        }
    }


    void CompressibleFlowSystem::SetBoundaryConditions(
        Array<OneD, Array<OneD, NekDouble>> &physarray,
        NekDouble                           time)
    {
        int nTracePts  = GetTraceTotPoints();
        int nvariables = physarray.size();

        Array<OneD, Array<OneD, NekDouble>> Fwd(nvariables);
        for (int i = 0; i < nvariables; ++i)
        {
            Fwd[i] = Array<OneD, NekDouble>(nTracePts);
            m_fields[i]->ExtractTracePhys(physarray[i], Fwd[i]);
        }

        if (m_bndConds.size())
        {
            // Loop over user-defined boundary conditions
            for (auto &x : m_bndConds)
            {
                x->Apply(Fwd, physarray, time);
            }
        }
    }
    /**
     * @brief Set up a weight on physical boundaries for boundary condition
     * applications
     */
    void CompressibleFlowSystem::SetBoundaryConditionsBwdWeight()
    {
        if (m_bndConds.size())
        {
            // Loop over user-defined boundary conditions
            for (auto &x : m_bndConds)
            {
                x->ApplyBwdWeight();
            }
        }
    }

    /**
     * @brief Return the flux vector for the compressible Euler equations.
     *
     * @param physfield   Fields.
     * @param flux        Resulting flux.
     */
    void CompressibleFlowSystem::GetFluxVector(
        const Array<OneD, const Array<OneD, NekDouble>> &physfield,
              TensorOfArray3D<NekDouble>                &flux)
    {
        auto nVariables = physfield.size();
        auto nPts = physfield[0].size();

        constexpr unsigned short maxVel = 3;
        constexpr unsigned short maxFld = 5;

        // hardcoding done for performance reasons
        ASSERTL1(nVariables <= maxFld, "GetFluxVector, hard coded max fields");

        for (size_t p = 0; p < nPts; ++p)
        {
            // local storage
            std::array<NekDouble, maxFld> fieldTmp;
            std::array<NekDouble, maxVel> velocity;

            // rearrenge and load data
            for (size_t f = 0; f < nVariables; ++f)
            {
                fieldTmp[f] = physfield[f][p]; // load
            }

            // 1 / rho
            NekDouble oneOrho = 1.0 / fieldTmp[0];

            for (size_t d = 0; d < m_spacedim; ++d)
            {
                // Flux vector for the rho equation
                flux[0][d][p] = fieldTmp[d+1]; // store
                // compute velocity
                velocity[d] = fieldTmp[d+1] * oneOrho;
            }

            NekDouble pressure = m_varConv->GetPressure(fieldTmp.data());
            NekDouble ePlusP = fieldTmp[m_spacedim+1] + pressure;
            for (size_t f = 0; f < m_spacedim; ++f)
            {
                // Flux vector for the velocity fields
                for (size_t d = 0; d < m_spacedim; ++d)
                {
                    flux[f+1][d][p] = velocity[d] * fieldTmp[f+1]; // store
                }

                // Add pressure to appropriate field
                flux[f+1][f][p] += pressure;

                // Flux vector for energy
                flux[m_spacedim+1][f][p] = ePlusP * velocity[f]; // store
            }

        }
    }

    /**
     * @brief Return the flux vector for the compressible Euler equations
     * by using the de-aliasing technique.
     *
     * @param physfield   Fields.
     * @param flux        Resulting flux.
     */
    void CompressibleFlowSystem::GetFluxVectorDeAlias(
        const Array<OneD, const Array<OneD, NekDouble>> &physfield,
              TensorOfArray3D<NekDouble>                &flux)
    {
        int i, j;
        int nq = physfield[0].size();
        int nVariables = m_fields.size();

        // Factor to rescale 1d points in dealiasing
        NekDouble OneDptscale = 2;
        nq = m_fields[0]->Get1DScaledTotPoints(OneDptscale);

        Array<OneD, NekDouble> pressure(nq);
        Array<OneD, Array<OneD, NekDouble>> velocity(m_spacedim);

        Array<OneD, Array<OneD, NekDouble>> physfield_interp(nVariables);
        TensorOfArray3D<NekDouble> flux_interp(nVariables);

        for (i = 0; i < nVariables; ++ i)
        {
            physfield_interp[i] = Array<OneD, NekDouble>(nq);
            flux_interp[i] = Array<OneD, Array<OneD, NekDouble>>(m_spacedim);
            m_fields[0]->PhysInterp1DScaled(
                OneDptscale, physfield[i], physfield_interp[i]);

            for (j = 0; j < m_spacedim; ++j)
            {
                flux_interp[i][j] = Array<OneD, NekDouble>(nq);
            }
        }

        // Flux vector for the rho equation
        for (i = 0; i < m_spacedim; ++i)
        {
            velocity[i] = Array<OneD, NekDouble>(nq);

            // Galerkin project solution back to original space
            m_fields[0]->PhysGalerkinProjection1DScaled(
                OneDptscale, physfield_interp[i+1], flux[0][i]);
        }

        m_varConv->GetVelocityVector(physfield_interp, velocity);
        m_varConv->GetPressure      (physfield_interp, pressure);

        // Evaluation of flux vector for the velocity fields
        for (i = 0; i < m_spacedim; ++i)
        {
            for (j = 0; j < m_spacedim; ++j)
            {
                Vmath::Vmul(nq, velocity[j], 1, physfield_interp[i+1], 1,
                            flux_interp[i+1][j], 1);
            }

            // Add pressure to appropriate field
            Vmath::Vadd(nq, flux_interp[i+1][i], 1, pressure,1,
                        flux_interp[i+1][i], 1);
        }

        // Galerkin project solution back to original space
        for (i = 0; i < m_spacedim; ++i)
        {
            for (j = 0; j < m_spacedim; ++j)
            {
                m_fields[0]->PhysGalerkinProjection1DScaled(
                    OneDptscale, flux_interp[i+1][j], flux[i+1][j]);
            }
        }

        // Evaluation of flux vector for energy
        Vmath::Vadd(nq, physfield_interp[m_spacedim+1], 1, pressure, 1,
                    pressure, 1);

        for (j = 0; j < m_spacedim; ++j)
        {
            Vmath::Vmul(nq, velocity[j], 1, pressure, 1,
                        flux_interp[m_spacedim+1][j], 1);

            // Galerkin project solution back to original space
            m_fields[0]->PhysGalerkinProjection1DScaled(
                OneDptscale,
                flux_interp[m_spacedim+1][j],
                flux[m_spacedim+1][j]);
        }
    }

    /**
     * @brief Calculate the maximum timestep on each element
     *        subject to CFL restrictions.
     */
    void CompressibleFlowSystem::GetElmtTimeStep(
        const Array<OneD, const Array<OneD, NekDouble>> &inarray,
              Array<OneD, NekDouble>                    &tstep)
    {
        boost::ignore_unused(inarray);

        int nElements = m_fields[0]->GetExpSize();

        // Change value of m_timestep (in case it is set to zero)
        NekDouble tmp = m_timestep;
        m_timestep    = 1.0;

        Array<OneD, NekDouble> cfl(nElements);
        cfl = GetElmtCFLVals();

        // Factors to compute the time-step limit
        NekDouble alpha     = MaxTimeStepEstimator();

        // Loop over elements to compute the time-step limit for each element
        for (int n = 0; n < nElements; ++n)
        {
            tstep[n] = m_cflSafetyFactor * alpha / cfl[n];
        }

        // Restore value of m_timestep
        m_timestep = tmp;
    }

    /**
     * @brief Calculate the maximum timestep subject to CFL restrictions.
     */
    NekDouble CompressibleFlowSystem::v_GetTimeStep(
        const Array<OneD, const Array<OneD, NekDouble> > &inarray)
    {
        int nElements = m_fields[0]->GetExpSize();
        Array<OneD, NekDouble> tstep (nElements, 0.0);

        GetElmtTimeStep(inarray, tstep);

        // Get the minimum time-step limit and return the time-step
        NekDouble TimeStep = Vmath::Vmin(nElements, tstep, 1);
        m_comm->AllReduce(TimeStep, LibUtilities::ReduceMin);

        NekDouble tmp = m_timestep;
        m_timestep    = TimeStep;

        Array<OneD, NekDouble> cflNonAcoustic(nElements,0.0);
        cflNonAcoustic = GetElmtCFLVals(false);

        // Get the minimum time-step limit and return the time-step
        NekDouble MaxcflNonAcoustic = Vmath::Vmax(nElements, cflNonAcoustic, 1);
        m_comm->AllReduce(MaxcflNonAcoustic, LibUtilities::ReduceMax);

        m_cflNonAcoustic = MaxcflNonAcoustic;
        m_timestep = tmp;

        return TimeStep;
    }

    /**
     * @brief Set up logic for residual calculation.
     */
    void CompressibleFlowSystem::v_SetInitialConditions(
        NekDouble initialtime,
        bool      dumpInitialConditions,
        const int domain)
    {
        boost::ignore_unused(domain);

        EquationSystem::v_SetInitialConditions(initialtime, false);

        // insert white noise in initial condition
        NekDouble Noise;
        int phystot = m_fields[0]->GetTotPoints();
        Array<OneD, NekDouble> noise(phystot);

        m_session->LoadParameter("Noise", Noise,0.0);
        int m_nConvectiveFields =  m_fields.size();

        if (Noise > 0.0)
        {
            int seed = - m_comm->GetRank()*m_nConvectiveFields;
            for (int i = 0; i < m_nConvectiveFields; i++)
            {
                Vmath::FillWhiteNoise(phystot, Noise, noise, 1,
                                      seed);
                --seed;
                Vmath::Vadd(phystot, m_fields[i]->GetPhys(), 1,
                            noise, 1, m_fields[i]->UpdatePhys(), 1);
                m_fields[i]->FwdTrans_IterPerExp(m_fields[i]->GetPhys(),
                                                 m_fields[i]->UpdateCoeffs());
            }
        }

        if (dumpInitialConditions && m_checksteps)
        {
            Checkpoint_Output(m_nchk);
            m_nchk++;
        }
    }

    /**
     * @brief Compute the advection velocity in the standard space
     * for each element of the expansion.
     */
    Array<OneD, NekDouble> CompressibleFlowSystem::v_GetMaxStdVelocity(
        const NekDouble SpeedSoundFactor)
    {
        int nTotQuadPoints = GetTotPoints();
        int n_element      = m_fields[0]->GetExpSize();
        int expdim         = m_fields[0]->GetGraph()->GetMeshDimension();
        int nfields        = m_fields.size();
        int offset;
        Array<OneD, NekDouble> tmp;

        Array<OneD, Array<OneD, NekDouble>> physfields(nfields);
        for (int i = 0; i < nfields; ++i)
        {
            physfields[i] = m_fields[i]->GetPhys();
        }

        Array<OneD, NekDouble> stdV(n_element, 0.0);

        // Getting the velocity vector on the 2D normal space
        Array<OneD, Array<OneD, NekDouble>> velocity   (m_spacedim);
        Array<OneD, Array<OneD, NekDouble>> stdVelocity(m_spacedim);
        Array<OneD, Array<OneD, NekDouble>> stdSoundSpeed(m_spacedim);
        Array<OneD, NekDouble>               soundspeed (nTotQuadPoints);
        LibUtilities::PointsKeyVector        ptsKeys;

        for (int i = 0; i < m_spacedim; ++i)
        {
            velocity   [i]   = Array<OneD, NekDouble>(nTotQuadPoints);
            stdVelocity[i]   = Array<OneD, NekDouble>(nTotQuadPoints, 0.0);
            stdSoundSpeed[i] = Array<OneD, NekDouble>(nTotQuadPoints, 0.0);
        }

        m_varConv->GetVelocityVector(physfields, velocity);
        m_varConv->GetSoundSpeed    (physfields, soundspeed);

        for (int el = 0; el < n_element; ++el)
        {
            ptsKeys = m_fields[0]->GetExp(el)->GetPointsKeys();
            offset  = m_fields[0]->GetPhys_Offset(el);
            int nq = m_fields[0]->GetExp(el)->GetTotPoints();

            const SpatialDomains::GeomFactorsSharedPtr metricInfo =
                m_fields[0]->GetExp(el)->GetGeom()->GetMetricInfo();
            const Array<TwoD, const NekDouble> &gmat =
                m_fields[0]->GetExp(el)->GetGeom()->GetMetricInfo()
                                                  ->GetDerivFactors(ptsKeys);

            // Convert to standard element
            //    consider soundspeed in all directions
            //    (this might overestimate the cfl)
            if (metricInfo->GetGtype() == SpatialDomains::eDeformed)
            {
                // d xi/ dx = gmat = 1/J * d x/d xi
                for (int i = 0; i < expdim; ++i)
                {
                    Vmath::Vmul(nq, gmat[i], 1,
                                    velocity[0] + offset, 1,
                                    tmp = stdVelocity[i] + offset, 1);
                    Vmath::Vmul(nq, gmat[i], 1,
                                    soundspeed + offset, 1,
                                    tmp = stdSoundSpeed[i] + offset, 1);
                    for (int j = 1; j < expdim; ++j)
                    {
                        Vmath::Vvtvp(nq, gmat[expdim*j+i], 1,
                                         velocity[j] + offset, 1,
                                         stdVelocity[i] + offset, 1,
                                         tmp = stdVelocity[i] + offset, 1);
                        Vmath::Vvtvp(nq, gmat[expdim*j+i], 1,
                                         soundspeed + offset, 1,
                                         stdSoundSpeed[i] + offset, 1,
                                         tmp = stdSoundSpeed[i] + offset, 1);
                    }
                }
            }
            else
            {
                for (int i = 0; i < expdim; ++i)
                {
                    Vmath::Smul(nq, gmat[i][0],
                                    velocity[0] + offset, 1,
                                    tmp = stdVelocity[i] + offset, 1);
                    Vmath::Smul(nq, gmat[i][0],
                                    soundspeed + offset, 1,
                                    tmp = stdSoundSpeed[i] + offset, 1);
                    for (int j = 1; j < expdim; ++j)
                    {
                        Vmath::Svtvp(nq, gmat[expdim*j+i][0],
                                         velocity[j] + offset, 1,
                                         stdVelocity[i] + offset, 1,
                                         tmp = stdVelocity[i] + offset, 1);
                        Vmath::Svtvp(nq, gmat[expdim*j+i][0],
                                         soundspeed + offset, 1,
                                         stdSoundSpeed[i] + offset, 1,
                                         tmp = stdSoundSpeed[i] + offset, 1);
                    }
                }
            }

            NekDouble vel;
            for (int i = 0; i < nq; ++i)
            {
                NekDouble pntVelocity = 0.0;
                for (int j = 0; j < expdim; ++j)
                {
                    // Add sound speed
                    vel = std::abs(stdVelocity[j][offset + i]) +
                          SpeedSoundFactor * 
                          std::abs(stdSoundSpeed[j][offset + i]);
                    pntVelocity += vel * vel;
                }
                pntVelocity = sqrt(pntVelocity);
                if (pntVelocity > stdV[el])
                {
                    stdV[el] = pntVelocity;
                }
            }
        }

        return stdV;
    }

    /**
     * @brief Set the denominator to compute the time step when a cfl
     * control is employed. This function is no longer used but is still
     * here for being utilised in the future.
     *
     * @param n   Order of expansion element by element.
     */
    NekDouble CompressibleFlowSystem::GetStabilityLimit(int n)
    {
        ASSERTL0(n <= 20, "Illegal modes dimension for CFL calculation "
                          "(P has to be less then 20)");

        NekDouble CFLDG[21] = {  2.0000,   6.0000,  11.8424,  19.1569,
                                27.8419,  37.8247,  49.0518,  61.4815,
                                75.0797,  89.8181, 105.6700, 122.6200,
                               140.6400, 159.7300, 179.8500, 201.0100,
                               223.1800, 246.3600, 270.5300, 295.6900,
                               321.8300}; //CFLDG 1D [0-20]
        NekDouble CFL = 0.0;

        if (m_projectionType == MultiRegions::eDiscontinuous)
        {
            CFL = CFLDG[n];
        }
        else
        {
            NEKERROR(ErrorUtil::efatal, "Continuous Galerkin stability "
                "coefficients not introduced yet.");
        }

        return CFL;
    }

    /**
     * @brief Compute the vector of denominators to compute the time step
     * when a cfl control is employed. This function is no longer used but
     * is still here for being utilised in the future.
     *
     * @param ExpOrder   Order of expansion element by element.
     */
    Array<OneD, NekDouble> CompressibleFlowSystem::GetStabilityLimitVector(
        const Array<OneD,int> &ExpOrder)
    {
        int i;
        Array<OneD,NekDouble> returnval(m_fields[0]->GetExpSize(), 0.0);
        for (i =0; i<m_fields[0]->GetExpSize(); i++)
        {
            returnval[i] = GetStabilityLimit(ExpOrder[i]);
        }
        return returnval;
    }

    void CompressibleFlowSystem::v_ExtraFldOutput(
        std::vector<Array<OneD, NekDouble> > &fieldcoeffs,
        std::vector<std::string>             &variables)
    {
        bool extraFields;
        m_session->MatchSolverInfo("OutputExtraFields","True",
                                   extraFields, true);
        if (extraFields)
        {
            const int nPhys   = m_fields[0]->GetNpoints();
            const int nCoeffs = m_fields[0]->GetNcoeffs();
            Array<OneD, Array<OneD, NekDouble>> tmp(m_fields.size());

            for (int i = 0; i < m_fields.size(); ++i)
            {
                tmp[i] = m_fields[i]->GetPhys();
            }

            Array<OneD, Array<OneD, NekDouble>> velocity(m_spacedim);
            Array<OneD, Array<OneD, NekDouble>> velFwd  (m_spacedim);
            for (int i = 0; i < m_spacedim; ++i)
            {
                velocity[i] = Array<OneD, NekDouble> (nPhys);
                velFwd[i]   = Array<OneD, NekDouble> (nCoeffs);
            }

            Array<OneD, NekDouble> pressure(nPhys), temperature(nPhys);
            Array<OneD, NekDouble> entropy(nPhys);
            Array<OneD, NekDouble> soundspeed(nPhys), mach(nPhys);
            Array<OneD, NekDouble> sensor(nPhys), SensorKappa(nPhys);

            m_varConv->GetVelocityVector(tmp, velocity);
            m_varConv->GetPressure  (tmp, pressure);
            m_varConv->GetTemperature(tmp, temperature);
            m_varConv->GetEntropy   (tmp, entropy);
            m_varConv->GetSoundSpeed(tmp, soundspeed);
            m_varConv->GetMach      (tmp, soundspeed, mach);

            int sensorOffset;
            m_session->LoadParameter ("SensorOffset", sensorOffset, 1);
            m_varConv->GetSensor (m_fields[0], tmp, sensor, SensorKappa,
                                    sensorOffset);

            Array<OneD, NekDouble> pFwd(nCoeffs), TFwd(nCoeffs);
            Array<OneD, NekDouble> sFwd(nCoeffs);
            Array<OneD, NekDouble> aFwd(nCoeffs), mFwd(nCoeffs);
            Array<OneD, NekDouble> sensFwd(nCoeffs);

            string velNames[3] = {"u", "v", "w"};
            for (int i = 0; i < m_spacedim; ++i)
            {
                m_fields[0]->FwdTrans_IterPerExp(velocity[i], velFwd[i]);
                variables.push_back(velNames[i]);
                fieldcoeffs.push_back(velFwd[i]);
            }

            m_fields[0]->FwdTrans_IterPerExp(pressure,   pFwd);
            m_fields[0]->FwdTrans_IterPerExp(temperature,TFwd);
            m_fields[0]->FwdTrans_IterPerExp(entropy,    sFwd);
            m_fields[0]->FwdTrans_IterPerExp(soundspeed, aFwd);
            m_fields[0]->FwdTrans_IterPerExp(mach,       mFwd);
            m_fields[0]->FwdTrans_IterPerExp(sensor,     sensFwd);

            variables.push_back  ("p");
            variables.push_back  ("T");
            variables.push_back  ("s");
            variables.push_back  ("a");
            variables.push_back  ("Mach");
            variables.push_back  ("Sensor");
            fieldcoeffs.push_back(pFwd);
            fieldcoeffs.push_back(TFwd);
            fieldcoeffs.push_back(sFwd);
            fieldcoeffs.push_back(aFwd);
            fieldcoeffs.push_back(mFwd);
            fieldcoeffs.push_back(sensFwd);

            if (m_artificialDiffusion)
            {
                // reuse pressure
                Array<OneD, NekDouble> sensorFwd(nCoeffs);
                m_artificialDiffusion->GetArtificialViscosity(tmp, pressure);
                m_fields[0]->FwdTrans_IterPerExp(pressure,   sensorFwd);

                variables.push_back  ("ArtificialVisc");
                fieldcoeffs.push_back(sensorFwd);
            }
        }
    }

    /**
     *
     */
    void CompressibleFlowSystem::GetPressure(
        const Array<OneD, const Array<OneD, NekDouble>> &physfield,
              Array<OneD, NekDouble>                    &pressure)
    {
        m_varConv->GetPressure(physfield, pressure);
    }

    /**
     *
     */
    void CompressibleFlowSystem::GetDensity(
        const Array<OneD, const Array<OneD, NekDouble>> &physfield,
              Array<OneD, NekDouble>                    &density)
    {
        density = physfield[0];
    }

    /**
     *
     */
    void CompressibleFlowSystem::GetVelocity(
        const Array<OneD, const Array<OneD, NekDouble>> &physfield,
              Array<OneD, Array<OneD, NekDouble>>       &velocity)
    {
        m_varConv->GetVelocityVector(physfield, velocity);
    }

    void CompressibleFlowSystem::v_SteadyStateResidual(
        int                     step, 
        Array<OneD, NekDouble>  &L2)
    {
<<<<<<< HEAD
        boost::ignore_unused(inarray, outarray, pFwd, pBwd);
        if (m_artificialDiffusion)
=======
        boost::ignore_unused(step);
        const int nPoints = GetTotPoints();
        const int nFields = m_fields.size();
        Array<OneD, Array<OneD, NekDouble>> rhs (nFields);
        Array<OneD, Array<OneD, NekDouble>> inarray (nFields);
        for (int i = 0; i < nFields; ++i)
>>>>>>> 16023f85
        {
            rhs[i] =   Array<OneD, NekDouble> (nPoints,0.0);
            inarray[i] =   m_fields[i]->UpdatePhys();
        }
        
        DoOdeRhs(inarray,rhs,m_time);

        // Holds L2 errors.
        Array<OneD, NekDouble> tmp;
        Array<OneD, NekDouble> RHSL2    (nFields);
        Array<OneD, NekDouble> residual(nFields);

        for (int i = 0; i < nFields; ++i)
        {
            tmp = rhs[i];

            Vmath::Vmul(nPoints, tmp, 1, tmp, 1, tmp, 1);
            residual[i] = Vmath::Vsum(nPoints, tmp, 1);
        }

        m_comm->AllReduce(residual , LibUtilities::ReduceSum);

        NekDouble onPoints = 1.0/NekDouble(nPoints);
        for (int i = 0; i < nFields; ++i)
        {
            L2[i] = sqrt(residual[i]*onPoints);
        }
    }
<<<<<<< HEAD
=======


/**
 * @brief Compute an estimate of minimum h/p
 * for each element of the expansion.
 */
Array<OneD, NekDouble>  CompressibleFlowSystem::GetElmtMinHP(void)
{
    int nElements               = m_fields[0]->GetExpSize();
    Array<OneD, NekDouble> hOverP(nElements, 1.0);

    // Determine h/p scaling
    Array<OneD, int> pOrderElmt = m_fields[0]->EvalBasisNumModesMaxPerExp();
    for (int e = 0; e < nElements; e++)
    {
        NekDouble h = 1.0e+10;
        switch(m_expdim)
        {
            case 3:
            {
                LocalRegions::Expansion3DSharedPtr exp3D;
                exp3D = m_fields[0]->GetExp(e)->as<LocalRegions::Expansion3D>();
                for (int i = 0; i < exp3D->GetNtraces(); ++i)
                {
                    h = min(h, exp3D->GetGeom3D()->GetEdge(i)->GetVertex(0)->
                        dist(*(exp3D->GetGeom3D()->GetEdge(i)->GetVertex(1))));
                }
            break;
            }

            case 2:
            {
                LocalRegions::Expansion2DSharedPtr exp2D;
                exp2D = m_fields[0]->GetExp(e)->as<LocalRegions::Expansion2D>();
                for (int i = 0; i < exp2D->GetNtraces(); ++i)
                {
                    h = min(h, exp2D->GetGeom2D()->GetEdge(i)->GetVertex(0)->
                        dist(*(exp2D->GetGeom2D()->GetEdge(i)->GetVertex(1))));
                }
            break;
            }
            case 1:
            {
                LocalRegions::Expansion1DSharedPtr exp1D;
                exp1D = m_fields[0]->GetExp(e)->as<LocalRegions::Expansion1D>();

                h = min(h, exp1D->GetGeom1D()->GetVertex(0)->
                    dist(*(exp1D->GetGeom1D()->GetVertex(1))));

            break;
            }
            default:
            {
                NEKERROR(ErrorUtil::efatal,"Dimension out of bound.")
            }
        }

        // Determine h/p scaling
        hOverP[e] = h/max(pOrderElmt[e]-1,1);

    }
    return hOverP;
}

>>>>>>> 16023f85
}<|MERGE_RESOLUTION|>--- conflicted
+++ resolved
@@ -87,25 +87,14 @@
         // Setting up advection and diffusion operators
         InitAdvection();
 
-        // Create artificial diffusion with laplacian operator
-        if (m_shockCaptureType == "NonSmooth")
-        {
-            if (m_shockCaptureType == "Physical")
-            {
-                int nPts = m_fields[0]->GetTotPoints();
-                m_muav = Array<OneD, NekDouble>(nPts, 0.0);
-
-                int nTracePts = m_fields[0]->GetTrace()->GetTotPoints();
-                m_muavTrace = Array<OneD, NekDouble> (nTracePts,0.0);
-            }
-            else
-            {
-                m_artificialDiffusion = GetArtificialDiffusionFactory()
-                                        .CreateInstance(m_shockCaptureType,
-                                                        m_session,
-                                                        m_fields,
-                                                        m_spacedim);
-            }
+        // Create artificial diffusion
+        if (m_shockCaptureType != "Off")
+        {
+            m_artificialDiffusion = GetArtificialDiffusionFactory()
+                                    .CreateInstance(m_shockCaptureType,
+                                                    m_session,
+                                                    m_fields,
+                                                    m_spacedim);
         }
 
         // Forcing terms for the sponge region
@@ -139,28 +128,11 @@
             cnt += m_fields[0]->GetBndCondExpansions()[n]->GetExpSize();
         }
 
-<<<<<<< HEAD
-        if (m_explicitAdvection)
-        {
-            m_ode.DefineOdeRhs    (&CompressibleFlowSystem::DoOdeRhs, this);
-            m_ode.DefineProjection(&CompressibleFlowSystem::DoOdeProjection, this);
-        }
-        else
-        {
-            ASSERTL0(false, "Implicit CFS not set up.");
-        }
-
-        SetBoundaryConditionsBwdWeight();
-
-        string advName;
-        m_session->LoadSolverInfo("AdvectionType", advName, "WeakDG");
-=======
         m_ode.DefineOdeRhs    (&CompressibleFlowSystem::DoOdeRhs, this);
         m_ode.DefineProjection(
                                &CompressibleFlowSystem::DoOdeProjection, this);
 
         SetBoundaryConditionsBwdWeight();
->>>>>>> 16023f85
     }
 
 
@@ -405,16 +377,6 @@
         const Array<OneD, const Array<OneD, NekDouble>> &pBwd)
     {
         v_DoDiffusion(inarray, outarray, pFwd, pBwd);
-<<<<<<< HEAD
-
-    }
-=======
->>>>>>> 16023f85
-
-        if (m_shockCaptureType != "Off" && m_shockCaptureType != "Physical")
-        {
-            m_artificialDiffusion->DoArtificialDiffusion(inarray, outarray);
-        }
     }
 
 
@@ -826,7 +788,7 @@
                 {
                     // Add sound speed
                     vel = std::abs(stdVelocity[j][offset + i]) +
-                          SpeedSoundFactor * 
+                          SpeedSoundFactor *
                           std::abs(stdSoundSpeed[j][offset + i]);
                     pntVelocity += vel * vel;
                 }
@@ -1013,25 +975,20 @@
     }
 
     void CompressibleFlowSystem::v_SteadyStateResidual(
-        int                     step, 
+        int                     step,
         Array<OneD, NekDouble>  &L2)
     {
-<<<<<<< HEAD
-        boost::ignore_unused(inarray, outarray, pFwd, pBwd);
-        if (m_artificialDiffusion)
-=======
         boost::ignore_unused(step);
         const int nPoints = GetTotPoints();
         const int nFields = m_fields.size();
         Array<OneD, Array<OneD, NekDouble>> rhs (nFields);
         Array<OneD, Array<OneD, NekDouble>> inarray (nFields);
         for (int i = 0; i < nFields; ++i)
->>>>>>> 16023f85
         {
             rhs[i] =   Array<OneD, NekDouble> (nPoints,0.0);
             inarray[i] =   m_fields[i]->UpdatePhys();
         }
-        
+
         DoOdeRhs(inarray,rhs,m_time);
 
         // Holds L2 errors.
@@ -1055,71 +1012,4 @@
             L2[i] = sqrt(residual[i]*onPoints);
         }
     }
-<<<<<<< HEAD
-=======
-
-
-/**
- * @brief Compute an estimate of minimum h/p
- * for each element of the expansion.
- */
-Array<OneD, NekDouble>  CompressibleFlowSystem::GetElmtMinHP(void)
-{
-    int nElements               = m_fields[0]->GetExpSize();
-    Array<OneD, NekDouble> hOverP(nElements, 1.0);
-
-    // Determine h/p scaling
-    Array<OneD, int> pOrderElmt = m_fields[0]->EvalBasisNumModesMaxPerExp();
-    for (int e = 0; e < nElements; e++)
-    {
-        NekDouble h = 1.0e+10;
-        switch(m_expdim)
-        {
-            case 3:
-            {
-                LocalRegions::Expansion3DSharedPtr exp3D;
-                exp3D = m_fields[0]->GetExp(e)->as<LocalRegions::Expansion3D>();
-                for (int i = 0; i < exp3D->GetNtraces(); ++i)
-                {
-                    h = min(h, exp3D->GetGeom3D()->GetEdge(i)->GetVertex(0)->
-                        dist(*(exp3D->GetGeom3D()->GetEdge(i)->GetVertex(1))));
-                }
-            break;
-            }
-
-            case 2:
-            {
-                LocalRegions::Expansion2DSharedPtr exp2D;
-                exp2D = m_fields[0]->GetExp(e)->as<LocalRegions::Expansion2D>();
-                for (int i = 0; i < exp2D->GetNtraces(); ++i)
-                {
-                    h = min(h, exp2D->GetGeom2D()->GetEdge(i)->GetVertex(0)->
-                        dist(*(exp2D->GetGeom2D()->GetEdge(i)->GetVertex(1))));
-                }
-            break;
-            }
-            case 1:
-            {
-                LocalRegions::Expansion1DSharedPtr exp1D;
-                exp1D = m_fields[0]->GetExp(e)->as<LocalRegions::Expansion1D>();
-
-                h = min(h, exp1D->GetGeom1D()->GetVertex(0)->
-                    dist(*(exp1D->GetGeom1D()->GetVertex(1))));
-
-            break;
-            }
-            default:
-            {
-                NEKERROR(ErrorUtil::efatal,"Dimension out of bound.")
-            }
-        }
-
-        // Determine h/p scaling
-        hOverP[e] = h/max(pOrderElmt[e]-1,1);
-
-    }
-    return hOverP;
-}
-
->>>>>>> 16023f85
 }