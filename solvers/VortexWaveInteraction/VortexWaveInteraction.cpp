--- conflicted
+++ resolved
@@ -388,11 +388,7 @@
                 if(init)
                 {
                     m_solverRoll->DoInitialise();
-<<<<<<< HEAD
-                    m_vwiForcingObj = boost::dynamic_pointer_cast<SolverUtils::ForcingProgrammatic>(GetForcingFactory().CreateInstance("Programmatic", m_sessionRoll, m_solverRoll, m_solverRoll->UpdateFields(), m_solverRoll->UpdateFields().num_elements() - 1, 0));
-=======
-                    m_vwiForcingObj = std::dynamic_pointer_cast<SolverUtils::ForcingProgrammatic>(GetForcingFactory().CreateInstance("Programmatic", m_sessionRoll, m_solverRoll->UpdateFields(), m_solverRoll->UpdateFields().num_elements() - 1, 0));
->>>>>>> 623a8b06
+                    m_vwiForcingObj = std::dynamic_pointer_cast<SolverUtils::ForcingProgrammatic>(GetForcingFactory().CreateInstance("Programmatic", m_sessionRoll, m_solverRoll, m_solverRoll->UpdateFields(), m_solverRoll->UpdateFields().num_elements() - 1, 0));
 
                     std::vector<std::string> vFieldNames = m_sessionRoll->GetVariables();
                     vFieldNames.erase(vFieldNames.end()-1);
