--- conflicted
+++ resolved
@@ -1081,18 +1081,11 @@
      */
     void PulseWaveSystem::v_Output(void)
     {
-<<<<<<< HEAD
         /**
          * Write the field data to file. The file is named according to the session
          * name with the extension .fld appended.
          */
-        std::string outname = m_sessionName;
-        if (m_comm->GetSize() > 1)
-        {
-            outname += "_P"+boost::lexical_cast<std::string>(m_comm->GetRank());
-        }
-        outname += ".fld";
-
+        std::string outname = m_sessionName + ".fld";
 
         WriteVessels(outname);	
     }
@@ -1105,13 +1098,7 @@
     void PulseWaveSystem::CheckPoint_Output(const int n)
     {
         std::stringstream outname;
-        outname << m_sessionName << "_" << n;
-        
-        if (m_comm->GetSize() > 1)
-        {
-            outname << "_P" << m_comm->GetRank();
-        }
-        outname << ".chk";
+        outname << m_sessionName << "_" << n << ".chk";
 
         WriteVessels(outname.str());	
     }
@@ -1189,7 +1176,9 @@
                 
                 if(exactsoln.num_elements())
                 {
-                    L2error_dom = m_vessels[vesselid]->L2(exactsoln);
+                    L2error_dom = m_vessels[vesselid]->L2(
+                                        m_vessels[vesselid]->GetPhys(),
+                                        exactsoln);
                 }
                 else if (m_session->DefinesFunction("ExactSolution"))
                 {
@@ -1200,12 +1189,15 @@
                     EvaluateFunction(m_session->GetVariable(field),exactsoln,"ExactSolution",
                                      m_time);
                     
-                    L2error_dom = m_vessels[vesselid]->L2(exactsoln);
+                    L2error_dom = m_vessels[vesselid]->L2(
+                                        m_vessels[vesselid]->GetPhys(),
+                                        exactsoln);
                     
                 }
                 else
                 {
-                    L2error_dom = m_vessels[vesselid]->L2();
+                    L2error_dom = m_vessels[vesselid]->L2(
+                                        m_vessels[vesselid]->GetPhys());
                 }
 
                 L2error += L2error_dom*L2error_dom;
@@ -1235,79 +1227,10 @@
         {
             L2error = sqrt(L2error);
         }            
-
+        
         return L2error;
     }
     
-=======
-        std::string outname = m_sessionName + ".fld";
-		if (m_domainsize > 1)
-		{
-			PrepareMultidomainOutput();
-		}
-        WriteFld(outname); 
-	}
-	
-	
-	/**
-	 * Compute the error in the L2-norm
-	 * @param   field           The field to compare.
-	 * @param   exactsoln       The exact solution to compare with.
-	 * @param   Normalised      Normalise L2-error.
-	 * @returns                 Error in the L2-norm.
-	 */
-	NekDouble PulseWaveSystem::v_L2Error(unsigned int field,
-										 const Array<OneD, NekDouble> &exactsoln,
-										 bool Normalised)
-	{    		
-		NekDouble L2error = -1.0;
-		if (m_domainsize > 1)
-		{
-			for (int omega = 0; omega < m_domainsize; omega++)
-			{
-				m_fields[field] = m_vessels[field];
-				
-				if(m_NumQuadPointsError == 0)
-				{
-					if(m_fields[field]->GetPhysState() == false)
-					{
-						m_fields[field]->BwdTrans(m_fields[field]->GetCoeffs(),
-												  m_fields[field]->UpdatePhys());
-					}
-					
-					if(exactsoln.num_elements())
-					{
-                                                L2error = m_fields[field]->L2(m_fields[field]->GetPhys(), exactsoln);
-					}
-					else if (m_session->DefinesFunction("ExactSolution"))
-					{
-						Array<OneD, NekDouble> exactsoln(m_fields[field]->GetNpoints());
-						
-						LibUtilities::EquationSharedPtr vEqu
-						= m_session->GetFunction("ExactSolution",field);
-						EvaluateFunction(m_session->GetVariable(field),exactsoln,"ExactSolution",m_time);
-						
-						L2error = m_fields[field]->L2(m_fields[field]->GetPhys(), exactsoln);
-					}
-					else
-					{
-						L2error = m_fields[field]->L2(m_fields[field]->GetPhys());
-					}
-				}
-				else
-				{
-					ASSERTL0(false,"ErrorExtraPoints not allowed for this solver");
-				}
-			}
-			return L2error;
-		}
-		else
-		{
-			return EquationSystem::v_L2Error(field, exactsoln);
-		}
-	}
-	
->>>>>>> 87bed7b2
 	
 	/**
 	 * Compute the error in the L_inf-norm
@@ -1334,7 +1257,9 @@
 		
                 if(exactsoln.num_elements())
                 {
-                    LinferrorDom = m_vessels[vesselid]->Linf(exactsoln);
+                    LinferrorDom = m_vessels[vesselid]->Linf(
+                                        m_vessels[vesselid]->GetPhys(),
+                                        exactsoln);
                 }
                 else if (m_session->DefinesFunction("ExactSolution"))
                 {
@@ -1343,7 +1268,9 @@
                     EvaluateFunction(m_session->GetVariable(field),exactsoln,"ExactSolution",
                                      m_time);
                     
-                    LinferrorDom = m_vessels[vesselid]->Linf(exactsoln);
+                    LinferrorDom = m_vessels[vesselid]->Linf(
+                                        m_vessels[vesselid]->GetPhys(),
+                                        exactsoln);
                 }
                 else
                 {
