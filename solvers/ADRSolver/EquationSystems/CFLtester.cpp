--- conflicted
+++ resolved
@@ -64,8 +64,6 @@
         vel.resize(m_spacedim);
 
         GetFunction( "AdvectionVelocity")->Evaluate(vel,  m_velocity);
-<<<<<<< HEAD
-=======
 
         // Type of advection class to be used
         switch(m_projectionType)
@@ -120,7 +118,6 @@
                 break;
             }
         }
->>>>>>> aae2a832
 
         if (m_explicitAdvection)
         {
