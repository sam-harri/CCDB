///////////////////////////////////////////////////////////////////////////////
//
// File Laplace.cpp
//
// For more information, please see: http://www.nektar.info
//
// The MIT License
//
// Copyright (c) 2006 Division of Applied Mathematics, Brown University (USA),
// Department of Aeronautics, Imperial College London (UK), and Scientific
// Computing and Imaging Institute, University of Utah (USA).
//
// License for the specific language governing rights and limitations under
// Permission is hereby granted, free of charge, to any person obtaining a
// copy of this software and associated documentation files (the "Software"),
// to deal in the Software without restriction, including without limitation
// the rights to use, copy, modify, merge, publish, distribute, sublicense,
// and/or sell copies of the Software, and to permit persons to whom the
// Software is furnished to do so, subject to the following conditions:
//
// The above copyright notice and this permission notice shall be included
// in all copies or substantial portions of the Software.
//
// THE SOFTWARE IS PROVIDED "AS IS", WITHOUT WARRANTY OF ANY KIND, EXPRESS
// OR IMPLIED, INCLUDING BUT NOT LIMITED TO THE WARRANTIES OF MERCHANTABILITY,
// FITNESS FOR A PARTICULAR PURPOSE AND NONINFRINGEMENT. IN NO EVENT SHALL
// THE AUTHORS OR COPYRIGHT HOLDERS BE LIABLE FOR ANY CLAIM, DAMAGES OR OTHER
// LIABILITY, WHETHER IN AN ACTION OF CONTRACT, TORT OR OTHERWISE, ARISING
// FROM, OUT OF OR IN CONNECTION WITH THE SOFTWARE OR THE USE OR OTHER
// DEALINGS IN THE SOFTWARE.
//
// Description: Laplace solve routines 
//
///////////////////////////////////////////////////////////////////////////////

#include <ADRSolver/EquationSystems/Laplace.h>

namespace Nektar
{
    string Laplace::className = GetEquationSystemFactory().
        RegisterCreatorFunction("Laplace", Laplace::create);

    Laplace::Laplace(
            const LibUtilities::SessionReaderSharedPtr& pSession)
        : EquationSystem(pSession),
          m_factors()
    {
        m_factors[StdRegions::eFactorLambda] = 0.0;
        m_factors[StdRegions::eFactorTau] = 1.0;
    }

    void Laplace::v_InitObject()
    {
        EquationSystem::v_InitObject();
    }

    Laplace::~Laplace()
    {

    }

    void Laplace::v_PrintSummary(std::ostream &out)
    {
        out << "\tLambda          : "
            << m_factors[StdRegions::eFactorLambda] << endl;
    }

    void Laplace::v_DoSolve()
    {
        for(int i = 0; i < m_fields.num_elements(); ++i)
        {
<<<<<<< HEAD
            Vmath::Zero(m_fields[i]->GetNcoeffs(),m_fields[i]->UpdateCoeffs(),1); // zero field so initial conditions are zero
=======
            // Zero field so initial conditions are zero
            Vmath::Zero(m_fields[i]->GetNcoeffs(),
                        m_fields[i]->UpdateCoeffs(), 1);
>>>>>>> b26c62c3
            m_fields[i]->HelmSolve(m_fields[i]->GetPhys(),
                                   m_fields[i]->UpdateCoeffs(),
                                   NullFlagList,
                                   m_factors);
            m_fields[i]->SetPhysState(false);
        }
    }

    Array<OneD, bool> Laplace::v_GetSystemSingularChecks()
    {
        return Array<OneD, bool>(m_session->GetVariables().size(), true);
    }
}<|MERGE_RESOLUTION|>--- conflicted
+++ resolved
@@ -69,13 +69,9 @@
     {
         for(int i = 0; i < m_fields.num_elements(); ++i)
         {
-<<<<<<< HEAD
-            Vmath::Zero(m_fields[i]->GetNcoeffs(),m_fields[i]->UpdateCoeffs(),1); // zero field so initial conditions are zero
-=======
             // Zero field so initial conditions are zero
             Vmath::Zero(m_fields[i]->GetNcoeffs(),
                         m_fields[i]->UpdateCoeffs(), 1);
->>>>>>> b26c62c3
             m_fields[i]->HelmSolve(m_fields[i]->GetPhys(),
                                    m_fields[i]->UpdateCoeffs(),
                                    NullFlagList,
