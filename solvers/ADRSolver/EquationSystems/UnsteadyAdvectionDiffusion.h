///////////////////////////////////////////////////////////////////////////////
//
// File UnsteadyAdvectionDiffusion.h
//
// For more information, please see: http://www.nektar.info
//
// The MIT License
//
// Copyright (c) 2006 Division of Applied Mathematics, Brown University (USA),
// Department of Aeronautics, Imperial College London (UK), and Scientific
// Computing and Imaging Institute, University of Utah (USA).
//
// Permission is hereby granted, free of charge, to any person obtaining a
// copy of this software and associated documentation files (the "Software"),
// to deal in the Software without restriction, including without limitation
// the rights to use, copy, modify, merge, publish, distribute, sublicense,
// and/or sell copies of the Software, and to permit persons to whom the
// Software is furnished to do so, subject to the following conditions:
//
// The above copyright notice and this permission notice shall be included
// in all copies or substantial portions of the Software.
//
// THE SOFTWARE IS PROVIDED "AS IS", WITHOUT WARRANTY OF ANY KIND, EXPRESS
// OR IMPLIED, INCLUDING BUT NOT LIMITED TO THE WARRANTIES OF MERCHANTABILITY,
// FITNESS FOR A PARTICULAR PURPOSE AND NONINFRINGEMENT. IN NO EVENT SHALL
// THE AUTHORS OR COPYRIGHT HOLDERS BE LIABLE FOR ANY CLAIM, DAMAGES OR OTHER
// LIABILITY, WHETHER IN AN ACTION OF CONTRACT, TORT OR OTHERWISE, ARISING
// FROM, OUT OF OR IN CONNECTION WITH THE SOFTWARE OR THE USE OR OTHER
// DEALINGS IN THE SOFTWARE.
//
// Description: Unsteady advection-diffusion solve routines
//
///////////////////////////////////////////////////////////////////////////////

#ifndef NEKTAR_SOLVERS_ADRSOLVER_EQUATIONSYSTEMS_UNSTEADYADVECTIONDIFFUSION_H
#define NEKTAR_SOLVERS_ADRSOLVER_EQUATIONSYSTEMS_UNSTEADYADVECTIONDIFFUSION_H

#include <SolverUtils/UnsteadySystem.h>
#include <SolverUtils/RiemannSolvers/RiemannSolver.h>
#include <SolverUtils/AdvectionSystem.h>
#include <SolverUtils/Diffusion/Diffusion.h>

namespace Nektar
{
    class UnsteadyAdvectionDiffusion : public SolverUtils::AdvectionSystem
    {
    public:
        friend class MemoryManager<UnsteadyAdvectionDiffusion>;

        /// Creates an instance of this class
        static SolverUtils::EquationSystemSharedPtr create(
            const LibUtilities::SessionReaderSharedPtr& pSession,
            const SpatialDomains::MeshGraphSharedPtr& pGraph)
        {
            SolverUtils::EquationSystemSharedPtr p
                = MemoryManager<UnsteadyAdvectionDiffusion>::
                AllocateSharedPtr(pSession, pGraph);
            p->InitObject();
            return p;
        }
        /// Name of class
        static std::string className;

        /// Destructor
        virtual ~UnsteadyAdvectionDiffusion();

    protected:
        bool m_subSteppingScheme;
        bool m_useSpecVanVisc;
        NekDouble m_sVVCutoffRatio;   // cut off ratio from which to start decayhing modes
        NekDouble m_sVVDiffCoeff;     // Diffusion coefficient of SVV modes
        SolverUtils::RiemannSolverSharedPtr     m_riemannSolver;
        SolverUtils::DiffusionSharedPtr         m_diffusion;
        Array<OneD, Array<OneD, NekDouble> >    m_velocity;
        Array<OneD, NekDouble>                  m_traceVn;

        // Plane (used only for Discontinous projection
        //        with 3DHomogenoeus1D expansion)
        int                                     m_planeNumber;

        /// Session reader
        UnsteadyAdvectionDiffusion(
            const LibUtilities::SessionReaderSharedPtr& pSession,
            const SpatialDomains::MeshGraphSharedPtr& pGraph);

        /// Evaluate the flux at each solution point for the advection part
        void GetFluxVectorAdv(
            const Array<OneD, Array<OneD, NekDouble> >               &physfield,
                  Array<OneD, Array<OneD, Array<OneD, NekDouble> > > &flux);

        /// Evaluate the flux at each solution point for the diffusion part
        void GetFluxVectorDiff(
            const Array<OneD, Array<OneD, NekDouble> > &inarray,
            const Array<OneD, Array<OneD, Array<OneD, NekDouble> > >&qfield,
            Array<OneD, Array<OneD, Array<OneD, NekDouble> > >&viscousTensor);

        /// Compute the RHS
        virtual void DoOdeRhs(
            const Array<OneD, const  Array<OneD, NekDouble> >&inarray,
                  Array<OneD,        Array<OneD, NekDouble> >&outarray,
            const NekDouble time);

        /// Perform the projection
        void DoOdeProjection(
            const Array<OneD, const Array<OneD, NekDouble> > &inarray,
                  Array<OneD,       Array<OneD, NekDouble> > &outarray,
            const NekDouble time);

        /// Solve implicitly the diffusion term
        virtual void DoImplicitSolve(
            const Array<OneD, const Array<OneD, NekDouble> >&inarray,
                  Array<OneD,       Array<OneD, NekDouble> >&outarray,
            NekDouble time,
            NekDouble lambda);

        /// Get the normal velocity based on m_velocity
        Array<OneD, NekDouble> &GetNormalVelocity();

        /// Get the normal velocity based on input velfield
        Array<OneD, NekDouble> &GetNormalVel(
                          const Array<OneD, const Array<OneD, NekDouble> > &velfield);

        /// Initialise the object
        virtual void v_InitObject();

        /// Print Summary
        virtual void v_GenerateSummary(SolverUtils::SummaryList& s);

        /// PreIntegration step for substepping.
        virtual bool v_PreIntegrate(int step);

        // SubsStepping methods -> Probably could be set up in separate class
<<<<<<< HEAD
        void SubStepAdvance( const LibUtilities::TimeIntegrationScheme::TimeIntegrationSolutionSharedPtr &integrationSoln, 
                             int nstep,  NekDouble time );
=======
        void SubStepAdvance(const LibUtilities::TimeIntegrationSolutionSharedPtr &integrationSoln,
                            int nstep,  NekDouble time);
>>>>>>> c9a38aec
        NekDouble GetSubstepTimeStep();
        void SetUpSubSteppingTimeIntegration(int intMethod,
                         const LibUtilities::TimeIntegrationSchemeSharedPtr &IntegrationScheme);

        void SubStepAdvection(const Array<OneD, const Array<OneD, NekDouble> > &inarray,
                              Array<OneD, Array<OneD, NekDouble> > &outarray,
                              const NekDouble time);

        void SubStepProjection(const Array<OneD, const Array<OneD, NekDouble> > &inarray,
                               Array<OneD, Array<OneD, NekDouble> > &outarray,
                               const NekDouble time);

        void AddAdvectionPenaltyFlux(const Array<OneD, const Array<OneD, NekDouble> > &velfield,
                                     const Array<OneD, const Array<OneD, NekDouble> > &physfield,
                                     Array<OneD, Array<OneD, NekDouble> > &Outarray);


        Array<OneD, NekDouble> GetMaxStdVelocity(const Array<OneD, Array<OneD,NekDouble> > inarray);

        LibUtilities::TimeIntegrationSchemeSharedPtr  m_subStepIntegrationScheme;
        LibUtilities::TimeIntegrationSchemeOperators  m_subStepIntegrationOps;

        int m_intSteps;

        NekDouble m_cflSafetyFactor;
        int       m_infosteps;
        int       m_minsubsteps;

    private:
        NekDouble m_waveFreq;
        NekDouble m_epsilon;
    };
}

#endif<|MERGE_RESOLUTION|>--- conflicted
+++ resolved
@@ -130,13 +130,8 @@
         virtual bool v_PreIntegrate(int step);
 
         // SubsStepping methods -> Probably could be set up in separate class
-<<<<<<< HEAD
         void SubStepAdvance( const LibUtilities::TimeIntegrationScheme::TimeIntegrationSolutionSharedPtr &integrationSoln, 
                              int nstep,  NekDouble time );
-=======
-        void SubStepAdvance(const LibUtilities::TimeIntegrationSolutionSharedPtr &integrationSoln,
-                            int nstep,  NekDouble time);
->>>>>>> c9a38aec
         NekDouble GetSubstepTimeStep();
         void SetUpSubSteppingTimeIntegration(int intMethod,
                          const LibUtilities::TimeIntegrationSchemeSharedPtr &IntegrationScheme);
