--- conflicted
+++ resolved
@@ -214,11 +214,7 @@
         int nSolutionPts = GetNpoints();
 
         // RHS computation using the new advection base class
-<<<<<<< HEAD
-        m_advection->Advect(nVariables, m_fields, m_velocity, inarray,
-=======
         m_advObject->Advect(nVariables, m_fields, m_velocity, inarray,
->>>>>>> 91daf310
                             outarray, time);
 
         // Negate the RHS
