--- conflicted
+++ resolved
@@ -198,11 +198,7 @@
         Array<OneD, Array<OneD, NekDouble> >    advVel;    
         
         // RHS computation using the new advection base class
-<<<<<<< HEAD
-        m_advection->Advect(nVariables, m_fields, advVel, inarray,
-=======
         m_advObject->Advect(nVariables, m_fields, advVel, inarray,
->>>>>>> 91daf310
                             outarray, time);
         
         // Negate the RHS
