########################################################################
#
# ThirdParty configuration for Nektar++
#
# Python interfaces
#
########################################################################

IF (NEKTAR_BUILD_PYTHON)
    CMAKE_DEPENDENT_OPTION(NEKTAR_USE_PYTHON3
        "If true, prefer to use Python 3." OFF "NEKTAR_BUILD_PYTHON" OFF)

    # Unset any existing python executable/library settings so that
    # we can rediscover correct python version if v2/3 settings changed
    unset(PYTHON_EXECUTABLE CACHE)
    unset(PYTHON_INCLUDE_DIR CACHE)
    unset(PYTHON_LIBRARY CACHE)
    unset(PYTHON_LIBRARY_DEBUG CACHE)

    SET(PYTHONVER 2.7)
    IF (NEKTAR_USE_PYTHON3)
        SET(PYTHONVER 3.0)
    ENDIF()

    # Find Python
    FIND_PACKAGE(PythonInterp  ${PYTHONVER} REQUIRED)
    FIND_PACKAGE(PythonLibsNew ${PYTHONVER} REQUIRED)
    INCLUDE_DIRECTORIES(SYSTEM ${PYTHON_INCLUDE_DIRS})

<<<<<<< HEAD
    ADD_DEFINITIONS(-DWITH_PYTHON)

    # Include headers from root directory for config file.
=======
    # Now try to find Boost::Python. For now we are relying entirely on
    # distributed versions of this (versus trying to compile via ThirdParty)
    # because they come with various names and FindBoost is not really geared up
    # for this at present. Therefore this is done separately to avoid lots of
    # warnings and extraneous output.
    #
    # We need to try a few variants, depending on if we're doing Python 2 or
    # Python 3. Irritatingly this is all very much distriution dependent so we
    # just take our best guess at filenames. Seemingly from Boost 1.67 onwards,
    # names are just `python27` and `numpy32` but for now we have to deal with
    # this ourselves.
    STRING(REPLACE "." ";" BOOST_PYTHON_VERSION ${PYTHONLIBS_VERSION_STRING})
    LIST(GET BOOST_PYTHON_VERSION 0 BOOST_PYTHON_VERSION_MAJOR)
    LIST(GET BOOST_PYTHON_VERSION 1 BOOST_PYTHON_VERSION_MINOR)
    SET(TMP_BOOST_LIST ${NEEDED_BOOST_LIBS})

    # If we're using multi-threaded, the existing library likely has a '-mt'
    # suffix so we need to append this too.
    IF (Boost_SYSTEM_LIBRARY MATCHES "-mt")
        SET(BOOST_LIB_SUFFIX "-mt")
    ENDIF()

    # Try to find Boost::Python
    FIND_LIBRARY(BOOST_PYTHON_LIB
        NAMES boost_python-py${BOOST_PYTHON_VERSION_MAJOR}${BOOST_PYTHON_VERSION_MINOR}${BOOST_LIB_SUFFIX}
        boost_python${BOOST_PYTHON_VERSION_MAJOR}${BOOST_PYTHON_VERSION_MINOR}${BOOST_LIB_SUFFIX}
        boost_python-py${BOOST_PYTHON_VERSION_MAJOR}${BOOST_LIB_SUFFIX}
        boost_python${BOOST_PYTHON_VERSION_MAJOR}${BOOST_LIB_SUFFIX}
        boost_python${BOOST_LIB_SUFFIX}
        PATHS ${Boost_LIBRARY_DIRS})

    IF (NOT BOOST_PYTHON_LIB)
        MESSAGE(FATAL_ERROR "Could not find Boost Python installation: check it is installed in your distribution.")
    ENDIF()

    MESSAGE(STATUS "Found Boost.Python: ${BOOST_PYTHON_LIB}")
>>>>>>> e7db68e0

    # Try to find Boost.NumPy
    FIND_LIBRARY(BOOST_NUMPY_LIB
        NAMES boost_numpy-py${BOOST_PYTHON_VERSION_MAJOR}${BOOST_PYTHON_VERSION_MINOR}${BOOST_LIB_SUFFIX}
        boost_numpy${BOOST_PYTHON_VERSION_MAJOR}${BOOST_PYTHON_VERSION_MINOR}${BOOST_LIB_SUFFIX}
        boost_numpy-py${BOOST_PYTHON_VERSION_MAJOR}${BOOST_LIB_SUFFIX}
        boost_numpy${BOOST_PYTHON_VERSION_MAJOR}${BOOST_LIB_SUFFIX}
        boost_numpy${BOOST_LIB_SUFFIX}
        PATHS ${Boost_LIBRARY_DIRS})

    # If we can't find it, pull it from git and compile it
    IF (NOT BOOST_NUMPY_LIB)
        INCLUDE(ExternalProject)
        EXTERNALPROJECT_ADD(
            boost-numpy
            PREFIX ${TPSRC}
            URL ${TPURL}/boost-numpy_1.0.1.tar.bz2
            URL_MD5 ae8c6f4d114a9c20dff72e915288a408
            STAMP_DIR ${TPBUILD}/stamp
            DOWNLOAD_DIR ${TPSRC}
            SOURCE_DIR ${TPSRC}/boost-numpy
            BINARY_DIR ${TPBUILD}/boost-numpy
            TMP_DIR ${TPBUILD}/boost-numpy-tmp
            INSTALL_DIR ${TPDIST}
            CONFIGURE_COMMAND ${CMAKE_COMMAND}
                -G ${CMAKE_GENERATOR} -DCMAKE_INSTALL_PREFIX:PATH=${TPDIST}
                -DPYTHON_EXECUTABLE=${PYTHON_EXECUTABLE}
                -DBUILD_EXAMPLES=OFF -DBUILD_TESTS=OFF -DLIBRARY_TYPE=STATIC
                ${TPSRC}/boost-numpy
            )

        SET(BOOST_NUMPY_LIB ${TPDIST}/lib64/${CMAKE_STATIC_LIBRARY_PREFIX}boost_numpy${CMAKE_STATIC_LIBRARY_SUFFIX})
        INCLUDE_DIRECTORIES(SYSTEM ${TPDIST}/include)
        MESSAGE(STATUS "Build Boost.NumPy: ${BOOST_NUMPY_LIB}")
    ELSE()
        MESSAGE(STATUS "Found Boost.NumPy: ${BOOST_NUMPY_LIB}")
        ADD_CUSTOM_TARGET(boost-numpy ALL)
        ADD_DEFINITIONS(-DBOOST_HAS_NUMPY)
    ENDIF()
    CONFIGURE_FILE(${CMAKE_SOURCE_DIR}/cmake/python/setup.py.in ${CMAKE_BINARY_DIR}/setup.py)

    ADD_CUSTOM_TARGET(nekpy-install-user
        DEPENDS _MultiRegions
        COMMAND ${PYTHON_EXECUTABLE} setup.py install --user
        WORKING_DIRECTORY ${CMAKE_BINARY_DIR})

    ADD_CUSTOM_TARGET(nekpy-install-system
        DEPENDS _MultiRegions
        COMMAND ${PYTHON_EXECUTABLE} setup.py install
        WORKING_DIRECTORY ${CMAKE_BINARY_DIR})

    FILE(MAKE_DIRECTORY ${CMAKE_BINARY_DIR}/NekPy)
    FILE(WRITE ${CMAKE_BINARY_DIR}/NekPy/__init__.py "# placeholder")

    MARK_AS_ADVANCED(BOOST_PYTHON_LIB)
    MARK_AS_ADVANCED(BOOST_NUMPY_LIB)
ENDIF()<|MERGE_RESOLUTION|>--- conflicted
+++ resolved
@@ -27,11 +27,11 @@
     FIND_PACKAGE(PythonLibsNew ${PYTHONVER} REQUIRED)
     INCLUDE_DIRECTORIES(SYSTEM ${PYTHON_INCLUDE_DIRS})
 
-<<<<<<< HEAD
+
     ADD_DEFINITIONS(-DWITH_PYTHON)
 
     # Include headers from root directory for config file.
-=======
+
     # Now try to find Boost::Python. For now we are relying entirely on
     # distributed versions of this (versus trying to compile via ThirdParty)
     # because they come with various names and FindBoost is not really geared up
@@ -68,7 +68,6 @@
     ENDIF()
 
     MESSAGE(STATUS "Found Boost.Python: ${BOOST_PYTHON_LIB}")
->>>>>>> e7db68e0
 
     # Try to find Boost.NumPy
     FIND_LIBRARY(BOOST_NUMPY_LIB
