from distutils.core import setup

<<<<<<< HEAD
libs = ['LibUtilities', 'StdRegions', 'SpatialDomains', 'LocalRegions', 'MultiRegions', 'FieldUtils']
=======
libs = ['LibUtilities',   \
        'StdRegions',     \
        'SpatialDomains', \
        'LocalRegions',   \
        'MultiRegions',   \
        'NekMesh']
>>>>>>> 739f6a1a

setup(name='NekPy',
      version='${NEKTAR_VERSION}',
      description='Python wrappers for Nektar++',
      license='MIT',
      author='David Moxey',
      author_email='D.Moxey@exeter.ac.uk',
      url='https://www.nektar.info/',
      package_dir={ '': '${CMAKE_BINARY_DIR}' },
      packages=[ 'NekPy' ] + [ 'NekPy.%s' % l for l in libs ],
      package_data={ 'NekPy.%s' % l : ['_%s.so' % l] for l in libs }
)<|MERGE_RESOLUTION|>--- conflicted
+++ resolved
@@ -1,15 +1,12 @@
 from distutils.core import setup
 
-<<<<<<< HEAD
-libs = ['LibUtilities', 'StdRegions', 'SpatialDomains', 'LocalRegions', 'MultiRegions', 'FieldUtils']
-=======
 libs = ['LibUtilities',   \
         'StdRegions',     \
         'SpatialDomains', \
         'LocalRegions',   \
         'MultiRegions',   \
+        'FieldUtils',     \
         'NekMesh']
->>>>>>> 739f6a1a
 
 setup(name='NekPy',
       version='${NEKTAR_VERSION}',
