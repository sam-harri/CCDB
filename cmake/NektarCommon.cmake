--- conflicted
+++ resolved
@@ -1,4 +1,3 @@
-<<<<<<< HEAD
 MACRO(CONSTRUCT_DEBIAN_DEPS depends outvar)
     SET(${outvar} "")
     FOREACH (pkg ${depends})
@@ -25,7 +24,8 @@
 
     CONSTRUCT_DEBIAN_DEPS(${CPACK_COMPONENT_${COMPVAR}_DEPENDS} "tmp")
     SET(CPACK_DEBIAN_${COMPVAR}_PACKAGE_DEPENDS ${tmp} CACHE INTERNAL "")
-=======
+ENDMACRO()
+
 MACRO(THIRDPARTY_SHARED_LIBNAME name)
     SET(${name} "${TPDIST}/lib/${CMAKE_SHARED_LIBRARY_PREFIX}${${name}}${CMAKE_SHARED_LIBRARY_SUFFIX}")
 ENDMACRO()
@@ -38,7 +38,6 @@
     GET_FILENAME_COMPONENT(FileName ${var} NAME_WE)
     GET_FILENAME_COMPONENT(Path ${var} PATH)
     SET(${output} ${Path}/${FileName}.${new_ext})
->>>>>>> 59cc40ff
 ENDMACRO()
 
 MACRO(SET_COMMON_PROPERTIES name)
