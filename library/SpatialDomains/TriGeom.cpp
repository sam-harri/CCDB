////////////////////////////////////////////////////////////////////////////////
//
//  File: TriGeom.cpp
//
//  For more information, please see: http://www.nektar.info/
//
//  The MIT License
//
//  Copyright (c) 2006 Division of Applied Mathematics, Brown University (USA),
//  Department of Aeronautics, Imperial College London (UK), and Scientific
//  Computing and Imaging Institute, University of Utah (USA).
//
//  License for the specific language governing rights and limitations under
//  Permission is hereby granted, free of charge, to any person obtaining a
//  copy of this software and associated documentation files (the "Software"),
//  to deal in the Software without restriction, including without limitation
//  the rights to use, copy, modify, merge, publish, distribute, sublicense,
//  and/or sell copies of the Software, and to permit persons to whom the
//  Software is furnished to do so, subject to the following conditions:
//
//  The above copyright notice and this permission notice shall be included
//  in all copies or substantial portions of the Software.
//
//  THE SOFTWARE IS PROVIDED "AS IS", WITHOUT WARRANTY OF ANY KIND, EXPRESS
//  OR IMPLIED, INCLUDING BUT NOT LIMITED TO THE WARRANTIES OF MERCHANTABILITY,
//  FITNESS FOR A PARTICULAR PURPOSE AND NONINFRINGEMENT. IN NO EVENT SHALL
//  THE AUTHORS OR COPYRIGHT HOLDERS BE LIABLE FOR ANY CLAIM, DAMAGES OR OTHER
//  LIABILITY, WHETHER IN AN ACTION OF CONTRACT, TORT OR OTHERWISE, ARISING
//  FROM, OUT OF OR IN CONNECTION WITH THE SOFTWARE OR THE USE OR OTHER
//  DEALINGS IN THE SOFTWARE.
//
//  Description:
//
//
////////////////////////////////////////////////////////////////////////////////

#include <SpatialDomains/TriGeom.h>
#include <StdRegions/StdNodalTriExp.h>
#include <LibUtilities/Foundations/ManagerAccess.h>
#include <LibUtilities/Foundations/Interp.h>

#include <SpatialDomains/SegGeom.h>
#include <SpatialDomains/GeomFactors.h>

using namespace std;

namespace Nektar
{
namespace SpatialDomains
{

TriGeom::TriGeom()
{
    m_shapeType = LibUtilities::eTriangle;
}

TriGeom::TriGeom(const int id,
                 const SegGeomSharedPtr edges[],
                 const CurveSharedPtr curve)
    : Geometry2D(edges[0]->GetVertex(0)->GetCoordim(), curve)
{
    int j;

    m_shapeType = LibUtilities::eTriangle;
    m_globalID = id;

    // Copy the edge shared pointers.
    m_edges.insert(m_edges.begin(), edges, edges + TriGeom::kNedges);
    m_eorient.resize(kNedges);

    for (j = 0; j < kNedges; ++j)
    {
        m_eorient[j] =
            SegGeom::GetEdgeOrientation(*edges[j], *edges[(j + 1) % kNedges]);
        m_verts.push_back(
            edges[j]->GetVertex(m_eorient[j] == StdRegions::eForwards ? 0 : 1));
    }

    m_eorient[2] = m_eorient[2] == StdRegions::eBackwards ?
        StdRegions::eForwards : StdRegions::eBackwards;

    m_coordim = edges[0]->GetVertex(0)->GetCoordim();
    ASSERTL0(m_coordim > 1, "Cannot call function with dim == 1");
}

TriGeom::TriGeom(const TriGeom &in)
{
    // From Geometry
    m_shapeType = in.m_shapeType;

    // From TriFaceComponent
    m_globalID = in.m_globalID;

    // From TriGeom
    m_verts = in.m_verts;
    m_edges = in.m_edges;
    for (int i = 0; i < kNedges; i++)
    {
        m_eorient[i] = in.m_eorient[i];
    }
}

TriGeom::~TriGeom()
{
}

NekDouble TriGeom::v_GetCoord(const int i,
                              const Array<OneD, const NekDouble> &Lcoord)
{
    ASSERTL1(m_state == ePtsFilled, "Geometry is not in physical space");

    Array<OneD, NekDouble> tmp(m_xmap->GetTotPoints());
    m_xmap->BwdTrans(m_coeffs[i], tmp);

    return m_xmap->PhysEvaluate(Lcoord, tmp);
}

StdRegions::Orientation TriGeom::GetFaceOrientation(const TriGeom &face1,
                                                    const TriGeom &face2)
{
    return GetFaceOrientation(face1.m_verts, face2.m_verts);
}

StdRegions::Orientation TriGeom::GetFaceOrientation(
    const PointGeomVector &face1, const PointGeomVector &face2)
{
    int i, j, vmap[3] = {-1, -1, -1};
    NekDouble x, y, z, x1, y1, z1, cx = 0.0, cy = 0.0, cz = 0.0;

    // For periodic faces, we calculate the vector between the centre
    // points of the two faces. (For connected faces this will be
    // zero). We can then use this to determine alignment later in the
    // algorithm.
    for (i = 0; i < 3; ++i)
    {
        cx += (*face2[i])(0) - (*face1[i])(0);
        cy += (*face2[i])(1) - (*face1[i])(1);
        cz += (*face2[i])(2) - (*face1[i])(2);
    }
    cx /= 3;
    cy /= 3;
    cz /= 3;

    // Now construct a mapping which takes us from the vertices of one
    // face to the other. That is, vertex j of face2 corresponds to
    // vertex vmap[j] of face1.
    for (i = 0; i < 3; ++i)
    {
        x = (*face1[i])(0);
        y = (*face1[i])(1);
        z = (*face1[i])(2);
        for (j = 0; j < 3; ++j)
        {
            x1 = (*face2[j])(0) - cx;
            y1 = (*face2[j])(1) - cy;
            z1 = (*face2[j])(2) - cz;
            if (sqrt((x1 - x) * (x1 - x) + (y1 - y) * (y1 - y) +
                     (z1 - z) * (z1 - z)) < 1e-8)
            {
                vmap[j] = i;
                break;
            }
        }
    }

    if (vmap[1] == (vmap[0] + 1) % 3)
    {
        switch (vmap[0])
        {
            case 0:
                return StdRegions::eDir1FwdDir1_Dir2FwdDir2;
                break;
            case 1:
                return StdRegions::eDir1FwdDir2_Dir2BwdDir1;
                break;
            case 2:
                return StdRegions::eDir1BwdDir1_Dir2BwdDir2;
                break;
        }
    }
    else
    {
        switch (vmap[0])
        {
            case 0:
                return StdRegions::eDir1FwdDir2_Dir2FwdDir1;
                break;
            case 1:
                return StdRegions::eDir1BwdDir1_Dir2FwdDir2;
                break;
            case 2:
                return StdRegions::eDir1BwdDir2_Dir2BwdDir1;
                break;
        }
    }

    ASSERTL0(false, "Unable to determine triangle orientation");
    return StdRegions::eNoOrientation;
}

void TriGeom::v_GenGeomFactors()
{
    if(!m_setupState)
    {
        TriGeom::v_Setup();
    }

    if (m_geomFactorsState != ePtsFilled)
    {
        GeomType Gtype = eRegular;

<<<<<<< HEAD
        StdRegions::Orientation TriGeom::GetFaceOrientation(
            const TriGeom &face1,
            const TriGeom &face2,
            bool doRot, int dir, NekDouble angle, NekDouble tol)
        {
            return GetFaceOrientation(face1.m_verts, face2.m_verts,
                                      doRot, dir, angle, tol);
        }

        StdRegions::Orientation TriGeom::GetFaceOrientation(
            const PointGeomVector &face1,
            const PointGeomVector &face2,
            bool doRot, int dir, NekDouble angle, NekDouble tol)
        {
            int i, j, vmap[3] = {-1,-1,-1};

            if(doRot)
            {
                PointGeom rotPt;
                
                for (i = 0; i < 3; ++i)
                {
                    rotPt.rotate((*face1[i]), dir, angle);
                    for (j = 0; j < 3; ++j)
                    {
                        if (rotPt.dist(*face2[j]) < tol)
                        {
                            vmap[j] = i;
                            break;
                        }
                    }
                }
            }
            else
            {
                NekDouble x, y, z, x1, y1, z1, cx = 0.0, cy = 0.0, cz = 0.0;
                
                // For periodic faces, we calculate the vector between
                // the centre points of the two faces. (For connected
                // faces this will be zero). We can then use this to
                // determine alignment later in the algorithm.
                for (i = 0; i < 3; ++i)
                {
                    cx += (*face2[i])(0) - (*face1[i])(0);
                    cy += (*face2[i])(1) - (*face1[i])(1);
                    cz += (*face2[i])(2) - (*face1[i])(2);
                }
                cx /= 3;
                cy /= 3;
                cz /= 3;
                
                // Now construct a mapping which takes us from the vertices of one
                // face to the other. That is, vertex j of face2 corresponds to
                // vertex vmap[j] of face1.
                for (i = 0; i < 3; ++i)
                {
                    x = (*face1[i])(0);
                    y = (*face1[i])(1);
                    z = (*face1[i])(2);
                    for (j = 0; j < 3; ++j)
                    {
                        x1 = (*face2[j])(0)-cx;
                        y1 = (*face2[j])(1)-cy;
                        z1 = (*face2[j])(2)-cz;
                        if (sqrt((x1-x)*(x1-x)+(y1-y)*(y1-y)+(z1-z)*(z1-z)) < tol)
                        {
                            vmap[j] = i;
                            break;
                        }
                    }
                }
            }

            if (vmap[1] == (vmap[0]+1) % 3)
=======
        TriGeom::v_FillGeom();

        // check to see if expansions are linear
        for (int i = 0; i < m_coordim; ++i)
        {
            if (m_xmap->GetBasisNumModes(0) != 2 ||
                m_xmap->GetBasisNumModes(1) != 2)
>>>>>>> b6f7ecaf
            {
                Gtype = eDeformed;
            }
        }

        m_geomFactors = MemoryManager<GeomFactors>::AllocateSharedPtr(
            Gtype, m_coordim, m_xmap, m_coeffs);

        m_geomFactorsState = ePtsFilled;
    }
}

/**
 * Note verts and edges are listed according to anticlockwise
 * convention but points in _coeffs have to be in array format from
 * left to right.
 */
void TriGeom::v_FillGeom()
{
    // check to see if geometry structure is already filled
    if (m_state == ePtsFilled)
    {
        return;
    }

    int i, j, k;
    int nEdgeCoeffs = m_xmap->GetEdgeNcoeffs(0);

    if (m_curve)
    {
        int pdim = LibUtilities::PointsManager()[LibUtilities::PointsKey(
                                                     2, m_curve->m_ptype)]
                       ->GetPointsDim();

        // Deal with 2D points type separately
        // (e.g. electrostatic or Fekete points) to 1D tensor
        // product.
        if (pdim == 2)
        {
            int N = m_curve->m_points.size();
            int nEdgePts =
                (-1 + (int)sqrt(static_cast<NekDouble>(8 * N + 1))) / 2;

            ASSERTL0(nEdgePts * (nEdgePts + 1) / 2 == N,
                     "NUMPOINTS should be a triangle number for"
                     " triangle curved face " +
                         boost::lexical_cast<string>(m_globalID));

            // Sanity check 1: are curved vertices consistent with
            // triangle vertices?
            for (i = 0; i < 3; ++i)
            {
                NekDouble dist = m_verts[i]->dist(*(m_curve->m_points[i]));
                if (dist > NekConstants::kVertexTheSameDouble)
                {
                    std::stringstream ss;
                    ss << "Curved vertex " << i << " of triangle " << m_globalID
                       << " is separated from expansion vertex by"
                       << " more than " << NekConstants::kVertexTheSameDouble
                       << " (dist = " << dist << ")";
                    NEKERROR(ErrorUtil::ewarning, ss.str().c_str());
                }
            }

            // Sanity check 2: are curved edges from the face curvature
            // consistent with curved edges?
            for (i = 0; i < kNedges; ++i)
            {
                CurveSharedPtr edgeCurve = m_edges[i]->GetCurve();

                ASSERTL0(edgeCurve->m_points.size() == nEdgePts,
                         "Number of edge points does not correspond "
                         "to number of face points in triangle " +
                             boost::lexical_cast<string>(m_globalID));

                const int offset = 3 + i * (nEdgePts - 2);
                NekDouble maxDist = 0.0;

                if (m_eorient[i] == StdRegions::eForwards)
                {
                    for (j = 0; j < nEdgePts - 2; ++j)
                    {
                        NekDouble dist = m_curve->m_points[offset + j]->dist(
                            *(edgeCurve->m_points[j + 1]));
                        maxDist = dist > maxDist ? dist : maxDist;
                    }
                }
                else
                {
                    for (j = 0; j < nEdgePts - 2; ++j)
                    {
                        NekDouble dist = m_curve->m_points[offset + j]->dist(
                            *(edgeCurve->m_points[nEdgePts - 2 - j]));
                        maxDist = dist > maxDist ? dist : maxDist;
                    }
                }

                if (maxDist > NekConstants::kVertexTheSameDouble)
                {
                    std::stringstream ss;
                    ss << "Curved edge " << i << " of triangle " << m_globalID
                       << " has a point separated from edge interior"
                       << " points by more than "
                       << NekConstants::kVertexTheSameDouble
                       << " (maxdist = " << maxDist << ")";
                    NEKERROR(ErrorUtil::ewarning, ss.str().c_str());
                }
            }

            const LibUtilities::PointsKey P0(
                nEdgePts, LibUtilities::eGaussLobattoLegendre);
            const LibUtilities::PointsKey P1(
                nEdgePts, LibUtilities::eGaussRadauMAlpha1Beta0);
            const LibUtilities::BasisKey T0(
                LibUtilities::eOrtho_A, nEdgePts, P0);
            const LibUtilities::BasisKey T1(
                LibUtilities::eOrtho_B, nEdgePts, P1);
            Array<OneD, NekDouble> phys(
                max(nEdgePts * nEdgePts, m_xmap->GetTotPoints()));
            Array<OneD, NekDouble> tmp(nEdgePts * nEdgePts);

            for (i = 0; i < m_coordim; ++i)
            {
                // Create a StdNodalTriExp.
                StdRegions::StdNodalTriExpSharedPtr t =
                    MemoryManager<StdRegions::StdNodalTriExp>::
                        AllocateSharedPtr(T0, T1, m_curve->m_ptype);

                for (j = 0; j < N; ++j)
                {
                    phys[j] = (m_curve->m_points[j]->GetPtr())[i];
                }

                t->BwdTrans(phys, tmp);

                // Interpolate points to standard region.
                LibUtilities::Interp2D(P0,
                                       P1,
                                       tmp,
                                       m_xmap->GetBasis(0)->GetPointsKey(),
                                       m_xmap->GetBasis(1)->GetPointsKey(),
                                       phys);

                // Forwards transform to get coefficient space.
                m_xmap->FwdTrans(phys, m_coeffs[i]);
            }
        }
        else if (pdim == 1)
        {
            int npts = m_curve->m_points.size();
            int nEdgePts = (int)sqrt(static_cast<NekDouble>(npts));
            Array<OneD, NekDouble> tmp(npts);
            Array<OneD, NekDouble> phys(m_xmap->GetTotPoints());
            LibUtilities::PointsKey curveKey(nEdgePts, m_curve->m_ptype);

            // Sanity checks:
            // - Curved faces should have square number of points;
            // - Each edge should have sqrt(npts) points.
            ASSERTL0(nEdgePts * nEdgePts == npts,
                     "NUMPOINTS should be a square number for"
                     " triangle " +
                         boost::lexical_cast<string>(m_globalID));

            for (i = 0; i < kNedges; ++i)
            {
                ASSERTL0(m_edges[i]->GetXmap()->GetNcoeffs() == nEdgePts,
                         "Number of edge points does not correspond to "
                         "number of face points in triangle " +
                             boost::lexical_cast<string>(m_globalID));
            }

            for (i = 0; i < m_coordim; ++i)
            {
                for (j = 0; j < npts; ++j)
                {
                    tmp[j] = (m_curve->m_points[j]->GetPtr())[i];
                }

                // Interpolate curve points to standard triangle
                // points.
                LibUtilities::Interp2D(curveKey,
                                       curveKey,
                                       tmp,
                                       m_xmap->GetBasis(0)->GetPointsKey(),
                                       m_xmap->GetBasis(1)->GetPointsKey(),
                                       phys);

                // Forwards transform to get coefficient space.
                m_xmap->FwdTrans(phys, m_coeffs[i]);
            }
        }
        else
        {
            ASSERTL0(false,
                     "Only 1D/2D points distributions "
                     "supported.");
        }
    }

    Array<OneD, unsigned int> mapArray(nEdgeCoeffs);
    Array<OneD, int> signArray(nEdgeCoeffs);

    for (i = 0; i < kNedges; i++)
    {
        m_edges[i]->FillGeom();
        m_xmap->GetEdgeToElementMap(i, m_eorient[i], mapArray, signArray);

        nEdgeCoeffs = m_edges[i]->GetXmap()->GetNcoeffs();

        for (j = 0; j < m_coordim; j++)
        {
            for (k = 0; k < nEdgeCoeffs; k++)
            {
                m_coeffs[j][mapArray[k]] =
                    signArray[k] * m_edges[i]->GetCoeffs(j)[k];
            }
        }
    }

    m_state = ePtsFilled;
}

/**
 *
 */
NekDouble TriGeom::v_GetLocCoords(const Array<OneD, const NekDouble> &coords,
                                  Array<OneD, NekDouble> &Lcoords)
{
    NekDouble resid = 0.0;
    TriGeom::v_FillGeom();

    // calculate local coordinate for coord
    if (GetMetricInfo()->GetGtype() == eRegular)
    {
        NekDouble coords2 = (m_coordim == 3) ? coords[2] : 0.0;
        PointGeom dv1, dv2, norm, orth1, orth2;
        PointGeom xin(m_coordim, 0, coords[0], coords[1], coords2);

        // Calculate edge vectors from 0-1 and 0-2 edges.
        dv1.Sub(*m_verts[1], *m_verts[0]);
        dv2.Sub(*m_verts[2], *m_verts[0]);

        // Obtain normal to plane in which dv1 and dv2 lie
        norm.Mult(dv1, dv2);

        // Obtain vector which are proportional to normal of dv1 and dv2.
        orth1.Mult(norm, dv1);
        orth2.Mult(norm, dv2);

        // Start with vector of desired points minus vertex_0
        xin -= *m_verts[0];

        // Calculate length using L/|dv1| = (x-v0).n1/(dv1.n1) for coordiante 1
        // Then rescale to [-1,1].
        Lcoords[0] = xin.dot(orth2) / dv1.dot(orth2);
        Lcoords[0] = 2 * Lcoords[0] - 1;
        Lcoords[1] = xin.dot(orth1) / dv2.dot(orth1);
        Lcoords[1] = 2 * Lcoords[1] - 1;
    }
    else
    {
        // Determine nearest point of coords  to values in m_xmap
        int npts = m_xmap->GetTotPoints();
        Array<OneD, NekDouble> ptsx(npts), ptsy(npts);
        Array<OneD, NekDouble> tmpx(npts), tmpy(npts);

        m_xmap->BwdTrans(m_coeffs[0], ptsx);
        m_xmap->BwdTrans(m_coeffs[1], ptsy);

        const Array<OneD, const NekDouble> za = m_xmap->GetPoints(0);
        const Array<OneD, const NekDouble> zb = m_xmap->GetPoints(1);

        // guess the first local coords based on nearest point
        Vmath::Sadd(npts, -coords[0], ptsx, 1, tmpx, 1);
        Vmath::Sadd(npts, -coords[1], ptsy, 1, tmpy, 1);
        Vmath::Vmul(npts, tmpx, 1, tmpx, 1, tmpx, 1);
        Vmath::Vvtvp(npts, tmpy, 1, tmpy, 1, tmpx, 1, tmpx, 1);

        int min_i = Vmath::Imin(npts, tmpx, 1);

        Lcoords[0] = za[min_i % za.num_elements()];
        Lcoords[1] = zb[min_i / za.num_elements()];

        // recover cartesian coordinate from collapsed coordinate.
        Lcoords[0] = (1.0 + Lcoords[0]) * (1.0 - Lcoords[1]) / 2 - 1.0;

        // Perform newton iteration to find local coordinates
        NewtonIterationForLocCoord(coords, ptsx, ptsy, Lcoords, resid);
    }
    return resid;
}

bool TriGeom::v_ContainsPoint(const Array<OneD, const NekDouble> &gloCoord,
                              Array<OneD, NekDouble> &stdCoord,
                              NekDouble tol,
                              NekDouble &resid)
{
    ASSERTL1(gloCoord.num_elements() >= 2,
             "Two dimensional geometry expects at least two coordinates.");

    resid = GetLocCoords(gloCoord, stdCoord);
    if (stdCoord[0] >= -(1 + tol) && stdCoord[1] >= -(1 + tol) &&
        stdCoord[0] + stdCoord[1] <= tol)
    {
        return true;
    }
    return false;
}

void TriGeom::v_Reset(CurveMap &curvedEdges, CurveMap &curvedFaces)
{
    Geometry::v_Reset(curvedEdges, curvedFaces);
    CurveMap::iterator it = curvedFaces.find(m_globalID);

    if (it != curvedFaces.end())
    {
        m_curve = it->second;
    }

    for (int i = 0; i < 3; ++i)
    {
        m_edges[i]->Reset(curvedEdges, curvedFaces);
    }

    SetUpXmap();
    SetUpCoeffs(m_xmap->GetNcoeffs());
}

void TriGeom::v_Setup()
{
    if(!m_setupState)
    {
        for (int i = 0; i < 3; ++i)
        {
            m_edges[i]->Setup();
        }
        SetUpXmap();
        SetUpCoeffs(m_xmap->GetNcoeffs());
        m_setupState = true;
    }
}

void TriGeom::SetUpXmap()
{
    int order0 = m_edges[0]->GetXmap()->GetBasis(0)->GetNumModes();
    int order1 = max(order0,
                     max(m_edges[1]->GetXmap()->GetBasis(0)->GetNumModes(),
                         m_edges[2]->GetXmap()->GetBasis(0)->GetNumModes()));

    const LibUtilities::BasisKey B0(
        LibUtilities::eModified_A,
        order0,
        LibUtilities::PointsKey(order0+1, LibUtilities::eGaussLobattoLegendre));
    const LibUtilities::BasisKey B1(
        LibUtilities::eModified_B,
        order1,
        LibUtilities::PointsKey(order1,
                                LibUtilities::eGaussRadauMAlpha1Beta0));

    m_xmap = MemoryManager<StdRegions::StdTriExp>::AllocateSharedPtr(B0, B1);
}

}
}<|MERGE_RESOLUTION|>--- conflicted
+++ resolved
@@ -116,84 +116,110 @@
 }
 
 StdRegions::Orientation TriGeom::GetFaceOrientation(const TriGeom &face1,
-                                                    const TriGeom &face2)
-{
-    return GetFaceOrientation(face1.m_verts, face2.m_verts);
+                              const TriGeom &face2, bool doRot, int dir,
+                              NekDouble angle, NekDouble tol)
+{
+    return GetFaceOrientation(face1.m_verts, face2.m_verts,
+                              doRot, dir, angle, tol);
 }
 
 StdRegions::Orientation TriGeom::GetFaceOrientation(
-    const PointGeomVector &face1, const PointGeomVector &face2)
+              const PointGeomVector &face1, const PointGeomVector &face2,
+              const TriGeom &face2, bool doRot, int dir,
+              NekDouble angle, NekDouble tol)
 {
     int i, j, vmap[3] = {-1, -1, -1};
-    NekDouble x, y, z, x1, y1, z1, cx = 0.0, cy = 0.0, cz = 0.0;
-
-    // For periodic faces, we calculate the vector between the centre
-    // points of the two faces. (For connected faces this will be
-    // zero). We can then use this to determine alignment later in the
-    // algorithm.
-    for (i = 0; i < 3; ++i)
-    {
-        cx += (*face2[i])(0) - (*face1[i])(0);
-        cy += (*face2[i])(1) - (*face1[i])(1);
-        cz += (*face2[i])(2) - (*face1[i])(2);
-    }
-    cx /= 3;
-    cy /= 3;
-    cz /= 3;
-
-    // Now construct a mapping which takes us from the vertices of one
-    // face to the other. That is, vertex j of face2 corresponds to
-    // vertex vmap[j] of face1.
-    for (i = 0; i < 3; ++i)
-    {
-        x = (*face1[i])(0);
-        y = (*face1[i])(1);
-        z = (*face1[i])(2);
-        for (j = 0; j < 3; ++j)
-        {
-            x1 = (*face2[j])(0) - cx;
-            y1 = (*face2[j])(1) - cy;
-            z1 = (*face2[j])(2) - cz;
-            if (sqrt((x1 - x) * (x1 - x) + (y1 - y) * (y1 - y) +
-                     (z1 - z) * (z1 - z)) < 1e-8)
-            {
-                vmap[j] = i;
+
+    if(doRot)
+    {
+        PointGeom rotPt;
+        
+        for (i = 0; i < 3; ++i)
+        {
+            rotPt.rotate((*face1[i]), dir, angle);
+            for (j = 0; j < 3; ++j)
+            {
+                if (rotPt.dist(*face2[j]) < tol)
+                {
+                    vmap[j] = i;
+                    break;
+                }
+            }
+        }
+    }
+    else
+    {
+        
+        NekDouble x, y, z, x1, y1, z1, cx = 0.0, cy = 0.0, cz = 0.0;
+
+        // For periodic faces, we calculate the vector between the centre
+        // points of the two faces. (For connected faces this will be
+        // zero). We can then use this to determine alignment later in the
+        // algorithm.
+        for (i = 0; i < 3; ++i)
+        {
+            cx += (*face2[i])(0) - (*face1[i])(0);
+            cy += (*face2[i])(1) - (*face1[i])(1);
+            cz += (*face2[i])(2) - (*face1[i])(2);
+        }
+        cx /= 3;
+        cy /= 3;
+        cz /= 3;
+        
+        // Now construct a mapping which takes us from the vertices of one
+        // face to the other. That is, vertex j of face2 corresponds to
+        // vertex vmap[j] of face1.
+        for (i = 0; i < 3; ++i)
+        {
+            x = (*face1[i])(0);
+            y = (*face1[i])(1);
+            z = (*face1[i])(2);
+            for (j = 0; j < 3; ++j)
+            {
+                x1 = (*face2[j])(0) - cx;
+                y1 = (*face2[j])(1) - cy;
+                z1 = (*face2[j])(2) - cz;
+                if (sqrt((x1 - x) * (x1 - x) + (y1 - y) * (y1 - y) +
+                         (z1 - z) * (z1 - z)) < 1e-8)
+                {
+                    vmap[j] = i;
                 break;
-            }
-        }
-    }
-
+                }
+            }
+        }
+    }
+    
     if (vmap[1] == (vmap[0] + 1) % 3)
     {
         switch (vmap[0])
         {
-            case 0:
-                return StdRegions::eDir1FwdDir1_Dir2FwdDir2;
-                break;
-            case 1:
-                return StdRegions::eDir1FwdDir2_Dir2BwdDir1;
-                break;
-            case 2:
-                return StdRegions::eDir1BwdDir1_Dir2BwdDir2;
-                break;
+        case 0:
+            return StdRegions::eDir1FwdDir1_Dir2FwdDir2;
+            break;
+        case 1:
+            return StdRegions::eDir1FwdDir2_Dir2BwdDir1;
+            break;
+        case 2:
+            return StdRegions::eDir1BwdDir1_Dir2BwdDir2;
+            break;
         }
     }
     else
     {
         switch (vmap[0])
         {
-            case 0:
-                return StdRegions::eDir1FwdDir2_Dir2FwdDir1;
-                break;
-            case 1:
-                return StdRegions::eDir1BwdDir1_Dir2FwdDir2;
-                break;
-            case 2:
-                return StdRegions::eDir1BwdDir2_Dir2BwdDir1;
-                break;
-        }
-    }
-
+        case 0:
+            return StdRegions::eDir1FwdDir2_Dir2FwdDir1;
+            break;
+        case 1:
+            return StdRegions::eDir1BwdDir1_Dir2FwdDir2;
+            break;
+        case 2:
+            return StdRegions::eDir1BwdDir2_Dir2BwdDir1;
+            break;
+        }
+    }
+    
     ASSERTL0(false, "Unable to determine triangle orientation");
     return StdRegions::eNoOrientation;
 }
@@ -209,82 +235,6 @@
     {
         GeomType Gtype = eRegular;
 
-<<<<<<< HEAD
-        StdRegions::Orientation TriGeom::GetFaceOrientation(
-            const TriGeom &face1,
-            const TriGeom &face2,
-            bool doRot, int dir, NekDouble angle, NekDouble tol)
-        {
-            return GetFaceOrientation(face1.m_verts, face2.m_verts,
-                                      doRot, dir, angle, tol);
-        }
-
-        StdRegions::Orientation TriGeom::GetFaceOrientation(
-            const PointGeomVector &face1,
-            const PointGeomVector &face2,
-            bool doRot, int dir, NekDouble angle, NekDouble tol)
-        {
-            int i, j, vmap[3] = {-1,-1,-1};
-
-            if(doRot)
-            {
-                PointGeom rotPt;
-                
-                for (i = 0; i < 3; ++i)
-                {
-                    rotPt.rotate((*face1[i]), dir, angle);
-                    for (j = 0; j < 3; ++j)
-                    {
-                        if (rotPt.dist(*face2[j]) < tol)
-                        {
-                            vmap[j] = i;
-                            break;
-                        }
-                    }
-                }
-            }
-            else
-            {
-                NekDouble x, y, z, x1, y1, z1, cx = 0.0, cy = 0.0, cz = 0.0;
-                
-                // For periodic faces, we calculate the vector between
-                // the centre points of the two faces. (For connected
-                // faces this will be zero). We can then use this to
-                // determine alignment later in the algorithm.
-                for (i = 0; i < 3; ++i)
-                {
-                    cx += (*face2[i])(0) - (*face1[i])(0);
-                    cy += (*face2[i])(1) - (*face1[i])(1);
-                    cz += (*face2[i])(2) - (*face1[i])(2);
-                }
-                cx /= 3;
-                cy /= 3;
-                cz /= 3;
-                
-                // Now construct a mapping which takes us from the vertices of one
-                // face to the other. That is, vertex j of face2 corresponds to
-                // vertex vmap[j] of face1.
-                for (i = 0; i < 3; ++i)
-                {
-                    x = (*face1[i])(0);
-                    y = (*face1[i])(1);
-                    z = (*face1[i])(2);
-                    for (j = 0; j < 3; ++j)
-                    {
-                        x1 = (*face2[j])(0)-cx;
-                        y1 = (*face2[j])(1)-cy;
-                        z1 = (*face2[j])(2)-cz;
-                        if (sqrt((x1-x)*(x1-x)+(y1-y)*(y1-y)+(z1-z)*(z1-z)) < tol)
-                        {
-                            vmap[j] = i;
-                            break;
-                        }
-                    }
-                }
-            }
-
-            if (vmap[1] == (vmap[0]+1) % 3)
-=======
         TriGeom::v_FillGeom();
 
         // check to see if expansions are linear
@@ -292,7 +242,6 @@
         {
             if (m_xmap->GetBasisNumModes(0) != 2 ||
                 m_xmap->GetBasisNumModes(1) != 2)
->>>>>>> b6f7ecaf
             {
                 Gtype = eDeformed;
             }
