--- conflicted
+++ resolved
@@ -1378,7 +1378,6 @@
             ReadCurves(doc);
         }
 
-<<<<<<< HEAD
         void MeshGraph::WriteGeometry(std::string &outfilename)
         {
             TiXmlDocument doc;
@@ -1681,11 +1680,9 @@
             doc.SaveFile(outfilename);
         }
 
-        void MeshGraph::SetDomainRange (NekDouble xmin, NekDouble xmax, NekDouble ymin, 
-=======
-        void MeshGraph::SetDomainRange (NekDouble xmin, NekDouble xmax, NekDouble ymin,
->>>>>>> d3bfd923
-                             NekDouble ymax, NekDouble zmin, NekDouble zmax)
+        void MeshGraph::SetDomainRange (
+            NekDouble xmin, NekDouble xmax, NekDouble ymin,
+            NekDouble ymax, NekDouble zmin, NekDouble zmax)
         {
             m_domainRange->m_checkShape = false;
 
