--- conflicted
+++ resolved
@@ -1696,7 +1696,6 @@
                         {
                             m_expansionMapShPtrMap["DefaultVar"] = expansionMap;
                         }
-<<<<<<< HEAD
                     }
 
                     // loop over all elements in partition and set expansion
@@ -1719,27 +1718,6 @@
                                                     AllocateSharedPtr(*x, def);
                                 int id = (*x)->GetGlobalID();
                                 (*expansionMap)[id] = expansionElementShPtr;
-                            
-=======
-                    
-
-                        // loop over all elements in partition and set expansion
-                        expansionMap = m_expansionMapShPtrMap.find(field)->second;
-                        LibUtilities::BasisKeyVector def;
-                        
-                        CompositeMap::const_iterator compIter;
-                        
-                        for (compIter = m_domain.begin(); compIter != m_domain.end(); ++compIter)
-                        {
-                            GeometryVector::const_iterator x;
-                            for (x = compIter->second->begin(); x != compIter->second->end(); ++x)
-                            {
-                                ExpansionShPtr expansionElementShPtr =
-                                    MemoryManager<Expansion>::AllocateSharedPtr(*x, def);
-                                int id = (*x)->GetGlobalID();
-                                (*expansionMap)[id] = expansionElementShPtr;
-                                
->>>>>>> b6e1a185
                             }
                         }
                     }
