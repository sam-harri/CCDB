--- conflicted
+++ resolved
@@ -194,12 +194,7 @@
                 LibUtilities::eModified_A, order2,
                 LibUtilities::PointsKey(points2,LibUtilities::eGaussLobattoLegendre));
 
-<<<<<<< HEAD
             m_xmap = MemoryManager<StdRegions::StdHexExp>::AllocateSharedPtr(A,B,C);
-=======
-            m_xmap = Array<OneD, StdRegions::StdExpansionSharedPtr>(m_coordim);
->>>>>>> 25c40588
-
             SetUpCoeffs(m_xmap->GetNcoeffs());
         }
 
@@ -262,14 +257,8 @@
                     }
                 }
 
-<<<<<<< HEAD
-                m_geomFactors = MemoryManager<GeomFactors3D>::AllocateSharedPtr(
-                    Gtype, m_coordim, m_xmap, m_coeffs, tbasis);
-=======
                 m_geomFactors = MemoryManager<GeomFactors>::AllocateSharedPtr(
                     Gtype, m_coordim, m_xmap);
->>>>>>> 25c40588
-
                 m_geomFactorsState = ePtsFilled;
             }
         }
