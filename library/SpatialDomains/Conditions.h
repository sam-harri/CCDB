////////////////////////////////////////////////////////////////////////////////
//
//  File:  Conditions.h
//
//  For more information, please see: http://www.nektar.info/
//
//  The MIT License
//
//  Copyright (c) 2006 Division of Applied Mathematics, Brown University (USA),
//  Department of Aeronautics, Imperial College London (UK), and Scientific
//  Computing and Imaging Institute, University of Utah (USA).
//
//  License for the specific language governing rights and limitations under
//  Permission is hereby granted, free of charge, to any person obtaining a
//  copy of this software and associated documentation files (the "Software"),
//  to deal in the Software without restriction, including without limitation
//  the rights to use, copy, modify, merge, publish, distribute, sublicense,
//  and/or sell copies of the Software, and to permit persons to whom the
//  Software is furnished to do so, subject to the following conditions:
//
//  The above copyright notice and this permission notice shall be included
//  in all copies or substantial portions of the Software.
//
//  THE SOFTWARE IS PROVIDED "AS IS", WITHOUT WARRANTY OF ANY KIND, EXPRESS
//  OR IMPLIED, INCLUDING BUT NOT LIMITED TO THE WARRANTIES OF MERCHANTABILITY,
//  FITNESS FOR A PARTICULAR PURPOSE AND NONINFRINGEMENT. IN NO EVENT SHALL
//  THE AUTHORS OR COPYRIGHT HOLDERS BE LIABLE FOR ANY CLAIM, DAMAGES OR OTHER
//  LIABILITY, WHETHER IN AN ACTION OF CONTRACT, TORT OR OTHERWISE, ARISING
//  FROM, OUT OF OR IN CONNECTION WITH THE SOFTWARE OR THE USE OR OTHER
//  DEALINGS IN THE SOFTWARE.
//
//  Description:
//
//
////////////////////////////////////////////////////////////////////////////////
#ifndef NEKTAR_SPATIALDOMAINS_BOUNDARYCONDITIONS_H
#define NEKTAR_SPATIALDOMAINS_BOUNDARYCONDITIONS_H

#include <string>
#include <map>

#include <LibUtilities/BasicUtils/SessionReader.h>
#include <LibUtilities/BasicUtils/Equation.h>
#include <SpatialDomains/MeshGraph.h>


namespace Nektar
{
    struct OneD;

    namespace SpatialDomains
    {
        enum BoundaryConditionType
        {
            eDirichlet,
            eNeumann,
            eRobin,
            ePeriodic,
            eNotDefined
        };

        enum BndUserDefinedType
        {
            eI,
            eMG,
            eHigh,
            eHighOutflow,
            eWall_Forces,
            eWall,
            eWallViscous,
            eArtificialViscosity,
            eSymmetry,
            eRinglebFlow,
            eTimeDependent,
            eRadiation,
            eIsentropicVortex,
            eCalcBC,
            eQinflow,
            eTerminal,
            eRterminal,
            eCRterminal,
            eRCRterminal,
            eInflowCFS,
            eOutflowCFS,
            eRiemannInvariant,
            ePressureOutflowNonReflective,
            ePressureOutflow,
            ePressureOutflowFile,
            ePressureInflowFile,
            eExtrapOrder0,
            eNoUserDefined
        };

        const char* const BndUserDefinedTypeMap[] =
        {
            "I",
            "MG",
            "High",
            "HighOutflow",
            "Wall_Forces",
            "Wall",
            "WallViscous",
            "ArtificialVisc",
            "Symmetry",
            "RinglebFlow",
            "TimeDependent",
            "Radiation",
            "IsentropicVortex",
            "CalcBC",
            "Qinflow",
            "Terminal",
            "Rterminal",
            "CRterminal",
            "RCRterminal",
            "InflowCFS",
            "OutflowCFS",
            "RiemannInvariant",
            "ExtrapOrder0",
            "NoUserDefined"
        };

        struct BoundaryConditionBase
        {
            BoundaryConditionBase(
                BoundaryConditionType type,
                const std::string &userDefined = std::string("NoUserDefined")):
                    m_boundaryConditionType(type)
            {
<<<<<<< HEAD
                std::map<const std::string, BndUserDefinedType> known_type;
                known_type["H"]                   = eHigh;
                known_type["I"]                   = eI;
                known_type["W"]                   = eWall_Forces;
                known_type["MG"]                  = eMG;
                known_type["Wall"]                = eWall;
                known_type["WallViscous"]         = eWallViscous;
                known_type["Q-inflow"]            = eQinflow;
                known_type["Terminal"]            = eTerminal;
                known_type["R-terminal"]          = eRterminal;
                known_type["CR-terminal"]         = eCRterminal;
                known_type["RCR-terminal"]        = eRCRterminal;
                known_type["CalcBC"]              = eCalcBC;
                known_type["RinglebFlow"]         = eRinglebFlow;
                known_type["Symmetry"]            = eSymmetry;
                known_type["TimeDependent"]       = eTimeDependent;
                known_type["Radiation"]           = eRadiation;
                known_type["IsentropicVortex"]    = eIsentropicVortex;
                known_type["RiemannInvariant"]    = eRiemannInvariant;
                known_type["PressureOutflowNonReflective"] = ePressureOutflowNonReflective;
                known_type["PressureOutflow"]     = ePressureOutflow;
                known_type["PressureOutflowFile"] = ePressureOutflowFile;
                known_type["PressureInflowFile"]  = ePressureInflowFile;
                known_type["ExtrapOrder0"]        = eExtrapOrder0;
                known_type["NoUserDefined"]       = eNoUserDefined;
=======
                std::map<const std::string, BndUserDefinedType>  known_type;
                known_type["H"] = eHigh;
                known_type["HOutflow"] = eHighOutflow;
                known_type["I"] = eI;
                known_type["MG"] = eMG;
                known_type["Wall"] = eWall;
                known_type["WallViscous"] = eWallViscous;
                known_type["ArtificialVisc"] = eArtificialViscosity;
                known_type["Q-inflow"] = eQinflow;
                known_type["Terminal"] = eTerminal;
                known_type["R-terminal"] = eRterminal;
                known_type["CR-terminal"] = eCRterminal;
                known_type["RCR-terminal"] = eRCRterminal;
                known_type["CalcBC"] = eCalcBC;
                known_type["RinglebFlow"] = eRinglebFlow;
                known_type["Symmetry"] = eSymmetry;
                known_type["TimeDependent"] = eTimeDependent;
                known_type["Radiation"] = eRadiation;
                known_type["IsentropicVortex"] = eIsentropicVortex;
                known_type["RiemannInvariant"] = eRiemannInvariant;
                known_type["ExtrapOrder0"]     = eExtrapOrder0;
                known_type["NoUserDefined"]    = eNoUserDefined;
>>>>>>> 4cd59f5f

                std::map<const std::string, BndUserDefinedType>::
                    const_iterator it = known_type.find(userDefined);
                if (it != known_type.end())
                {
                    m_userDefined = it->second;
                }
                else
                {
                    //ASSERTL0(false, std::string("Unknown boundary condition "
                    //"user defined type [") + userDefined + std::string("]"));
                    m_userDefined = eNoUserDefined;
                }
            }

            virtual ~BoundaryConditionBase()
            {};

            BoundaryConditionType GetBoundaryConditionType() const
            {
                return m_boundaryConditionType;
            }

            void SetBoundaryConditionType(BoundaryConditionType boundaryType) 
            {
                m_boundaryConditionType = boundaryType;
            }

            void SetUserDefined(BndUserDefinedType type)
            {
                m_userDefined = type;
            }

            BndUserDefinedType GetUserDefined() const
            {
                return m_userDefined;
            }

            const std::string GetBndTypeAsString(BndUserDefinedType type)
            {
                return BndUserDefinedTypeMap[type];
            }

        protected:
            BoundaryConditionType m_boundaryConditionType;
            BndUserDefinedType    m_userDefined;
        };


        struct DirichletBoundaryCondition : public BoundaryConditionBase
        {

            DirichletBoundaryCondition(
                const LibUtilities::SessionReaderSharedPtr &pSession,
                const std::string& eqn,
                const std::string& userDefined = std::string("NoUserDefined"),
                const std::string& filename=std::string("")):
                    BoundaryConditionBase(eDirichlet, userDefined),
                    m_dirichletCondition(pSession, eqn),
                    m_filename(filename)
            {
            }

            LibUtilities::Equation m_dirichletCondition;
            std::string m_filename;
        };

        struct NeumannBoundaryCondition : public BoundaryConditionBase
        {
            NeumannBoundaryCondition(
                const LibUtilities::SessionReaderSharedPtr &pSession,
                const std::string& eqn,
                const std::string& userDefined = std::string("NoUserDefined"),
                const std::string& filename=std::string("")):
                    BoundaryConditionBase(eNeumann, userDefined),
                    m_neumannCondition(pSession, eqn),
                    m_filename(filename)
            {
            }

            LibUtilities::Equation m_neumannCondition;
            std::string m_filename;
        };

        struct RobinBoundaryCondition : public BoundaryConditionBase
        {
            RobinBoundaryCondition(
                const LibUtilities::SessionReaderSharedPtr &pSession,
                const std::string &a,
                const std::string &b,
                const std::string &userDefined = std::string("NoUserDefined"),
                const std::string& filename=std::string("")):
                    BoundaryConditionBase(eRobin, userDefined),
                    m_robinFunction(pSession, a),
                    m_robinPrimitiveCoeff(pSession, b),
                    m_filename(filename)
            {
            }
            // \frac{\partial {u}}{\partial{n}} +
            // m_robinPrimativeCoeff(x,y,z)*u = m_robinFunction(x,y,z)
            LibUtilities::Equation m_robinFunction;
            LibUtilities::Equation m_robinPrimitiveCoeff;
            std::string m_filename;
        };


        struct PeriodicBoundaryCondition : public BoundaryConditionBase
        {
            PeriodicBoundaryCondition(const unsigned int n):
                BoundaryConditionBase(ePeriodic),
                m_connectedBoundaryRegion(n)
            {
            }

            unsigned int m_connectedBoundaryRegion;
        };

        struct NotDefinedBoundaryCondition : public BoundaryConditionBase
        {
            
               NotDefinedBoundaryCondition(
                    const LibUtilities::SessionReaderSharedPtr &pSession,
                    const std::string& eqn,
                    const std::string& userDefined = std::string("NoUserDefined"),
                    const std::string& filename=std::string("")):
            BoundaryConditionBase(eNotDefined, userDefined),
                m_notDefinedCondition(pSession, eqn),
                m_filename(filename)
                {
                }

            LibUtilities::Equation m_notDefinedCondition;
            std::string m_filename;
        };


        typedef std::map<int, Composite> BoundaryRegion;
        typedef boost::shared_ptr<BoundaryRegion> BoundaryRegionShPtr;
        typedef boost::shared_ptr<const BoundaryRegion> ConstBoundaryRegionShPtr;
        typedef std::map<int, BoundaryRegionShPtr> BoundaryRegionCollection;

        typedef boost::shared_ptr<BoundaryConditionBase> BoundaryConditionShPtr;
        typedef boost::shared_ptr<DirichletBoundaryCondition> DirichletBCShPtr;
        typedef boost::shared_ptr<NeumannBoundaryCondition>   NeumannBCShPtr;
        typedef boost::shared_ptr<RobinBoundaryCondition>     RobinBCShPtr;

        typedef std::map<std::string,BoundaryConditionShPtr>  BoundaryConditionMap;
        typedef boost::shared_ptr<BoundaryConditionMap>  BoundaryConditionMapShPtr;
        typedef std::map<int, BoundaryConditionMapShPtr> BoundaryConditionCollection;

        const static Array<OneD, BoundaryConditionShPtr> NullBoundaryConditionShPtrArray;

        class BoundaryConditions
        {
        public:
            SPATIAL_DOMAINS_EXPORT BoundaryConditions(const LibUtilities::SessionReaderSharedPtr &pSession, const MeshGraphSharedPtr &meshGraph);

            SPATIAL_DOMAINS_EXPORT BoundaryConditions(void);
            SPATIAL_DOMAINS_EXPORT ~BoundaryConditions(void);

            const BoundaryRegionCollection &GetBoundaryRegions(void) const
            {
                return m_boundaryRegions;
            }

            void AddBoundaryRegions(const int regionID, BoundaryRegionShPtr &bRegion)
            {
                m_boundaryRegions[regionID] = bRegion;
            }

            const BoundaryConditionCollection &GetBoundaryConditions(void) const
            {
                return m_boundaryConditions;
            }


            void AddBoundaryConditions(const int regionID, BoundaryConditionMapShPtr &bCond)
            {
                m_boundaryConditions[regionID] = bCond; 
            }

            const std::string GetVariable(unsigned int indx)
            {
                return m_session->GetVariable(indx);
            }

        protected:
            /// The mesh graph to use for referencing geometry info.
            MeshGraphSharedPtr                      m_meshGraph;
            LibUtilities::SessionReaderSharedPtr    m_session;

            BoundaryRegionCollection                m_boundaryRegions;
            BoundaryConditionCollection             m_boundaryConditions;

        private:

            /// Read segments (and general MeshGraph) given TiXmlDocument.
            void Read(TiXmlElement *conditions);

            void ReadBoundaryRegions(TiXmlElement *regions);
            void ReadBoundaryConditions(TiXmlElement *conditions);
        };

        typedef boost::shared_ptr<BoundaryConditions> 
            BoundaryConditionsSharedPtr;
    }
}

#endif //NEKTAR_SPATIALDOMAINS_BOUNDARYCONDITIONS_H
<|MERGE_RESOLUTION|>--- conflicted
+++ resolved
@@ -126,33 +126,6 @@
                 const std::string &userDefined = std::string("NoUserDefined")):
                     m_boundaryConditionType(type)
             {
-<<<<<<< HEAD
-                std::map<const std::string, BndUserDefinedType> known_type;
-                known_type["H"]                   = eHigh;
-                known_type["I"]                   = eI;
-                known_type["W"]                   = eWall_Forces;
-                known_type["MG"]                  = eMG;
-                known_type["Wall"]                = eWall;
-                known_type["WallViscous"]         = eWallViscous;
-                known_type["Q-inflow"]            = eQinflow;
-                known_type["Terminal"]            = eTerminal;
-                known_type["R-terminal"]          = eRterminal;
-                known_type["CR-terminal"]         = eCRterminal;
-                known_type["RCR-terminal"]        = eRCRterminal;
-                known_type["CalcBC"]              = eCalcBC;
-                known_type["RinglebFlow"]         = eRinglebFlow;
-                known_type["Symmetry"]            = eSymmetry;
-                known_type["TimeDependent"]       = eTimeDependent;
-                known_type["Radiation"]           = eRadiation;
-                known_type["IsentropicVortex"]    = eIsentropicVortex;
-                known_type["RiemannInvariant"]    = eRiemannInvariant;
-                known_type["PressureOutflowNonReflective"] = ePressureOutflowNonReflective;
-                known_type["PressureOutflow"]     = ePressureOutflow;
-                known_type["PressureOutflowFile"] = ePressureOutflowFile;
-                known_type["PressureInflowFile"]  = ePressureInflowFile;
-                known_type["ExtrapOrder0"]        = eExtrapOrder0;
-                known_type["NoUserDefined"]       = eNoUserDefined;
-=======
                 std::map<const std::string, BndUserDefinedType>  known_type;
                 known_type["H"] = eHigh;
                 known_type["HOutflow"] = eHighOutflow;
@@ -173,9 +146,12 @@
                 known_type["Radiation"] = eRadiation;
                 known_type["IsentropicVortex"] = eIsentropicVortex;
                 known_type["RiemannInvariant"] = eRiemannInvariant;
+                known_type["PressureOutflowNonReflective"] = ePressureOutflowNonReflective;
+                known_type["PressureOutflow"]     = ePressureOutflow;
+                known_type["PressureOutflowFile"] = ePressureOutflowFile;
+                known_type["PressureInflowFile"]  = ePressureInflowFile;
                 known_type["ExtrapOrder0"]     = eExtrapOrder0;
                 known_type["NoUserDefined"]    = eNoUserDefined;
->>>>>>> 4cd59f5f
 
                 std::map<const std::string, BndUserDefinedType>::
                     const_iterator it = known_type.find(userDefined);
