////////////////////////////////////////////////////////////////////////////////
//
//  File:  Conditions.h
//
//  For more information, please see: http://www.nektar.info/
//
//  The MIT License
//
//  Copyright (c) 2006 Division of Applied Mathematics, Brown University (USA),
//  Department of Aeronautics, Imperial College London (UK), and Scientific
//  Computing and Imaging Institute, University of Utah (USA).
//
//  License for the specific language governing rights and limitations under
//  Permission is hereby granted, free of charge, to any person obtaining a
//  copy of this software and associated documentation files (the "Software"),
//  to deal in the Software without restriction, including without limitation
//  the rights to use, copy, modify, merge, publish, distribute, sublicense,
//  and/or sell copies of the Software, and to permit persons to whom the
//  Software is furnished to do so, subject to the following conditions:
//
//  The above copyright notice and this permission notice shall be included
//  in all copies or substantial portions of the Software.
//
//  THE SOFTWARE IS PROVIDED "AS IS", WITHOUT WARRANTY OF ANY KIND, EXPRESS
//  OR IMPLIED, INCLUDING BUT NOT LIMITED TO THE WARRANTIES OF MERCHANTABILITY,
//  FITNESS FOR A PARTICULAR PURPOSE AND NONINFRINGEMENT. IN NO EVENT SHALL
//  THE AUTHORS OR COPYRIGHT HOLDERS BE LIABLE FOR ANY CLAIM, DAMAGES OR OTHER
//  LIABILITY, WHETHER IN AN ACTION OF CONTRACT, TORT OR OTHERWISE, ARISING
//  FROM, OUT OF OR IN CONNECTION WITH THE SOFTWARE OR THE USE OR OTHER
//  DEALINGS IN THE SOFTWARE.
//
//  Description:
//
//
////////////////////////////////////////////////////////////////////////////////
#ifndef NEKTAR_SPATIALDOMAINS_BOUNDARYCONDITIONS_H
#define NEKTAR_SPATIALDOMAINS_BOUNDARYCONDITIONS_H

#include <string>
#include <map>

#include <LibUtilities/BasicUtils/SessionReader.h>
#include <LibUtilities/BasicUtils/Equation.h>
#include <SpatialDomains/MeshGraph.h>

namespace Nektar
{
    struct OneD;

    namespace SpatialDomains
    {
        enum BoundaryConditionType
        {
            eDirichlet,
            eNeumann,
            eRobin,
            ePeriodic,
            eNotDefined
        };

        struct BoundaryConditionBase
        {
            BoundaryConditionBase(
                BoundaryConditionType type,
                const std::string &userDefined = std::string("NoUserDefined"),
                LibUtilities::CommSharedPtr comm = LibUtilities::CommSharedPtr()):
                    m_boundaryConditionType(type),
                    m_userDefined(userDefined),
                    m_isTimeDependent(false),
                    m_comm(comm)
            {
            }

            virtual ~BoundaryConditionBase()
            {};

            BoundaryConditionType GetBoundaryConditionType() const
            {
                return m_boundaryConditionType;
            }

            void SetBoundaryConditionType(BoundaryConditionType boundaryType) 
            {
                m_boundaryConditionType = boundaryType;
            }

            void SetUserDefined(std::string &type)
            {
                m_userDefined = type;
            }

            const std::string GetUserDefined() const
            {
                return m_userDefined;
            }

            void SetIsTimeDependent(bool value)
            {
                m_isTimeDependent = value;
            }

            bool IsTimeDependent(void)
            {
                return m_isTimeDependent;
            }

            LibUtilities::CommSharedPtr GetComm()
            {
                return m_comm;
            }

        protected:
            BoundaryConditionType       m_boundaryConditionType;
            std::string                 m_userDefined;
            bool                        m_isTimeDependent;
            LibUtilities::CommSharedPtr m_comm;
        };

        struct DirichletBoundaryCondition : public BoundaryConditionBase
        {

            DirichletBoundaryCondition(
                const LibUtilities::SessionReaderSharedPtr &pSession,
                const std::string& eqn,
                const std::string& userDefined = std::string("NoUserDefined"),
                const std::string& filename=std::string(""),
                const LibUtilities::CommSharedPtr comm=LibUtilities::CommSharedPtr()):
                    BoundaryConditionBase(eDirichlet, userDefined, comm),
                    m_dirichletCondition(pSession->GetExpressionEvaluator(), eqn),
                    m_expr(eqn),
                    m_filename(filename)
            {
            }

            LibUtilities::Equation m_dirichletCondition;
            std::string m_expr;
            std::string m_filename;
        };

        struct NeumannBoundaryCondition : public BoundaryConditionBase
        {
            NeumannBoundaryCondition(
                const LibUtilities::SessionReaderSharedPtr &pSession,
                const std::string& eqn,
                const std::string& userDefined = std::string("NoUserDefined"),
                const std::string& filename=std::string(""),
                const LibUtilities::CommSharedPtr comm=LibUtilities::CommSharedPtr()):
                    BoundaryConditionBase(eNeumann, userDefined, comm),
                    m_neumannCondition(pSession->GetExpressionEvaluator(), eqn),
                    m_filename(filename)
            {
            }

            LibUtilities::Equation m_neumannCondition;
            std::string m_filename;
        };

        struct RobinBoundaryCondition : public BoundaryConditionBase
        {
            RobinBoundaryCondition(
                const LibUtilities::SessionReaderSharedPtr &pSession,
                const std::string &a,
                const std::string &b,
                const std::string &userDefined = std::string("NoUserDefined"),
                const std::string& filename=std::string(""),
                const LibUtilities::CommSharedPtr comm=LibUtilities::CommSharedPtr()):
                    BoundaryConditionBase(eRobin, userDefined, comm),
                    m_robinFunction(pSession->GetExpressionEvaluator(), a),
                    m_robinPrimitiveCoeff(pSession->GetExpressionEvaluator(), b),
                    m_filename(filename)
            {
            }
            // \frac{\partial {u}}{\partial{n}} +
            // m_robinPrimativeCoeff(x,y,z)*u = m_robinFunction(x,y,z)
            LibUtilities::Equation m_robinFunction;
            LibUtilities::Equation m_robinPrimitiveCoeff;
            std::string m_filename;
        };


        struct PeriodicBoundaryCondition : public BoundaryConditionBase
        {
            PeriodicBoundaryCondition(
<<<<<<< HEAD
                    const unsigned int n,
                    const std::string &userDefined = std::string("NoUserDefined")):
                    BoundaryConditionBase(ePeriodic,userDefined),
                    m_connectedBoundaryRegion(n)
=======
                const unsigned int n,
                const std::string &userDefined = std::string("NoUserDefined"),
                const LibUtilities::CommSharedPtr comm=LibUtilities::CommSharedPtr())
                : BoundaryConditionBase(ePeriodic, userDefined, comm),
                  m_connectedBoundaryRegion(n)
>>>>>>> b6f7ecaf
            {
            }

            unsigned int m_connectedBoundaryRegion;
        };

        struct NotDefinedBoundaryCondition : public BoundaryConditionBase
        {
            
               NotDefinedBoundaryCondition(
                    const LibUtilities::SessionReaderSharedPtr &pSession,
                    const std::string& eqn,
                    const std::string& userDefined = std::string("NoUserDefined"),
                    const std::string& filename=std::string(""),
                    const LibUtilities::CommSharedPtr comm=LibUtilities::CommSharedPtr())
                   : BoundaryConditionBase(eNotDefined, userDefined, comm),
                     m_notDefinedCondition(pSession->GetExpressionEvaluator(), eqn),
                     m_filename(filename)
                {
                }

            LibUtilities::Equation m_notDefinedCondition;
            std::string m_filename;
        };


        typedef std::map<int, CompositeSharedPtr> BoundaryRegion;
        typedef std::shared_ptr<BoundaryRegion> BoundaryRegionShPtr;
        typedef std::shared_ptr<const BoundaryRegion> ConstBoundaryRegionShPtr;
        typedef std::map<int, BoundaryRegionShPtr> BoundaryRegionCollection;

        typedef std::shared_ptr<BoundaryConditionBase> BoundaryConditionShPtr;
        typedef std::shared_ptr<DirichletBoundaryCondition> DirichletBCShPtr;
        typedef std::shared_ptr<NeumannBoundaryCondition>   NeumannBCShPtr;
        typedef std::shared_ptr<RobinBoundaryCondition>     RobinBCShPtr;

        typedef std::map<std::string,BoundaryConditionShPtr>  BoundaryConditionMap;
        typedef std::shared_ptr<BoundaryConditionMap>  BoundaryConditionMapShPtr;
        typedef std::map<int, BoundaryConditionMapShPtr> BoundaryConditionCollection;

        const static Array<OneD, BoundaryConditionShPtr> NullBoundaryConditionShPtrArray;

        class BoundaryConditions
        {
        public:
            SPATIAL_DOMAINS_EXPORT BoundaryConditions(const LibUtilities::SessionReaderSharedPtr &pSession, const MeshGraphSharedPtr &meshGraph);

            SPATIAL_DOMAINS_EXPORT BoundaryConditions(void);
            SPATIAL_DOMAINS_EXPORT ~BoundaryConditions(void);

            const BoundaryRegionCollection &GetBoundaryRegions(void) const
            {
                return m_boundaryRegions;
            }

            void AddBoundaryRegions(const int regionID, BoundaryRegionShPtr &bRegion)
            {
                m_boundaryRegions[regionID] = bRegion;
            }

            const BoundaryConditionCollection &GetBoundaryConditions(void) const
            {
                return m_boundaryConditions;
            }


            void AddBoundaryConditions(const int regionID, BoundaryConditionMapShPtr &bCond)
            {
                m_boundaryConditions[regionID] = bCond; 
            }

            const std::string GetVariable(unsigned int indx)
            {
                return m_session->GetVariable(indx);
            }

        protected:
            /// The mesh graph to use for referencing geometry info.
            MeshGraphSharedPtr                      m_meshGraph;
            LibUtilities::SessionReaderSharedPtr    m_session;

            BoundaryRegionCollection                m_boundaryRegions;
            BoundaryConditionCollection             m_boundaryConditions;
            std::map<int, LibUtilities::CommSharedPtr> m_boundaryCommunicators;

        private:

            /// Read segments (and general MeshGraph) given TiXmlDocument.
            void Read(TiXmlElement *conditions);

            void ReadBoundaryRegions(TiXmlElement *regions);
            void ReadBoundaryConditions(TiXmlElement *conditions);
            void CreateBoundaryComms();
        };

        typedef std::shared_ptr<BoundaryConditions> 
            BoundaryConditionsSharedPtr;
    }
}

#endif //NEKTAR_SPATIALDOMAINS_BOUNDARYCONDITIONS_H
<|MERGE_RESOLUTION|>--- conflicted
+++ resolved
@@ -181,18 +181,11 @@
         struct PeriodicBoundaryCondition : public BoundaryConditionBase
         {
             PeriodicBoundaryCondition(
-<<<<<<< HEAD
-                    const unsigned int n,
-                    const std::string &userDefined = std::string("NoUserDefined")):
-                    BoundaryConditionBase(ePeriodic,userDefined),
-                    m_connectedBoundaryRegion(n)
-=======
                 const unsigned int n,
                 const std::string &userDefined = std::string("NoUserDefined"),
                 const LibUtilities::CommSharedPtr comm=LibUtilities::CommSharedPtr())
                 : BoundaryConditionBase(ePeriodic, userDefined, comm),
                   m_connectedBoundaryRegion(n)
->>>>>>> b6f7ecaf
             {
             }
 
