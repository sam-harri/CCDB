////////////////////////////////////////////////////////////////////////////////
//
//  File: MeshGraph3D.cpp
//
//  For more information, please see: http://www.nektar.info/
//
//  The MIT License
//
//  Copyright (c) 2006 Division of Applied Mathematics, Brown University (USA),
//  Department of Aeronautics, Imperial College London (UK), and Scientific
//  Computing and Imaging Institute, University of Utah (USA).
//
//  License for the specific language governing rights and limitations under
//  Permission is hereby granted, free of charge, to any person obtaining a
//  copy of this software and associated documentation files (the "Software"),
//  to deal in the Software without restriction, including without limitation
//  the rights to use, copy, modify, merge, publish, distribute, sublicense,
//  and/or sell copies of the Software, and to permit persons to whom the
//  Software is furnished to do so, subject to the following conditions:
//
//  The above copyright notice and this permission notice shall be included
//  in all copies or substantial portions of the Software.
//
//  THE SOFTWARE IS PROVIDED "AS IS", WITHOUT WARRANTY OF ANY KIND, EXPRESS
//  OR IMPLIED, INCLUDING BUT NOT LIMITED TO THE WARRANTIES OF MERCHANTABILITY,
//  FITNESS FOR A PARTICULAR PURPOSE AND NONINFRINGEMENT. IN NO EVENT SHALL
//  THE AUTHORS OR COPYRIGHT HOLDERS BE LIABLE FOR ANY CLAIM, DAMAGES OR OTHER
//  LIABILITY, WHETHER IN AN ACTION OF CONTRACT, TORT OR OTHERWISE, ARISING
//  FROM, OUT OF OR IN CONNECTION WITH THE SOFTWARE OR THE USE OR OTHER
//  DEALINGS IN THE SOFTWARE.
//
//  Description:
//
//
////////////////////////////////////////////////////////////////////////////////

#include <SpatialDomains/MeshGraph3D.h>
#include <SpatialDomains/TriGeom.h>
#include <LibUtilities/BasicUtils/ParseUtils.hpp>
#include <tinyxml.h>

namespace Nektar
{
    namespace SpatialDomains
    {
        MeshGraph3D::MeshGraph3D() : MeshGraph(3,3)
        {
        }

        MeshGraph3D::MeshGraph3D(const LibUtilities::SessionReaderSharedPtr &pSession, 
                                 const DomainRangeShPtr &rng)
            : MeshGraph(pSession,rng)
        {
            ReadGeometry(pSession->GetDocument());
            ReadExpansions(pSession->GetDocument());
        }

        MeshGraph3D::~MeshGraph3D()
        {
        }

        void MeshGraph3D::ReadGeometry(const std::string &infilename)
        {
            TiXmlDocument doc(infilename);
            bool loadOkay = doc.LoadFile();

            std::stringstream errstr;
            errstr << "Unable to load file: " << infilename << "\n";
            errstr << doc.ErrorDesc() << " (Line " << doc.ErrorRow()
                   << ", Column " << doc.ErrorCol() << ")";
            ASSERTL0(loadOkay, errstr.str());

            ReadGeometry(doc);
        }

        // \brief Read segments (and general MeshGraph) given TiXmlDocument.
        void MeshGraph3D::ReadGeometry(TiXmlDocument &doc)
        {
            // Read mesh first
            MeshGraph::ReadGeometry(doc);
            TiXmlHandle docHandle(&doc);

            TiXmlElement* mesh = NULL;

            /// Look for all geometry related data in GEOMETRY block.
            mesh = docHandle.FirstChildElement("NEKTAR").FirstChildElement("GEOMETRY").Element();

            ASSERTL0(mesh, "Unable to find GEOMETRY tag in file.");

            ReadCurves(doc);
            ReadEdges(doc);
            ReadFaces(doc);
            ReadElements(doc);
            ReadComposites(doc);
            ReadDomain(doc);
        }

        void MeshGraph3D::ReadEdges(TiXmlDocument &doc)
        {
            /// We know we have it since we made it this far.
            TiXmlHandle docHandle(&doc);
            TiXmlElement* mesh = docHandle.FirstChildElement("NEKTAR").FirstChildElement("GEOMETRY").Element();
            TiXmlElement* field = NULL;

            CurveMap::iterator it;

            /// Look for elements in ELEMENT block.
            field = mesh->FirstChildElement("EDGE");

            ASSERTL0(field, "Unable to find EDGE tag in file.");

            const char *IsCompressed = field->Attribute("COMPRESSED");
            if(IsCompressed)
            {
<<<<<<< HEAD
                if(boost::iequals(IsCompressed,LibUtilities::CompressData::GetCompressString()))
                {
                    // Extract the edge body
                    TiXmlNode* edgeChild = field->FirstChild();
                    ASSERTL0(edgeChild, "Unable to extract the data from "
                             "the compressed edge tag.");
                    
                    std::string edgeStr;
                    if (edgeChild->Type() == TiXmlNode::TINYXML_TEXT)
                    {
                        edgeStr += edgeChild->ToText()->ValueStr();
                    }
                    
                    std::vector<LibUtilities::MeshEdge> edgeData;
                    LibUtilities::CompressData::ZlibDecodeFromBase64Str(edgeStr,edgeData);
                    
                    int indx;
                    for(int i = 0; i < edgeData.size(); ++i)
                    {
                        indx = edgeData[i].id;
                        
                        
                        PointGeomSharedPtr vertices[2] = {GetVertex(edgeData[i].v0), GetVertex(edgeData[i].v1)};
                        SegGeomSharedPtr edge;
                        
                        it = m_curvedEdges.find(indx);
                        
                        if (it == m_curvedEdges.end())
                        {
                            edge = MemoryManager<SegGeom>::AllocateSharedPtr(indx, m_spaceDimension, vertices);
                        }
                        else
                        {
                            edge = MemoryManager<SegGeom>::AllocateSharedPtr(indx, m_spaceDimension, vertices, it->second);
                        }
                        
                        m_segGeoms[indx] = edge;
                    }
                }
                else
                {
                    ASSERTL0(false,"Compressed formats do not match. Expected :" + LibUtilities::CompressData::GetCompressString() + " but got " + boost::lexical_cast<std::string>(IsCompressed));
=======
                ASSERTL0(boost::iequals(IsCompressed,
                            LibUtilities::CompressData::GetCompressString()),
                         "Compressed formats do not match. Expected :"
                         + LibUtilities::CompressData::GetCompressString()
                         + " but got " + std::string(IsCompressed));
                // Extract the edge body
                TiXmlNode* edgeChild = field->FirstChild();
                ASSERTL0(edgeChild, "Unable to extract the data from "
                         "the compressed edge tag.");

                std::string edgeStr;
                if (edgeChild->Type() == TiXmlNode::TINYXML_TEXT)
                {
                    edgeStr += edgeChild->ToText()->ValueStr();
>>>>>>> 8e0e4d43
                }
            }
            else
            {

<<<<<<< HEAD
                /// All elements are of the form: "<E ID="#"> ... </E>", with
                /// ? being the element type.
                /// Read the ID field first.
                TiXmlElement *edge = field->FirstChildElement("E");
                
                /// Since all edge data is one big text block, we need to accumulate
                /// all TINYXML_TEXT data and then parse it.  This approach effectively skips
                /// all comments or other node types since we only care about the
                /// edge list.  We cannot handle missing edge numbers as we could
                /// with missing element numbers due to the text block format.
                std::string edgeStr;
                int indx;
                
                while(edge)
                {
                    int err = edge->QueryIntAttribute("ID",&indx);
                    ASSERTL0(err == TIXML_SUCCESS, "Unable to read edge attribute ID.");
                    
                    TiXmlNode *child = edge->FirstChild();
                    edgeStr.clear();
                    if (child->Type() == TiXmlNode::TINYXML_TEXT)
                    {
=======
                std::vector<LibUtilities::MeshEdge> edgeData;
                LibUtilities::CompressData::ZlibDecodeFromBase64Str(edgeStr,
                                                                    edgeData);

                int indx;
                for(int i = 0; i < edgeData.size(); ++i)
                {
                    indx = edgeData[i].id;
                    PointGeomSharedPtr vertices[2] = {
                        GetVertex(edgeData[i].v0),
                        GetVertex(edgeData[i].v1)
                    };
                    SegGeomSharedPtr edge;

                    it = m_curvedEdges.find(indx);
                    if (it == m_curvedEdges.end())
                    {
                        edge = MemoryManager<SegGeom>::AllocateSharedPtr(
                                            indx, m_spaceDimension, vertices);
                    }
                    else
                    {
                        edge = MemoryManager<SegGeom>::AllocateSharedPtr(
                                            indx, m_spaceDimension, vertices,
                                            it->second);
                    }
                    m_segGeoms[indx] = edge;
                }
            }
            else
            {

                /// All elements are of the form: "<E ID="#"> ... </E>", with
                /// ? being the element type.
                /// Read the ID field first.
                TiXmlElement *edge = field->FirstChildElement("E");
                
                /// Since all edge data is one big text block, we need to accumulate
                /// all TINYXML_TEXT data and then parse it.  This approach effectively skips
                /// all comments or other node types since we only care about the
                /// edge list.  We cannot handle missing edge numbers as we could
                /// with missing element numbers due to the text block format.
                std::string edgeStr;
                int indx;
                
                while(edge)
                {
                    int err = edge->QueryIntAttribute("ID",&indx);
                    ASSERTL0(err == TIXML_SUCCESS, "Unable to read edge attribute ID.");
                    
                    TiXmlNode *child = edge->FirstChild();
                    edgeStr.clear();
                    if (child->Type() == TiXmlNode::TINYXML_TEXT)
                    {
>>>>>>> 8e0e4d43
                        edgeStr += child->ToText()->ValueStr();
                    }
                    
                    /// Now parse out the edges, three fields at a time.
                    int vertex1, vertex2;
                    std::istringstream edgeDataStrm(edgeStr.c_str());
                    
                    try
                    {
                        while (!edgeDataStrm.fail())
                        {
                            edgeDataStrm >> vertex1 >> vertex2;
                            
                            // Must check after the read because we
                            // may be at the end and not know it.  If
                            // we are at the end we will add a
                            // duplicate of the last entry if we don't
                            // check here.
                            if (!edgeDataStrm.fail())
                            {
                                PointGeomSharedPtr vertices[2] = {GetVertex(vertex1), GetVertex(vertex2)};
                                SegGeomSharedPtr edge;
                                it = m_curvedEdges.find(indx);
                                
                                if (it == m_curvedEdges.end())
                                {
                                    edge = MemoryManager<SegGeom>::AllocateSharedPtr(indx, m_spaceDimension, vertices);
                                }
                                else
                                {
                                    edge = MemoryManager<SegGeom>::AllocateSharedPtr(indx, m_spaceDimension, vertices, it->second);
                                }
                                
                                m_segGeoms[indx] = edge;
                            }
                        }
                    }
                    catch(...)
                    {
                        NEKERROR(ErrorUtil::efatal, (std::string("Unable to read edge data: ") + edgeStr).c_str());
                    }
                    
                    edge = edge->NextSiblingElement("E");
                }
            }
        }

        void MeshGraph3D::ReadFaces(TiXmlDocument &doc)
        {
            /// We know we have it since we made it this far.
            TiXmlHandle docHandle(&doc);
            TiXmlElement* mesh = docHandle.FirstChildElement("NEKTAR").FirstChildElement("GEOMETRY").Element();
            TiXmlElement* field = NULL;

            /// Look for elements in FACE block.
            field = mesh->FirstChildElement("FACE");

            ASSERTL0(field, "Unable to find FACE tag in file.");

            /// All faces are of the form: "<? ID="#"> ... </?>", with
            /// ? being an element type (either Q or T).
            /// They might be in compressed format and so then need upacking. 

            TiXmlElement *element = field->FirstChildElement();
            CurveMap::iterator it;

            while (element)
            {
                std::string elementType(element->ValueStr());

                ASSERTL0(elementType == "Q" || elementType == "T",
                    (std::string("Unknown 3D face type: ") + elementType).c_str());


                const char *IsCompressed = element->Attribute("COMPRESSED");
                if(IsCompressed)
                {
<<<<<<< HEAD
                    if(boost::iequals(IsCompressed,LibUtilities::CompressData::GetCompressString()))
                    {
                        // Extract the face body
                        TiXmlNode* faceChild = element->FirstChild();
                        ASSERTL0(faceChild, "Unable to extract the data from "
                                 "the compressed face tag.");
                
                        std::string faceStr;
                        if (faceChild->Type() == TiXmlNode::TINYXML_TEXT)
                        {
                            faceStr += faceChild->ToText()->ValueStr();
                        }
                        
                        int indx;
                        if(elementType == "T")
                        {
                            std::vector<LibUtilities::MeshTri> faceData;
                            LibUtilities::CompressData::ZlibDecodeFromBase64Str(faceStr,faceData);
                            
                            for(int i = 0; i < faceData.size(); ++i)
                            {
                                indx = faceData[i].id;
                                
                                /// See if this face has curves.
                                it = m_curvedFaces.find(indx);
                                
                                /// Create a TriGeom to hold the new definition.
                                SegGeomSharedPtr edges[TriGeom::kNedges] =
                                {
                                    GetSegGeom(faceData[i].e[0]),
                                    GetSegGeom(faceData[i].e[1]),
                                    GetSegGeom(faceData[i].e[2])
                                };
                                
                                StdRegions::Orientation edgeorient[TriGeom::kNedges] =
                                {
                                    SegGeom::GetEdgeOrientation(*edges[0], *edges[1]),
                                    SegGeom::GetEdgeOrientation(*edges[1], *edges[2]),
                                    SegGeom::GetEdgeOrientation(*edges[2], *edges[0])
                                };
                            
                                TriGeomSharedPtr trigeom;
                                
                                if (it == m_curvedFaces.end())
                                {
                                    trigeom = MemoryManager<TriGeom>::AllocateSharedPtr(indx, edges, edgeorient);
                                }
                                else
                                {
                                    trigeom = MemoryManager<TriGeom>::AllocateSharedPtr(indx, edges, edgeorient, it->second);
                                }
                                
                                trigeom->SetGlobalID(indx);
                                m_triGeoms[indx] = trigeom;
                            }
                        }
                        else if (elementType == "Q")
                        {
                            std::vector<LibUtilities::MeshQuad> faceData;
                            LibUtilities::CompressData::ZlibDecodeFromBase64Str(faceStr,faceData);
                            
                            for(int i = 0; i < faceData.size(); ++i)
                            {
                                indx = faceData[i].id;
                                
                                /// See if this face has curves.
                                it = m_curvedFaces.find(indx);
                                
                                
                                /// Create a QuadGeom to hold the new definition.
                                SegGeomSharedPtr edges[QuadGeom::kNedges] =
                                    {GetSegGeom(faceData[i].e[0]),GetSegGeom(faceData[i].e[1]),
                                     GetSegGeom(faceData[i].e[2]),GetSegGeom(faceData[i].e[3])};
                                
                                StdRegions::Orientation edgeorient[QuadGeom::kNedges] =
                                {
                                    SegGeom::GetEdgeOrientation(*edges[0], *edges[1]),
                                    SegGeom::GetEdgeOrientation(*edges[1], *edges[2]),
                                    SegGeom::GetEdgeOrientation(*edges[2], *edges[3]),
                                    SegGeom::GetEdgeOrientation(*edges[3], *edges[0])
                                };
                                
                                QuadGeomSharedPtr quadgeom;
                                
                                if (it == m_curvedEdges.end())
                                {
                                    quadgeom = MemoryManager<QuadGeom>::AllocateSharedPtr(indx, edges, edgeorient);
                                }
                                else
                                {
                                    quadgeom = MemoryManager<QuadGeom>::AllocateSharedPtr(indx, edges, edgeorient, it->second);
                                }
                                quadgeom->SetGlobalID(indx);
                                
                                m_quadGeoms[indx] = quadgeom;
                            }
                        }
                    }
                    else
                    {
                        ASSERTL0(false,"Compressed formats do not match. Expected :" + LibUtilities::CompressData::GetCompressString() + " but got " + boost::lexical_cast<std::string>(IsCompressed));
=======
                    ASSERTL0(boost::iequals(IsCompressed,
                            LibUtilities::CompressData:: GetCompressString()),
                            "Compressed formats do not match. Expected :"
                            + LibUtilities::CompressData::GetCompressString()
                            + " but got "+ std::string(IsCompressed));

                    // Extract the face body
                    TiXmlNode* faceChild = element->FirstChild();
                    ASSERTL0(faceChild, "Unable to extract the data from "
                                        "the compressed face tag.");

                    std::string faceStr;
                    if (faceChild->Type() == TiXmlNode::TINYXML_TEXT)
                    {
                        faceStr += faceChild->ToText()->ValueStr();
                    }

                    int indx;
                    if(elementType == "T")
                    {
                        std::vector<LibUtilities::MeshTri> faceData;
                        LibUtilities::CompressData::ZlibDecodeFromBase64Str(
                                                            faceStr,faceData);

                        for(int i = 0; i < faceData.size(); ++i)
                        {
                            indx = faceData[i].id;

                            /// See if this face has curves.
                            it = m_curvedFaces.find(indx);

                            /// Create a TriGeom to hold the new definition.
                            SegGeomSharedPtr edges[TriGeom::kNedges] =
                            {
                                GetSegGeom(faceData[i].e[0]),
                                GetSegGeom(faceData[i].e[1]),
                                GetSegGeom(faceData[i].e[2])
                            };

                            StdRegions::Orientation edgeorient[TriGeom::kNedges] =
                            {
                                SegGeom::GetEdgeOrientation(*edges[0], *edges[1]),
                                SegGeom::GetEdgeOrientation(*edges[1], *edges[2]),
                                SegGeom::GetEdgeOrientation(*edges[2], *edges[0])
                            };

                            TriGeomSharedPtr trigeom;
                            if (it == m_curvedFaces.end())
                            {
                                trigeom =
                                    MemoryManager<TriGeom>::AllocateSharedPtr(
                                                    indx, edges, edgeorient);
                            }
                            else
                            {
                                trigeom =
                                    MemoryManager<TriGeom>::AllocateSharedPtr(
                                                    indx, edges, edgeorient,
                                                    it->second);
                            }
                            trigeom->SetGlobalID(indx);
                            m_triGeoms[indx] = trigeom;
                        }
                    }
                    else if (elementType == "Q")
                    {
                        std::vector<LibUtilities::MeshQuad> faceData;
                        LibUtilities::CompressData::ZlibDecodeFromBase64Str(
                                                            faceStr,faceData);

                        for(int i = 0; i < faceData.size(); ++i)
                        {
                            indx = faceData[i].id;

                            /// See if this face has curves.
                            it = m_curvedFaces.find(indx);

                            /// Create a QuadGeom to hold the new definition.
                            SegGeomSharedPtr edges[QuadGeom::kNedges] = {
                                GetSegGeom(faceData[i].e[0]),
                                GetSegGeom(faceData[i].e[1]),
                                GetSegGeom(faceData[i].e[2]),
                                GetSegGeom(faceData[i].e[3])
                            };

                            StdRegions::Orientation edgeorient[QuadGeom::kNedges] =
                            {
                                SegGeom::GetEdgeOrientation(*edges[0], *edges[1]),
                                SegGeom::GetEdgeOrientation(*edges[1], *edges[2]),
                                SegGeom::GetEdgeOrientation(*edges[2], *edges[3]),
                                SegGeom::GetEdgeOrientation(*edges[3], *edges[0])
                            };

                            QuadGeomSharedPtr quadgeom;
                            if (it == m_curvedEdges.end())
                            {
                                quadgeom =
                                    MemoryManager<QuadGeom>::AllocateSharedPtr(
                                                    indx, edges, edgeorient);
                            }
                            else
                            {
                                quadgeom =
                                    MemoryManager<QuadGeom>::AllocateSharedPtr(
                                                    indx, edges, edgeorient,
                                                    it->second);
                            }
                            quadgeom->SetGlobalID(indx);
                            m_quadGeoms[indx] = quadgeom;
                        }
>>>>>>> 8e0e4d43
                    }
                }
                else
                {
                    /// Read id attribute.
                    int indx;
                    int err = element->QueryIntAttribute("ID", &indx);
                    ASSERTL0(err == TIXML_SUCCESS, "Unable to read face attribute ID.");
                    
                    /// See if this face has curves.
                    it = m_curvedFaces.find(indx);
                    
                    /// Read text element description.
                    TiXmlNode* elementChild = element->FirstChild();
                    std::string elementStr;
                    while(elementChild)
                    {
                        if (elementChild->Type() == TiXmlNode::TINYXML_TEXT)
                        {
                            elementStr += elementChild->ToText()->ValueStr();
                        }
                        elementChild = elementChild->NextSibling();
                    }
                    
                    ASSERTL0(!elementStr.empty(), "Unable to read face description body.");
                    
                    /// Parse out the element components corresponding to type of element.
                    if (elementType == "T")
                    {
                        // Read three edge numbers
                        int edge1, edge2, edge3;
                        std::istringstream elementDataStrm(elementStr.c_str());
                        
                        try
                        {
                            elementDataStrm >> edge1;
                            elementDataStrm >> edge2;
                            elementDataStrm >> edge3;
                            
                            ASSERTL0(!elementDataStrm.fail(), (std::string("Unable to read face data for TRIANGLE: ") + elementStr).c_str());
                            
                            /// Create a TriGeom to hold the new definition.
                            SegGeomSharedPtr edges[TriGeom::kNedges] =
                                {
                                    GetSegGeom(edge1),
                                    GetSegGeom(edge2),
                                    GetSegGeom(edge3)
                                };
                            
                            StdRegions::Orientation edgeorient[TriGeom::kNedges] =
                                {
                                    SegGeom::GetEdgeOrientation(*edges[0], *edges[1]),
                                    SegGeom::GetEdgeOrientation(*edges[1], *edges[2]),
                                    SegGeom::GetEdgeOrientation(*edges[2], *edges[0])
                                };
                            
                            TriGeomSharedPtr trigeom;
                            
                            if (it == m_curvedFaces.end())
                            {
                                trigeom = MemoryManager<TriGeom>::AllocateSharedPtr(indx, edges, edgeorient);
                            }
                            else
                            {
                                trigeom = MemoryManager<TriGeom>::AllocateSharedPtr(indx, edges, edgeorient, it->second);
                            }
                            
                            trigeom->SetGlobalID(indx);
                            
                            m_triGeoms[indx] = trigeom;
                        }
                        catch(...)
                        {
                            NEKERROR(ErrorUtil::efatal,
                                     (std::string("Unable to read face data for TRIANGLE: ") + elementStr).c_str());
                        }
                    }
                    else if (elementType == "Q")
                    {
                        // Read four edge numbers
                        int edge1, edge2, edge3, edge4;
                        std::istringstream elementDataStrm(elementStr.c_str());
                        
                        try
                        {
                            elementDataStrm >> edge1;
                            elementDataStrm >> edge2;
                            elementDataStrm >> edge3;
                            elementDataStrm >> edge4;
                            
                            ASSERTL0(!elementDataStrm.fail(), (std::string("Unable to read face data for QUAD: ") + elementStr).c_str());
                            
                            /// Create a QuadGeom to hold the new definition.
                            SegGeomSharedPtr edges[QuadGeom::kNedges] =
                                {GetSegGeom(edge1),GetSegGeom(edge2),
                                 GetSegGeom(edge3),GetSegGeom(edge4)};
                            
                            StdRegions::Orientation edgeorient[QuadGeom::kNedges] =
                                {
                                    SegGeom::GetEdgeOrientation(*edges[0], *edges[1]),
                                    SegGeom::GetEdgeOrientation(*edges[1], *edges[2]),
                                    SegGeom::GetEdgeOrientation(*edges[2], *edges[3]),
                                    SegGeom::GetEdgeOrientation(*edges[3], *edges[0])
                                };
                            
                            QuadGeomSharedPtr quadgeom;
                            
                            if (it == m_curvedEdges.end())
                            {
                                quadgeom = MemoryManager<QuadGeom>::AllocateSharedPtr(indx, edges, edgeorient);
                            }
                            else
                            {
                                quadgeom = MemoryManager<QuadGeom>::AllocateSharedPtr(indx, edges, edgeorient, it->second);
                            }
                            quadgeom->SetGlobalID(indx);
                            
                            m_quadGeoms[indx] = quadgeom;
                            
                        }
                        catch(...)
                        {
                            NEKERROR(ErrorUtil::efatal,(std::string("Unable to read face data for QUAD: ") + elementStr).c_str());
                        }
                    }
                }
                /// Keep looking
                element = element->NextSiblingElement();
            }
        }

        void MeshGraph3D::ReadElements(TiXmlDocument &doc)
        {
            /// We know we have it since we made it this far.
            TiXmlHandle docHandle(&doc);
            TiXmlElement* mesh = docHandle.FirstChildElement("NEKTAR").FirstChildElement("GEOMETRY").Element();
            TiXmlElement* field = NULL;

            /// Look for elements in ELEMENT block.
            field = mesh->FirstChildElement("ELEMENT");
            
            ASSERTL0(field, "Unable to find ELEMENT tag in file.");

            /// All elements are of the form: "<? ID="#"> ... </?>", with
            /// ? being the element type.

            TiXmlElement *element = field->FirstChildElement();

            while (element)
            {
                std::string elementType(element->ValueStr());

                //A - tet, P - pyramid, R - prism, H - hex
                ASSERTL0(elementType == "A" || elementType == "P" || elementType == "R" || elementType == "H",
                    (std::string("Unknown 3D element type: ") + elementType).c_str());

                
                const char *IsCompressed = element->Attribute("COMPRESSED");
                if(IsCompressed)
                {
<<<<<<< HEAD
                    if(boost::iequals(IsCompressed,LibUtilities::CompressData::GetCompressString()))
                    {
                        // Extract the face body
                        TiXmlNode* child = element->FirstChild();
                        ASSERTL0(child, "Unable to extract the data from "
                                 "the compressed face tag.");
                        
                        std::string str;
                        if (child->Type() == TiXmlNode::TINYXML_TEXT)
                        {
                            str += child->ToText()->ValueStr();
                        }
                        
                        int indx;
                        if(elementType == "A")
                        {
                            std::vector<LibUtilities::MeshTet> data;
                            LibUtilities::CompressData::ZlibDecodeFromBase64Str(str,data);
                            
                            TriGeomSharedPtr tfaces[4];
                            
                            for(int i = 0; i < data.size(); ++i)
                            {
                                indx = data[i].id;
                                
                                for(int j = 0; j < 4; ++j)
                                {
                                    Geometry2DSharedPtr face = GetGeometry2D(data[i].f[j]);
                                    tfaces[j] =  boost::static_pointer_cast<TriGeom>(face);
                                }
                                
                                TetGeomSharedPtr tetgeom(MemoryManager<TetGeom>::AllocateSharedPtr(tfaces));
                                tetgeom->SetGlobalID(indx);
                                
                                m_tetGeoms[indx] = tetgeom;
                                PopulateFaceToElMap(tetgeom, 4);
                                
                            }
                        }
                        else if (elementType == "P")
                        {
                            std::vector<LibUtilities::MeshPyr> data;
                            LibUtilities::CompressData::ZlibDecodeFromBase64Str(str,data);
                            
                            Geometry2DSharedPtr faces[5];
                            
                            for(int i = 0; i < data.size(); ++i)
                            {
                                indx = data[i].id;
                                int Ntfaces = 0;
                                int Nqfaces = 0;
                                
                                for(int j = 0; j < 5; ++j)
                                {
                                    Geometry2DSharedPtr face = GetGeometry2D(data[i].f[j]);
                                    
                                    if (face == Geometry2DSharedPtr() ||
                                        (face->GetShapeType() != LibUtilities::eTriangle && face->GetShapeType() != LibUtilities::eQuadrilateral))
                                    {
                                        std::stringstream errorstring;
                                        errorstring << "Element " << indx << " has invalid face: " << j;
                                        ASSERTL0(false, errorstring.str().c_str());
                                    }
                                    else if (face->GetShapeType() == LibUtilities::eTriangle)
                                    {
                                        faces[j] = boost::static_pointer_cast<TriGeom>(face);
                                        Ntfaces++;
                                    }
                                    else if (face->GetShapeType() == LibUtilities::eQuadrilateral)
                                    {
                                        faces[j] = boost::static_pointer_cast<QuadGeom>(face);
                                        Nqfaces++;
                                    }
                                }
                                ASSERTL0((Ntfaces == 4)&&(Nqfaces = 1),"Did not identify the correct number of triangular and "
                                         "quadrilateral faces for a pyramid");
                                
                                PyrGeomSharedPtr pyrgeom(MemoryManager<PyrGeom>::AllocateSharedPtr(faces));
                                pyrgeom->SetGlobalID(indx);
                                
                                m_pyrGeoms[indx] = pyrgeom;
                                PopulateFaceToElMap(pyrgeom, 5);
                                
                            }
                        }
                        else if (elementType == "R")
                        {
                            std::vector<LibUtilities::MeshPrism> data;
                            LibUtilities::CompressData::ZlibDecodeFromBase64Str(str,data);
                            
                            Geometry2DSharedPtr faces[5];
                            
                            for(int i = 0; i < data.size(); ++i)
                            {
                                indx = data[i].id;
                                int Ntfaces = 0;
                                int Nqfaces = 0;
                                
                                for(int j = 0; j < 5; ++j)
                                {
                                    Geometry2DSharedPtr face = GetGeometry2D(data[i].f[j]);
                                    
                                    if (face == Geometry2DSharedPtr() ||
                                        (face->GetShapeType() != LibUtilities::eTriangle && face->GetShapeType() != LibUtilities::eQuadrilateral))
                                    {
                                        std::stringstream errorstring;
                                        errorstring << "Element " << indx << " has invalid face: " << j;
                                        ASSERTL0(false, errorstring.str().c_str());
                                    }
                                    else if (face->GetShapeType() == LibUtilities::eTriangle)
                                    {
                                        faces[j] = boost::static_pointer_cast<TriGeom>(face);
                                        Ntfaces++;
                                    }
                                    else if (face->GetShapeType() == LibUtilities::eQuadrilateral)
                                    {
                                        faces[j] = boost::static_pointer_cast<QuadGeom>(face);
                                        Nqfaces++;
                                    }
                                }
                                ASSERTL0((Ntfaces == 2)&&(Nqfaces = 3),"Did not identify the correct number of triangular and "
                                         "quadrilateral faces for a prism");
                                
                                PrismGeomSharedPtr prismgeom(MemoryManager<PrismGeom>::AllocateSharedPtr(faces));
                                prismgeom->SetGlobalID(indx);
                                
                                m_prismGeoms[indx] = prismgeom;
                                PopulateFaceToElMap(prismgeom, 5);
                            }
                        }
                        else if (elementType == "H")
                        {
                            std::vector<LibUtilities::MeshHex> data;
                            LibUtilities::CompressData::ZlibDecodeFromBase64Str(str,data);
                            
                            QuadGeomSharedPtr faces[6];
                            
                            for(int i = 0; i < data.size(); ++i)
                            {
                                indx = data[i].id;
                                
                                for(int j = 0; j < 6; ++j)
                                {
                                    Geometry2DSharedPtr face = GetGeometry2D(data[i].f[j]);
                                    
                                    faces[j] = boost::static_pointer_cast<QuadGeom>(face);
                                }
                                
                                HexGeomSharedPtr hexgeom(MemoryManager<HexGeom>::AllocateSharedPtr(faces));
                                hexgeom->SetGlobalID(indx);
                                
                                m_hexGeoms[indx] = hexgeom;
                                PopulateFaceToElMap(hexgeom, 6);
                            }
                        }                        
                    }
                    else
                    {
                        ASSERTL0(false,"Compressed formats do not match. Expected :" + LibUtilities::CompressData::GetCompressString() + " but got " + boost::lexical_cast<std::string>(IsCompressed));
                    }
                }
                else
                {
                    /// Read id attribute.
                    int indx;
                    int err = element->QueryIntAttribute("ID", &indx);
                    ASSERTL0(err == TIXML_SUCCESS, "Unable to read element attribute ID.");
                    
                    /// Read text element description.
                    TiXmlNode* elementChild = element->FirstChild();
                    std::string elementStr;
                    while(elementChild)
                    {
                        if (elementChild->Type() == TiXmlNode::TINYXML_TEXT)
                        {
                            elementStr += elementChild->ToText()->ValueStr();
                        }
                        elementChild = elementChild->NextSibling();
                    }
                    
                    ASSERTL0(!elementStr.empty(), "Unable to read element description body.");
                    
                    std::istringstream elementDataStrm(elementStr.c_str());
                    
                    /// Parse out the element components corresponding to type of element.
                    
                    // Tetrahedral
                    if (elementType == "A")
                    {
                        try
                        {
                            /// Create arrays for the tri and quad faces.
                            const int kNfaces = TetGeom::kNfaces;
                            const int kNtfaces = TetGeom::kNtfaces;
                            const int kNqfaces = TetGeom::kNqfaces;
                            TriGeomSharedPtr tfaces[kNtfaces];
                            //QuadGeomSharedPtr qfaces[kNqfaces];
                            int Ntfaces = 0;
                            int Nqfaces = 0;
                            
                            /// Fill the arrays and make sure there aren't too many faces.
                            std::stringstream errorstring;
                            errorstring << "Element " << indx << " must have " << kNtfaces << " triangle face(s), and " << kNqfaces << " quadrilateral face(s).";
                            for (int i = 0; i < kNfaces; i++)
                            {
                                int faceID;
                                elementDataStrm >> faceID;
                                Geometry2DSharedPtr face = GetGeometry2D(faceID);
                                if (face == Geometry2DSharedPtr() ||
                                    (face->GetShapeType() != LibUtilities::eTriangle && face->GetShapeType() != LibUtilities::eQuadrilateral))
                                {
                                    std::stringstream errorstring;
                                    errorstring << "Element " << indx << " has invalid face: " << faceID;
                                    ASSERTL0(false, errorstring.str().c_str());
                                }
                                else if (face->GetShapeType() == LibUtilities::eTriangle)
                                {
                                    ASSERTL0(Ntfaces < kNtfaces, errorstring.str().c_str());
                                    tfaces[Ntfaces++] = boost::static_pointer_cast<TriGeom>(face);
                                }
                                else if (face->GetShapeType() == LibUtilities::eQuadrilateral)
                                {
                                    /////        ASSERTL0(Nqfaces < kNqfaces, errorstring.str().c_str());
                                }
                            }
                            
                            /// Make sure all of the face indicies could be read, and that there weren't too few.
                            ASSERTL0(!elementDataStrm.fail(), (std::string("Unable to read element data for TETRAHEDRON: ") + elementStr).c_str());
                            ASSERTL0(Ntfaces == kNtfaces, errorstring.str().c_str());
                            ASSERTL0(Nqfaces == kNqfaces, errorstring.str().c_str());
                            
                            TetGeomSharedPtr tetgeom(MemoryManager<TetGeom>::AllocateSharedPtr(tfaces));
                            tetgeom->SetGlobalID(indx);
                            
                            m_tetGeoms[indx] = tetgeom;
                            PopulateFaceToElMap(tetgeom, kNfaces);
                        }
                        catch(...)
                        {
                            NEKERROR(ErrorUtil::efatal,
                                     (std::string("Unable to read element data for TETRAHEDRON: ") + elementStr).c_str());
                        }
                    }
                    // Pyramid
                    else if (elementType == "P")
                    {
                        try
                        {
                            /// Create arrays for the tri and quad faces.
                            const int kNfaces = PyrGeom::kNfaces;
                            const int kNtfaces = PyrGeom::kNtfaces;
                            const int kNqfaces = PyrGeom::kNqfaces;
                            Geometry2DSharedPtr faces[kNfaces];
                            int Nfaces  = 0;
=======
                    ASSERTL0(boost::iequals(IsCompressed,
                             LibUtilities::CompressData:: GetCompressString()),
                             "Compressed formats do not match. Expected :"
                             + LibUtilities::CompressData::GetCompressString()
                             + " but got " + std::string(IsCompressed));

                    // Extract the face body
                    TiXmlNode* child = element->FirstChild();
                    ASSERTL0(child, "Unable to extract the data from "
                             "the compressed face tag.");

                    std::string str;
                    if (child->Type() == TiXmlNode::TINYXML_TEXT)
                    {
                        str += child->ToText()->ValueStr();
                    }

                    int indx;
                    if(elementType == "A")
                    {
                        std::vector<LibUtilities::MeshTet> data;
                        LibUtilities::CompressData::ZlibDecodeFromBase64Str(
                                                                    str,data);
                        TriGeomSharedPtr tfaces[4];
                        for(int i = 0; i < data.size(); ++i)
                        {
                            indx = data[i].id;
                            for(int j = 0; j < 4; ++j)
                            {
                                Geometry2DSharedPtr face =
                                    GetGeometry2D(data[i].f[j]);
                                tfaces[j] =
                                    boost::static_pointer_cast<TriGeom>(face);
                            }

                            TetGeomSharedPtr tetgeom(MemoryManager<TetGeom>
                                                ::AllocateSharedPtr(tfaces));
                            tetgeom->SetGlobalID(indx);
                            m_tetGeoms[indx] = tetgeom;
                            PopulateFaceToElMap(tetgeom, 4);
                        }
                    }
                    else if (elementType == "P")
                    {
                        std::vector<LibUtilities::MeshPyr> data;
                        LibUtilities::CompressData::ZlibDecodeFromBase64Str(
                                                                    str,data);
                        Geometry2DSharedPtr faces[5];
                        for(int i = 0; i < data.size(); ++i)
                        {
                            indx = data[i].id;
                            int Ntfaces = 0;
                            int Nqfaces = 0;
                            for(int j = 0; j < 5; ++j)
                            {
                                Geometry2DSharedPtr face =
                                    GetGeometry2D(data[i].f[j]);

                                if (face == Geometry2DSharedPtr() ||
                                    (face->GetShapeType() !=
                                        LibUtilities::eTriangle &&
                                     face->GetShapeType() !=
                                        LibUtilities::eQuadrilateral))
                                {
                                    std::stringstream errorstring;
                                    errorstring << "Element " << indx
                                                << " has invalid face: " << j;
                                    ASSERTL0(false, errorstring.str().c_str());
                                }
                                else if (face->GetShapeType() ==
                                            LibUtilities::eTriangle)
                                {
                                    faces[j] = boost
                                        ::static_pointer_cast<TriGeom>(face);
                                    Ntfaces++;
                                }
                                else if (face->GetShapeType() ==
                                            LibUtilities::eQuadrilateral)
                                {
                                    faces[j] = boost
                                        ::static_pointer_cast<QuadGeom>(face);
                                    Nqfaces++;
                                }
                            }
                            ASSERTL0((Ntfaces == 4) && (Nqfaces = 1),
                                     "Did not identify the correct number of "
                                     "triangular and quadrilateral faces for a "
                                     "pyramid");

                            PyrGeomSharedPtr pyrgeom(MemoryManager<PyrGeom>
                                                ::AllocateSharedPtr(faces));
                            pyrgeom->SetGlobalID(indx);
                            m_pyrGeoms[indx] = pyrgeom;
                            PopulateFaceToElMap(pyrgeom, 5);
                        }
                    }
                    else if (elementType == "R")
                    {
                        std::vector<LibUtilities::MeshPrism> data;
                        LibUtilities::CompressData::ZlibDecodeFromBase64Str(
                                                                    str,data);
                        Geometry2DSharedPtr faces[5];
                        for(int i = 0; i < data.size(); ++i)
                        {
                            indx = data[i].id;
                            int Ntfaces = 0;
                            int Nqfaces = 0;
                            for(int j = 0; j < 5; ++j)
                            {
                                Geometry2DSharedPtr face =
                                        GetGeometry2D(data[i].f[j]);
                                if (face == Geometry2DSharedPtr() ||
                                    (face->GetShapeType() !=
                                            LibUtilities::eTriangle &&
                                     face->GetShapeType() !=
                                            LibUtilities::eQuadrilateral))
                                {
                                    std::stringstream errorstring;
                                    errorstring << "Element " << indx
                                                << " has invalid face: " << j;
                                    ASSERTL0(false, errorstring.str().c_str());
                                }
                                else if (face->GetShapeType() ==
                                                LibUtilities::eTriangle)
                                {
                                    faces[j] = boost
                                        ::static_pointer_cast<TriGeom>(face);
                                    Ntfaces++;
                                }
                                else if (face->GetShapeType() ==
                                                LibUtilities::eQuadrilateral)
                                {
                                    faces[j] = boost
                                        ::static_pointer_cast<QuadGeom>(face);
                                    Nqfaces++;
                                }
                            }
                            ASSERTL0((Ntfaces == 2) && (Nqfaces = 3),
                                     "Did not identify the correct number of "
                                     "triangular and quadrilateral faces for a "
                                     "prism");

                            PrismGeomSharedPtr prismgeom(
                                    MemoryManager<PrismGeom>
                                            ::AllocateSharedPtr(faces));
                            prismgeom->SetGlobalID(indx);
                            m_prismGeoms[indx] = prismgeom;
                            PopulateFaceToElMap(prismgeom, 5);
                        }
                    }
                    else if (elementType == "H")
                    {
                        std::vector<LibUtilities::MeshHex> data;
                        LibUtilities::CompressData::ZlibDecodeFromBase64Str(
                                                                    str,data);

                        QuadGeomSharedPtr faces[6];
                        for(int i = 0; i < data.size(); ++i)
                        {
                            indx = data[i].id;
                            for(int j = 0; j < 6; ++j)
                            {
                                Geometry2DSharedPtr face =
                                        GetGeometry2D(data[i].f[j]);
                                faces[j] = boost
                                        ::static_pointer_cast<QuadGeom>(face);
                            }

                            HexGeomSharedPtr hexgeom(MemoryManager<HexGeom>
                                                    ::AllocateSharedPtr(faces));
                            hexgeom->SetGlobalID(indx);
                            m_hexGeoms[indx] = hexgeom;
                            PopulateFaceToElMap(hexgeom, 6);
                        }
                    }
                }
                else
                {
                    /// Read id attribute.
                    int indx;
                    int err = element->QueryIntAttribute("ID", &indx);
                    ASSERTL0(err == TIXML_SUCCESS, "Unable to read element attribute ID.");
                    
                    /// Read text element description.
                    TiXmlNode* elementChild = element->FirstChild();
                    std::string elementStr;
                    while(elementChild)
                    {
                        if (elementChild->Type() == TiXmlNode::TINYXML_TEXT)
                        {
                            elementStr += elementChild->ToText()->ValueStr();
                        }
                        elementChild = elementChild->NextSibling();
                    }
                    
                    ASSERTL0(!elementStr.empty(), "Unable to read element description body.");
                    
                    std::istringstream elementDataStrm(elementStr.c_str());
                    
                    /// Parse out the element components corresponding to type of element.
                    
                    // Tetrahedral
                    if (elementType == "A")
                    {
                        try
                        {
                            /// Create arrays for the tri and quad faces.
                            const int kNfaces = TetGeom::kNfaces;
                            const int kNtfaces = TetGeom::kNtfaces;
                            const int kNqfaces = TetGeom::kNqfaces;
                            TriGeomSharedPtr tfaces[kNtfaces];
>>>>>>> 8e0e4d43
                            int Ntfaces = 0;
                            int Nqfaces = 0;
                            
                            /// Fill the arrays and make sure there aren't too many faces.
                            std::stringstream errorstring;
                            errorstring << "Element " << indx << " must have " << kNtfaces << " triangle face(s), and " << kNqfaces << " quadrilateral face(s).";
                            for (int i = 0; i < kNfaces; i++)
                            {
                                int faceID;
                                elementDataStrm >> faceID;
                                Geometry2DSharedPtr face = GetGeometry2D(faceID);
                                if (face == Geometry2DSharedPtr() ||
                                    (face->GetShapeType() != LibUtilities::eTriangle && face->GetShapeType() != LibUtilities::eQuadrilateral))
                                {
                                    std::stringstream errorstring;
                                    errorstring << "Element " << indx << " has invalid face: " << faceID;
                                    ASSERTL0(false, errorstring.str().c_str());
                                }
                                else if (face->GetShapeType() == LibUtilities::eTriangle)
                                {
                                    ASSERTL0(Ntfaces < kNtfaces, errorstring.str().c_str());
<<<<<<< HEAD
                                    faces[Nfaces++] = boost::static_pointer_cast<TriGeom>(face);
                                    Ntfaces++;
=======
                                    tfaces[Ntfaces++] = boost::static_pointer_cast<TriGeom>(face);
>>>>>>> 8e0e4d43
                                }
                                else if (face->GetShapeType() == LibUtilities::eQuadrilateral)
                                {
                                    ASSERTL0(Nqfaces < kNqfaces, errorstring.str().c_str());
<<<<<<< HEAD
                                    faces[Nfaces++] = boost::static_pointer_cast<QuadGeom>(face);
                                    Nqfaces++;
=======
>>>>>>> 8e0e4d43
                                }
                            }
                            
                            /// Make sure all of the face indicies could be read, and that there weren't too few.
<<<<<<< HEAD
=======
                            ASSERTL0(!elementDataStrm.fail(), (std::string("Unable to read element data for TETRAHEDRON: ") + elementStr).c_str());
                            ASSERTL0(Ntfaces == kNtfaces, errorstring.str().c_str());
                            ASSERTL0(Nqfaces == kNqfaces, errorstring.str().c_str());
                            
                            TetGeomSharedPtr tetgeom(MemoryManager<TetGeom>::AllocateSharedPtr(tfaces));
                            tetgeom->SetGlobalID(indx);
                            
                            m_tetGeoms[indx] = tetgeom;
                            PopulateFaceToElMap(tetgeom, kNfaces);
                        }
                        catch(...)
                        {
                            NEKERROR(ErrorUtil::efatal,
                                     (std::string("Unable to read element data for TETRAHEDRON: ") + elementStr).c_str());
                        }
                    }
                    // Pyramid
                    else if (elementType == "P")
                    {
                        try
                        {
                            /// Create arrays for the tri and quad faces.
                            const int kNfaces = PyrGeom::kNfaces;
                            const int kNtfaces = PyrGeom::kNtfaces;
                            const int kNqfaces = PyrGeom::kNqfaces;
                            Geometry2DSharedPtr faces[kNfaces];
                            int Nfaces  = 0;
                            int Ntfaces = 0;
                            int Nqfaces = 0;
                            
                            /// Fill the arrays and make sure there aren't too many faces.
                            std::stringstream errorstring;
                            errorstring << "Element " << indx << " must have " << kNtfaces << " triangle face(s), and " << kNqfaces << " quadrilateral face(s).";
                            for (int i = 0; i < kNfaces; i++)
                            {
                                int faceID;
                                elementDataStrm >> faceID;
                                Geometry2DSharedPtr face = GetGeometry2D(faceID);
                                if (face == Geometry2DSharedPtr() ||
                                    (face->GetShapeType() != LibUtilities::eTriangle && face->GetShapeType() != LibUtilities::eQuadrilateral))
                                {
                                    std::stringstream errorstring;
                                    errorstring << "Element " << indx << " has invalid face: " << faceID;
                                    ASSERTL0(false, errorstring.str().c_str());
                                }
                                else if (face->GetShapeType() == LibUtilities::eTriangle)
                                {
                                    ASSERTL0(Ntfaces < kNtfaces, errorstring.str().c_str());
                                    faces[Nfaces++] = boost::static_pointer_cast<TriGeom>(face);
                                    Ntfaces++;
                                }
                                else if (face->GetShapeType() == LibUtilities::eQuadrilateral)
                                {
                                    ASSERTL0(Nqfaces < kNqfaces, errorstring.str().c_str());
                                    faces[Nfaces++] = boost::static_pointer_cast<QuadGeom>(face);
                                    Nqfaces++;
                                }
                            }
                            
                            /// Make sure all of the face indicies could be read, and that there weren't too few.
>>>>>>> 8e0e4d43
                            ASSERTL0(!elementDataStrm.fail(), (std::string("Unable to read element data for PYRAMID: ") + elementStr).c_str());
                            ASSERTL0(Ntfaces == kNtfaces, errorstring.str().c_str());
                            ASSERTL0(Nqfaces == kNqfaces, errorstring.str().c_str());
                            
                            PyrGeomSharedPtr pyrgeom(MemoryManager<PyrGeom>::AllocateSharedPtr(faces));
                            pyrgeom->SetGlobalID(indx);
                            
                            m_pyrGeoms[indx] = pyrgeom;
                            PopulateFaceToElMap(pyrgeom, kNfaces);
                        }
                        catch(...)
                        {
                            NEKERROR(ErrorUtil::efatal,
                                     (std::string("Unable to read element data for PYRAMID: ") + elementStr).c_str());
                        }
                    }
                    // Prism
                    else if (elementType == "R")
                    {
                        try
                        {
                            /// Create arrays for the tri and quad faces.
                            const int kNfaces = PrismGeom::kNfaces;
                            const int kNtfaces = PrismGeom::kNtfaces;
                            const int kNqfaces = PrismGeom::kNqfaces;
                            Geometry2DSharedPtr faces[kNfaces];
                            int Ntfaces = 0;
                            int Nqfaces = 0;
                            int Nfaces  = 0;
                            
                            /// Fill the arrays and make sure there aren't too many faces.
                            std::stringstream errorstring;
                            errorstring << "Element " << indx << " must have " 
                                        << kNtfaces << " triangle face(s), and " 
                                        << kNqfaces << " quadrilateral face(s).";
                            
                            for (int i = 0; i < kNfaces; i++)
                            {
                                int faceID;
                                elementDataStrm >> faceID;
                                Geometry2DSharedPtr face = GetGeometry2D(faceID);
                                if (face == Geometry2DSharedPtr() ||
                                    (face->GetShapeType() != LibUtilities::eTriangle && face->GetShapeType() != LibUtilities::eQuadrilateral))
                                {
                                    std::stringstream errorstring;
                                    errorstring << "Element " << indx << " has invalid face: " << faceID;
                                    ASSERTL0(false, errorstring.str().c_str());
                                }
                                else if (face->GetShapeType() == LibUtilities::eTriangle)
                                {
                                    ASSERTL0(Ntfaces < kNtfaces, errorstring.str().c_str());
                                    faces[Nfaces++] = boost::static_pointer_cast<TriGeom>(face);
                                    Ntfaces++;
                                }
                                else if (face->GetShapeType() == LibUtilities::eQuadrilateral)
                                {
                                    ASSERTL0(Nqfaces < kNqfaces, errorstring.str().c_str());
                                    faces[Nfaces++] = boost::static_pointer_cast<QuadGeom>(face);
                                    Nqfaces++;
                                }
                            }
                            
                            /// Make sure all of the face indicies could be read, and that there weren't too few.
                            ASSERTL0(!elementDataStrm.fail(), (std::string("Unable to read element data for PRISM: ") + elementStr).c_str());
                            ASSERTL0(Ntfaces == kNtfaces, errorstring.str().c_str());
                            ASSERTL0(Nqfaces == kNqfaces, errorstring.str().c_str());
                            
                            PrismGeomSharedPtr prismgeom(MemoryManager<PrismGeom>::AllocateSharedPtr(faces));
                            prismgeom->SetGlobalID(indx);
                            
                            m_prismGeoms[indx] = prismgeom;
                            PopulateFaceToElMap(prismgeom, kNfaces);
                        }
                        catch(...)
                        {
                            NEKERROR(ErrorUtil::efatal,
                                     (std::string("Unable to read element data for PRISM: ") + elementStr).c_str());
                        }
                    }
                    // Hexahedral
                    else if (elementType == "H")
                    {
                        try
                        {
                            /// Create arrays for the tri and quad faces.
                            const int kNfaces = HexGeom::kNfaces;
                            const int kNtfaces = HexGeom::kNtfaces;
                            const int kNqfaces = HexGeom::kNqfaces;
                            //TriGeomSharedPtr tfaces[kNtfaces];
                            QuadGeomSharedPtr qfaces[kNqfaces];
                            int Ntfaces = 0;
                            int Nqfaces = 0;
                            
                            /// Fill the arrays and make sure there aren't too many faces.
                            std::stringstream errorstring;
                            errorstring << "Element " << indx << " must have " << kNtfaces << " triangle face(s), and " << kNqfaces << " quadrilateral face(s).";
                            for (int i = 0; i < kNfaces; i++)
                            {
                                int faceID;
                                elementDataStrm >> faceID;
                                Geometry2DSharedPtr face = GetGeometry2D(faceID);
                                if (face == Geometry2DSharedPtr() ||
                                    (face->GetShapeType() != LibUtilities::eTriangle && face->GetShapeType() != LibUtilities::eQuadrilateral))
                                {
                                    std::stringstream errorstring;
                                    errorstring << "Element " << indx << " has invalid face: " << faceID;
                                    ASSERTL0(false, errorstring.str().c_str());
                                }
                                else if (face->GetShapeType() == LibUtilities::eTriangle)
                                {
                                    ASSERTL0(Ntfaces < kNtfaces, errorstring.str().c_str());
                                    //tfaces[Ntfaces++] = boost::static_pointer_cast<TriGeom>(face);
                                }
                                else if (face->GetShapeType() == LibUtilities::eQuadrilateral)
                                {
                                    ASSERTL0(Nqfaces < kNqfaces, errorstring.str().c_str());
                                    qfaces[Nqfaces++] = boost::static_pointer_cast<QuadGeom>(face);
                                }
                            }
                            
                            /// Make sure all of the face indicies could be read, and that there weren't too few.
                            ASSERTL0(!elementDataStrm.fail(), (std::string("Unable to read element data for HEXAHEDRAL: ") + elementStr).c_str());
                            ASSERTL0(Ntfaces == kNtfaces, errorstring.str().c_str());
                            ASSERTL0(Nqfaces == kNqfaces, errorstring.str().c_str());
                            
                            HexGeomSharedPtr hexgeom(MemoryManager<HexGeom>::AllocateSharedPtr(qfaces));
                            hexgeom->SetGlobalID(indx);
                            
                            m_hexGeoms[indx] = hexgeom;
                            PopulateFaceToElMap(hexgeom, kNfaces);
                        }
                        catch(...)
                        {
                            NEKERROR(ErrorUtil::efatal,
                                     (std::string("Unable to read element data for HEXAHEDRAL: ") + elementStr).c_str());
                        }
                    }
                }
                /// Keep looking
                element = element->NextSiblingElement();
            }
        }

        void MeshGraph3D::ReadComposites(TiXmlDocument &doc)
        {
            TiXmlHandle docHandle(&doc);

            /// We know we have it since we made it this far.
            TiXmlElement* mesh = docHandle.FirstChildElement("NEKTAR").FirstChildElement("GEOMETRY").Element();
            TiXmlElement* field = NULL;

            ASSERTL0(mesh, "Unable to find GEOMETRY tag in file.");

            /// Look for elements in ELEMENT block.
            field = mesh->FirstChildElement("COMPOSITE");

            ASSERTL0(field, "Unable to find COMPOSITE tag in file.");

            int nextCompositeNumber = -1;

            /// All elements are of the form: "<C ID = "N"> ... </C>".

            /// Read the ID field first.
            TiXmlElement *composite = field->FirstChildElement("C");

            while (composite)
            {
                nextCompositeNumber++;

                int indx;
                int err = composite->QueryIntAttribute("ID", &indx);
                ASSERTL0(err == TIXML_SUCCESS, "Unable to read attribute ID.");
//                ASSERTL0(indx == nextCompositeNumber, "Composite IDs must begin with zero and be sequential.");

                // read and store label if they exist
                string labelstr;
                err = composite->QueryStringAttribute("LABEL", &labelstr);
                if(err == TIXML_SUCCESS)
                {
                    m_compositesLabels[indx] = labelstr;
                }


                TiXmlNode* compositeChild = composite->FirstChild();
                // This is primarily to skip comments that may be present.
                // Comments appear as nodes just like elements.
                // We are specifically looking for text in the body
                // of the definition.
                while(compositeChild && compositeChild->Type() != TiXmlNode::TINYXML_TEXT)
                {
                    compositeChild = compositeChild->NextSibling();
                }

                ASSERTL0(compositeChild, "Unable to read composite definition body.");
                std::string compositeStr = compositeChild->ToText()->ValueStr();

                /// Parse out the element components corresponding to type of element.

                std::istringstream compositeDataStrm(compositeStr.c_str());

                try
                {
                    bool first = true;
                    std::string prevCompositeElementStr;

                    while (!compositeDataStrm.fail())
                    {
                        std::string compositeElementStr;
                        compositeDataStrm >> compositeElementStr;

                        if (!compositeDataStrm.fail())
                        {
                            if (first)
                            {
                                first = false;

                                Composite curVector(MemoryManager<GeometryVector>::AllocateSharedPtr());
                                m_meshComposites[indx] = curVector;
                            }

                            if (compositeElementStr.length() > 0)
                            {
                                ResolveGeomRef(prevCompositeElementStr, compositeElementStr, m_meshComposites[indx]);
                            }
                            prevCompositeElementStr = compositeElementStr;
                        }
                    }
                }
                catch(...)
                {
                    NEKERROR(ErrorUtil::efatal,
                        (std::string("Unable to read COMPOSITE data for composite: ") + compositeStr).c_str());
                }

                /// Keep looking
                composite = composite->NextSiblingElement("C");
            }
        }


        SegGeomSharedPtr MeshGraph3D::GetSegGeom(int eID)
        {
            SegGeomSharedPtr returnval;
            SegGeomMap::iterator x = m_segGeoms.find(eID);
            ASSERTL0(x != m_segGeoms.end(), "Segment "
                     + boost::lexical_cast<string>(eID) + " not found.");
            return x->second;
        };

        Geometry2DSharedPtr MeshGraph3D::GetGeometry2D(int gID)
        {
            TriGeomMapIter it1;
            QuadGeomMapIter it2;
            
            it1 = m_triGeoms.find(gID);
            if (it1 != m_triGeoms.end())
                return it1->second;
            
            it2 = m_quadGeoms.find(gID);
            if (it2 != m_quadGeoms.end())
                return it2->second;
            
            return Geometry2DSharedPtr();
        };

        // Take the string that is the composite reference and find the
        // pointer to the Geometry object corresponding to it.

        // The only allowable combinations of previous and current items
        // are V (0D); E (1D); and T and Q (2D); A (Tet, 3D), P (Pyramid, 3D), R (Prism, 3D), H (Hex, 3D).
        // Only elements of the same dimension are allowed to be grouped.
        void MeshGraph3D::ResolveGeomRef(const std::string &prevToken, const std::string &token,
                Composite& composite)
        {
            try
            {
                std::istringstream tokenStream(token);
                std::istringstream prevTokenStream(prevToken);

                char type;
                char prevType;

                tokenStream >> type;

                std::string::size_type indxBeg = token.find_first_of('[') + 1;
                std::string::size_type indxEnd = token.find_last_of(']') - 1;

                ASSERTL0(indxBeg <= indxEnd, (std::string("Error reading index definition:") + token).c_str());

                std::string indxStr = token.substr(indxBeg, indxEnd - indxBeg + 1);

                std::vector<unsigned int> seqVector;
                std::vector<unsigned int>::iterator seqIter;

                bool err = ParseUtils::GenerateSeqVector(indxStr.c_str(), seqVector);

                ASSERTL0(err, (std::string("Error reading composite elements: ") + indxStr).c_str());

                prevTokenStream >> prevType;

                // All composites must be of the same dimension.  This map makes things clean to compare.
                map<char, int> typeMap;
                typeMap['V'] = 1; // Vertex
                typeMap['E'] = 1; // Edge
                typeMap['T'] = 2; // Triangle
                typeMap['Q'] = 2; // Quad
                typeMap['A'] = 3; // Tet
                typeMap['P'] = 3; // Pyramid
                typeMap['R'] = 3; // Prism
                typeMap['H'] = 3; // Hex

                // Make sure only geoms of the same dimension are combined.
                bool validSequence = (prevToken.empty() || (typeMap[type] == typeMap[prevType]));

                ASSERTL0(validSequence, (std::string("Invalid combination of composite items: ")
                    + type + " and " + prevType + ".").c_str());

                switch(type)
                {
                case 'V':   // Vertex
                    for (seqIter = seqVector.begin(); seqIter != seqVector.end(); ++seqIter)
                    {
                        if (m_vertSet.find(*seqIter) == m_vertSet.end())
                        {
                            char errStr[16] = "";
                            ::sprintf(errStr, "%d", *seqIter);
                            NEKERROR(ErrorUtil::ewarning, (std::string("Unknown vertex index: ") + errStr).c_str());
                        }
                        else
                        {
                            composite->push_back(m_vertSet[*seqIter]);
                        }
                    }
                    break;

                case 'E':   // Edge
                    for (seqIter = seqVector.begin(); seqIter != seqVector.end(); ++seqIter)
                    {
                        if (m_segGeoms.find(*seqIter) == m_segGeoms.end())
                        {
                            char errStr[16] = "";
                            ::sprintf(errStr, "%d", *seqIter);
                            NEKERROR(ErrorUtil::ewarning, (std::string("Unknown edge index: ") + errStr).c_str());
                        }
                        else
                        {
                            composite->push_back(m_segGeoms[*seqIter]);
                        }
                    }
                    break;

                case 'F':   // Face
                    for (seqIter = seqVector.begin(); seqIter != seqVector.end(); ++seqIter)
                    {
                        Geometry2DSharedPtr face = GetGeometry2D(*seqIter);
                        if (face == Geometry2DSharedPtr())
                        {
                            char errStr[16] = "";
                            ::sprintf(errStr, "%d", *seqIter);
                            NEKERROR(ErrorUtil::ewarning, (std::string("Unknown face index: ") + errStr).c_str());
                        }
                        else
                        {
                            if(CheckRange(*face))
                            {
                                composite->push_back(face);
                            }
                        }
                    }
                    break;

                case 'T':   // Triangle
                    for (seqIter = seqVector.begin(); seqIter != seqVector.end(); ++seqIter)
                    {
                        if (m_triGeoms.find(*seqIter) == m_triGeoms.end())
                        {
                            char errStr[16] = "";
                            ::sprintf(errStr, "%d", *seqIter);
                            NEKERROR(ErrorUtil::ewarning, (std::string("Unknown triangle index: ") + errStr).c_str());
                        }
                        else
                        {
                            if(CheckRange(*m_triGeoms[*seqIter]))
                            {
                                composite->push_back(m_triGeoms[*seqIter]);
                            }
                        }
                    }
                    break;

                case 'Q':   // Quad
                    for (seqIter = seqVector.begin(); seqIter != seqVector.end(); ++seqIter)
                    {
                        if (m_quadGeoms.find(*seqIter) == m_quadGeoms.end())
                        {
                            char errStr[16] = "";
                            ::sprintf(errStr, "%d", *seqIter);
                            NEKERROR(ErrorUtil::ewarning, (std::string("Unknown quad index: ") + errStr).c_str());
                        }
                        else
                        {
                            if(CheckRange(*m_quadGeoms[*seqIter]))
                            {
                                composite->push_back(m_quadGeoms[*seqIter]);
                            }
                        }
                    }
                    break;

                // Tetrahedron
                case 'A':
                    for (seqIter = seqVector.begin(); seqIter != seqVector.end(); ++seqIter)
                    {
                        if (m_tetGeoms.find(*seqIter) == m_tetGeoms.end())
                        {
                            char errStr[16] = "";
                            ::sprintf(errStr, "%d", *seqIter);
                            NEKERROR(ErrorUtil::ewarning, (std::string("Unknown tet index: ") + errStr).c_str());
                        }
                        else
                        {
                            if(CheckRange(*m_tetGeoms[*seqIter]))
                            {
                                composite->push_back(m_tetGeoms[*seqIter]);
                            }
                        }
                    }
                    break;

                // Pyramid
                case 'P':
                    for (seqIter = seqVector.begin(); seqIter != seqVector.end(); ++seqIter)
                    {
                        if (m_pyrGeoms.find(*seqIter) == m_pyrGeoms.end())
                        {
                            char errStr[16] = "";
                            ::sprintf(errStr, "%d", *seqIter);
                            NEKERROR(ErrorUtil::ewarning, (std::string("Unknown pyramid index: ") + errStr).c_str());
                        }
                        else
                        {
                            if(CheckRange(*m_pyrGeoms[*seqIter]))
                            {
                                composite->push_back(m_pyrGeoms[*seqIter]);
                            }
                        }
                    }
                    break;

                // Prism
                case 'R':
                    for (seqIter = seqVector.begin(); seqIter != seqVector.end(); ++seqIter)
                    {
                        if (m_prismGeoms.find(*seqIter) == m_prismGeoms.end())
                        {
                            char errStr[16] = "";
                            ::sprintf(errStr, "%d", *seqIter);
                            NEKERROR(ErrorUtil::ewarning, (std::string("Unknown prism index: ") + errStr).c_str());
                        }
                        else
                        {
                            if(CheckRange(*m_prismGeoms[*seqIter]))
                            {
                                composite->push_back(m_prismGeoms[*seqIter]);
                            }
                        }
                    }
                    break;

                // Hex
                case 'H':
                    for (seqIter = seqVector.begin(); seqIter != seqVector.end(); ++seqIter)
                    {
                        if (m_hexGeoms.find(*seqIter) == m_hexGeoms.end())
                        {
                            char errStr[16] = "";
                            ::sprintf(errStr, "%d", *seqIter);
                            NEKERROR(ErrorUtil::ewarning, (std::string("Unknown hex index: ") + errStr).c_str());
                        }
                        else
                        {
                            if(CheckRange(*m_hexGeoms[*seqIter]))
                            {
                                composite->push_back(m_hexGeoms[*seqIter]);
                            }
                        }
                    }
                    break;

                default:
                    NEKERROR(ErrorUtil::efatal, (std::string("Unrecognized composite token: ") + token).c_str());
                }
            }
            catch(...)
            {
                NEKERROR(ErrorUtil::efatal, (std::string("Problem processing composite token: ") + token).c_str());
            }

            return;
        }


        ElementFaceVectorSharedPtr MeshGraph3D::GetElementsFromFace(Geometry2DSharedPtr face)
        {
            boost::unordered_map<int, ElementFaceVectorSharedPtr>::iterator it = 
                m_faceToElMap.find(face->GetGlobalID());

            ASSERTL0(it != m_faceToElMap.end(), "Unable to find corresponding face!");
            
            return it->second;
        }

        
        /**
         * Retrieve the basis key for a given face direction.
         */
        LibUtilities::BasisKey MeshGraph3D:: GetFaceBasisKey(
                    Geometry2DSharedPtr face,
                    const int           facedir,
                    const std::string   variable)
        {
            // Retrieve the list of elements and the associated face index
            // to which the face geometry belongs.
            ElementFaceVectorSharedPtr elements = GetElementsFromFace(face);

            ASSERTL0(elements->size() > 0, "No elements for the given face."
            		" Check all elements belong to the domain composite.");

            // Perhaps, a check should be done here to ensure that in case
            // elements->size!=1, all elements to which the edge belongs have
            // the same type and order of expansion such that no confusion can
            // arise.

            // Get the Expansion structure detailing the basis keys used for
            // this element.
            ExpansionShPtr expansion = GetExpansion((*elements)[0]->m_Element,
                                                    variable);

            ASSERTL0(expansion, "Could not find expansion connected to face "+
                     boost::lexical_cast<string>(face->GetGlobalID()));

            // Retrieve the geometry object of the element as a Geometry3D.
            Geometry3DSharedPtr geom3d =
                    boost::dynamic_pointer_cast<SpatialDomains::Geometry3D>(
                            expansion->m_geomShPtr);

            // Use the geometry of the element to calculate the coordinate
            // direction of the element which corresponds to the requested
            // coordinate direction of the given face.
            int dir = geom3d->GetDir((*elements)[0]->m_FaceIndx, facedir);

            if(face->GetNumVerts() == 3)
            {
                return StdRegions::EvaluateTriFaceBasisKey(facedir,
                          expansion->m_basisKeyVector[dir].GetBasisType(),
                          expansion->m_basisKeyVector[dir].GetNumPoints(),
                          expansion->m_basisKeyVector[dir].GetNumModes());
            }
            else
            {
                return StdRegions::EvaluateQuadFaceBasisKey(facedir,
                          expansion->m_basisKeyVector[dir].GetBasisType(),
                          expansion->m_basisKeyVector[dir].GetNumPoints(),
                          expansion->m_basisKeyVector[dir].GetNumModes());
            }
            
            // Keep things happy by returning a value.
            return LibUtilities::NullBasisKey; 
        }


        /**
         * @brief Given a 3D geometry object #element, populate the face to
         * element map #m_faceToElMap which maps faces to their corresponding
         * element(s).
         * 
         * @param element  Element to process.
         * @param kNfaces  Number of faces of #element. Should be removed and
         * put into Geometry3D as a virtual member function.
         */
        void MeshGraph3D::PopulateFaceToElMap(Geometry3DSharedPtr element, int kNfaces)
        {
            // Set up face -> element map
            for (int i = 0; i < kNfaces; ++i)
            {
                int                  faceId = element->GetFace(i)->GetGlobalID();
                ElementFaceSharedPtr elementFace = 
                    MemoryManager<ElementFace>::AllocateSharedPtr();
                
                elementFace->m_Element  = element;
                elementFace->m_FaceIndx = i;
                
                // Search map to see if face already exists.
                boost::unordered_map<int, ElementFaceVectorSharedPtr>::iterator it = 
                    m_faceToElMap.find(faceId);
                
                if (it == m_faceToElMap.end())
                {
                    ElementFaceVectorSharedPtr tmp = 
                        MemoryManager<ElementFaceVector>::AllocateSharedPtr();
                    tmp->push_back(elementFace);
                    m_faceToElMap[faceId] = tmp;
                }
                else
                {
                    ElementFaceVectorSharedPtr tmp = it->second;
                    tmp->push_back(elementFace);
                }
            }
        }
    }; //end of namespace
}; //end of namespace<|MERGE_RESOLUTION|>--- conflicted
+++ resolved
@@ -112,50 +112,6 @@
             const char *IsCompressed = field->Attribute("COMPRESSED");
             if(IsCompressed)
             {
-<<<<<<< HEAD
-                if(boost::iequals(IsCompressed,LibUtilities::CompressData::GetCompressString()))
-                {
-                    // Extract the edge body
-                    TiXmlNode* edgeChild = field->FirstChild();
-                    ASSERTL0(edgeChild, "Unable to extract the data from "
-                             "the compressed edge tag.");
-                    
-                    std::string edgeStr;
-                    if (edgeChild->Type() == TiXmlNode::TINYXML_TEXT)
-                    {
-                        edgeStr += edgeChild->ToText()->ValueStr();
-                    }
-                    
-                    std::vector<LibUtilities::MeshEdge> edgeData;
-                    LibUtilities::CompressData::ZlibDecodeFromBase64Str(edgeStr,edgeData);
-                    
-                    int indx;
-                    for(int i = 0; i < edgeData.size(); ++i)
-                    {
-                        indx = edgeData[i].id;
-                        
-                        
-                        PointGeomSharedPtr vertices[2] = {GetVertex(edgeData[i].v0), GetVertex(edgeData[i].v1)};
-                        SegGeomSharedPtr edge;
-                        
-                        it = m_curvedEdges.find(indx);
-                        
-                        if (it == m_curvedEdges.end())
-                        {
-                            edge = MemoryManager<SegGeom>::AllocateSharedPtr(indx, m_spaceDimension, vertices);
-                        }
-                        else
-                        {
-                            edge = MemoryManager<SegGeom>::AllocateSharedPtr(indx, m_spaceDimension, vertices, it->second);
-                        }
-                        
-                        m_segGeoms[indx] = edge;
-                    }
-                }
-                else
-                {
-                    ASSERTL0(false,"Compressed formats do not match. Expected :" + LibUtilities::CompressData::GetCompressString() + " but got " + boost::lexical_cast<std::string>(IsCompressed));
-=======
                 ASSERTL0(boost::iequals(IsCompressed,
                             LibUtilities::CompressData::GetCompressString()),
                          "Compressed formats do not match. Expected :"
@@ -170,13 +126,40 @@
                 if (edgeChild->Type() == TiXmlNode::TINYXML_TEXT)
                 {
                     edgeStr += edgeChild->ToText()->ValueStr();
->>>>>>> 8e0e4d43
+                }
+
+                std::vector<LibUtilities::MeshEdge> edgeData;
+                LibUtilities::CompressData::ZlibDecodeFromBase64Str(edgeStr,
+                                                                    edgeData);
+
+                int indx;
+                for(int i = 0; i < edgeData.size(); ++i)
+                {
+                    indx = edgeData[i].id;
+                    PointGeomSharedPtr vertices[2] = {
+                        GetVertex(edgeData[i].v0),
+                        GetVertex(edgeData[i].v1)
+                    };
+                    SegGeomSharedPtr edge;
+
+                    it = m_curvedEdges.find(indx);
+                    if (it == m_curvedEdges.end())
+                    {
+                        edge = MemoryManager<SegGeom>::AllocateSharedPtr(
+                                            indx, m_spaceDimension, vertices);
+                    }
+                    else
+                    {
+                        edge = MemoryManager<SegGeom>::AllocateSharedPtr(
+                                            indx, m_spaceDimension, vertices,
+                                            it->second);
+                    }
+                    m_segGeoms[indx] = edge;
                 }
             }
             else
             {
 
-<<<<<<< HEAD
                 /// All elements are of the form: "<E ID="#"> ... </E>", with
                 /// ? being the element type.
                 /// Read the ID field first.
@@ -199,62 +182,6 @@
                     edgeStr.clear();
                     if (child->Type() == TiXmlNode::TINYXML_TEXT)
                     {
-=======
-                std::vector<LibUtilities::MeshEdge> edgeData;
-                LibUtilities::CompressData::ZlibDecodeFromBase64Str(edgeStr,
-                                                                    edgeData);
-
-                int indx;
-                for(int i = 0; i < edgeData.size(); ++i)
-                {
-                    indx = edgeData[i].id;
-                    PointGeomSharedPtr vertices[2] = {
-                        GetVertex(edgeData[i].v0),
-                        GetVertex(edgeData[i].v1)
-                    };
-                    SegGeomSharedPtr edge;
-
-                    it = m_curvedEdges.find(indx);
-                    if (it == m_curvedEdges.end())
-                    {
-                        edge = MemoryManager<SegGeom>::AllocateSharedPtr(
-                                            indx, m_spaceDimension, vertices);
-                    }
-                    else
-                    {
-                        edge = MemoryManager<SegGeom>::AllocateSharedPtr(
-                                            indx, m_spaceDimension, vertices,
-                                            it->second);
-                    }
-                    m_segGeoms[indx] = edge;
-                }
-            }
-            else
-            {
-
-                /// All elements are of the form: "<E ID="#"> ... </E>", with
-                /// ? being the element type.
-                /// Read the ID field first.
-                TiXmlElement *edge = field->FirstChildElement("E");
-                
-                /// Since all edge data is one big text block, we need to accumulate
-                /// all TINYXML_TEXT data and then parse it.  This approach effectively skips
-                /// all comments or other node types since we only care about the
-                /// edge list.  We cannot handle missing edge numbers as we could
-                /// with missing element numbers due to the text block format.
-                std::string edgeStr;
-                int indx;
-                
-                while(edge)
-                {
-                    int err = edge->QueryIntAttribute("ID",&indx);
-                    ASSERTL0(err == TIXML_SUCCESS, "Unable to read edge attribute ID.");
-                    
-                    TiXmlNode *child = edge->FirstChild();
-                    edgeStr.clear();
-                    if (child->Type() == TiXmlNode::TINYXML_TEXT)
-                    {
->>>>>>> 8e0e4d43
                         edgeStr += child->ToText()->ValueStr();
                     }
                     
@@ -332,109 +259,6 @@
                 const char *IsCompressed = element->Attribute("COMPRESSED");
                 if(IsCompressed)
                 {
-<<<<<<< HEAD
-                    if(boost::iequals(IsCompressed,LibUtilities::CompressData::GetCompressString()))
-                    {
-                        // Extract the face body
-                        TiXmlNode* faceChild = element->FirstChild();
-                        ASSERTL0(faceChild, "Unable to extract the data from "
-                                 "the compressed face tag.");
-                
-                        std::string faceStr;
-                        if (faceChild->Type() == TiXmlNode::TINYXML_TEXT)
-                        {
-                            faceStr += faceChild->ToText()->ValueStr();
-                        }
-                        
-                        int indx;
-                        if(elementType == "T")
-                        {
-                            std::vector<LibUtilities::MeshTri> faceData;
-                            LibUtilities::CompressData::ZlibDecodeFromBase64Str(faceStr,faceData);
-                            
-                            for(int i = 0; i < faceData.size(); ++i)
-                            {
-                                indx = faceData[i].id;
-                                
-                                /// See if this face has curves.
-                                it = m_curvedFaces.find(indx);
-                                
-                                /// Create a TriGeom to hold the new definition.
-                                SegGeomSharedPtr edges[TriGeom::kNedges] =
-                                {
-                                    GetSegGeom(faceData[i].e[0]),
-                                    GetSegGeom(faceData[i].e[1]),
-                                    GetSegGeom(faceData[i].e[2])
-                                };
-                                
-                                StdRegions::Orientation edgeorient[TriGeom::kNedges] =
-                                {
-                                    SegGeom::GetEdgeOrientation(*edges[0], *edges[1]),
-                                    SegGeom::GetEdgeOrientation(*edges[1], *edges[2]),
-                                    SegGeom::GetEdgeOrientation(*edges[2], *edges[0])
-                                };
-                            
-                                TriGeomSharedPtr trigeom;
-                                
-                                if (it == m_curvedFaces.end())
-                                {
-                                    trigeom = MemoryManager<TriGeom>::AllocateSharedPtr(indx, edges, edgeorient);
-                                }
-                                else
-                                {
-                                    trigeom = MemoryManager<TriGeom>::AllocateSharedPtr(indx, edges, edgeorient, it->second);
-                                }
-                                
-                                trigeom->SetGlobalID(indx);
-                                m_triGeoms[indx] = trigeom;
-                            }
-                        }
-                        else if (elementType == "Q")
-                        {
-                            std::vector<LibUtilities::MeshQuad> faceData;
-                            LibUtilities::CompressData::ZlibDecodeFromBase64Str(faceStr,faceData);
-                            
-                            for(int i = 0; i < faceData.size(); ++i)
-                            {
-                                indx = faceData[i].id;
-                                
-                                /// See if this face has curves.
-                                it = m_curvedFaces.find(indx);
-                                
-                                
-                                /// Create a QuadGeom to hold the new definition.
-                                SegGeomSharedPtr edges[QuadGeom::kNedges] =
-                                    {GetSegGeom(faceData[i].e[0]),GetSegGeom(faceData[i].e[1]),
-                                     GetSegGeom(faceData[i].e[2]),GetSegGeom(faceData[i].e[3])};
-                                
-                                StdRegions::Orientation edgeorient[QuadGeom::kNedges] =
-                                {
-                                    SegGeom::GetEdgeOrientation(*edges[0], *edges[1]),
-                                    SegGeom::GetEdgeOrientation(*edges[1], *edges[2]),
-                                    SegGeom::GetEdgeOrientation(*edges[2], *edges[3]),
-                                    SegGeom::GetEdgeOrientation(*edges[3], *edges[0])
-                                };
-                                
-                                QuadGeomSharedPtr quadgeom;
-                                
-                                if (it == m_curvedEdges.end())
-                                {
-                                    quadgeom = MemoryManager<QuadGeom>::AllocateSharedPtr(indx, edges, edgeorient);
-                                }
-                                else
-                                {
-                                    quadgeom = MemoryManager<QuadGeom>::AllocateSharedPtr(indx, edges, edgeorient, it->second);
-                                }
-                                quadgeom->SetGlobalID(indx);
-                                
-                                m_quadGeoms[indx] = quadgeom;
-                            }
-                        }
-                    }
-                    else
-                    {
-                        ASSERTL0(false,"Compressed formats do not match. Expected :" + LibUtilities::CompressData::GetCompressString() + " but got " + boost::lexical_cast<std::string>(IsCompressed));
-=======
                     ASSERTL0(boost::iequals(IsCompressed,
                             LibUtilities::CompressData:: GetCompressString()),
                             "Compressed formats do not match. Expected :"
@@ -545,7 +369,6 @@
                             quadgeom->SetGlobalID(indx);
                             m_quadGeoms[indx] = quadgeom;
                         }
->>>>>>> 8e0e4d43
                     }
                 }
                 else
@@ -706,166 +529,180 @@
                 const char *IsCompressed = element->Attribute("COMPRESSED");
                 if(IsCompressed)
                 {
-<<<<<<< HEAD
-                    if(boost::iequals(IsCompressed,LibUtilities::CompressData::GetCompressString()))
-                    {
-                        // Extract the face body
-                        TiXmlNode* child = element->FirstChild();
-                        ASSERTL0(child, "Unable to extract the data from "
-                                 "the compressed face tag.");
-                        
-                        std::string str;
-                        if (child->Type() == TiXmlNode::TINYXML_TEXT)
-                        {
-                            str += child->ToText()->ValueStr();
-                        }
-                        
-                        int indx;
-                        if(elementType == "A")
-                        {
-                            std::vector<LibUtilities::MeshTet> data;
-                            LibUtilities::CompressData::ZlibDecodeFromBase64Str(str,data);
-                            
-                            TriGeomSharedPtr tfaces[4];
-                            
-                            for(int i = 0; i < data.size(); ++i)
-                            {
-                                indx = data[i].id;
-                                
-                                for(int j = 0; j < 4; ++j)
-                                {
-                                    Geometry2DSharedPtr face = GetGeometry2D(data[i].f[j]);
-                                    tfaces[j] =  boost::static_pointer_cast<TriGeom>(face);
-                                }
-                                
-                                TetGeomSharedPtr tetgeom(MemoryManager<TetGeom>::AllocateSharedPtr(tfaces));
-                                tetgeom->SetGlobalID(indx);
-                                
-                                m_tetGeoms[indx] = tetgeom;
-                                PopulateFaceToElMap(tetgeom, 4);
-                                
-                            }
-                        }
-                        else if (elementType == "P")
-                        {
-                            std::vector<LibUtilities::MeshPyr> data;
-                            LibUtilities::CompressData::ZlibDecodeFromBase64Str(str,data);
-                            
-                            Geometry2DSharedPtr faces[5];
-                            
-                            for(int i = 0; i < data.size(); ++i)
-                            {
-                                indx = data[i].id;
-                                int Ntfaces = 0;
-                                int Nqfaces = 0;
-                                
-                                for(int j = 0; j < 5; ++j)
-                                {
-                                    Geometry2DSharedPtr face = GetGeometry2D(data[i].f[j]);
-                                    
-                                    if (face == Geometry2DSharedPtr() ||
-                                        (face->GetShapeType() != LibUtilities::eTriangle && face->GetShapeType() != LibUtilities::eQuadrilateral))
-                                    {
-                                        std::stringstream errorstring;
-                                        errorstring << "Element " << indx << " has invalid face: " << j;
-                                        ASSERTL0(false, errorstring.str().c_str());
-                                    }
-                                    else if (face->GetShapeType() == LibUtilities::eTriangle)
-                                    {
-                                        faces[j] = boost::static_pointer_cast<TriGeom>(face);
-                                        Ntfaces++;
-                                    }
-                                    else if (face->GetShapeType() == LibUtilities::eQuadrilateral)
-                                    {
-                                        faces[j] = boost::static_pointer_cast<QuadGeom>(face);
-                                        Nqfaces++;
-                                    }
-                                }
-                                ASSERTL0((Ntfaces == 4)&&(Nqfaces = 1),"Did not identify the correct number of triangular and "
-                                         "quadrilateral faces for a pyramid");
-                                
-                                PyrGeomSharedPtr pyrgeom(MemoryManager<PyrGeom>::AllocateSharedPtr(faces));
-                                pyrgeom->SetGlobalID(indx);
-                                
-                                m_pyrGeoms[indx] = pyrgeom;
-                                PopulateFaceToElMap(pyrgeom, 5);
-                                
-                            }
-                        }
-                        else if (elementType == "R")
-                        {
-                            std::vector<LibUtilities::MeshPrism> data;
-                            LibUtilities::CompressData::ZlibDecodeFromBase64Str(str,data);
-                            
-                            Geometry2DSharedPtr faces[5];
-                            
-                            for(int i = 0; i < data.size(); ++i)
-                            {
-                                indx = data[i].id;
-                                int Ntfaces = 0;
-                                int Nqfaces = 0;
-                                
-                                for(int j = 0; j < 5; ++j)
-                                {
-                                    Geometry2DSharedPtr face = GetGeometry2D(data[i].f[j]);
-                                    
-                                    if (face == Geometry2DSharedPtr() ||
-                                        (face->GetShapeType() != LibUtilities::eTriangle && face->GetShapeType() != LibUtilities::eQuadrilateral))
-                                    {
-                                        std::stringstream errorstring;
-                                        errorstring << "Element " << indx << " has invalid face: " << j;
-                                        ASSERTL0(false, errorstring.str().c_str());
-                                    }
-                                    else if (face->GetShapeType() == LibUtilities::eTriangle)
-                                    {
-                                        faces[j] = boost::static_pointer_cast<TriGeom>(face);
-                                        Ntfaces++;
-                                    }
-                                    else if (face->GetShapeType() == LibUtilities::eQuadrilateral)
-                                    {
-                                        faces[j] = boost::static_pointer_cast<QuadGeom>(face);
-                                        Nqfaces++;
-                                    }
-                                }
-                                ASSERTL0((Ntfaces == 2)&&(Nqfaces = 3),"Did not identify the correct number of triangular and "
-                                         "quadrilateral faces for a prism");
-                                
-                                PrismGeomSharedPtr prismgeom(MemoryManager<PrismGeom>::AllocateSharedPtr(faces));
-                                prismgeom->SetGlobalID(indx);
-                                
-                                m_prismGeoms[indx] = prismgeom;
-                                PopulateFaceToElMap(prismgeom, 5);
-                            }
-                        }
-                        else if (elementType == "H")
-                        {
-                            std::vector<LibUtilities::MeshHex> data;
-                            LibUtilities::CompressData::ZlibDecodeFromBase64Str(str,data);
-                            
-                            QuadGeomSharedPtr faces[6];
-                            
-                            for(int i = 0; i < data.size(); ++i)
-                            {
-                                indx = data[i].id;
-                                
-                                for(int j = 0; j < 6; ++j)
-                                {
-                                    Geometry2DSharedPtr face = GetGeometry2D(data[i].f[j]);
-                                    
-                                    faces[j] = boost::static_pointer_cast<QuadGeom>(face);
-                                }
-                                
-                                HexGeomSharedPtr hexgeom(MemoryManager<HexGeom>::AllocateSharedPtr(faces));
-                                hexgeom->SetGlobalID(indx);
-                                
-                                m_hexGeoms[indx] = hexgeom;
-                                PopulateFaceToElMap(hexgeom, 6);
-                            }
-                        }                        
-                    }
-                    else
-                    {
-                        ASSERTL0(false,"Compressed formats do not match. Expected :" + LibUtilities::CompressData::GetCompressString() + " but got " + boost::lexical_cast<std::string>(IsCompressed));
+                    ASSERTL0(boost::iequals(IsCompressed,
+                             LibUtilities::CompressData:: GetCompressString()),
+                             "Compressed formats do not match. Expected :"
+                             + LibUtilities::CompressData::GetCompressString()
+                             + " but got " + std::string(IsCompressed));
+
+                    // Extract the face body
+                    TiXmlNode* child = element->FirstChild();
+                    ASSERTL0(child, "Unable to extract the data from "
+                             "the compressed face tag.");
+
+                    std::string str;
+                    if (child->Type() == TiXmlNode::TINYXML_TEXT)
+                    {
+                        str += child->ToText()->ValueStr();
+                    }
+
+                    int indx;
+                    if(elementType == "A")
+                    {
+                        std::vector<LibUtilities::MeshTet> data;
+                        LibUtilities::CompressData::ZlibDecodeFromBase64Str(
+                                                                    str,data);
+                        TriGeomSharedPtr tfaces[4];
+                        for(int i = 0; i < data.size(); ++i)
+                        {
+                            indx = data[i].id;
+                            for(int j = 0; j < 4; ++j)
+                            {
+                                Geometry2DSharedPtr face =
+                                    GetGeometry2D(data[i].f[j]);
+                                tfaces[j] =
+                                    boost::static_pointer_cast<TriGeom>(face);
+                            }
+
+                            TetGeomSharedPtr tetgeom(MemoryManager<TetGeom>
+                                                ::AllocateSharedPtr(tfaces));
+                            tetgeom->SetGlobalID(indx);
+                            m_tetGeoms[indx] = tetgeom;
+                            PopulateFaceToElMap(tetgeom, 4);
+                        }
+                    }
+                    else if (elementType == "P")
+                    {
+                        std::vector<LibUtilities::MeshPyr> data;
+                        LibUtilities::CompressData::ZlibDecodeFromBase64Str(
+                                                                    str,data);
+                        Geometry2DSharedPtr faces[5];
+                        for(int i = 0; i < data.size(); ++i)
+                        {
+                            indx = data[i].id;
+                            int Ntfaces = 0;
+                            int Nqfaces = 0;
+                            for(int j = 0; j < 5; ++j)
+                            {
+                                Geometry2DSharedPtr face =
+                                    GetGeometry2D(data[i].f[j]);
+
+                                if (face == Geometry2DSharedPtr() ||
+                                    (face->GetShapeType() !=
+                                        LibUtilities::eTriangle &&
+                                     face->GetShapeType() !=
+                                        LibUtilities::eQuadrilateral))
+                                {
+                                    std::stringstream errorstring;
+                                    errorstring << "Element " << indx
+                                                << " has invalid face: " << j;
+                                    ASSERTL0(false, errorstring.str().c_str());
+                                }
+                                else if (face->GetShapeType() ==
+                                            LibUtilities::eTriangle)
+                                {
+                                    faces[j] = boost
+                                        ::static_pointer_cast<TriGeom>(face);
+                                    Ntfaces++;
+                                }
+                                else if (face->GetShapeType() ==
+                                            LibUtilities::eQuadrilateral)
+                                {
+                                    faces[j] = boost
+                                        ::static_pointer_cast<QuadGeom>(face);
+                                    Nqfaces++;
+                                }
+                            }
+                            ASSERTL0((Ntfaces == 4) && (Nqfaces = 1),
+                                     "Did not identify the correct number of "
+                                     "triangular and quadrilateral faces for a "
+                                     "pyramid");
+
+                            PyrGeomSharedPtr pyrgeom(MemoryManager<PyrGeom>
+                                                ::AllocateSharedPtr(faces));
+                            pyrgeom->SetGlobalID(indx);
+                            m_pyrGeoms[indx] = pyrgeom;
+                            PopulateFaceToElMap(pyrgeom, 5);
+                        }
+                    }
+                    else if (elementType == "R")
+                    {
+                        std::vector<LibUtilities::MeshPrism> data;
+                        LibUtilities::CompressData::ZlibDecodeFromBase64Str(
+                                                                    str,data);
+                        Geometry2DSharedPtr faces[5];
+                        for(int i = 0; i < data.size(); ++i)
+                        {
+                            indx = data[i].id;
+                            int Ntfaces = 0;
+                            int Nqfaces = 0;
+                            for(int j = 0; j < 5; ++j)
+                            {
+                                Geometry2DSharedPtr face =
+                                        GetGeometry2D(data[i].f[j]);
+                                if (face == Geometry2DSharedPtr() ||
+                                    (face->GetShapeType() !=
+                                            LibUtilities::eTriangle &&
+                                     face->GetShapeType() !=
+                                            LibUtilities::eQuadrilateral))
+                                {
+                                    std::stringstream errorstring;
+                                    errorstring << "Element " << indx
+                                                << " has invalid face: " << j;
+                                    ASSERTL0(false, errorstring.str().c_str());
+                                }
+                                else if (face->GetShapeType() ==
+                                                LibUtilities::eTriangle)
+                                {
+                                    faces[j] = boost
+                                        ::static_pointer_cast<TriGeom>(face);
+                                    Ntfaces++;
+                                }
+                                else if (face->GetShapeType() ==
+                                                LibUtilities::eQuadrilateral)
+                                {
+                                    faces[j] = boost
+                                        ::static_pointer_cast<QuadGeom>(face);
+                                    Nqfaces++;
+                                }
+                            }
+                            ASSERTL0((Ntfaces == 2) && (Nqfaces = 3),
+                                     "Did not identify the correct number of "
+                                     "triangular and quadrilateral faces for a "
+                                     "prism");
+
+                            PrismGeomSharedPtr prismgeom(
+                                    MemoryManager<PrismGeom>
+                                            ::AllocateSharedPtr(faces));
+                            prismgeom->SetGlobalID(indx);
+                            m_prismGeoms[indx] = prismgeom;
+                            PopulateFaceToElMap(prismgeom, 5);
+                        }
+                    }
+                    else if (elementType == "H")
+                    {
+                        std::vector<LibUtilities::MeshHex> data;
+                        LibUtilities::CompressData::ZlibDecodeFromBase64Str(
+                                                                    str,data);
+
+                        QuadGeomSharedPtr faces[6];
+                        for(int i = 0; i < data.size(); ++i)
+                        {
+                            indx = data[i].id;
+                            for(int j = 0; j < 6; ++j)
+                            {
+                                Geometry2DSharedPtr face =
+                                        GetGeometry2D(data[i].f[j]);
+                                faces[j] = boost
+                                        ::static_pointer_cast<QuadGeom>(face);
+                            }
+
+                            HexGeomSharedPtr hexgeom(MemoryManager<HexGeom>
+                                                    ::AllocateSharedPtr(faces));
+                            hexgeom->SetGlobalID(indx);
+                            m_hexGeoms[indx] = hexgeom;
+                            PopulateFaceToElMap(hexgeom, 6);
+                        }
                     }
                 }
                 else
@@ -903,7 +740,6 @@
                             const int kNtfaces = TetGeom::kNtfaces;
                             const int kNqfaces = TetGeom::kNqfaces;
                             TriGeomSharedPtr tfaces[kNtfaces];
-                            //QuadGeomSharedPtr qfaces[kNqfaces];
                             int Ntfaces = 0;
                             int Nqfaces = 0;
                             
@@ -929,293 +765,11 @@
                                 }
                                 else if (face->GetShapeType() == LibUtilities::eQuadrilateral)
                                 {
-                                    /////        ASSERTL0(Nqfaces < kNqfaces, errorstring.str().c_str());
+                                    ASSERTL0(Nqfaces < kNqfaces, errorstring.str().c_str());
                                 }
                             }
                             
                             /// Make sure all of the face indicies could be read, and that there weren't too few.
-                            ASSERTL0(!elementDataStrm.fail(), (std::string("Unable to read element data for TETRAHEDRON: ") + elementStr).c_str());
-                            ASSERTL0(Ntfaces == kNtfaces, errorstring.str().c_str());
-                            ASSERTL0(Nqfaces == kNqfaces, errorstring.str().c_str());
-                            
-                            TetGeomSharedPtr tetgeom(MemoryManager<TetGeom>::AllocateSharedPtr(tfaces));
-                            tetgeom->SetGlobalID(indx);
-                            
-                            m_tetGeoms[indx] = tetgeom;
-                            PopulateFaceToElMap(tetgeom, kNfaces);
-                        }
-                        catch(...)
-                        {
-                            NEKERROR(ErrorUtil::efatal,
-                                     (std::string("Unable to read element data for TETRAHEDRON: ") + elementStr).c_str());
-                        }
-                    }
-                    // Pyramid
-                    else if (elementType == "P")
-                    {
-                        try
-                        {
-                            /// Create arrays for the tri and quad faces.
-                            const int kNfaces = PyrGeom::kNfaces;
-                            const int kNtfaces = PyrGeom::kNtfaces;
-                            const int kNqfaces = PyrGeom::kNqfaces;
-                            Geometry2DSharedPtr faces[kNfaces];
-                            int Nfaces  = 0;
-=======
-                    ASSERTL0(boost::iequals(IsCompressed,
-                             LibUtilities::CompressData:: GetCompressString()),
-                             "Compressed formats do not match. Expected :"
-                             + LibUtilities::CompressData::GetCompressString()
-                             + " but got " + std::string(IsCompressed));
-
-                    // Extract the face body
-                    TiXmlNode* child = element->FirstChild();
-                    ASSERTL0(child, "Unable to extract the data from "
-                             "the compressed face tag.");
-
-                    std::string str;
-                    if (child->Type() == TiXmlNode::TINYXML_TEXT)
-                    {
-                        str += child->ToText()->ValueStr();
-                    }
-
-                    int indx;
-                    if(elementType == "A")
-                    {
-                        std::vector<LibUtilities::MeshTet> data;
-                        LibUtilities::CompressData::ZlibDecodeFromBase64Str(
-                                                                    str,data);
-                        TriGeomSharedPtr tfaces[4];
-                        for(int i = 0; i < data.size(); ++i)
-                        {
-                            indx = data[i].id;
-                            for(int j = 0; j < 4; ++j)
-                            {
-                                Geometry2DSharedPtr face =
-                                    GetGeometry2D(data[i].f[j]);
-                                tfaces[j] =
-                                    boost::static_pointer_cast<TriGeom>(face);
-                            }
-
-                            TetGeomSharedPtr tetgeom(MemoryManager<TetGeom>
-                                                ::AllocateSharedPtr(tfaces));
-                            tetgeom->SetGlobalID(indx);
-                            m_tetGeoms[indx] = tetgeom;
-                            PopulateFaceToElMap(tetgeom, 4);
-                        }
-                    }
-                    else if (elementType == "P")
-                    {
-                        std::vector<LibUtilities::MeshPyr> data;
-                        LibUtilities::CompressData::ZlibDecodeFromBase64Str(
-                                                                    str,data);
-                        Geometry2DSharedPtr faces[5];
-                        for(int i = 0; i < data.size(); ++i)
-                        {
-                            indx = data[i].id;
-                            int Ntfaces = 0;
-                            int Nqfaces = 0;
-                            for(int j = 0; j < 5; ++j)
-                            {
-                                Geometry2DSharedPtr face =
-                                    GetGeometry2D(data[i].f[j]);
-
-                                if (face == Geometry2DSharedPtr() ||
-                                    (face->GetShapeType() !=
-                                        LibUtilities::eTriangle &&
-                                     face->GetShapeType() !=
-                                        LibUtilities::eQuadrilateral))
-                                {
-                                    std::stringstream errorstring;
-                                    errorstring << "Element " << indx
-                                                << " has invalid face: " << j;
-                                    ASSERTL0(false, errorstring.str().c_str());
-                                }
-                                else if (face->GetShapeType() ==
-                                            LibUtilities::eTriangle)
-                                {
-                                    faces[j] = boost
-                                        ::static_pointer_cast<TriGeom>(face);
-                                    Ntfaces++;
-                                }
-                                else if (face->GetShapeType() ==
-                                            LibUtilities::eQuadrilateral)
-                                {
-                                    faces[j] = boost
-                                        ::static_pointer_cast<QuadGeom>(face);
-                                    Nqfaces++;
-                                }
-                            }
-                            ASSERTL0((Ntfaces == 4) && (Nqfaces = 1),
-                                     "Did not identify the correct number of "
-                                     "triangular and quadrilateral faces for a "
-                                     "pyramid");
-
-                            PyrGeomSharedPtr pyrgeom(MemoryManager<PyrGeom>
-                                                ::AllocateSharedPtr(faces));
-                            pyrgeom->SetGlobalID(indx);
-                            m_pyrGeoms[indx] = pyrgeom;
-                            PopulateFaceToElMap(pyrgeom, 5);
-                        }
-                    }
-                    else if (elementType == "R")
-                    {
-                        std::vector<LibUtilities::MeshPrism> data;
-                        LibUtilities::CompressData::ZlibDecodeFromBase64Str(
-                                                                    str,data);
-                        Geometry2DSharedPtr faces[5];
-                        for(int i = 0; i < data.size(); ++i)
-                        {
-                            indx = data[i].id;
-                            int Ntfaces = 0;
-                            int Nqfaces = 0;
-                            for(int j = 0; j < 5; ++j)
-                            {
-                                Geometry2DSharedPtr face =
-                                        GetGeometry2D(data[i].f[j]);
-                                if (face == Geometry2DSharedPtr() ||
-                                    (face->GetShapeType() !=
-                                            LibUtilities::eTriangle &&
-                                     face->GetShapeType() !=
-                                            LibUtilities::eQuadrilateral))
-                                {
-                                    std::stringstream errorstring;
-                                    errorstring << "Element " << indx
-                                                << " has invalid face: " << j;
-                                    ASSERTL0(false, errorstring.str().c_str());
-                                }
-                                else if (face->GetShapeType() ==
-                                                LibUtilities::eTriangle)
-                                {
-                                    faces[j] = boost
-                                        ::static_pointer_cast<TriGeom>(face);
-                                    Ntfaces++;
-                                }
-                                else if (face->GetShapeType() ==
-                                                LibUtilities::eQuadrilateral)
-                                {
-                                    faces[j] = boost
-                                        ::static_pointer_cast<QuadGeom>(face);
-                                    Nqfaces++;
-                                }
-                            }
-                            ASSERTL0((Ntfaces == 2) && (Nqfaces = 3),
-                                     "Did not identify the correct number of "
-                                     "triangular and quadrilateral faces for a "
-                                     "prism");
-
-                            PrismGeomSharedPtr prismgeom(
-                                    MemoryManager<PrismGeom>
-                                            ::AllocateSharedPtr(faces));
-                            prismgeom->SetGlobalID(indx);
-                            m_prismGeoms[indx] = prismgeom;
-                            PopulateFaceToElMap(prismgeom, 5);
-                        }
-                    }
-                    else if (elementType == "H")
-                    {
-                        std::vector<LibUtilities::MeshHex> data;
-                        LibUtilities::CompressData::ZlibDecodeFromBase64Str(
-                                                                    str,data);
-
-                        QuadGeomSharedPtr faces[6];
-                        for(int i = 0; i < data.size(); ++i)
-                        {
-                            indx = data[i].id;
-                            for(int j = 0; j < 6; ++j)
-                            {
-                                Geometry2DSharedPtr face =
-                                        GetGeometry2D(data[i].f[j]);
-                                faces[j] = boost
-                                        ::static_pointer_cast<QuadGeom>(face);
-                            }
-
-                            HexGeomSharedPtr hexgeom(MemoryManager<HexGeom>
-                                                    ::AllocateSharedPtr(faces));
-                            hexgeom->SetGlobalID(indx);
-                            m_hexGeoms[indx] = hexgeom;
-                            PopulateFaceToElMap(hexgeom, 6);
-                        }
-                    }
-                }
-                else
-                {
-                    /// Read id attribute.
-                    int indx;
-                    int err = element->QueryIntAttribute("ID", &indx);
-                    ASSERTL0(err == TIXML_SUCCESS, "Unable to read element attribute ID.");
-                    
-                    /// Read text element description.
-                    TiXmlNode* elementChild = element->FirstChild();
-                    std::string elementStr;
-                    while(elementChild)
-                    {
-                        if (elementChild->Type() == TiXmlNode::TINYXML_TEXT)
-                        {
-                            elementStr += elementChild->ToText()->ValueStr();
-                        }
-                        elementChild = elementChild->NextSibling();
-                    }
-                    
-                    ASSERTL0(!elementStr.empty(), "Unable to read element description body.");
-                    
-                    std::istringstream elementDataStrm(elementStr.c_str());
-                    
-                    /// Parse out the element components corresponding to type of element.
-                    
-                    // Tetrahedral
-                    if (elementType == "A")
-                    {
-                        try
-                        {
-                            /// Create arrays for the tri and quad faces.
-                            const int kNfaces = TetGeom::kNfaces;
-                            const int kNtfaces = TetGeom::kNtfaces;
-                            const int kNqfaces = TetGeom::kNqfaces;
-                            TriGeomSharedPtr tfaces[kNtfaces];
->>>>>>> 8e0e4d43
-                            int Ntfaces = 0;
-                            int Nqfaces = 0;
-                            
-                            /// Fill the arrays and make sure there aren't too many faces.
-                            std::stringstream errorstring;
-                            errorstring << "Element " << indx << " must have " << kNtfaces << " triangle face(s), and " << kNqfaces << " quadrilateral face(s).";
-                            for (int i = 0; i < kNfaces; i++)
-                            {
-                                int faceID;
-                                elementDataStrm >> faceID;
-                                Geometry2DSharedPtr face = GetGeometry2D(faceID);
-                                if (face == Geometry2DSharedPtr() ||
-                                    (face->GetShapeType() != LibUtilities::eTriangle && face->GetShapeType() != LibUtilities::eQuadrilateral))
-                                {
-                                    std::stringstream errorstring;
-                                    errorstring << "Element " << indx << " has invalid face: " << faceID;
-                                    ASSERTL0(false, errorstring.str().c_str());
-                                }
-                                else if (face->GetShapeType() == LibUtilities::eTriangle)
-                                {
-                                    ASSERTL0(Ntfaces < kNtfaces, errorstring.str().c_str());
-<<<<<<< HEAD
-                                    faces[Nfaces++] = boost::static_pointer_cast<TriGeom>(face);
-                                    Ntfaces++;
-=======
-                                    tfaces[Ntfaces++] = boost::static_pointer_cast<TriGeom>(face);
->>>>>>> 8e0e4d43
-                                }
-                                else if (face->GetShapeType() == LibUtilities::eQuadrilateral)
-                                {
-                                    ASSERTL0(Nqfaces < kNqfaces, errorstring.str().c_str());
-<<<<<<< HEAD
-                                    faces[Nfaces++] = boost::static_pointer_cast<QuadGeom>(face);
-                                    Nqfaces++;
-=======
->>>>>>> 8e0e4d43
-                                }
-                            }
-                            
-                            /// Make sure all of the face indicies could be read, and that there weren't too few.
-<<<<<<< HEAD
-=======
                             ASSERTL0(!elementDataStrm.fail(), (std::string("Unable to read element data for TETRAHEDRON: ") + elementStr).c_str());
                             ASSERTL0(Ntfaces == kNtfaces, errorstring.str().c_str());
                             ASSERTL0(Nqfaces == kNqfaces, errorstring.str().c_str());
@@ -1276,7 +830,6 @@
                             }
                             
                             /// Make sure all of the face indicies could be read, and that there weren't too few.
->>>>>>> 8e0e4d43
                             ASSERTL0(!elementDataStrm.fail(), (std::string("Unable to read element data for PYRAMID: ") + elementStr).c_str());
                             ASSERTL0(Ntfaces == kNtfaces, errorstring.str().c_str());
                             ASSERTL0(Nqfaces == kNqfaces, errorstring.str().c_str());
