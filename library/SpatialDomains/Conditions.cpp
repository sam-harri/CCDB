////////////////////////////////////////////////////////////////////////////////
//
//  File: BoundaryConditions.cpp
//
//  For more information, please see: http://www.nektar.info/
//
//  The MIT License
//
//  Copyright (c) 2006 Division of Applied Mathematics, Brown University (USA),
//  Department of Aeronautics, Imperial College London (UK), and Scientific
//  Computing and Imaging Institute, University of Utah (USA).
//
//  License for the specific language governing rights and limitations under
//  Permission is hereby granted, free of charge, to any person obtaining a
//  copy of this software and associated documentation files (the "Software"),
//  to deal in the Software without restriction, including without limitation
//  the rights to use, copy, modify, merge, publish, distribute, sublicense,
//  and/or sell copies of the Software, and to permit persons to whom the
//  Software is furnished to do so, subject to the following conditions:
//
//  The above copyright notice and this permission notice shall be included
//  in all copies or substantial portions of the Software.
//
//  THE SOFTWARE IS PROVIDED "AS IS", WITHOUT WARRANTY OF ANY KIND, EXPRESS
//  OR IMPLIED, INCLUDING BUT NOT LIMITED TO THE WARRANTIES OF MERCHANTABILITY,
//  FITNESS FOR A PARTICULAR PURPOSE AND NONINFRINGEMENT. IN NO EVENT SHALL
//  THE AUTHORS OR COPYRIGHT HOLDERS BE LIABLE FOR ANY CLAIM, DAMAGES OR OTHER
//  LIABILITY, WHETHER IN AN ACTION OF CONTRACT, TORT OR OTHERWISE, ARISING
//  FROM, OUT OF OR IN CONNECTION WITH THE SOFTWARE OR THE USE OR OTHER
//  DEALINGS IN THE SOFTWARE.
//
//  Description:
//
//
////////////////////////////////////////////////////////////////////////////////

#include <LibUtilities/BasicUtils/ParseUtils.h>
#include <SpatialDomains/Conditions.h>
#include <tinyxml.h>

using namespace std;

namespace Nektar
{
    namespace SpatialDomains
    {
        /**
         * Constructor - collective on the session's communicator.
         */
        BoundaryConditions::BoundaryConditions(
                const LibUtilities::SessionReaderSharedPtr &pSession,
                const MeshGraphSharedPtr &meshGraph) :
                m_meshGraph(meshGraph), m_session(pSession)

        {
            Read(m_session->GetElement("Nektar/Conditions"));
        }

        BoundaryConditions::BoundaryConditions(void)
        {
        }

        BoundaryConditions::~BoundaryConditions(void)
        {
        }

        /**
         * Helper that turns a set into an array.
         */
        Array<OneD, int> ToArray(const std::set<int>& set)
        {
            Array<OneD, int> ans(set.size());
            auto it = set.begin(), end = set.end();
            for (int i = 0; it != end; ++it, ++i)
            {
                ans[i] = *it;
            }
            return ans;
        }

        /*
         * Helper function that effectively does an MPI_Allreduce for the
         * sets of boundary region IDs.
         *
         * Can't actually use an MPI_Allreduce because the sizes of the input
         * sets and output set are (in general) different.
         *
         * Instead, use a simple binary tree reduction and two MPI_Bcast calls.
         */
        std::set<int> ShareAllBoundaryIDs(
                const BoundaryRegionCollection& boundaryRegions,
                LibUtilities::CommSharedPtr comm)
        {
            // Turn the keys of boundaryRegions into set.
            std::set<int> ids;
            auto it = boundaryRegions.begin(), end = boundaryRegions.end();
            int i = 0;
            for (; it != end; ++it, ++i)
                ids.insert(it->first);

            int np = comm->GetSize();
            int ip = comm->GetRank();

            int half_size = 1;
            bool involved = true;
            while (involved && half_size < np)
            {
                if (ip & half_size)
                {
                    // I'm sender

                    // The receiver rank
                    int receiver = ip - half_size;

                    Array<OneD, int> idsArray = ToArray(ids);
                    // Send my size (to alloc the reciever array)
                    Array<OneD, int> sender_size(1);
                    sender_size[0] = idsArray.num_elements();
                    comm->Send(receiver, sender_size);

                    // Send my data
                    comm->Send(receiver, idsArray);

                    // Once we've sent, we're no longer involved.
                    involved = false;
                }
                else
                {
                    // I'm receiver

                    // The sender rank
                    int sender = ip + half_size;

                    if (sender < np)
                    {
                        // Receive the size
                        Array<OneD, int> sender_size(1);
                        comm->Recv(sender, sender_size);

                        // Receive the data
                        Array<OneD, int> other_ids(sender_size[0]);
                        comm->Recv(sender, other_ids);

                        // Merge
                        ids.insert(other_ids.begin(), other_ids.end());
                    }
                }
                half_size *= 2;
            }

            // Bcast the size
            int nIds;
            if (ip == 0)
                nIds = ids.size();

            comm->Bcast(nIds, 0);

            // Bcast the data
            Array<OneD, int> idsArray;
            if (ip == 0)
                idsArray = ToArray(ids);
            else
                idsArray = Array<OneD, int>(nIds);

            comm->Bcast(idsArray, 0);

            return std::set<int>(idsArray.begin(), idsArray.end());
        }

        /**
         * Create a new communicator for each boundary region.
         * Collective on the session's communicator.
         */
        void BoundaryConditions::CreateBoundaryComms()
        {
            LibUtilities::CommSharedPtr comm = m_session->GetComm();

            std::set<int> allids = ShareAllBoundaryIDs(m_boundaryRegions, comm);

            for (auto &it : allids)
            {
                auto reg_it = m_boundaryRegions.find(it);
                int this_rank_participates = (reg_it != m_boundaryRegions.end());
                LibUtilities::CommSharedPtr comm_region = comm->CommCreateIf(
                        this_rank_participates);

                ASSERTL0(bool(comm_region) == bool(this_rank_participates),
                         "Rank should be in communicator but wasn't or is in "
                         "communicator but shouldn't be.");

                if (this_rank_participates)
                {
                    m_boundaryCommunicators[reg_it->first] = comm_region;
                }
            }
        }

        /**
         * Collective on the session's communicator.
         */
        void BoundaryConditions::Read(TiXmlElement *conditions)
        {
            ASSERTL0(conditions, "Unable to find CONDITIONS tag in file.");

            TiXmlElement *boundaryRegions = conditions->FirstChildElement(
                    "BOUNDARYREGIONS");

            if (boundaryRegions)
            {
                ReadBoundaryRegions(conditions);
                CreateBoundaryComms();
                ReadBoundaryConditions(conditions);
            }
        }

        /**
         *
         */
        void BoundaryConditions::ReadBoundaryRegions(TiXmlElement *conditions)
        {
            // ensure boundary regions only read once per class definition
            if (m_boundaryRegions.size() != 0)
            {
                return;
            }

            TiXmlElement *boundaryRegions = conditions->FirstChildElement(
                    "BOUNDARYREGIONS");
            ASSERTL0(boundaryRegions, "Unable to find BOUNDARYREGIONS block.");

            // See if we have boundary regions defined.
            TiXmlElement *boundaryRegionsElement =
                    boundaryRegions->FirstChildElement("B");

            while (boundaryRegionsElement)
            {
                /// All elements are of the form: "<B ID="#"> ... </B>", with
                /// ? being the element type.
                int indx;
                int err = boundaryRegionsElement->QueryIntAttribute("ID",
                        &indx);
                ASSERTL0(err == TIXML_SUCCESS, "Unable to read attribute ID.");

                TiXmlNode* boundaryRegionChild =
                        boundaryRegionsElement->FirstChild();
                // This is primarily to skip comments that may be present.
                // Comments appear as nodes just like elements.
                // We are specifically looking for text in the body
                // of the definition.
                while (boundaryRegionChild
                        && boundaryRegionChild->Type()
                                != TiXmlNode::TINYXML_TEXT)
                {
                    boundaryRegionChild = boundaryRegionChild->NextSibling();
                }

                ASSERTL0(boundaryRegionChild,
                        "Unable to read variable definition body.");
                std::string boundaryRegionStr =
                        boundaryRegionChild->ToText()->ValueStr();

                std::string::size_type indxBeg =
                        boundaryRegionStr.find_first_of('[') + 1;
                std::string::size_type indxEnd = boundaryRegionStr.find_last_of(
                        ']') - 1;

                ASSERTL0(indxBeg <= indxEnd,
                        (std::string(
                                "Error reading boundary region definition:")
                                + boundaryRegionStr).c_str());

                std::string indxStr = boundaryRegionStr.substr(indxBeg,
                        indxEnd - indxBeg + 1);

                if (!indxStr.empty())
                {
                    // Extract the composites from the string and return them in a list.
                    BoundaryRegionShPtr boundaryRegion(
                            MemoryManager<BoundaryRegion>::AllocateSharedPtr());

                    ASSERTL0(m_boundaryRegions.count(indx) == 0,
                            "Boundary region " + indxStr + " defined more than "
                                    "once!");

                    m_meshGraph->GetCompositeList(indxStr, *boundaryRegion);
                    m_boundaryRegions[indx] = boundaryRegion;
                }

                boundaryRegionsElement =
                        boundaryRegionsElement->NextSiblingElement("B");
            }
        }

        /**
         *
         */
        void BoundaryConditions::ReadBoundaryConditions(
                TiXmlElement *conditions)
        {
            // Protect against multiple reads.
            if (m_boundaryConditions.size() != 0)
            {
                return;
            }

            // Read REGION tags
            TiXmlElement *boundaryConditionsElement =
                    conditions->FirstChildElement("BOUNDARYCONDITIONS");
            ASSERTL0(boundaryConditionsElement,
                    "Boundary conditions must be specified.");

            TiXmlElement *regionElement =
                    boundaryConditionsElement->FirstChildElement("REGION");

            // Read R (Robin), D (Dirichlet), N (Neumann), P (Periodic) C(Cauchy) tags
            while (regionElement)
            {
                BoundaryConditionMapShPtr boundaryConditions = MemoryManager<
                        BoundaryConditionMap>::AllocateSharedPtr();

                int boundaryRegionID;
                int err = regionElement->QueryIntAttribute("REF",
                        &boundaryRegionID);
                ASSERTL0(err == TIXML_SUCCESS,
                        "Error reading boundary region reference.");

                ASSERTL0(m_boundaryConditions.count(boundaryRegionID) == 0,
                        "Boundary region '" + boost::lexical_cast < std::string
                                > (boundaryRegionID)
                                        + "' appears multiple times.");

                // Find the boundary region corresponding to this ID.
                std::string boundaryRegionIDStr;
                std::ostringstream boundaryRegionIDStrm(boundaryRegionIDStr);
                boundaryRegionIDStrm << boundaryRegionID;

                ASSERTL0(m_boundaryRegions.count(boundaryRegionID) == 1,
                        "Boundary region " + boost::lexical_cast < string
                                > (boundaryRegionID) + " not found");

                // Find the communicator that belongs to this ID
                LibUtilities::CommSharedPtr boundaryRegionComm =
                        m_boundaryCommunicators[boundaryRegionID];

                TiXmlElement *conditionElement =
                        regionElement->FirstChildElement();
                std::vector < std::string > vars = m_session->GetVariables();

                while (conditionElement)
                {
                    // Check type.
                    std::string conditionType = conditionElement->Value();
                    std::string attrData;
                    bool isTimeDependent = false;
                    
                    // All have var specified, or else all variables are zero.
                    TiXmlAttribute *attr = conditionElement->FirstAttribute();
                    
                    std::vector<std::string>::iterator iter;
                    std::string attrName;

                    attrData = conditionElement->Attribute("VAR");

                    if (!attrData.empty())
                    {
                        iter = std::find(vars.begin(), vars.end(), attrData);
                        ASSERTL0(iter != vars.end(),
                                (std::string("Cannot find variable: ")
                                        + attrData).c_str());
                    }
                    
                    if (conditionType == "N")
                    {
                        if (attrData.empty())
                        {
                            // All variables are Neumann and are set to zero.
                            for (auto &varIter : vars)
                            {
                                BoundaryConditionShPtr neumannCondition(
                                        MemoryManager<NeumannBoundaryCondition>::AllocateSharedPtr(
                                                m_session, "00.0"));
                                (*boundaryConditions)[varIter] =
                                        neumannCondition;
                            }
                        }
                        else
                        {
                            // Use the iterator from above, which must point to the variable.
                            attr = attr->Next();

                            if (attr)
                            {
                                std::string equation, userDefined, filename;

                                while (attr)
                                {

                                    attrName = attr->Name();

                                    if (attrName == "USERDEFINEDTYPE")
                                    {
                                        // Do stuff for the user defined attribute
                                        attrData = attr->Value();
                                        ASSERTL0(!attrData.empty(),
                                                 "USERDEFINEDTYPE attribute must have associated value.");

                                        // Suppose to go here?
                                        m_session->SubstituteExpressions(
                                                attrData);

                                        userDefined = attrData;
                                        isTimeDependent = boost::iequals(attrData,"TimeDependent");
                                    }
                                    else if (attrName == "VALUE")
                                    {
                                        ASSERTL0(attrName == "VALUE",
                                                (std::string(
                                                        "Unknown attribute: ")
                                                        + attrName).c_str());

                                        attrData = attr->Value();
                                        ASSERTL0(!attrData.empty(),
                                                "VALUE attribute must be specified.");

                                        m_session->SubstituteExpressions(
                                                attrData);

                                        equation = attrData;
                                    }
                                    else if (attrName == "FILE")
                                    {
                                        ASSERTL0(attrName == "FILE",
                                                (std::string(
                                                        "Unknown attribute: ")
                                                        + attrName).c_str());

                                        attrData = attr->Value();
                                        ASSERTL0(!attrData.empty(),
                                                "FILE attribute must be specified.");

                                        m_session->SubstituteExpressions(
                                                attrData);

                                        filename = attrData;
                                    }
                                    else
                                    {
                                        ASSERTL0(false,
                                                 (std::string("Unknown boundary condition attribute: ")  + attrName).c_str());
                                    }
                                    attr = attr->Next();
                                }

                                BoundaryConditionShPtr neumannCondition(
                                        MemoryManager<NeumannBoundaryCondition>::AllocateSharedPtr(
                                                m_session, equation,
                                                userDefined, filename,
                                                boundaryRegionComm));
                                neumannCondition->SetIsTimeDependent(isTimeDependent);
                                (*boundaryConditions)[*iter] = neumannCondition;
                            }
                            else
                            {
                                // This variable's condition is zero.
                                BoundaryConditionShPtr neumannCondition(
                                        MemoryManager<NeumannBoundaryCondition>::AllocateSharedPtr(
                                                m_session, "0"));
                                (*boundaryConditions)[*iter] = neumannCondition;
                            }
                        }
                    }
                    else if (conditionType == "D")
                    {
                        if (attrData.empty())
                        {
                            // All variables are Dirichlet and are set to zero.
                            for (auto &varIter : vars)
                            {
                                BoundaryConditionShPtr dirichletCondition(
                                        MemoryManager<DirichletBoundaryCondition>::AllocateSharedPtr(
                                                m_session, "0"));
                                (*boundaryConditions)[varIter] =
                                        dirichletCondition;
                            }
                        }
                        else
                        {
                            // Use the iterator from above, which must point to the variable.
                            attr = attr->Next();

                            if (attr)
                            {
                                std::string equation, userDefined, filename;

                                while (attr)
                                {

                                    attrName = attr->Name();

                                    if (attrName == "USERDEFINEDTYPE")
                                    {

                                        // Do stuff for the user defined attribute
                                        attrData = attr->Value();
                                        ASSERTL0(!attrData.empty(),
                                                "USERDEFINEDTYPE attribute must have associated value.");

                                        m_session->SubstituteExpressions(
                                                attrData);

                                        userDefined = attrData;
                                        isTimeDependent = boost::iequals(attrData,"TimeDependent");
                                    }
                                    else if (attrName == "VALUE")
                                    {
                                        ASSERTL0(attrName == "VALUE",
                                                (std::string(
                                                        "Unknown attribute: ")
                                                        + attrName).c_str());

                                        attrData = attr->Value();
                                        ASSERTL0(!attrData.empty(),
                                                "VALUE attribute must have associated value.");

                                        m_session->SubstituteExpressions(
                                                attrData);

                                        equation = attrData;
                                    }
                                    else if (attrName == "FILE")
                                    {
                                        ASSERTL0(attrName == "FILE",
                                                (std::string(
                                                        "Unknown attribute: ")
                                                        + attrName).c_str());

                                        attrData = attr->Value();
                                        ASSERTL0(!attrData.empty(),
                                                "FILE attribute must be specified.");

                                        m_session->SubstituteExpressions(
                                                attrData);

                                        filename = attrData;
                                    }
                                    else
                                    {
                                        ASSERTL0(false,
                                                 (std::string("Unknown boundary condition attribute: ") + attrName).c_str());
                                    }
                                    attr = attr->Next();
                                }

                                BoundaryConditionShPtr dirichletCondition(
                                        MemoryManager<DirichletBoundaryCondition>::AllocateSharedPtr(
                                                m_session, equation,
                                                userDefined, filename,
                                                boundaryRegionComm));
                                dirichletCondition->SetIsTimeDependent(isTimeDependent);
                                (*boundaryConditions)[*iter] =
                                        dirichletCondition;
                            }
                            else
                            {
                                // This variable's condition is zero.
                                BoundaryConditionShPtr dirichletCondition(
                                        MemoryManager<DirichletBoundaryCondition>::AllocateSharedPtr(
                                                m_session, "0"));
                                (*boundaryConditions)[*iter] =
                                        dirichletCondition;
                            }
                        }
                    }
                    else if (conditionType == "R") // Read du/dn +  PRIMCOEFF u = VALUE
                    {
                        if (attrData.empty())
                        {
                            // All variables are Robin and are set to zero.
                            for (auto &varIter : vars)
                            {
                                BoundaryConditionShPtr robinCondition(
                                        MemoryManager<RobinBoundaryCondition>::AllocateSharedPtr(
                                                m_session, "0", "0"));
                                (*boundaryConditions)[varIter] =
                                        robinCondition;
                            }
                        }
                        else
                        {
                            // Use the iterator from above, which must
                            // point to the variable.  Read the A and
                            // B attributes.
                            attr = attr->Next();

                            if (attr)
                            {
                                std::string attrName1;
                                std::string attrData1;
                                std::string equation1, equation2, userDefined;
                                std::string filename;

                                bool primcoeffset = false;

                                while(attr){

                                    attrName1 = attr->Name();

                                    if (attrName1=="USERDEFINEDTYPE") {

                                        // Do stuff for the user defined attribute
                                        attrData1 = attr->Value();
                                        ASSERTL0(!attrData1.empty(), "USERDEFINEDTYPE attribute must have associated value.");

                                        m_session->SubstituteExpressions(attrData1);
                                        userDefined = attrData1;
                                        isTimeDependent = boost::iequals(attrData1,"TimeDependent");
                                    }
                                    else if(attrName1 == "VALUE"){

                                        attrData1 = attr->Value();
                                        ASSERTL0(!attrData1.empty(), "VALUE attributes must have associated values.");

                                        m_session->SubstituteExpressions(attrData1);

                                        equation1 = attrData1;
                                    }
                                    else if(attrName1 == "PRIMCOEFF")
                                    {

                                        attrData1 = attr->Value();
                                        ASSERTL0(!attrData1.empty(), "PRIMCOEFF attributes must have associated values.");

                                        m_session->SubstituteExpressions(attrData1);

                                        equation2 = attrData1;

                                        primcoeffset = true;
                                    }
                                    else if(attrName1=="FILE")
                                    {
                                        attrData1 = attr->Value();
                                        ASSERTL0(!attrData1.empty(), "FILE attribute must be specified.");

                                        m_session->SubstituteExpressions(attrData1);

                                        filename = attrData1;
                                    }
                                    else
                                    {
                                        ASSERTL0(false, (std::string("Unknown boundary condition attribute: ") + attrName1).c_str());

                                    }
                                    attr = attr->Next();
                                }

                                if(primcoeffset == false)
                                {
                                    ASSERTL0(false,"PRIMCOEFF must be specified in a Robin boundary condition");
                                }
                                BoundaryConditionShPtr robinCondition(
                                        MemoryManager<RobinBoundaryCondition>::AllocateSharedPtr(
                                                m_session, equation1, equation2,
                                                userDefined, filename,
                                                boundaryRegionComm));
                                (*boundaryConditions)[*iter] = robinCondition;
                            }
                            else
                            {
                                // This variable's condition is zero.
                                BoundaryConditionShPtr robinCondition(
                                        MemoryManager<RobinBoundaryCondition>::AllocateSharedPtr(
                                                m_session, "0", "0"));
                                robinCondition->SetIsTimeDependent(isTimeDependent);
                                (*boundaryConditions)[*iter] = robinCondition;
                            }
                        }
                    }
                    else if (conditionType == "P")
                    {
                        if (attrData.empty())
                        {
<<<<<<< HEAD
                            BoundaryConditionShPtr periodicCondition(
                                 MemoryManager<PeriodicBoundaryCondition>::AllocateSharedPtr(
                                                                -1, "0"));

                                for (auto &varIter : vars)
                                {
                                    (*boundaryConditions)[varIter] =
                                            periodicCondition;
                                }
=======
                            ASSERTL0(false, "Periodic boundary conditions should be explicitely defined");
>>>>>>> b6f7ecaf
                        }
                        else
                        {
                            attr = attr->Next();

                            if (attr)
                            {
<<<<<<< HEAD
                                std::string userDefined;
                                vector<unsigned int> periodicBndRegionIndex;

                                userDefined = "NoUserDefined";
                                
                                while(attr){

                                    attrName = attr->Name();
                                    
                                    if (attrName == "USERDEFINEDTYPE")
                                    {
                                        // Do stuff for the user defined attribute
                                        attrData = attr->Value();
                                        ASSERTL0(!attrData.empty(),"USERDEFINEDTYPE "
                                                 "attribute must have associated value.");
                                        
                                        m_session->SubstituteExpressions(attrData);
                                        
                                        userDefined = attrData;
                                    }
                                    else if (attrName == "VALUE")
                                    {
                                        
                                        ASSERTL0(attrName == "VALUE",
                                                 (std::string("Unknown attribute: ")
                                                  + attrName).c_str());
                                        
                                        attrData = attr->Value();
                                        ASSERTL0(!attrData.empty(),
                                                 "VALUE attribute must have associated value.");
                                        
                                        int beg = attrData.find_first_of("[");
                                        int end = attrData.find_first_of("]");
                                        std::string periodicBndRegionIndexStr =
                                            attrData.substr(beg + 1, end - beg - 1);
                                        ASSERTL0(beg < end,
                                                 (std::string("Error reading periodic boundary "
                                                   "region definition for boundary region: ")
                                                  + boundaryRegionIDStrm.str()).c_str());
                                        
                                        bool parseGood = ParseUtils::GenerateSeqVector(
                                                                periodicBndRegionIndexStr,
                                                                periodicBndRegionIndex);
                                        
                                        ASSERTL0(parseGood
                                                 && (periodicBndRegionIndex.size() == 1),                                                 (std::string("Unable to read periodic boundary "
                                                                                                                                                       "condition for boundary region: ")
                                                                                                                                           + boundaryRegionIDStrm.str()).c_str());
                                        
                                    }
                                    attr = attr->Next();
                                }
                                BoundaryConditionShPtr periodicCondition(
                                 MemoryManager<PeriodicBoundaryCondition>::AllocateSharedPtr(
                                               periodicBndRegionIndex[0], userDefined));

                                for (auto &varIter : vars)
                                {
                                    (*boundaryConditions)[varIter] =
                                            periodicCondition;
                                }
=======
                                std::string attrName1, attrData1, userDefined;
                                vector<unsigned int> periodicBndRegionIndex;
                                while(attr)
                                {
                                    attrName1 = attr->Name();

                                    if (attrName1 == "USERDEFINEDTYPE")
                                    {
                                        // Do stuff for the user defined attribute
                                        attrData1 = attr->Value();
                                        ASSERTL0(!attrData1.empty(), "USERDEFINEDTYPE attribute must have associated value.");

                                        m_session->SubstituteExpressions(attrData1);
                                        userDefined = attrData1;
                                        isTimeDependent = boost::iequals(attrData1,"TimeDependent");
                                    }
                                    else if (attrName1 == "VALUE")
                                    {
                                        attrData1 = attr->Value();
                                        ASSERTL0(!attrData1.empty(), "VALUE attribute must have associated value.");

                                        int beg = attrData1.find_first_of("[");
                                        int end = attrData1.find_first_of("]");
                                        std::string periodicBndRegionIndexStr = attrData1.substr(beg+1,end-beg-1);
                                        ASSERTL0(beg < end, (std::string("Error reading periodic boundary region definition for boundary region: ") + boundaryRegionIDStrm.str()).c_str());

                                        bool parseGood = ParseUtils::GenerateSeqVector(periodicBndRegionIndexStr.c_str(), periodicBndRegionIndex);

                                        ASSERTL0(parseGood && (periodicBndRegionIndex.size()==1), (std::string("Unable to read periodic boundary condition for boundary region: ") + boundaryRegionIDStrm.str()).c_str());
                                    }
                                    attr = attr->Next();
                                }
                                BoundaryConditionShPtr periodicCondition(MemoryManager<PeriodicBoundaryCondition>::AllocateSharedPtr(periodicBndRegionIndex[0], userDefined, boundaryRegionComm));
                                (*boundaryConditions)[*iter]  = periodicCondition;
>>>>>>> b6f7ecaf
                            }
                            else
                            {
                                ASSERTL0(false,
                                        "Periodic boundary conditions should be explicitely defined");
                            }
                        }
                    }
                    else if (conditionType == "C")
                    {
                        ASSERTL0(false, "Cauchy type boundary conditions not "
                                        "implemented.");
                    }

                    conditionElement = conditionElement->NextSiblingElement();
                }

                m_boundaryConditions[boundaryRegionID] = boundaryConditions;
                regionElement = regionElement->NextSiblingElement("REGION");
            }
        }
    }
}<|MERGE_RESOLUTION|>--- conflicted
+++ resolved
@@ -679,19 +679,9 @@
                     {
                         if (attrData.empty())
                         {
-<<<<<<< HEAD
-                            BoundaryConditionShPtr periodicCondition(
-                                 MemoryManager<PeriodicBoundaryCondition>::AllocateSharedPtr(
-                                                                -1, "0"));
-
-                                for (auto &varIter : vars)
-                                {
-                                    (*boundaryConditions)[varIter] =
-                                            periodicCondition;
-                                }
-=======
-                            ASSERTL0(false, "Periodic boundary conditions should be explicitely defined");
->>>>>>> b6f7ecaf
+                            ASSERTL0(false,
+                                     "Periodic boundary conditions should "
+                                     "be explicitely defined");
                         }
                         else
                         {
@@ -699,69 +689,6 @@
 
                             if (attr)
                             {
-<<<<<<< HEAD
-                                std::string userDefined;
-                                vector<unsigned int> periodicBndRegionIndex;
-
-                                userDefined = "NoUserDefined";
-                                
-                                while(attr){
-
-                                    attrName = attr->Name();
-                                    
-                                    if (attrName == "USERDEFINEDTYPE")
-                                    {
-                                        // Do stuff for the user defined attribute
-                                        attrData = attr->Value();
-                                        ASSERTL0(!attrData.empty(),"USERDEFINEDTYPE "
-                                                 "attribute must have associated value.");
-                                        
-                                        m_session->SubstituteExpressions(attrData);
-                                        
-                                        userDefined = attrData;
-                                    }
-                                    else if (attrName == "VALUE")
-                                    {
-                                        
-                                        ASSERTL0(attrName == "VALUE",
-                                                 (std::string("Unknown attribute: ")
-                                                  + attrName).c_str());
-                                        
-                                        attrData = attr->Value();
-                                        ASSERTL0(!attrData.empty(),
-                                                 "VALUE attribute must have associated value.");
-                                        
-                                        int beg = attrData.find_first_of("[");
-                                        int end = attrData.find_first_of("]");
-                                        std::string periodicBndRegionIndexStr =
-                                            attrData.substr(beg + 1, end - beg - 1);
-                                        ASSERTL0(beg < end,
-                                                 (std::string("Error reading periodic boundary "
-                                                   "region definition for boundary region: ")
-                                                  + boundaryRegionIDStrm.str()).c_str());
-                                        
-                                        bool parseGood = ParseUtils::GenerateSeqVector(
-                                                                periodicBndRegionIndexStr,
-                                                                periodicBndRegionIndex);
-                                        
-                                        ASSERTL0(parseGood
-                                                 && (periodicBndRegionIndex.size() == 1),                                                 (std::string("Unable to read periodic boundary "
-                                                                                                                                                       "condition for boundary region: ")
-                                                                                                                                           + boundaryRegionIDStrm.str()).c_str());
-                                        
-                                    }
-                                    attr = attr->Next();
-                                }
-                                BoundaryConditionShPtr periodicCondition(
-                                 MemoryManager<PeriodicBoundaryCondition>::AllocateSharedPtr(
-                                               periodicBndRegionIndex[0], userDefined));
-
-                                for (auto &varIter : vars)
-                                {
-                                    (*boundaryConditions)[varIter] =
-                                            periodicCondition;
-                                }
-=======
                                 std::string attrName1, attrData1, userDefined;
                                 vector<unsigned int> periodicBndRegionIndex;
                                 while(attr)
@@ -796,12 +723,12 @@
                                 }
                                 BoundaryConditionShPtr periodicCondition(MemoryManager<PeriodicBoundaryCondition>::AllocateSharedPtr(periodicBndRegionIndex[0], userDefined, boundaryRegionComm));
                                 (*boundaryConditions)[*iter]  = periodicCondition;
->>>>>>> b6f7ecaf
                             }
                             else
                             {
                                 ASSERTL0(false,
-                                        "Periodic boundary conditions should be explicitely defined");
+                                        "Periodic boundary conditions should "
+                                         "be explicitely defined");
                             }
                         }
                     }
