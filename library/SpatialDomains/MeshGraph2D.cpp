//////////////////////////////////////////////////////////////////////////////////
//  File:  MeshGraph2D.cpp
//
//  For more information, please see: http://www.nektar.info/
//
//  The MIT License
//
//  Copyright (c) 2006 Division of Applied Mathematics, Brown University (USA),
//  Department of Aeronautics, Imperial College London (UK), and Scientific
//  Computing and Imaging Institute, University of Utah (USA).
//
//  License for the specific language governing rights and limitations under
//  Permission is hereby granted, free of charge, to any person obtaining a
//  copy of this software and associated documentation files (the "Software"),
//  to deal in the Software without restriction, including without limitation
//  the rights to use, copy, modify, merge, publish, distribute, sublicense,
//  and/or sell copies of the Software, and to permit persons to whom the
//  Software is furnished to do so, subject to the following conditions:
//
//  The above copyright notice and this permission notice shall be included
//  in all copies or substantial portions of the Software.
//
//  THE SOFTWARE IS PROVIDED "AS IS", WITHOUT WARRANTY OF ANY KIND, EXPRESS
//  OR IMPLIED, INCLUDING BUT NOT LIMITED TO THE WARRANTIES OF MERCHANTABILITY,
//  FITNESS FOR A PARTICULAR PURPOSE AND NONINFRINGEMENT. IN NO EVENT SHALL
//  THE AUTHORS OR COPYRIGHT HOLDERS BE LIABLE FOR ANY CLAIM, DAMAGES OR OTHER
//  LIABILITY, WHETHER IN AN ACTION OF CONTRACT, TORT OR OTHERWISE, ARISING
//  FROM, OUT OF OR IN CONNECTION WITH THE SOFTWARE OR THE USE OR OTHER
//  DEALINGS IN THE SOFTWARE.
//
//  Description:
//
//
////////////////////////////////////////////////////////////////////////////////

#include <SpatialDomains/MeshGraph2D.h>
#include <SpatialDomains/SegGeom.h>
#include <SpatialDomains/TriGeom.h>
#include <LibUtilities/BasicUtils/ParseUtils.hpp>
#include <tinyxml.h>

namespace Nektar
{
    namespace SpatialDomains
    {
        MeshGraph2D::MeshGraph2D()
        {
        }

        MeshGraph2D::~MeshGraph2D()
        {
        }

        MeshGraph2D::MeshGraph2D(const LibUtilities::SessionReaderSharedPtr &pSession,
                                 const DomainRangeShPtr &rng)
            : MeshGraph(pSession,rng)
        {
            ReadGeometry(pSession->GetDocument());
            ReadExpansions(pSession->GetDocument());
        }

        void MeshGraph2D::ReadGeometry(const std::string &infilename)
        {
            TiXmlDocument doc(infilename);
            bool loadOkay = doc.LoadFile();

            std::stringstream errstr;
            errstr << "Unable to load file: " << infilename << "\n";
            errstr << doc.ErrorDesc() << " (Line " << doc.ErrorRow()
                   << ", Column " << doc.ErrorCol() << ")";
            ASSERTL0(loadOkay, errstr.str());

            ReadGeometry(doc);
        }

        // \brief Read segments (and general MeshGraph) given TiXmlDocument.
        void MeshGraph2D::ReadGeometry(TiXmlDocument &doc)
        {
            // Read mesh first
            MeshGraph::ReadGeometry(doc);
            TiXmlHandle docHandle(&doc);

            TiXmlElement* mesh = NULL;

            /// Look for all geometry related data in GEOMETRY block.
            mesh = docHandle.FirstChildElement("NEKTAR").FirstChildElement("GEOMETRY").Element();

            ASSERTL0(mesh, "Unable to find GEOMETRY tag in file.");
            
            ReadCurves(doc);
            ReadEdges(doc);
            ReadElements(doc);
            ReadComposites(doc);
            ReadDomain(doc);
        }

        void MeshGraph2D::ReadEdges(TiXmlDocument &doc)
        {
            /// We know we have it since we made it this far.
            TiXmlHandle docHandle(&doc);
            TiXmlElement* mesh = docHandle.FirstChildElement("NEKTAR").FirstChildElement("GEOMETRY").Element();
            TiXmlElement* field = NULL;
            CurveMap::iterator it;

            /// Look for elements in ELEMENT block.
            field = mesh->FirstChildElement("EDGE");

            ASSERTL0(field, "Unable to find EDGE tag in file.");

            const char *IsCompressed = field->Attribute("COMPRESSED");
            if(IsCompressed)
            {
<<<<<<< HEAD
                if(boost::iequals(IsCompressed,LibUtilities::CompressData::GetCompressString()))
                {

                    // Extract the edge body
                    TiXmlNode* edgeChild = field->FirstChild();
                    ASSERTL0(edgeChild, "Unable to extract the data from "
                             "the compressed edge tag.");
                    
                    std::string edgeStr;
                    if (edgeChild->Type() == TiXmlNode::TINYXML_TEXT)
                    {
                        edgeStr += edgeChild->ToText()->ValueStr();
                    }
                    
                    std::vector<LibUtilities::MeshEdge> edgeData;
                    LibUtilities::CompressData::ZlibDecodeFromBase64Str(edgeStr,edgeData);
                    
                    int indx;
                    for(int i = 0; i < edgeData.size(); ++i)
                    {
                        indx = edgeData[i].id;
                        
                        
                        PointGeomSharedPtr vertices[2] = {GetVertex(edgeData[i].v0), GetVertex(edgeData[i].v1)};
                        SegGeomSharedPtr edge;
                        
                        it = m_curvedEdges.find(indx);
                        
                        if (it == m_curvedEdges.end())
                        {
                            edge = MemoryManager<SegGeom>::AllocateSharedPtr(indx, m_spaceDimension, vertices);
                        }
                        else
                        {
                            edge = MemoryManager<SegGeom>::AllocateSharedPtr(indx, m_spaceDimension, vertices, it->second);
                        }
                        
                        m_segGeoms[indx] = edge;
                    }
                }
                else
                {
                    ASSERTL0(false,"Compressed formats do not match. Expected :" + LibUtilities::CompressData::GetCompressString() + " but got " + boost::lexical_cast<std::string>(IsCompressed));
                }
=======
                ASSERTL0(boost::iequals(IsCompressed,
                            LibUtilities::CompressData::GetCompressString()),
                         "Compressed formats do not match. Expected :"
                         + LibUtilities::CompressData::GetCompressString()
                         + " but got " + std::string(IsCompressed));

                // Extract the edge body
                TiXmlNode* edgeChild = field->FirstChild();
                ASSERTL0(edgeChild, "Unable to extract the data from "
                         "the compressed edge tag.");

                std::string edgeStr;
                if (edgeChild->Type() == TiXmlNode::TINYXML_TEXT)
                {
                    edgeStr += edgeChild->ToText()->ValueStr();
                }

                std::vector<LibUtilities::MeshEdge> edgeData;
                LibUtilities::CompressData::ZlibDecodeFromBase64Str(edgeStr,
                                                                    edgeData);
                int indx;
                for(int i = 0; i < edgeData.size(); ++i)
                {
                    indx = edgeData[i].id;

                    PointGeomSharedPtr vertices[2] =
                        {GetVertex(edgeData[i].v0), GetVertex(edgeData[i].v1)};
                    SegGeomSharedPtr edge;

                    it = m_curvedEdges.find(indx);
                    if (it == m_curvedEdges.end())
                    {
                        edge = MemoryManager<SegGeom>::AllocateSharedPtr(
                                            indx, m_spaceDimension, vertices);
                    }
                    else
                    {
                        edge = MemoryManager<SegGeom>::AllocateSharedPtr(
                                            indx, m_spaceDimension, vertices,
                                            it->second);
                    }
                    m_segGeoms[indx] = edge;
                }
>>>>>>> 8e0e4d43
            }
            else
            {
                /// All elements are of the form: "<E ID="#"> ... </E>", with
                /// ? being the element type.
                /// Read the ID field first.
                TiXmlElement *edge = field->FirstChildElement("E");
                
                /// Since all edge data is one big text block, we need to
                /// accumulate all TINYXML_TEXT data and then parse it.  This
                /// approach effectively skips all comments or other node
                /// types since we only care about the edge list.  We
                /// cannot handle missing edge numbers as we could with
                /// missing element numbers due to the text block format.
                std::string edgeStr;
                int indx;
                
                while(edge)
                {
                    int err = edge->QueryIntAttribute("ID",&indx);
                    ASSERTL0(err == TIXML_SUCCESS, "Unable to read edge attribute ID.");
                    
                    TiXmlNode *child = edge->FirstChild();
                    edgeStr.clear();
                    if (child->Type() == TiXmlNode::TINYXML_TEXT)
                    {
                    edgeStr += child->ToText()->ValueStr();
                    }
                    
                    /// Now parse out the edges, three fields at a time.
                    int vertex1, vertex2;
                    std::istringstream edgeDataStrm(edgeStr.c_str());
                    
                    try
                    {
                        while (!edgeDataStrm.fail())
                        {
                            edgeDataStrm >> vertex1 >> vertex2;
                            
                            // Must check after the read because we may be
                            // at the end and not know it.  If we are at
                            // the end we will add a duplicate of the last
                            // entry if we don't check here.
                            if (!edgeDataStrm.fail())
                            {
                                PointGeomSharedPtr vertices[2] = {GetVertex(vertex1), GetVertex(vertex2)};
                                
                                SegGeomSharedPtr edge;
                                
                                it = m_curvedEdges.find(indx);
                                
                                if(it == m_curvedEdges.end())
                                {
                                    edge = MemoryManager<SegGeom>::AllocateSharedPtr(indx, m_spaceDimension, vertices);
                                    edge->SetGlobalID(indx); // Set global mesh id
                                }
                                else
                                {
                                    edge = MemoryManager<SegGeom>::AllocateSharedPtr(indx, m_spaceDimension, vertices, it->second);
                                    edge->SetGlobalID(indx); //Set global mesh id
                                }
                                
                                m_segGeoms[indx] = edge;
                            }
                        }
                    }
                    catch(...)
                    {
                        NEKERROR(ErrorUtil::efatal, (std::string("Unable to read edge data: ") + edgeStr).c_str());
                    }
                    
                    edge = edge->NextSiblingElement("E");
                }
            }
        }

        void MeshGraph2D::ReadElements(TiXmlDocument &doc)
        {
            /// We know we have it since we made it this far.
            TiXmlHandle docHandle(&doc);
            TiXmlElement* mesh = docHandle.FirstChildElement("NEKTAR").FirstChildElement("GEOMETRY").Element();
            TiXmlElement* field = NULL;

            /// Look for elements in ELEMENT block.
            field = mesh->FirstChildElement("ELEMENT");

            ASSERTL0(field, "Unable to find ELEMENT tag in file.");

            // Set up curve map for curved elements on an embedded manifold.
            CurveMap::iterator it;

            /// All elements are of the form: "<? ID="#"> ... </?>", with
            /// ? being the element type.

            TiXmlElement *element = field->FirstChildElement();

            while (element)
            {
                std::string elementType(element->ValueStr());
                
                ASSERTL0(elementType == "Q" || elementType == "T",
                         (std::string("Unknown 2D element type: ") + elementType).c_str());
                
                const char *IsCompressed = element->Attribute("COMPRESSED");
                if(IsCompressed)
<<<<<<< HEAD
                {
                    if(boost::iequals(IsCompressed,LibUtilities::CompressData::GetCompressString()))
                    {
                        // Extract the face body
                        TiXmlNode* faceChild = element->FirstChild();
                        ASSERTL0(faceChild, "Unable to extract the data from "
                                 "the compressed face tag.");
                        
                        std::string faceStr;
                        if (faceChild->Type() == TiXmlNode::TINYXML_TEXT)
                        {
                            faceStr += faceChild->ToText()->ValueStr();
                        }
                        
                        int indx;
                        if(elementType == "T")
                        {
                            std::vector<LibUtilities::MeshTri> faceData;
                            LibUtilities::CompressData::ZlibDecodeFromBase64Str(faceStr,faceData);
                            
                            for(int i = 0; i < faceData.size(); ++i)
                            {
                                indx = faceData[i].id;
                                
                                /// See if this face has curves.
                                it = m_curvedFaces.find(indx);
                                
                                /// Create a TriGeom to hold the new definition.
                                SegGeomSharedPtr edges[TriGeom::kNedges] =
                                {
                                    GetSegGeom(faceData[i].e[0]),
                                    GetSegGeom(faceData[i].e[1]),
                                    GetSegGeom(faceData[i].e[2])
                                };
                                
                                StdRegions::Orientation edgeorient[TriGeom::kNedges] =
                                {
                                    SegGeom::GetEdgeOrientation(*edges[0], *edges[1]),
                                    SegGeom::GetEdgeOrientation(*edges[1], *edges[2]),
                                    SegGeom::GetEdgeOrientation(*edges[2], *edges[0])
                                };
                            
                                TriGeomSharedPtr trigeom;
                                
                                if (it == m_curvedFaces.end())
                                {
                                    trigeom = MemoryManager<TriGeom>::AllocateSharedPtr(indx, edges, edgeorient);
                                }
                                else
                                {
                                    trigeom = MemoryManager<TriGeom>::AllocateSharedPtr(indx, edges, edgeorient, it->second);
                                }
                                
                                trigeom->SetGlobalID(indx);
                                m_triGeoms[indx] = trigeom;
                            }
                        }
                        else if (elementType == "Q")
                        {
                            std::vector<LibUtilities::MeshQuad> faceData;
                            LibUtilities::CompressData::ZlibDecodeFromBase64Str(faceStr,faceData);
                            
                            for(int i = 0; i < faceData.size(); ++i)
                            {
                                indx = faceData[i].id;
                                
                                /// See if this face has curves.
                                it = m_curvedFaces.find(indx);
                                
                                
                                /// Create a QuadGeom to hold the new definition.
                                SegGeomSharedPtr edges[QuadGeom::kNedges] =
                                    {GetSegGeom(faceData[i].e[0]),GetSegGeom(faceData[i].e[1]),
                                     GetSegGeom(faceData[i].e[2]),GetSegGeom(faceData[i].e[3])};
                                
                                StdRegions::Orientation edgeorient[QuadGeom::kNedges] =
                                    {
                                        SegGeom::GetEdgeOrientation(*edges[0], *edges[1]),
                                        SegGeom::GetEdgeOrientation(*edges[1], *edges[2]),
                                        SegGeom::GetEdgeOrientation(*edges[2], *edges[3]),
                                        SegGeom::GetEdgeOrientation(*edges[3], *edges[0])
                                    };
                                
                                QuadGeomSharedPtr quadgeom;
                                
                                if (it == m_curvedEdges.end())
                                {
                                    quadgeom = MemoryManager<QuadGeom>::AllocateSharedPtr(indx, edges, edgeorient);
                                }
                                else
                                {
                                    quadgeom = MemoryManager<QuadGeom>::AllocateSharedPtr(indx, edges, edgeorient, it->second);
                                }
                                quadgeom->SetGlobalID(indx);
                                
                                m_quadGeoms[indx] = quadgeom;
                            }
                        }
                    }
                    else
                    {
                        ASSERTL0(false,"Compressed formats do not match. Expected :" + LibUtilities::CompressData::GetCompressString() + " but got " + boost::lexical_cast<std::string>(IsCompressed));
                    }
                }
                else
                {
=======
                {
                    ASSERTL0(boost::iequals(IsCompressed,
                            LibUtilities::CompressData:: GetCompressString()),
                            "Compressed formats do not match. Expected :"
                            + LibUtilities::CompressData::GetCompressString()
                            + " but got " + std::string(IsCompressed));

                    // Extract the face body
                    TiXmlNode* faceChild = element->FirstChild();
                    ASSERTL0(faceChild, "Unable to extract the data from "
                                        "the compressed face tag.");

                    std::string faceStr;
                    if (faceChild->Type() == TiXmlNode::TINYXML_TEXT)
                    {
                        faceStr += faceChild->ToText()->ValueStr();
                    }

                    int indx;
                    if(elementType == "T")
                    {
                        std::vector<LibUtilities::MeshTri> faceData;
                        LibUtilities::CompressData::ZlibDecodeFromBase64Str(
                                                            faceStr, faceData);

                        for(int i = 0; i < faceData.size(); ++i)
                        {
                            indx = faceData[i].id;

                            /// See if this face has curves.
                            it = m_curvedFaces.find(indx);

                            /// Create a TriGeom to hold the new definition.
                            SegGeomSharedPtr edges[TriGeom::kNedges] =
                            {
                                GetSegGeom(faceData[i].e[0]),
                                GetSegGeom(faceData[i].e[1]),
                                GetSegGeom(faceData[i].e[2])
                            };

                            StdRegions::Orientation edgeorient[TriGeom::kNedges] =
                            {
                                SegGeom::GetEdgeOrientation(*edges[0], *edges[1]),
                                SegGeom::GetEdgeOrientation(*edges[1], *edges[2]),
                                SegGeom::GetEdgeOrientation(*edges[2], *edges[0])
                            };

                            TriGeomSharedPtr trigeom;
                            if (it == m_curvedFaces.end())
                            {
                                trigeom =
                                    MemoryManager<TriGeom>::AllocateSharedPtr(
                                                    indx, edges, edgeorient);
                            }
                            else
                            {
                                trigeom =
                                    MemoryManager<TriGeom>::AllocateSharedPtr(
                                                    indx, edges, edgeorient,
                                                    it->second);
                            }
                            trigeom->SetGlobalID(indx);
                            m_triGeoms[indx] = trigeom;
                        }
                    }
                    else if (elementType == "Q")
                    {
                        std::vector<LibUtilities::MeshQuad> faceData;
                        LibUtilities::CompressData::ZlibDecodeFromBase64Str(
                                                            faceStr,faceData);

                        for(int i = 0; i < faceData.size(); ++i)
                        {
                            indx = faceData[i].id;

                            /// See if this face has curves.
                            it = m_curvedFaces.find(indx);

                            /// Create a QuadGeom to hold the new definition.
                            SegGeomSharedPtr edges[QuadGeom::kNedges] =
                                {GetSegGeom(faceData[i].e[0]),
                                 GetSegGeom(faceData[i].e[1]),
                                 GetSegGeom(faceData[i].e[2]),
                                 GetSegGeom(faceData[i].e[3])};

                            StdRegions::Orientation edgeorient[QuadGeom::kNedges] =
                                {
                                    SegGeom::GetEdgeOrientation(*edges[0], *edges[1]),
                                    SegGeom::GetEdgeOrientation(*edges[1], *edges[2]),
                                    SegGeom::GetEdgeOrientation(*edges[2], *edges[3]),
                                    SegGeom::GetEdgeOrientation(*edges[3], *edges[0])
                                };

                            QuadGeomSharedPtr quadgeom;
                            if (it == m_curvedEdges.end())
                            {
                                quadgeom =
                                    MemoryManager<QuadGeom>::AllocateSharedPtr(
                                                    indx, edges, edgeorient);
                            }
                            else
                            {
                                quadgeom =
                                    MemoryManager<QuadGeom>::AllocateSharedPtr(
                                                    indx, edges, edgeorient,
                                                    it->second);
                            }
                            quadgeom->SetGlobalID(indx);
                            m_quadGeoms[indx] = quadgeom;
                        }
                    }
                }
                else
                {
>>>>>>> 8e0e4d43
                    /// Read id attribute.
                    int indx;
                    int err = element->QueryIntAttribute("ID", &indx);
                    ASSERTL0(err == TIXML_SUCCESS, "Unable to read element attribute ID.");
                    
                    it = m_curvedFaces.find(indx);
                
                    /// Read text element description.
                    TiXmlNode* elementChild = element->FirstChild();
                    std::string elementStr;
                    while(elementChild)
                    {
                        if (elementChild->Type() == TiXmlNode::TINYXML_TEXT)
                        {
                            elementStr += elementChild->ToText()->ValueStr();
                        }
                        elementChild = elementChild->NextSibling();
                    }

                    ASSERTL0(!elementStr.empty(), "Unable to read element description body.");

                    /// Parse out the element components corresponding to type of element.
                    if (elementType == "T")
                    {
                        // Read three edge numbers
                        int edge1, edge2, edge3;
                        std::istringstream elementDataStrm(elementStr.c_str());

                        try
                        {
                            elementDataStrm >> edge1;
                            elementDataStrm >> edge2;
                            elementDataStrm >> edge3;

                            ASSERTL0(!elementDataStrm.fail(), (std::string("Unable to read element data for TRIANGLE: ") + elementStr).c_str());

                            /// Create a TriGeom to hold the new definition.
                            SegGeomSharedPtr edges[TriGeom::kNedges] =
                            {
                                GetSegGeom(edge1),
                                GetSegGeom(edge2),
                                GetSegGeom(edge3)
                            };

                            StdRegions::Orientation edgeorient[TriGeom::kNedges] =
                            {
                                SegGeom::GetEdgeOrientation(*edges[0], *edges[1]),
                                SegGeom::GetEdgeOrientation(*edges[1], *edges[2]),
                                SegGeom::GetEdgeOrientation(*edges[2], *edges[0])
                            };

                            TriGeomSharedPtr trigeom;
                            if (it == m_curvedFaces.end())
                            {
                                trigeom = MemoryManager<TriGeom>
                                            ::AllocateSharedPtr(indx,
                                                    edges,
                                                    edgeorient);
                            }
                            else
                            {
                                trigeom = MemoryManager<TriGeom>
                                            ::AllocateSharedPtr(indx,
                                                    edges,
                                                    edgeorient,
                                                    it->second);
                            }
                            trigeom->SetGlobalID(indx);

                            m_triGeoms[indx] = trigeom;
                        }
                        catch(...)
                        {
                            NEKERROR(ErrorUtil::efatal, (std::string("Unable to read element data for TRIANGLE: ") + elementStr).c_str());
                        }
                    }
                    else if (elementType == "Q")
                    {
                        // Read four edge numbers
                        int edge1, edge2, edge3, edge4;
                        std::istringstream elementDataStrm(elementStr.c_str());

                        try
                        {
                            elementDataStrm >> edge1;
                            elementDataStrm >> edge2;
                            elementDataStrm >> edge3;
                            elementDataStrm >> edge4;

                            ASSERTL0(!elementDataStrm.fail(), (std::string("Unable to read element data for QUAD: ") + elementStr).c_str());

                            /// Create a QuadGeom to hold the new definition.
                            SegGeomSharedPtr edges[QuadGeom::kNedges] =
                        {GetSegGeom(edge1),GetSegGeom(edge2),
                         GetSegGeom(edge3),GetSegGeom(edge4)};

                            StdRegions::Orientation edgeorient[QuadGeom::kNedges] =
                        {
                            SegGeom::GetEdgeOrientation(*edges[0], *edges[1]),
                            SegGeom::GetEdgeOrientation(*edges[1], *edges[2]),
                            SegGeom::GetEdgeOrientation(*edges[2], *edges[3]),
                            SegGeom::GetEdgeOrientation(*edges[3], *edges[0])
                        };

                            QuadGeomSharedPtr quadgeom;
                            if (it == m_curvedFaces.end())
                            {
                                quadgeom = MemoryManager<QuadGeom>
                                            ::AllocateSharedPtr(indx,
                                                    edges,
                                                    edgeorient);
                            }
                            else
                            {
                                quadgeom = MemoryManager<QuadGeom>
                                            ::AllocateSharedPtr(indx,
                                                    edges,
                                                    edgeorient,
                                                    it->second);
                            }
                            quadgeom->SetGlobalID(indx);

                            m_quadGeoms[indx] = quadgeom;

                        }
                        catch(...)
                        {
                            NEKERROR(ErrorUtil::efatal,(std::string("Unable to read element data for QUAD: ") + elementStr).c_str());
                        }
                    }
                }
                /// Keep looking
                element = element->NextSiblingElement();
            }
        }

        void MeshGraph2D::ReadComposites(TiXmlDocument &doc)
        {
            TiXmlHandle docHandle(&doc);

            /// We know we have it since we made it this far.
            TiXmlElement* mesh = docHandle.FirstChildElement("NEKTAR").FirstChildElement("GEOMETRY").Element();
            TiXmlElement* field = NULL;

            ASSERTL0(mesh, "Unable to find GEOMETRY tag in file.");

            /// Look for elements in ELEMENT block.
            field = mesh->FirstChildElement("COMPOSITE");

            ASSERTL0(field, "Unable to find COMPOSITE tag in file.");

            int nextCompositeNumber = -1;

            /// All elements are of the form: "<C ID = "N"> ... </C>".
            /// Read the ID field first.
            TiXmlElement *composite = field->FirstChildElement("C");

            while (composite)
            {
                nextCompositeNumber++;

                int indx;
                int err = composite->QueryIntAttribute("ID", &indx);
                ASSERTL0(err == TIXML_SUCCESS, "Unable to read attribute ID.");
//                ASSERTL0(indx == nextCompositeNumber, "Composite IDs must begin with zero and be sequential.");

                // read and store label if they exist
                string labelstr;
                err = composite->QueryStringAttribute("LABEL", &labelstr);
                if(err == TIXML_SUCCESS)
                {
                    m_compositesLabels[indx] = labelstr;
                }


                TiXmlNode* compositeChild = composite->FirstChild();
                // This is primarily to skip comments that may be present.
                // Comments appear as nodes just like elements.
                // We are specifically looking for text in the body
                // of the definition.
                while(compositeChild && compositeChild->Type() != TiXmlNode::TINYXML_TEXT)
                {
                    compositeChild = compositeChild->NextSibling();
                }

                ASSERTL0(compositeChild, "Unable to read composite definition body.");
                std::string compositeStr = compositeChild->ToText()->ValueStr();

                /// Parse out the element components corresponding to type of element.

                std::istringstream compositeDataStrm(compositeStr.c_str());

                try
                {
                    bool first = true;
                    std::string prevCompositeElementStr;

                    while (!compositeDataStrm.fail())
                    {
                        std::string compositeElementStr;
                        compositeDataStrm >> compositeElementStr;

                        if (!compositeDataStrm.fail())
                        {
                            if (first)
                            {
                                first = false;

                                Composite curVector(MemoryManager<GeometryVector>::AllocateSharedPtr());
                                m_meshComposites[indx] = curVector;
                            }

                            if (compositeElementStr.length() > 0)
                            {
                                ResolveGeomRef(prevCompositeElementStr, compositeElementStr, m_meshComposites[indx]);
                            }
                            prevCompositeElementStr = compositeElementStr;
                        }
                    }
                }
                catch(...)
                {
                    NEKERROR(ErrorUtil::efatal,
                             (std::string("Unable to read COMPOSITE data for composite: ") + compositeStr).c_str());
                }

                /// Keep looking
                composite = composite->NextSiblingElement("C");
            }
        }


        SegGeomSharedPtr MeshGraph2D::GetSegGeom(int eID)
        {
            SegGeomSharedPtr returnval;
            SegGeomMap::iterator x = m_segGeoms.find(eID);
            ASSERTL0(x != m_segGeoms.end(), "Segment not found.");
            return x->second;
        };


        // Take the string that is the composite reference and find the
        // pointer to the Geometry object corresponding to it.

        // The only allowable combinations of previous and current items
        // are V (0D); E (1D); and T and Q (2D).  Only elements of the same
        // dimension are allowed to be grouped.
        void MeshGraph2D::ResolveGeomRef(const std::string &prevToken, const std::string &token,
                Composite& composite)
        {
            try
            {
                std::istringstream tokenStream(token);
                std::istringstream prevTokenStream(prevToken);

                char type;
                char prevType;

                tokenStream >> type;

                std::string::size_type indxBeg = token.find_first_of('[') + 1;
                std::string::size_type indxEnd = token.find_last_of(']') - 1;

                ASSERTL0(indxBeg <= indxEnd, (std::string("Error reading index definition:") + token).c_str());

                std::string indxStr = token.substr(indxBeg, indxEnd - indxBeg + 1);
                std::vector<unsigned int> seqVector;
                std::vector<unsigned int>::iterator seqIter;

                bool err = ParseUtils::GenerateSeqVector(indxStr.c_str(), seqVector);

                ASSERTL0(err, (std::string("Error reading composite elements: ") + indxStr).c_str());

                prevTokenStream >> prevType;

                // All composites must be of the same dimension.
                bool validSequence = (prevToken.empty() ||         // No previous, then current is just fine.
                                      (type == 'V' && prevType == 'V') ||
                                      (type == 'E' && prevType == 'E') ||
                                      ((type == 'T' || type == 'Q') &&
                                       (prevType == 'T' || prevType == 'Q')));

                ASSERTL0(validSequence, (std::string("Invalid combination of composite items: ")
                                         + type + " and " + prevType + ".").c_str());


                switch(type)
                {
                case 'E':   // Edge
                    for (seqIter = seqVector.begin(); seqIter != seqVector.end(); ++seqIter)
                    {
                        if (m_segGeoms.find(*seqIter) == m_segGeoms.end())
                        {
                            char errStr[16] = "";
                            ::sprintf(errStr, "%d", *seqIter);
                            NEKERROR(ErrorUtil::ewarning, (std::string("Unknown edge index: ") + errStr).c_str());
                        }
                        else
                        {
                            composite->push_back(m_segGeoms[*seqIter]);
                        }
                    }
                    break;

                case 'T':   // Triangle
                    {
                        for (seqIter = seqVector.begin(); seqIter != seqVector.end(); ++seqIter)
                        {
                            if (m_triGeoms.count(*seqIter) == 0 )
                            {
                                char errStr[16] = "";
                                ::sprintf(errStr, "%d", *seqIter);
                                NEKERROR(ErrorUtil::ewarning, (std::string("Unknown triangle index: ") + errStr).c_str());
                            }
                            else
                            {
                                if(CheckRange(*m_triGeoms[*seqIter]))
                                {
                                    composite->push_back(m_triGeoms[*seqIter]);
                                }
                            }
                        }
                    }
                    break;

                case 'Q':   // Quad
                    {
                        for (seqIter = seqVector.begin(); seqIter != seqVector.end(); ++seqIter)
                        {
                            if (m_quadGeoms.count(*seqIter) == 0)
                            {
                                char errStr[16] = "";
                                ::sprintf(errStr, "%d", *seqIter);
                                NEKERROR(ErrorUtil::ewarning, (std::string("Unknown quad index: ") + errStr +std::string(" in Composite section")).c_str());
                            }
                            else
                            {
                                if(CheckRange(*m_quadGeoms[*seqIter]))
                                {
                                    composite->push_back(m_quadGeoms[*seqIter]);
                                }
                            }
                        }
                    }
                    break;

                case 'V':   // Vertex
                    for (seqIter = seqVector.begin(); seqIter != seqVector.end(); ++seqIter)
                    {
                        if (*seqIter >= m_vertSet.size())
                        {
                            char errStr[16] = "";
                            ::sprintf(errStr, "%d", *seqIter);
                            NEKERROR(ErrorUtil::ewarning, (std::string("Unknown vertex index: ") + errStr).c_str());
                        }
                        else
                        {
                            composite->push_back(m_vertSet[*seqIter]);
                        }
                    }
                    break;

                default:
                    NEKERROR(ErrorUtil::efatal, (std::string("Unrecognized composite token: ") + token).c_str());
                }
            }
            catch(...)
            {
                NEKERROR(ErrorUtil::efatal, (std::string("Problem processing composite token: ") + token).c_str());
            }

            return;
        }

        ElementEdgeVectorSharedPtr MeshGraph2D::GetElementsFromEdge(Geometry1DSharedPtr edge)
        {
            SegGeomSharedPtr Sedge;

            if(!(Sedge = boost::dynamic_pointer_cast<SegGeom>(edge)))
            {
                ASSERTL0(false,"Dynamics cast failed");

            }
            return GetElementsFromEdge(Sedge);

        }
        ElementEdgeVectorSharedPtr MeshGraph2D::GetElementsFromEdge(SegGeomSharedPtr edge)
        {
            // Search tris and quads
            // Need to iterate through vectors because there may be multiple
            // occurrences.
            ElementEdgeSharedPtr elementEdge;
            //TriGeomVectorIter triIter;

            ElementEdgeVectorSharedPtr returnval = MemoryManager<ElementEdgeVector>::AllocateSharedPtr();

            CompositeMapIter compIter;
            TriGeomSharedPtr triGeomShPtr;
            QuadGeomSharedPtr quadGeomShPtr;

            GeometryVectorIter geomIter;

            for(int d = 0; d < m_domain.size(); ++d)
            {
                for (compIter = m_domain[d].begin(); compIter != m_domain[d].end(); ++compIter)
                {
                    for (geomIter = (compIter->second)->begin(); geomIter != (compIter->second)->end(); ++geomIter)
                    {
                        triGeomShPtr = boost::dynamic_pointer_cast<TriGeom>(*geomIter);
                        quadGeomShPtr = boost::dynamic_pointer_cast<QuadGeom>(*geomIter);
                        
                        if (triGeomShPtr || quadGeomShPtr)
                        {
                            int edgeNum;
                            if (triGeomShPtr)
                            {
                                if ((edgeNum = triGeomShPtr->WhichEdge(edge)) > -1)
                                {
                                    elementEdge = MemoryManager<ElementEdge>::AllocateSharedPtr();
                                    elementEdge->m_Element = triGeomShPtr;
                                    elementEdge->m_EdgeIndx = edgeNum;
                                    returnval->push_back(elementEdge);
                                }
                            }
                            else if (quadGeomShPtr)
                            {
                                if ((edgeNum = quadGeomShPtr->WhichEdge(edge)) > -1)
                                {
                                    elementEdge = MemoryManager<ElementEdge>::AllocateSharedPtr();
                                    elementEdge->m_Element = quadGeomShPtr;
                                    elementEdge->m_EdgeIndx = edgeNum;
                                    returnval->push_back(elementEdge);
                                }
                            }
                        }
                    }
                }
            }

            return returnval;
        }

        LibUtilities::BasisKey MeshGraph2D::GetEdgeBasisKey(SegGeomSharedPtr edge, const std::string variable)
        {
            ElementEdgeVectorSharedPtr elements = GetElementsFromEdge(edge);
            // Perhaps, a check should be done here to ensure that
            // in case elements->size!=1, all elements to which
            // the edge belongs have the same type and order of
            // expansion such that no confusion can arise.
            ExpansionShPtr expansion = GetExpansion((*elements)[0]->m_Element, variable);

            int edge_id = (*elements)[0]->m_EdgeIndx;

            if((*elements)[0]->m_Element->GetShapeType() == LibUtilities::eTriangle)
            {
                edge_id = (edge_id)? 1:0;
            }
            else
            {
                edge_id = edge_id%2;
            }

            int nummodes  = expansion->m_basisKeyVector[edge_id].GetNumModes();
            int numpoints = expansion->m_basisKeyVector[edge_id].GetNumPoints();

            if((*elements)[0]->m_Element->GetShapeType() == LibUtilities::eTriangle)
            {
                // Use edge 0 to define basis of order relevant to edge
                switch(expansion->m_basisKeyVector[edge_id].GetBasisType())
                {
                case LibUtilities::eGLL_Lagrange:
                    {
                        switch(expansion->m_basisKeyVector[edge_id].GetPointsType())
                        {
                        case LibUtilities::eGaussLobattoLegendre:
                            {
                                const  LibUtilities::PointsKey pkey(numpoints,LibUtilities::eGaussLobattoLegendre);
                                return LibUtilities::BasisKey(expansion->m_basisKeyVector[0].GetBasisType(),nummodes,pkey);
                            }
                            break;

                        default:
                            ASSERTL0(false,"Unexpected points distribution");

                            // It doesn't matter what we return
                            // here since the ASSERT will stop
                            // execution.  Just return something
                            // to prevent warnings messages.
                            const  LibUtilities::PointsKey pkey(numpoints,LibUtilities::eGaussLobattoLegendre);
                            return LibUtilities::BasisKey(expansion->m_basisKeyVector[0].GetBasisType(),nummodes,pkey);
                            break;
                        }
                    }
                    break;
                case LibUtilities::eOrtho_B: // Assume this is called from nodal triangular basis
                    {
                        switch(expansion->m_basisKeyVector[edge_id].GetPointsType())
                        {
                        case LibUtilities::eGaussRadauMAlpha1Beta0:
                            {
                                const  LibUtilities::PointsKey pkey(numpoints+1,LibUtilities::eGaussLobattoLegendre);
                                return LibUtilities::BasisKey(LibUtilities::eGLL_Lagrange,nummodes,pkey);
                            }
                            break;

                        default:
                            ASSERTL0(false,"Unexpected points distribution");

                            // It doesn't matter what we return
                            // here since the ASSERT will stop
                            // execution.  Just return something
                            // to prevent warnings messages.
                            const LibUtilities::PointsKey pkey(numpoints+1,LibUtilities::eGaussLobattoLegendre);
                            return LibUtilities::BasisKey(expansion->m_basisKeyVector[0].GetBasisType(),nummodes,pkey);
                            break;
                        }
                    }
                    break;
                case LibUtilities::eModified_B:
                    {
                        switch(expansion->m_basisKeyVector[edge_id].GetPointsType())
                        {
                        case LibUtilities::eGaussRadauMAlpha1Beta0:
                            {
                                const LibUtilities::PointsKey pkey(numpoints+1,LibUtilities::eGaussLobattoLegendre);
                                return LibUtilities::BasisKey(expansion->m_basisKeyVector[0].GetBasisType(),nummodes,pkey);
                            }
                            break;
                        case LibUtilities::eGaussLobattoLegendre:
                            {
                                const LibUtilities::PointsKey pkey(numpoints,LibUtilities::eGaussLobattoLegendre);
                                return LibUtilities::BasisKey(expansion->m_basisKeyVector[0].GetBasisType(),nummodes,pkey);
                            }
                            break;

                        default:
                            ASSERTL0(false,"Unexpected points distribution");

                            // It doesn't matter what we return
                            // here since the ASSERT will stop
                            // execution.  Just return something
                            // to prevent warnings messages.
                            const LibUtilities::PointsKey pkey(numpoints+1,LibUtilities::eGaussLobattoLegendre);
                            return LibUtilities::BasisKey(expansion->m_basisKeyVector[0].GetBasisType(),nummodes,pkey);
                            break;
                        }
                    }
                    break;
                case LibUtilities::eModified_A:
                    {
                        switch(expansion->m_basisKeyVector[edge_id].GetPointsType())
                        {
                        case LibUtilities::eGaussLobattoLegendre:
                        {
                            const LibUtilities::PointsKey pkey(numpoints,LibUtilities::eGaussLobattoLegendre);
                            return LibUtilities::BasisKey(expansion->m_basisKeyVector[0].GetBasisType(),nummodes,pkey);
                        }
                        break;
                        default:
                            ASSERTL0(false,"Unexpected points distribution");
                            // It doesn't matter what we return here
                            // since the ASSERT will stop execution.
                            // Just return something to prevent
                            // warnings messages.
                            const LibUtilities::PointsKey pkey(numpoints,LibUtilities::eGaussLobattoLegendre);
                            return LibUtilities::BasisKey(expansion->m_basisKeyVector[0].GetBasisType(),nummodes,pkey);
                            break;
                        }
                    }
                    break;

                default:
                    ASSERTL0(false,"Unexpected basis distribution");
                    // It doesn't matter what we return here since the
                    // ASSERT will stop execution.  Just return
                    // something to prevent warnings messages.
                    const LibUtilities::PointsKey pkey(numpoints+1,LibUtilities::eGaussLobattoLegendre);
                    return LibUtilities::BasisKey(expansion->m_basisKeyVector[0].GetBasisType(),nummodes,pkey);
                }
            }
            else
            {
                // Quadrilateral
                const LibUtilities::PointsKey pkey(numpoints,expansion->m_basisKeyVector[edge_id].GetPointsType());
                return LibUtilities::BasisKey(expansion->m_basisKeyVector[edge_id].GetBasisType(),nummodes,pkey);
            }
            
            ASSERTL0(false, "Unable to determine edge points type.");
            return LibUtilities::NullBasisKey;
        }
    }; //end of namespace
}; //end of namespace

//
// $Log: MeshGraph2D.cpp,v $
// Revision 1.41  2009/12/17 02:08:04  bnelson
// Fixed visual studio compiler warning.
//
// Revision 1.40  2009/10/22 17:41:47  cbiotto
// Update for variable order expansion
//
// Revision 1.39  2009/07/02 13:32:24  sehunchun
// *** empty log message ***
//
// Revision 1.38  2009/07/02 11:39:44  sehunchun
// Modification for 2D gemoetry embedded in 3D
//
// Revision 1.37  2009/05/01 13:23:21  pvos
// Fixed various bugs
//
// Revision 1.36  2009/04/20 16:13:23  sherwin
// Modified Import and Write functions and redefined how Expansion is used
//
// Revision 1.35  2009/01/21 16:59:03  pvos
// Added additional geometric factors to improve efficiency
//
// Revision 1.34  2009/01/12 10:26:59  pvos
// Added input tags for nodal expansions
//
// Revision 1.33  2008/09/12 11:26:19  pvos
// Updates for mappings in 3D
//
// Revision 1.32  2008/09/09 14:21:44  sherwin
// Updates for first working version of curved edges
//
// Revision 1.31  2008/08/14 22:11:03  sherwin
// Mods for HDG update
//
// Revision 1.30  2008/07/29 22:23:36  sherwin
// various mods for DG advection solver in Multiregions. Added virtual calls to Geometry, Geometry1D, 2D and 3D
//
// Revision 1.29  2008/05/29 19:07:39  delisi
// Removed the Write(..) methods, so it is only in the base MeshGraph class. Also, added a line to set the global ID of the geometry object for every element read in.
//
// Revision 1.28  2008/05/28 21:42:18  jfrazier
// Minor comment spelling change.
//
// Revision 1.27  2008/03/18 14:14:49  pvos
// Update for nodal triangular helmholtz solver
//
// Revision 1.26  2008/03/11 17:02:24  jfrazier
// Modified the GetElementsFromEdge to use the domain.
//
// Revision 1.25  2008/01/21 19:58:14  sherwin
// Updated so that QuadGeom and TriGeom have SegGeoms instead of EdgeComponents
//
// Revision 1.24  2007/12/17 20:27:24  sherwin
// Added normals to GeomFactors
//
// Revision 1.23  2007/12/14 17:39:18  jfrazier
// Fixed composite reader to handle ranges and comma separated lists.
//
// Revision 1.22  2007/12/11 21:51:53  jfrazier
// Updated 2d components so elements could be retrieved from edges.
//
// Revision 1.21  2007/12/04 03:02:26  jfrazier
// Changed to stringstream.
//
// Revision 1.20  2007/09/20 22:25:06  jfrazier
// Added expansion information to meshgraph class.
//
// Revision 1.19  2007/07/26 01:38:33  jfrazier
// Cleanup of some attribute reading code.
//
// Revision 1.18  2007/07/24 16:52:09  jfrazier
// Added domain code.
//
// Revision 1.17  2007/07/05 04:21:10  jfrazier
// Changed id format and propagated from 1d to 2d.
//
// Revision 1.16  2007/06/10 02:27:11  jfrazier
// Another checkin with an incremental completion of the boundary conditions reader
//
// Revision 1.15  2007/06/07 23:55:24  jfrazier
// Intermediate revisions to add parsing for boundary conditions file.
//
// Revision 1.14  2007/05/28 21:48:42  sherwin
// Update for 2D functionality
//
// Revision 1.13  2006/10/17 22:26:01  jfrazier
// Added capability to specify ranges in composite definition.
//
// Revision 1.12  2006/10/17 18:42:54  jfrazier
// Removed "NUMBER" attribute in items.
//
// Revision 1.11  2006/09/26 23:41:53  jfrazier
// Updated to account for highest level NEKTAR tag and changed the geometry tag to GEOMETRY.
//
// Revision 1.10  2006/08/24 18:50:00  jfrazier
// Completed error checking on permissable composite item combinations.
//
// Revision 1.9  2006/08/18 19:37:17  jfrazier
// *** empty log message ***
//
// Revision 1.8  2006/08/17 22:55:00  jfrazier
// Continued adding code to process composites in the mesh2d.
//
// Revision 1.7  2006/08/16 23:34:42  jfrazier
// *** empty log message ***
//
// Revision 1.6  2006/06/02 18:48:40  sherwin
// Modifications to make ProjectLoc2D run bit there are bus errors for order > 3
//
// Revision 1.5  2006/06/01 14:15:30  sherwin
// Added typdef of boost wrappers and made GeoFac a boost shared pointer.
//
// Revision 1.4  2006/05/30 14:00:04  sherwin
// Updates to make MultiRegions and its Demos work
//
// Revision 1.3  2006/05/23 19:56:33  jfrazier
// These build and run, but the expansion pieces are commented out
// because they would not run.
//
// Revision 1.2  2006/05/09 13:37:01  jfrazier
// Removed duplicate definition of shared vertex pointer.
//
// Revision 1.1  2006/05/04 18:59:01  kirby
// *** empty log message ***
//
// Revision 1.11  2006/04/11 23:18:11  jfrazier
// Completed MeshGraph2D for tri's and quads.  Not thoroughly tested.
//
// Revision 1.10  2006/04/09 02:08:35  jfrazier
// Added precompiled header.
//
// Revision 1.9  2006/04/04 23:12:37  jfrazier
// More updates to readers.  Still work to do on MeshGraph2D to store tris and quads.
//
// Revision 1.8  2006/03/25 00:58:29  jfrazier
// Many changes dealing with fundamental structure and reading/writing.
//
// Revision 1.7  2006/03/12 14:20:43  sherwin
//
// First compiling version of SpatialDomains and associated modifications
//
// Revision 1.6  2006/03/12 07:42:03  sherwin
//
// Updated member names and StdRegions call. Still has not been compiled
//
// Revision 1.5  2006/02/26 21:19:43  bnelson
// Fixed a variety of compiler errors caused by updates to the coding standard.
//
// Revision 1.4  2006/02/19 01:37:34  jfrazier
// Initial attempt at bringing into conformance with the coding standard.  Still more work to be done.  Has not been compiled.
//
//<|MERGE_RESOLUTION|>--- conflicted
+++ resolved
@@ -110,52 +110,6 @@
             const char *IsCompressed = field->Attribute("COMPRESSED");
             if(IsCompressed)
             {
-<<<<<<< HEAD
-                if(boost::iequals(IsCompressed,LibUtilities::CompressData::GetCompressString()))
-                {
-
-                    // Extract the edge body
-                    TiXmlNode* edgeChild = field->FirstChild();
-                    ASSERTL0(edgeChild, "Unable to extract the data from "
-                             "the compressed edge tag.");
-                    
-                    std::string edgeStr;
-                    if (edgeChild->Type() == TiXmlNode::TINYXML_TEXT)
-                    {
-                        edgeStr += edgeChild->ToText()->ValueStr();
-                    }
-                    
-                    std::vector<LibUtilities::MeshEdge> edgeData;
-                    LibUtilities::CompressData::ZlibDecodeFromBase64Str(edgeStr,edgeData);
-                    
-                    int indx;
-                    for(int i = 0; i < edgeData.size(); ++i)
-                    {
-                        indx = edgeData[i].id;
-                        
-                        
-                        PointGeomSharedPtr vertices[2] = {GetVertex(edgeData[i].v0), GetVertex(edgeData[i].v1)};
-                        SegGeomSharedPtr edge;
-                        
-                        it = m_curvedEdges.find(indx);
-                        
-                        if (it == m_curvedEdges.end())
-                        {
-                            edge = MemoryManager<SegGeom>::AllocateSharedPtr(indx, m_spaceDimension, vertices);
-                        }
-                        else
-                        {
-                            edge = MemoryManager<SegGeom>::AllocateSharedPtr(indx, m_spaceDimension, vertices, it->second);
-                        }
-                        
-                        m_segGeoms[indx] = edge;
-                    }
-                }
-                else
-                {
-                    ASSERTL0(false,"Compressed formats do not match. Expected :" + LibUtilities::CompressData::GetCompressString() + " but got " + boost::lexical_cast<std::string>(IsCompressed));
-                }
-=======
                 ASSERTL0(boost::iequals(IsCompressed,
                             LibUtilities::CompressData::GetCompressString()),
                          "Compressed formats do not match. Expected :"
@@ -199,7 +153,6 @@
                     }
                     m_segGeoms[indx] = edge;
                 }
->>>>>>> 8e0e4d43
             }
             else
             {
@@ -305,114 +258,6 @@
                 
                 const char *IsCompressed = element->Attribute("COMPRESSED");
                 if(IsCompressed)
-<<<<<<< HEAD
-                {
-                    if(boost::iequals(IsCompressed,LibUtilities::CompressData::GetCompressString()))
-                    {
-                        // Extract the face body
-                        TiXmlNode* faceChild = element->FirstChild();
-                        ASSERTL0(faceChild, "Unable to extract the data from "
-                                 "the compressed face tag.");
-                        
-                        std::string faceStr;
-                        if (faceChild->Type() == TiXmlNode::TINYXML_TEXT)
-                        {
-                            faceStr += faceChild->ToText()->ValueStr();
-                        }
-                        
-                        int indx;
-                        if(elementType == "T")
-                        {
-                            std::vector<LibUtilities::MeshTri> faceData;
-                            LibUtilities::CompressData::ZlibDecodeFromBase64Str(faceStr,faceData);
-                            
-                            for(int i = 0; i < faceData.size(); ++i)
-                            {
-                                indx = faceData[i].id;
-                                
-                                /// See if this face has curves.
-                                it = m_curvedFaces.find(indx);
-                                
-                                /// Create a TriGeom to hold the new definition.
-                                SegGeomSharedPtr edges[TriGeom::kNedges] =
-                                {
-                                    GetSegGeom(faceData[i].e[0]),
-                                    GetSegGeom(faceData[i].e[1]),
-                                    GetSegGeom(faceData[i].e[2])
-                                };
-                                
-                                StdRegions::Orientation edgeorient[TriGeom::kNedges] =
-                                {
-                                    SegGeom::GetEdgeOrientation(*edges[0], *edges[1]),
-                                    SegGeom::GetEdgeOrientation(*edges[1], *edges[2]),
-                                    SegGeom::GetEdgeOrientation(*edges[2], *edges[0])
-                                };
-                            
-                                TriGeomSharedPtr trigeom;
-                                
-                                if (it == m_curvedFaces.end())
-                                {
-                                    trigeom = MemoryManager<TriGeom>::AllocateSharedPtr(indx, edges, edgeorient);
-                                }
-                                else
-                                {
-                                    trigeom = MemoryManager<TriGeom>::AllocateSharedPtr(indx, edges, edgeorient, it->second);
-                                }
-                                
-                                trigeom->SetGlobalID(indx);
-                                m_triGeoms[indx] = trigeom;
-                            }
-                        }
-                        else if (elementType == "Q")
-                        {
-                            std::vector<LibUtilities::MeshQuad> faceData;
-                            LibUtilities::CompressData::ZlibDecodeFromBase64Str(faceStr,faceData);
-                            
-                            for(int i = 0; i < faceData.size(); ++i)
-                            {
-                                indx = faceData[i].id;
-                                
-                                /// See if this face has curves.
-                                it = m_curvedFaces.find(indx);
-                                
-                                
-                                /// Create a QuadGeom to hold the new definition.
-                                SegGeomSharedPtr edges[QuadGeom::kNedges] =
-                                    {GetSegGeom(faceData[i].e[0]),GetSegGeom(faceData[i].e[1]),
-                                     GetSegGeom(faceData[i].e[2]),GetSegGeom(faceData[i].e[3])};
-                                
-                                StdRegions::Orientation edgeorient[QuadGeom::kNedges] =
-                                    {
-                                        SegGeom::GetEdgeOrientation(*edges[0], *edges[1]),
-                                        SegGeom::GetEdgeOrientation(*edges[1], *edges[2]),
-                                        SegGeom::GetEdgeOrientation(*edges[2], *edges[3]),
-                                        SegGeom::GetEdgeOrientation(*edges[3], *edges[0])
-                                    };
-                                
-                                QuadGeomSharedPtr quadgeom;
-                                
-                                if (it == m_curvedEdges.end())
-                                {
-                                    quadgeom = MemoryManager<QuadGeom>::AllocateSharedPtr(indx, edges, edgeorient);
-                                }
-                                else
-                                {
-                                    quadgeom = MemoryManager<QuadGeom>::AllocateSharedPtr(indx, edges, edgeorient, it->second);
-                                }
-                                quadgeom->SetGlobalID(indx);
-                                
-                                m_quadGeoms[indx] = quadgeom;
-                            }
-                        }
-                    }
-                    else
-                    {
-                        ASSERTL0(false,"Compressed formats do not match. Expected :" + LibUtilities::CompressData::GetCompressString() + " but got " + boost::lexical_cast<std::string>(IsCompressed));
-                    }
-                }
-                else
-                {
-=======
                 {
                     ASSERTL0(boost::iequals(IsCompressed,
                             LibUtilities::CompressData:: GetCompressString()),
@@ -527,7 +372,6 @@
                 }
                 else
                 {
->>>>>>> 8e0e4d43
                     /// Read id attribute.
                     int indx;
                     int err = element->QueryIntAttribute("ID", &indx);
