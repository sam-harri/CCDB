SET(SPATIAL_DOMAINS_SOURCES
Conditions.cpp
GeomFactors.cpp
Geometry0D.cpp
Geometry1D.cpp
Geometry2D.cpp
Geometry3D.cpp
Geometry.cpp
HexGeom.cpp
MeshGraph.cpp
MeshGraphXml.cpp
MeshGraphXmlCompressed.cpp
MeshPartition.cpp
PrismGeom.cpp
PyrGeom.cpp
QuadGeom.cpp
SegGeom.cpp
PointGeom.cpp
TetGeom.cpp
TriGeom.cpp
)

SET(SPATIAL_DOMAINS_HEADERS
Conditions.h
Curve.hpp
GeomFactors.h
Geometry0D.h
Geometry1D.h
Geometry2D.h
Geometry3D.h
Geometry.h
HexGeom.h
MeshEntities.hpp
MeshGraph.h
MeshGraphXml.h
MeshGraphXmlCompressed.h
MeshPartition.h
PrismGeom.h
PyrGeom.h
QuadGeom.h
SegGeom.h
PointGeom.h
SpatialDomainsDeclspec.h
TetGeom.h
TriGeom.h
SpatialDomains.hpp
)

IF(NEKTAR_USE_HDF5)
    SET(SPATIAL_DOMAINS_HEADERS ${SPATIAL_DOMAINS_HEADERS} MeshGraphHDF5.h)
    SET(SPATIAL_DOMAINS_SOURCES ${SPATIAL_DOMAINS_SOURCES} MeshGraphHDF5.cpp)
ENDIF()

IF(NEKTAR_USE_SCOTCH)
    SET(SPATIAL_DOMAINS_HEADERS ${SPATIAL_DOMAINS_HEADERS} MeshPartitionScotch.h)
    SET(SPATIAL_DOMAINS_SOURCES ${SPATIAL_DOMAINS_SOURCES} MeshPartitionScotch.cpp)
ENDIF()

IF(NEKTAR_USE_METIS)
    SET(SPATIAL_DOMAINS_HEADERS ${SPATIAL_DOMAINS_HEADERS} MeshPartitionMetis.h)
    SET(SPATIAL_DOMAINS_SOURCES ${SPATIAL_DOMAINS_SOURCES} MeshPartitionMetis.cpp)
ENDIF()

ADD_DEFINITIONS(-DSPATIAL_DOMAINS_EXPORTS)

ADD_NEKTAR_LIBRARY(SpatialDomains
    SOURCES ${SPATIAL_DOMAINS_SOURCES}
    HEADERS ${SPATIAL_DOMAINS_HEADERS}
    DEPENDS StdRegions
    SUMMARY "Nektar++ SpatialDomains library"
    DESCRIPTION "This library provides the mappings between reference regions and physical regions in the domain.")

IF (NEKTAR_USE_METIS)
    # Metis
    TARGET_LINK_LIBRARIES(SpatialDomains LINK_PRIVATE ${METIS_LIB})
    ADD_DEPENDENCIES(SpatialDomains metis-5.1.0)
    TARGET_LINK_LIBRARIES(SpatialDomains LINK_PRIVATE ${METIS_LIBRARY})
ENDIF()

<<<<<<< HEAD
IF( NEKTAR_USE_SCOTCH )
=======
IF (NEKTAR_USE_SCOTCH)
    # Scotch
>>>>>>> 01ab613d
    TARGET_LINK_LIBRARIES(SpatialDomains LINK_PUBLIC
        ${SCOTCH_LIBRARY} ${SCOTCHERR_LIBRARY})
    ADD_DEPENDENCIES(SpatialDomains scotch-6.0.4)
ENDIF()

IF( NEKTAR_USE_PTSCOTCH )
    TARGET_LINK_LIBRARIES(SpatialDomains LINK_PRIVATE
        ${PTSCOTCH_LIBRARY} ${PTSCOTCHERR_LIBRARY})
    ADD_DEPENDENCIES(SpatialDomains ptscotch-6.0.4)
ENDIF ()

INSTALL(DIRECTORY ./ DESTINATION ${NEKTAR_INCLUDE_DIR}/SpatialDomains
    COMPONENT dev FILES_MATCHING PATTERN "*.h" PATTERN "*.hpp")<|MERGE_RESOLUTION|>--- conflicted
+++ resolved
@@ -77,12 +77,8 @@
     TARGET_LINK_LIBRARIES(SpatialDomains LINK_PRIVATE ${METIS_LIBRARY})
 ENDIF()
 
-<<<<<<< HEAD
-IF( NEKTAR_USE_SCOTCH )
-=======
 IF (NEKTAR_USE_SCOTCH)
     # Scotch
->>>>>>> 01ab613d
     TARGET_LINK_LIBRARIES(SpatialDomains LINK_PUBLIC
         ${SCOTCH_LIBRARY} ${SCOTCHERR_LIBRARY})
     ADD_DEPENDENCIES(SpatialDomains scotch-6.0.4)
