--- conflicted
+++ resolved
@@ -1058,14 +1058,9 @@
                         }
                     default:
                         {
-<<<<<<< HEAD
-                            ASSERTL0(false,"Currently no implementation "
-                                     "for this PointsType");
-=======
                             m_isUsingQuadMetrics = false;
                             m_weightedjac = Array<OneD, NekDouble>();
                             return;
->>>>>>> c12b0358
                         }
                     }
                     break;
