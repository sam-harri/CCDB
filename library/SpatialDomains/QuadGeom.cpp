////////////////////////////////////////////////////////////////////////////////
//
//  File: QuadGeom.cpp
//
//  For more information, please see: http://www.nektar.info/
//
//  The MIT License
//
//  Copyright (c) 2006 Division of Applied Mathematics, Brown University (USA),
//  Department of Aeronautics, Imperial College London (UK), and Scientific
//  Computing and Imaging Institute, University of Utah (USA).
//
//  License for the specific language governing rights and limitations under
//  Permission is hereby granted, free of charge, to any person obtaining a
//  copy of this software and associated documentation files (the "Software"),
//  to deal in the Software without restriction, including without limitation
//  the rights to use, copy, modify, merge, publish, distribute, sublicense,
//  and/or sell copies of the Software, and to permit persons to whom the
//  Software is furnished to do so, subject to the following conditions:
//
//  The above copyright notice and this permission notice shall be included
//  in all copies or substantial portions of the Software.
//
//  THE SOFTWARE IS PROVIDED "AS IS", WITHOUT WARRANTY OF ANY KIND, EXPRESS
//  OR IMPLIED, INCLUDING BUT NOT LIMITED TO THE WARRANTIES OF MERCHANTABILITY,
//  FITNESS FOR A PARTICULAR PURPOSE AND NONINFRINGEMENT. IN NO EVENT SHALL
//  THE AUTHORS OR COPYRIGHT HOLDERS BE LIABLE FOR ANY CLAIM, DAMAGES OR OTHER
//  LIABILITY, WHETHER IN AN ACTION OF CONTRACT, TORT OR OTHERWISE, ARISING
//  FROM, OUT OF OR IN CONNECTION WITH THE SOFTWARE OR THE USE OR OTHER
//  DEALINGS IN THE SOFTWARE.
//
//  Description:
//
//
////////////////////////////////////////////////////////////////////////////////

#include <SpatialDomains/QuadGeom.h>
#include <LibUtilities/Foundations/Interp.h>

#include <StdRegions/StdQuadExp.h>
#include <SpatialDomains/SegGeom.h>
#include <SpatialDomains/Curve.hpp>
#include <SpatialDomains/GeomFactors.h>

using namespace std;

namespace Nektar
{
namespace SpatialDomains
{

QuadGeom::QuadGeom()
{
    m_shapeType = LibUtilities::eQuadrilateral;
}

QuadGeom::QuadGeom(const int id,
                   const SegGeomSharedPtr edges[],
                   const CurveSharedPtr curve)
    : Geometry2D(edges[0]->GetVertex(0)->GetCoordim(), curve)
{
    int j;

    m_shapeType = LibUtilities::eQuadrilateral;
    m_globalID = id;

    /// Copy the edge shared pointers.
    m_edges.insert(m_edges.begin(), edges, edges + QuadGeom::kNedges);
    m_eorient.resize(kNedges);

    for (j = 0; j < kNedges; ++j)
    {
        m_eorient[j] =
            SegGeom::GetEdgeOrientation(*edges[j], *edges[(j + 1) % kNedges]);
        m_verts.push_back(
            edges[j]->GetVertex(m_eorient[j] == StdRegions::eForwards ? 0 : 1));
    }

    for (j = 2; j < kNedges; ++j)
    {
        m_eorient[j] = m_eorient[j] == StdRegions::eBackwards ?
            StdRegions::eForwards : StdRegions::eBackwards;
    }

    m_coordim = edges[0]->GetVertex(0)->GetCoordim();
    ASSERTL0(m_coordim > 1, "Cannot call function with dim == 1");
}

QuadGeom::QuadGeom(const QuadGeom &in)
{
    // From Geometry
    m_shapeType = in.m_shapeType;
    m_globalID = in.m_globalID;

    // From QuadGeom
    m_verts = in.m_verts;
    m_edges = in.m_edges;
    for (int i = 0; i < kNedges; i++)
    {
        m_eorient[i] = in.m_eorient[i];
    }
}

QuadGeom::~QuadGeom()
{
}

void QuadGeom::SetUpXmap()
{
    int order0 = max(m_edges[0]->GetXmap()->GetBasis(0)->GetNumModes(),
                     m_edges[2]->GetXmap()->GetBasis(0)->GetNumModes());
    int order1 = max(m_edges[1]->GetXmap()->GetBasis(0)->GetNumModes(),
                     m_edges[3]->GetXmap()->GetBasis(0)->GetNumModes());

    const LibUtilities::BasisKey B0(
        LibUtilities::eModified_A,
        order0,
        LibUtilities::PointsKey(order0+1, LibUtilities::eGaussLobattoLegendre));
    const LibUtilities::BasisKey B1(
        LibUtilities::eModified_A,
        order1,
        LibUtilities::PointsKey(order1+1, LibUtilities::eGaussLobattoLegendre));

    m_xmap = MemoryManager<StdRegions::StdQuadExp>::AllocateSharedPtr(B0, B1);
}

NekDouble QuadGeom::v_GetCoord(const int i,
                               const Array<OneD, const NekDouble> &Lcoord)
{
    ASSERTL1(m_state == ePtsFilled, "Geometry is not in physical space");

    Array<OneD, NekDouble> tmp(m_xmap->GetTotPoints());
    m_xmap->BwdTrans(m_coeffs[i], tmp);

    return m_xmap->PhysEvaluate(Lcoord, tmp);
}

StdRegions::Orientation QuadGeom::GetFaceOrientation(const QuadGeom &face1,
                                                     const QuadGeom &face2,
            bool doRot, int dir, NekDouble angle, NekDouble tol)
{
    return GetFaceOrientation(face1.m_verts, face2.m_verts,
                              doRot, dir, angle, tol);
}

/**
 * Calculate the orientation of face2 to face1 (note this is
 * not face1 to face2!).
 */
StdRegions::Orientation QuadGeom::GetFaceOrientation(
            const PointGeomVector &face1, const PointGeomVector &face2,
            bool doRot, int dir, NekDouble angle, NekDouble tol)
{
    int i, j, vmap[4] = {-1, -1, -1, -1};

    if(doRot)
    {
        PointGeom rotPt;
        
        for (i = 0; i < 4; ++i)
        {
<<<<<<< HEAD
            rotPt.rotate((*face1[i]), dir, angle);
=======
            rotPt.Rotate((*face1[i]), dir, angle);
>>>>>>> b35cc723
            for (j = 0; j < 4; ++j)
            {
                if (rotPt.dist(*face2[j]) < tol)
                {
                    vmap[j] = i;
                    break;
                }
            }
        }
    }
    else
    {
        
        NekDouble x, y, z, x1, y1, z1, cx = 0.0, cy = 0.0, cz = 0.0;
        
        // For periodic faces, we calculate the vector between the centre
        // points of the two faces. (For connected faces this will be
        // zero). We can then use this to determine alignment later in the
        // algorithm.
        for (i = 0; i < 4; ++i)
        {
            cx += (*face2[i])(0) - (*face1[i])(0);
            cy += (*face2[i])(1) - (*face1[i])(1);
            cz += (*face2[i])(2) - (*face1[i])(2);
        }
        cx /= 4;
        cy /= 4;
        cz /= 4;

        // Now construct a mapping which takes us from the vertices of one
        // face to the other. That is, vertex j of face2 corresponds to
        // vertex vmap[j] of face1.
        for (i = 0; i < 4; ++i)
        {
            x = (*face1[i])(0);
            y = (*face1[i])(1);
            z = (*face1[i])(2);
            for (j = 0; j < 4; ++j)
            {
                x1 = (*face2[j])(0) - cx;
                y1 = (*face2[j])(1) - cy;
                z1 = (*face2[j])(2) - cz;
                if (sqrt((x1 - x) * (x1 - x) + (y1 - y) * (y1 - y) +
                         (z1 - z) * (z1 - z)) < 1e-8)
                {
                    vmap[j] = i;
                    break;
                }
            }
        }
    }

    // Use the mapping to determine the eight alignment options between
    // faces.
    if (vmap[1] == (vmap[0] + 1) % 4)
    {
        switch (vmap[0])
        {
            case 0:
                return StdRegions::eDir1FwdDir1_Dir2FwdDir2;
                break;
            case 1:
                return StdRegions::eDir1BwdDir2_Dir2FwdDir1;
                break;
            case 2:
                return StdRegions::eDir1BwdDir1_Dir2BwdDir2;
                break;
            case 3:
                return StdRegions::eDir1FwdDir2_Dir2BwdDir1;
                break;
        }
    }
    else
    {
        switch (vmap[0])
        {
            case 0:
                return StdRegions::eDir1FwdDir2_Dir2FwdDir1;
                break;
            case 1:
                return StdRegions::eDir1BwdDir1_Dir2FwdDir2;
                break;
            case 2:
                return StdRegions::eDir1BwdDir2_Dir2BwdDir1;
                break;
            case 3:
                return StdRegions::eDir1FwdDir1_Dir2BwdDir2;
                break;
        }
    }

    ASSERTL0(false, "unable to determine face orientation");
    return StdRegions::eDir1FwdDir1_Dir2FwdDir2;
}

/**
 * Set up GeoFac for this geometry using Coord quadrature distribution
 */
void QuadGeom::v_GenGeomFactors()
{
    if(!m_setupState)
    {
        QuadGeom::v_Setup();
    }

    if (m_geomFactorsState != ePtsFilled)
    {
        int i;
        GeomType Gtype = eRegular;

        QuadGeom::v_FillGeom();

        // We will first check whether we have a regular or deformed
        // geometry. We will define regular as those cases where the
        // Jacobian and the metric terms of the derivative are constants
        // (i.e. not coordinate dependent)

        // Check to see if expansions are linear
        // If not linear => deformed geometry
        for (i = 0; i < m_coordim; ++i)
        {
            if ((m_xmap->GetBasisNumModes(0) != 2) ||
                (m_xmap->GetBasisNumModes(1) != 2))
            {
                Gtype = eDeformed;
            }
        }

        // For linear expansions, the mapping from standard to local
        // element is given by the relation:
        // x_i = 0.25 * [ ( x_i^A + x_i^B + x_i^C + x_i^D)       +
        //                (-x_i^A + x_i^B + x_i^C - x_i^D)*xi_1  +
        //                (-x_i^A - x_i^B + x_i^C + x_i^D)*xi_2  +
        //                ( x_i^A - x_i^B + x_i^C - x_i^D)*xi_1*xi_2 ]
        //
        // The jacobian of the transformation and the metric terms
        // dxi_i/dx_j, involve only terms of the form dx_i/dxi_j (both
        // for coordim == 2 or 3). Inspecting the formula above, it can
        // be appreciated that the derivatives dx_i/dxi_j will be
        // constant, if the coefficient of the non-linear term is zero.
        //
        // That is why for regular geometry, we require
        //
        //     x_i^A - x_i^B + x_i^C - x_i^D = 0
        //
        // or equivalently
        //
        //     x_i^A - x_i^B = x_i^D - x_i^C
        //
        // This corresponds to quadrilaterals which are paralellograms.
        if (Gtype == eRegular)
        {
            for (i = 0; i < m_coordim; i++)
            {
                if (fabs((*m_verts[0])(i) - (*m_verts[1])(i) +
                         (*m_verts[2])(i) - (*m_verts[3])(i)) >
                    NekConstants::kNekZeroTol)
                {
                    Gtype = eDeformed;
                    break;
                }
            }
        }

        m_geomFactors = MemoryManager<GeomFactors>::AllocateSharedPtr(
            Gtype, m_coordim, m_xmap, m_coeffs);
        m_geomFactorsState = ePtsFilled;
    }
}

/**
 * Note verts and edges are listed according to anticlockwise
 * convention but points in _coeffs have to be in array format from
 * left to right.
 */
void QuadGeom::v_FillGeom()
{
    // check to see if geometry structure is already filled
    if (m_state != ePtsFilled)
    {
        int i, j, k;
        int nEdgeCoeffs;

        if (m_curve)
        {
            int npts = m_curve->m_points.size();
            int nEdgePts = (int)sqrt(static_cast<NekDouble>(npts));
            Array<OneD, NekDouble> tmp(npts);
            Array<OneD, NekDouble> tmp2(m_xmap->GetTotPoints());
            LibUtilities::PointsKey curveKey(nEdgePts, m_curve->m_ptype);

            // Sanity checks:
            // - Curved faces should have square number of points;
            // - Each edge should have sqrt(npts) points.
            ASSERTL0(nEdgePts * nEdgePts == npts,
                     "NUMPOINTS should be a square number in"
                     " quadrilteral " +
                         boost::lexical_cast<string>(m_globalID));

            for (i = 0; i < kNedges; ++i)
            {
                ASSERTL0(m_edges[i]->GetXmap()->GetNcoeffs() == nEdgePts,
                         "Number of edge points does not correspond to "
                         "number of face points in quadrilateral " +
                             boost::lexical_cast<string>(m_globalID));
            }

            for (i = 0; i < m_coordim; ++i)
            {
                for (j = 0; j < npts; ++j)
                {
                    tmp[j] = (m_curve->m_points[j]->GetPtr())[i];
                }

                // Interpolate m_curve points to GLL points
                LibUtilities::Interp2D(curveKey,
                                       curveKey,
                                       tmp,
                                       m_xmap->GetBasis(0)->GetPointsKey(),
                                       m_xmap->GetBasis(1)->GetPointsKey(),
                                       tmp2);

                // Forwards transform to get coefficient space.
                m_xmap->FwdTrans(tmp2, m_coeffs[i]);
            }
        }

        // Now fill in edges.
        Array<OneD, unsigned int> mapArray;
        Array<OneD, int> signArray;

        for (i = 0; i < kNedges; i++)
        {
            m_edges[i]->FillGeom();
            m_xmap->GetEdgeToElementMap(i, m_eorient[i], mapArray, signArray);

            nEdgeCoeffs = m_edges[i]->GetXmap()->GetNcoeffs();

            for (j = 0; j < m_coordim; j++)
            {
                for (k = 0; k < nEdgeCoeffs; k++)
                {
                    m_coeffs[j][mapArray[k]] =
                        signArray[k] * (m_edges[i]->GetCoeffs(j))[k];
                }
            }
        }

        m_state = ePtsFilled;
    }
}

/**
 *
 */
NekDouble QuadGeom::v_GetLocCoords(const Array<OneD, const NekDouble> &coords,
                                   Array<OneD, NekDouble> &Lcoords)
{
    NekDouble resid = 0.0;
    if (GetMetricInfo()->GetGtype() == eRegular)
    {
        NekDouble coords2 = (m_coordim == 3) ? coords[2] : 0.0;
        PointGeom dv1, dv2, norm, orth1, orth2;
        PointGeom xin(m_coordim, 0, coords[0], coords[1], coords2);

        // Calculate edge vectors from 0-1 and 0-3 edges.
        dv1.Sub(*m_verts[1], *m_verts[0]);
        dv2.Sub(*m_verts[3], *m_verts[0]);

        // Obtain normal to plane in which dv1 and dv2 lie
        norm.Mult(dv1, dv2);

        // Obtain vector which are normal to dv1 and dv2.
        orth1.Mult(norm, dv1);
        orth2.Mult(norm, dv2);

        // Start with vector of desired points minus vertex_0
        xin -= *m_verts[0];

        // Calculate length using L/|dv1| = (x-v0).n1/(dv1.n1) for coordiante 1
        // Then rescale to [-1,1].
        Lcoords[0] = xin.dot(orth2) / dv1.dot(orth2);
        Lcoords[0] = 2 * Lcoords[0] - 1;
        Lcoords[1] = xin.dot(orth1) / dv2.dot(orth1);
        Lcoords[1] = 2 * Lcoords[1] - 1;
    }
    else
    {
        QuadGeom::v_FillGeom();

        // Determine nearest point of coords  to values in m_xmap
        int npts = m_xmap->GetTotPoints();
        Array<OneD, NekDouble> ptsx(npts), ptsy(npts);
        Array<OneD, NekDouble> tmpx(npts), tmpy(npts);

        m_xmap->BwdTrans(m_coeffs[0], ptsx);
        m_xmap->BwdTrans(m_coeffs[1], ptsy);

        const Array<OneD, const NekDouble> za = m_xmap->GetPoints(0);
        const Array<OneD, const NekDouble> zb = m_xmap->GetPoints(1);

        // guess the first local coords based on nearest point
        Vmath::Sadd(npts, -coords[0], ptsx, 1, tmpx, 1);
        Vmath::Sadd(npts, -coords[1], ptsy, 1, tmpy, 1);
        Vmath::Vmul(npts, tmpx, 1, tmpx, 1, tmpx, 1);
        Vmath::Vvtvp(npts, tmpy, 1, tmpy, 1, tmpx, 1, tmpx, 1);

        int min_i = Vmath::Imin(npts, tmpx, 1);

        Lcoords[0] = za[min_i % za.num_elements()];
        Lcoords[1] = zb[min_i / za.num_elements()];

        // Perform newton iteration to find local coordinates
        NewtonIterationForLocCoord(coords, ptsx, ptsy, Lcoords, resid);
    }
    return resid;
}

bool QuadGeom::v_ContainsPoint(const Array<OneD, const NekDouble> &gloCoord,
                               Array<OneD, NekDouble> &stdCoord,
                               NekDouble tol,
                               NekDouble &resid)
{
    ASSERTL1(gloCoord.num_elements() >= 2,
             "Two dimensional geometry expects at least two coordinates.");

    resid = GetLocCoords(gloCoord, stdCoord);
    if (stdCoord[0] >= -(1 + tol) && stdCoord[1] >= -(1 + tol) &&
        stdCoord[0] <= (1 + tol) && stdCoord[1] <= (1 + tol))
    {
        return true;
    }
    return false;
}

void QuadGeom::v_Reset(CurveMap &curvedEdges, CurveMap &curvedFaces)
{
    Geometry::v_Reset(curvedEdges, curvedFaces);
    CurveMap::iterator it = curvedFaces.find(m_globalID);

    if (it != curvedFaces.end())
    {
        m_curve = it->second;
    }

    for (int i = 0; i < 4; ++i)
    {
        m_edges[i]->Reset(curvedEdges, curvedFaces);
    }

    SetUpXmap();
    SetUpCoeffs(m_xmap->GetNcoeffs());
}

void QuadGeom::v_Setup()
{
    if(!m_setupState)
    {
        for (int i = 0; i < 4; ++i)
        {
            m_edges[i]->Setup();
        }
        SetUpXmap();
        SetUpCoeffs(m_xmap->GetNcoeffs());
        m_setupState = true;
    }
}

}; // end of namespace
}; // end of namespace<|MERGE_RESOLUTION|>--- conflicted
+++ resolved
@@ -159,11 +159,7 @@
         
         for (i = 0; i < 4; ++i)
         {
-<<<<<<< HEAD
-            rotPt.rotate((*face1[i]), dir, angle);
-=======
             rotPt.Rotate((*face1[i]), dir, angle);
->>>>>>> b35cc723
             for (j = 0; j < 4; ++j)
             {
                 if (rotPt.dist(*face2[j]) < tol)
