--- conflicted
+++ resolved
@@ -116,12 +116,7 @@
                 virtual int v_GetVid(int id) const;
 
             private:
-
-<<<<<<< HEAD
-                virtual const VertexComponentSharedPtr v_GetVertex(const int i) const;
                 virtual int v_GetVid(int i) const;
-=======
->>>>>>> c6280ab0
                 virtual NekDouble v_GetCoord(
                             const int i,
                             const Array<OneD,const NekDouble>& Lcoord);
