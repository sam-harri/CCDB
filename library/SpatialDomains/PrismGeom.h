////////////////////////////////////////////////////////////////////////////////
//
//  File: PrismGeom.h
//
//  For more information, please see: http://www.nektar.info/
//
//  The MIT License
//
//  Copyright (c) 2006 Division of Applied Mathematics, Brown University (USA),
//  Department of Aeronautics, Imperial College London (UK), and Scientific
//  Computing and Imaging Institute, University of Utah (USA).
//
//  License for the specific language governing rights and limitations under
//  Permission is hereby granted, free of charge, to any person obtaining a
//  copy of this software and associated documentation files (the "Software"),
//  to deal in the Software without restriction, including without limitation
//  the rights to use, copy, modify, merge, publish, distribute, sublicense,
//  and/or sell copies of the Software, and to permit persons to whom the
//  Software is furnished to do so, subject to the following conditions:
//
//  The above copyright notice and this permission notice shall be included
//  in all copies or substantial portions of the Software.
//
//  THE SOFTWARE IS PROVIDED "AS IS", WITHOUT WARRANTY OF ANY KIND, EXPRESS
//  OR IMPLIED, INCLUDING BUT NOT LIMITED TO THE WARRANTIES OF MERCHANTABILITY,
//  FITNESS FOR A PARTICULAR PURPOSE AND NONINFRINGEMENT. IN NO EVENT SHALL
//  THE AUTHORS OR COPYRIGHT HOLDERS BE LIABLE FOR ANY CLAIM, DAMAGES OR OTHER
//  LIABILITY, WHETHER IN AN ACTION OF CONTRACT, TORT OR OTHERWISE, ARISING
//  FROM, OUT OF OR IN CONNECTION WITH THE SOFTWARE OR THE USE OR OTHER
//  DEALINGS IN THE SOFTWARE.
//
//  Description: Prismatic geometry definition.
//
////////////////////////////////////////////////////////////////////////////////

#ifndef NEKTAR_SPATIALDOMAINS_PRISMGEOM_H
#define NEKTAR_SPATIALDOMAINS_PRISMGEOM_H

#include <SpatialDomains/Geometry3D.h>
#include <LibUtilities/Foundations/Graph.h>
#include <SpatialDomains/QuadGeom.h>
#include <SpatialDomains/TriGeom.h>

namespace Nektar
{
    namespace SpatialDomains
    {
        class PrismGeom: public LibUtilities::GraphVertexObject, 
                         public Geometry3D
        {
        public:
            SPATIAL_DOMAINS_EXPORT PrismGeom ();
            SPATIAL_DOMAINS_EXPORT PrismGeom(
                const Geometry2DSharedPtr faces[]);
            SPATIAL_DOMAINS_EXPORT ~PrismGeom();
            
            SPATIAL_DOMAINS_EXPORT static const int kNverts  = 6;
            SPATIAL_DOMAINS_EXPORT static const int kNedges  = 9;
            SPATIAL_DOMAINS_EXPORT static const int kNqfaces = 3;
            SPATIAL_DOMAINS_EXPORT static const int kNtfaces = 2;
            SPATIAL_DOMAINS_EXPORT static const int kNfaces  = kNqfaces + kNtfaces;
            SPATIAL_DOMAINS_EXPORT static const std::string XMLElementType;

        protected:

            virtual void v_GenGeomFactors(
                 const Array<OneD, const LibUtilities::BasisSharedPtr> &tbasis);
            virtual void v_GetLocCoords(
                const Array<OneD, const NekDouble> &coords,
                      Array<OneD,       NekDouble> &Lcoords);
            virtual bool v_ContainsPoint(const Array<OneD, const NekDouble> &gloCoord,
                                         NekDouble tol);
            virtual int v_GetNumVerts() const;
            virtual int v_GetNumEdges() const;
<<<<<<< HEAD
            virtual int v_GetNumFaces() const;
	    virtual int v_GetVertexEdgeMap(
                const int i, const int j) const;
	    virtual int v_GetVertexFaceMap(
                const int i, const int j) const;
	    virtual int v_GetEdgeFaceMap(
                const int i, const int j) const;
=======
            virtual int v_GetDir(const int faceidx, const int facedir) const;
>>>>>>> 10db3997

        private:
            void SetUpLocalEdges();
            void SetUpLocalVertices();
            void SetUpEdgeOrientation();
            void SetUpFaceOrientation();
        };

        typedef boost::shared_ptr<PrismGeom> PrismGeomSharedPtr;
        typedef std::vector<PrismGeomSharedPtr> PrismGeomVector;
        typedef std::vector<PrismGeomSharedPtr>::iterator PrismGeomVectorIter;
        typedef std::map<int, PrismGeomSharedPtr> PrismGeomMap;
        typedef std::map<int, PrismGeomSharedPtr>::iterator PrismGeomMapIter;
    }; //end of namespace
}; //end of namespace

#endif //NEKTAR_SPATIALDOMAINS_PRISMGEOM_H<|MERGE_RESOLUTION|>--- conflicted
+++ resolved
@@ -72,17 +72,7 @@
                                          NekDouble tol);
             virtual int v_GetNumVerts() const;
             virtual int v_GetNumEdges() const;
-<<<<<<< HEAD
-            virtual int v_GetNumFaces() const;
-	    virtual int v_GetVertexEdgeMap(
-                const int i, const int j) const;
-	    virtual int v_GetVertexFaceMap(
-                const int i, const int j) const;
-	    virtual int v_GetEdgeFaceMap(
-                const int i, const int j) const;
-=======
             virtual int v_GetDir(const int faceidx, const int facedir) const;
->>>>>>> 10db3997
 
         private:
             void SetUpLocalEdges();
