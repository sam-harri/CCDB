////////////////////////////////////////////////////////////////////////////////
//
//  File: ProcessAddCompositeID.cpp
//
//  For more information, please see: http://www.nektar.info/
//
//  The MIT License
//
//  Copyright (c) 2006 Division of Applied Mathematics, Brown University (USA),
//  Department of Aeronautics, Imperial College London (UK), and Scientific
//  Computing and Imaging Institute, University of Utah (USA).
//
//  License for the specific language governing rights and limitations under
//  Permission is hereby granted, free of charge, to any person obtaining a
//  copy of this software and associated documentation files (the "Software"),
//  to deal in the Software without restriction, including without limitation
//  the rights to use, copy, modify, merge, publish, distribute, sublicense,
//  and/or sell copies of the Software, and to permit persons to whom the
//  Software is furnished to do so, subject to the following conditions:
//
//  The above copyright notice and this permission notice shall be included
//  in all copies or substantial portions of the Software.
//
//  THE SOFTWARE IS PROVIDED "AS IS", WITHOUT WARRANTY OF ANY KIND, EXPRESS
//  OR IMPLIED, INCLUDING BUT NOT LIMITED TO THE WARRANTIES OF MERCHANTABILITY,
//  FITNESS FOR A PARTICULAR PURPOSE AND NONINFRINGEMENT. IN NO EVENT SHALL
//  THE AUTHORS OR COPYRIGHT HOLDERS BE LIABLE FOR ANY CLAIM, DAMAGES OR OTHER
//  LIABILITY, WHETHER IN AN ACTION OF CONTRACT, TORT OR OTHERWISE, ARISING
//  FROM, OUT OF OR IN CONNECTION WITH THE SOFTWARE OR THE USE OR OTHER
//  DEALINGS IN THE SOFTWARE.
//
//  Description: Add composite ID as a variable to the field.
//
////////////////////////////////////////////////////////////////////////////////

#include <algorithm>
#include <iostream>
#include <string>

using namespace std;

#include "ProcessAddCompositeID.h"

#include <LibUtilities/BasicUtils/ParseUtils.hpp>
#include <LibUtilities/BasicUtils/SharedArray.hpp>

namespace Nektar
{
namespace FieldUtils
{

ModuleKey ProcessAddCompositeID::className =
    GetModuleFactory().RegisterCreatorFunction(
        ModuleKey(eProcessModule, "addcompositeid"),
        ProcessAddCompositeID::create,
        "Add a field which contains the composite ID of each element");

ProcessAddCompositeID::ProcessAddCompositeID(FieldSharedPtr f)
    : ProcessModule(f)
{
}

ProcessAddCompositeID::~ProcessAddCompositeID()
{
}

void ProcessAddCompositeID::Process(po::variables_map &vm)
{
    int nfields           = m_f->m_variables.size();
    m_f->m_variables.push_back("compositeID");
    // Skip in case of empty partition
    if (m_f->m_exp[0]->GetNumElmts() == 0)
    {
        return;
    }

    int NumHomogeneousDir = m_f->m_numHomogeneousDir;
    MultiRegions::ExpListSharedPtr exp;

    if (nfields)
    {
        m_f->m_exp.resize(nfields + 1);
        exp = m_f->AppendExpList(NumHomogeneousDir);

        m_f->m_exp[nfields] = exp;
    }
    else
    {
        exp = m_f->m_exp[0];
    }

    // Get Composites
    const SpatialDomains::CompositeMap CompositeMap =
        m_f->m_graph->GetComposites();

    int compid = -1;

    // loop over elements
    for (int n = 0; n < exp->GetNumElmts(); ++n)
    {
        LocalRegions::ExpansionSharedPtr elmt = exp->GetExp(n);

<<<<<<< HEAD
        // loop over composite list and search for geomtry pointer in list
        for (auto &it : CompositeMap)
=======
        // loop over composite list and search for geometry pointer in list
        for (it = CompositeMap.begin(); it != CompositeMap.end(); ++it)
>>>>>>> 18e4c734
        {
            if (find(it.second->begin(), it.second->end(), elmt->GetGeom()) !=
                it.second->end())
            {
                compid = it.first;
                break;
            }
        }

        WARNINGL0(compid != -1,
                  "Failed to find composite ID for element: " +
                      boost::lexical_cast<string>(n));

        // Fill element with the value of the index
        int npts = elmt->GetTotPoints();
        Array<OneD, NekDouble> tmp;
        Vmath::Fill(npts, (NekDouble)compid,
                    tmp = exp->UpdatePhys() + exp->GetPhys_Offset(n), 1);
    }

    // forward transform
    exp->FwdTrans_IterPerExp(exp->GetPhys(), exp->UpdateCoeffs());
}
}
}<|MERGE_RESOLUTION|>--- conflicted
+++ resolved
@@ -100,13 +100,8 @@
     {
         LocalRegions::ExpansionSharedPtr elmt = exp->GetExp(n);
 
-<<<<<<< HEAD
-        // loop over composite list and search for geomtry pointer in list
+        // loop over composite list and search for geometry pointer in list
         for (auto &it : CompositeMap)
-=======
-        // loop over composite list and search for geometry pointer in list
-        for (it = CompositeMap.begin(); it != CompositeMap.end(); ++it)
->>>>>>> 18e4c734
         {
             if (find(it.second->begin(), it.second->end(), elmt->GetGeom()) !=
                 it.second->end())
