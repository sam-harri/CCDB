--- conflicted
+++ resolved
@@ -72,13 +72,8 @@
 
 void ProcessPointDataToFld::Process(po::variables_map &vm)
 {
-<<<<<<< HEAD
-	m_f->SetUpExp(vm);
-	
-=======
-    boost::ignore_unused(vm);
-
->>>>>>> 21dc3e13
+    m_f->SetUpExp(vm);
+
     int i, j;
     bool setnantovalue = false;
     NekDouble defvalue=0.0;
