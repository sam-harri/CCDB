--- conflicted
+++ resolved
@@ -74,13 +74,8 @@
 
 void ProcessInnerProduct::Process(po::variables_map &vm)
 {
-<<<<<<< HEAD
-	m_f->SetUpExp(vm);
-	
-=======
-    boost::ignore_unused(vm);
-
->>>>>>> 21dc3e13
+    m_f->SetUpExp(vm);
+
     // Skip in case of empty partition
     if (m_f->m_exp[0]->GetNumElmts() == 0)
     {
