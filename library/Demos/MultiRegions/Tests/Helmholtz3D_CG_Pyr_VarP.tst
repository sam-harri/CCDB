<?xml version="1.0" encoding="utf-8" ?>
<test>
    <description>Helmholtz 3D CG for Pyramid with Variable P</description>
    <executable>Helmholtz3D</executable>
    <parameters>Helmholtz3D_Pyr_VarP.xml</parameters>
    <files>
        <file description="Session File">Helmholtz3D_Pyr_VarP.xml</file>
    </files>
    <metrics>
        <metric type="L2" id="1">
<<<<<<< HEAD
            <value tolerance="1e-12">7.06911e-05</value>
        </metric>
        <metric type="Linf" id="2">
            <value tolerance="1e-12">0.000510411</value>
=======
            <value tolerance="1e-10">7.06911e-05</value>
        </metric>
        <metric type="Linf" id="2">
            <value tolerance="1e-9">0.000510411</value>
>>>>>>> 81af24da
        </metric>
    </metrics>
</test><|MERGE_RESOLUTION|>--- conflicted
+++ resolved
@@ -8,17 +8,10 @@
     </files>
     <metrics>
         <metric type="L2" id="1">
-<<<<<<< HEAD
-            <value tolerance="1e-12">7.06911e-05</value>
-        </metric>
-        <metric type="Linf" id="2">
-            <value tolerance="1e-12">0.000510411</value>
-=======
             <value tolerance="1e-10">7.06911e-05</value>
         </metric>
         <metric type="Linf" id="2">
             <value tolerance="1e-9">0.000510411</value>
->>>>>>> 81af24da
         </metric>
     </metrics>
 </test>