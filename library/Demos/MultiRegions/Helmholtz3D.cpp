///////////////////////////////////////////////////////////////////////////////
//
// File: Helmholtz3D.cpp
//
// For more information, please see: http://www.nektar.info
//
// The MIT License
//
// Copyright (c) 2006 Division of Applied Mathematics, Brown University (USA),
// Department of Aeronautics, Imperial College London (UK), and Scientific
// Computing and Imaging Institute, University of Utah (USA).
//
// Permission is hereby granted, free of charge, to any person obtaining a
// copy of this software and associated documentation files (the "Software"),
// to deal in the Software without restriction, including without limitation
// the rights to use, copy, modify, merge, publish, distribute, sublicense,
// and/or sell copies of the Software, and to permit persons to whom the
// Software is furnished to do so, subject to the following conditions:
//
// The above copyright notice and this permission notice shall be included
// in all copies or substantial portions of the Software.
//
// THE SOFTWARE IS PROVIDED "AS IS", WITHOUT WARRANTY OF ANY KIND, EXPRESS
// OR IMPLIED, INCLUDING BUT NOT LIMITED TO THE WARRANTIES OF MERCHANTABILITY,
// FITNESS FOR A PARTICULAR PURPOSE AND NONINFRINGEMENT. IN NO EVENT SHALL
// THE AUTHORS OR COPYRIGHT HOLDERS BE LIABLE FOR ANY CLAIM, DAMAGES OR OTHER
// LIABILITY, WHETHER IN AN ACTION OF CONTRACT, TORT OR OTHERWISE, ARISING
// FROM, OUT OF OR IN CONNECTION WITH THE SOFTWARE OR THE USE OR OTHER
// DEALINGS IN THE SOFTWARE.
//
// Description: 3D Helmholtz solver demo.
//
///////////////////////////////////////////////////////////////////////////////

#include <cstdio>
#include <cstdlib>

#include <LibUtilities/Memory/NekMemoryManager.hpp>
#include <LibUtilities/BasicUtils/SessionReader.h>
#include <LibUtilities/Communication/Comm.h>
#include <MultiRegions/ContField.h>
#include <SpatialDomains/MeshGraph.h>

using namespace std;
using namespace Nektar;

//#define TIMING
#ifdef TIMING
#include <time.h>
#define Timing(s) \
 fprintf(stdout,"%s Took %g seconds\n",s,(clock()-st)/cps);  \
 st = clock();
#else
#define Timing(s) \
 /* Nothing */
#endif

int main(int argc, char *argv[])
{
    LibUtilities::SessionReaderSharedPtr vSession
            = LibUtilities::SessionReader::CreateInstance(argc, argv);

    LibUtilities::CommSharedPtr vComm = vSession->GetComm();
    MultiRegions::ContFieldSharedPtr Exp, Fce;
    MultiRegions::ExpListSharedPtr DerExp1, DerExp2, DerExp3;
    int     i, nq,  coordim;
    Array<OneD,NekDouble>  fce;
    Array<OneD,NekDouble>  xc0,xc1,xc2;
    StdRegions::ConstFactorMap factors;
    StdRegions::VarCoeffMap varcoeffs;
#ifdef TIMING
    NekDouble st;
    NekDouble cps = (double)CLOCKS_PER_SEC;
#endif

    if(argc < 2)
    {
        fprintf(stderr,"Usage: Helmholtz3D  meshfile [solntype]\n");
        exit(1);
    }

    try
    {
        LibUtilities::FieldIOSharedPtr fld =
            LibUtilities::FieldIO::CreateDefault(vSession);

        //----------------------------------------------
        // Read in mesh from input file
        SpatialDomains::MeshGraphSharedPtr graph3D = 
            SpatialDomains::MeshGraph::Read(vSession);
        //----------------------------------------------

        //----------------------------------------------
        // Print summary of solution details
        factors[StdRegions::eFactorLambda]             = 
            vSession->GetParameter("Lambda");
        const SpatialDomains::ExpansionInfoMap &expansions = 
            graph3D->GetExpansionInfos();
        LibUtilities::BasisKey              bkey0      = 
            expansions.begin()->second->m_basisKeyVector[0];
        
        if (vSession->GetComm()->GetRank() == 0)
        {
            cout << "Solving 3D Helmholtz:"  << endl;
            cout << "  - Communication: " 
                 << vSession->GetComm()->GetType() << " (" 
                 << vSession->GetComm()->GetSize() 
                 << " processes)" << endl;
            cout << "  - Solver type  : " 
                 << vSession->GetSolverInfo("GlobalSysSoln") << endl;
            cout << "  - Lambda       : " 
                 << factors[StdRegions::eFactorLambda] << endl;
            cout << "  - No. modes    : " 
                 << bkey0.GetNumModes() << endl;
            cout << endl;
        }
        //----------------------------------------------

        //----------------------------------------------
        // Define Expansion
        Exp = MemoryManager<MultiRegions::ContField>
            ::AllocateSharedPtr(vSession, graph3D, vSession->GetVariable(0));
        //----------------------------------------------

        Timing("Read files and define exp ..");

        //----------------------------------------------
        // Set up coordinates of mesh for Forcing function evaluation
        coordim = Exp->GetCoordim(0);
        nq      = Exp->GetTotPoints();

        xc0 = Array<OneD, NekDouble>(nq, 0.0);
        xc1 = Array<OneD, NekDouble>(nq, 0.0);
        xc2 = Array<OneD, NekDouble>(nq, 0.0);

        switch(coordim)
        {
            case 3:
                Exp->GetCoords(xc0,xc1,xc2);
                break;
            default:
                ASSERTL0(false,"Coordim not valid");
                break;
        }
        //----------------------------------------------

        //----------------------------------------------
        // Set up variable coefficients if defined
        if (vSession->DefinesFunction("d00"))
        {
            Array<OneD, NekDouble> d00(nq,0.0);
            LibUtilities::EquationSharedPtr d00func =
                vSession->GetFunction("d00",0);
            d00func->Evaluate(xc0, xc1, xc2, d00);
            varcoeffs[StdRegions::eVarCoeffD00] = d00;
        }
        if (vSession->DefinesFunction("d11"))
        {
            Array<OneD, NekDouble> d11(nq,0.0);
            LibUtilities::EquationSharedPtr d11func =
                vSession->GetFunction("d11",0);
            d11func->Evaluate(xc0, xc1, xc2, d11);
            varcoeffs[StdRegions::eVarCoeffD11] = d11;
        }
        if (vSession->DefinesFunction("d22"))
        {
            Array<OneD, NekDouble> d22(nq,0.0);
            LibUtilities::EquationSharedPtr d22func =
                vSession->GetFunction("d22",0);
            d22func->Evaluate(xc0, xc1, xc2, d22);
            varcoeffs[StdRegions::eVarCoeffD22] = d22;
        }
        //----------------------------------------------

        //----------------------------------------------
        // Define forcing function for first variable defined in file
        fce = Array<OneD,NekDouble>(nq);
        LibUtilities::EquationSharedPtr ffunc =
            vSession->GetFunction("Forcing", 0);

        ffunc->Evaluate(xc0, xc1, xc2, fce);
        //----------------------------------------------

        //----------------------------------------------
        // Setup expansion containing the  forcing function
        Fce = MemoryManager<MultiRegions::ContField>::AllocateSharedPtr(*Exp);
        Fce->SetPhys(fce);
        //----------------------------------------------

        //---------------------------------------------- 
        //Helmholtz solution taking physical forcing after setting
        //initial condition to zero
        Vmath::Zero(Exp->GetNcoeffs(),Exp->UpdateCoeffs(),1);
<<<<<<< HEAD
        Exp->HelmSolve(Fce->GetPhys(), Exp->UpdateCoeffs(), NullFlagList, factors,
=======
        Exp->HelmSolve(Fce->GetPhys(), Exp->UpdateCoeffs(), factors,
>>>>>>> 81af24da
                       varcoeffs);
        //----------------------------------------------
        Timing("Helmholtz Solve ..");

#ifdef TIMING
        for(i = 0; i < 20; ++i)
        {
            Vmath::Zero(Exp->GetNcoeffs(),Exp->UpdateCoeffs(),1);
<<<<<<< HEAD
            Exp->HelmSolve(Fce->GetPhys(), Exp->UpdateCoeffs(), NullFlagList, factors);
=======
            Exp->HelmSolve(Fce->GetPhys(), Exp->UpdateCoeffs(), factors);
>>>>>>> 81af24da
        }

        Timing("20 Helmholtz Solves:... ");
#endif

        //----------------------------------------------
        // Backward Transform Solution to get solved values at
        Exp->BwdTrans(
            Exp->GetCoeffs(), Exp->UpdatePhys());
        //----------------------------------------------

        //----------------------------------------------
        // See if there is an exact solution, if so
        // evaluate and plot errors
        LibUtilities::EquationSharedPtr ex_sol =
            vSession->GetFunction("ExactSolution", 0);

        //-----------------------------------------------
        // Write solution to file
        string out = vSession->GetSessionName() + ".fld";
        std::vector<LibUtilities::FieldDefinitionsSharedPtr> FieldDef =
            Exp->GetFieldDefinitions();
        std::vector<std::vector<NekDouble> > FieldData(FieldDef.size());

        for(i = 0; i < FieldDef.size(); ++i)
        {
            FieldDef[i]->m_fields.push_back("u");
            Exp->AppendFieldData(FieldDef[i], FieldData[i]);
        }
        fld->Write(out, FieldDef, FieldData);
        //-----------------------------------------------

        if(ex_sol)
        {
            //----------------------------------------------
            // evaluate exact solution
            ex_sol->Evaluate(xc0, xc1, xc2, fce);

            //----------------------------------------------

            //--------------------------------------------
            // Calculate L_inf error
            Fce->SetPhys(fce);
            Fce->SetPhysState(true);

            //--------------------------------------------
            // Calculate errors
            NekDouble vLinfError = Exp->Linf(Exp->GetPhys(), Fce->GetPhys());
            NekDouble vL2Error   = Exp->L2(Exp->GetPhys(), Fce->GetPhys());
            NekDouble vH1Error   = Exp->H1(Exp->GetPhys(), Fce->GetPhys());
            if (vComm->GetRank() == 0)
            {
                cout << "L infinity error: " << vLinfError << endl;
                cout << "L 2 error:        " << vL2Error << endl;
                cout << "H 1 error:        " << vH1Error << endl;
                cout << "Time in ExpEval:  " << ex_sol->GetTime() << endl;
            }
            //--------------------------------------------
        }
        //----------------------------------------------
    }
    catch (const std::runtime_error&)
    {
        cout << "Caught an error" << endl;
        return 1;
    }

    vComm->Finalise();

    return 0;
}<|MERGE_RESOLUTION|>--- conflicted
+++ resolved
@@ -191,11 +191,7 @@
         //Helmholtz solution taking physical forcing after setting
         //initial condition to zero
         Vmath::Zero(Exp->GetNcoeffs(),Exp->UpdateCoeffs(),1);
-<<<<<<< HEAD
-        Exp->HelmSolve(Fce->GetPhys(), Exp->UpdateCoeffs(), NullFlagList, factors,
-=======
         Exp->HelmSolve(Fce->GetPhys(), Exp->UpdateCoeffs(), factors,
->>>>>>> 81af24da
                        varcoeffs);
         //----------------------------------------------
         Timing("Helmholtz Solve ..");
@@ -204,11 +200,7 @@
         for(i = 0; i < 20; ++i)
         {
             Vmath::Zero(Exp->GetNcoeffs(),Exp->UpdateCoeffs(),1);
-<<<<<<< HEAD
-            Exp->HelmSolve(Fce->GetPhys(), Exp->UpdateCoeffs(), NullFlagList, factors);
-=======
             Exp->HelmSolve(Fce->GetPhys(), Exp->UpdateCoeffs(), factors);
->>>>>>> 81af24da
         }
 
         Timing("20 Helmholtz Solves:... ");
