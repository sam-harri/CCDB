#include <cstdio>
#include <cstdlib>

#include <LibUtilities/Memory/NekMemoryManager.hpp>
#include <LibUtilities/BasicUtils/SessionReader.h>
#include <LibUtilities/Communication/Comm.h>
#include <MultiRegions/ContField3DHomogeneous2D.h>
#include <SpatialDomains/MeshGraph.h>

using namespace std;
using namespace Nektar;

int main(int argc, char *argv[])
{
    LibUtilities::SessionReaderSharedPtr vSession
            = LibUtilities::SessionReader::CreateInstance(argc, argv);

    LibUtilities::CommSharedPtr vComm = vSession->GetComm();

    MultiRegions::ContField3DHomogeneous2DSharedPtr Exp, Fce;
    int     nq;
    Array<OneD,NekDouble>  fce;
    Array<OneD,NekDouble>  xc0,xc1,xc2;
    StdRegions::ConstFactorMap factors;
    FlagList flags;

    if( (argc != 2) && (argc != 3))
    {
        fprintf(stderr,"Usage: Helmholtz3DHomo2D meshfile [SysSolnType]   \n");
        exit(1);
    }

    //----------------------------------------------
    // Read in mesh from input file
    SpatialDomains::MeshGraphSharedPtr graph1D = SpatialDomains::MeshGraph::Read(vSession);
    //----------------------------------------------

    //----------------------------------------------
    // Define Expansion
    int nypoints;
    int nzpoints;
    NekDouble ly;
    NekDouble lz;
    int FFT;

    vSession->LoadParameter("HomModesY", nypoints);
    vSession->LoadParameter("HomModesZ", nzpoints);
    vSession->LoadParameter("LY",        ly);
    vSession->LoadParameter("LZ",        lz);
    vSession->LoadParameter("USEFFT",    FFT);
    
    bool useFFT = false;
    bool deal = false;
    if(FFT==1){useFFT = true;}
		
    
    const LibUtilities::PointsKey PkeyY(nypoints,LibUtilities::eFourierEvenlySpaced);
    const LibUtilities::BasisKey  BkeyY(LibUtilities::eFourier,nypoints,PkeyY);
    
    const LibUtilities::PointsKey PkeyZ(nzpoints,LibUtilities::eFourierEvenlySpaced);
    const LibUtilities::BasisKey  BkeyZ(LibUtilities::eFourier,nzpoints,PkeyZ);
    
    Exp = MemoryManager<MultiRegions::ContField3DHomogeneous2D>::AllocateSharedPtr(vSession,BkeyY,BkeyZ,ly,lz,useFFT,deal,graph1D,vSession->GetVariable(0));
    //----------------------------------------------
    
    //----------------------------------------------
    // Print summary of solution details
    factors[StdRegions::eFactorLambda] = vSession->GetParameter("Lambda");
    
    const SpatialDomains::ExpansionInfoMap &expansions = graph1D->GetExpansionInfos();
    
    LibUtilities::BasisKey bkey0 = expansions.begin()->second->m_basisKeyVector[0];
    
    cout << "Solving 3D Helmholtz (Homogeneous in yz-plane):"  << endl;
    cout << "         Lambda          : " << factors[StdRegions::eFactorLambda] << endl;
    cout << "         Ly              : " << ly << endl;
    cout << "         Lz              : " << lz << endl;
    cout << "         N.modes         : " << bkey0.GetNumModes() << endl;
    cout << "         N.Y homo modes  : " << BkeyY.GetNumModes() << endl;
    cout << "         N.Z homo modes  : " << BkeyZ.GetNumModes() << endl;
    cout << endl;
    //----------------------------------------------

    //----------------------------------------------
    // Set up coordinates of mesh for Forcing function evaluation
    nq  = Exp->GetTotPoints();
    xc0 = Array<OneD,NekDouble>(nq,0.0);
    xc1 = Array<OneD,NekDouble>(nq,0.0);
    xc2 = Array<OneD,NekDouble>(nq,0.0);

    Exp->GetCoords(xc0,xc1,xc2);
    //----------------------------------------------

    //----------------------------------------------
    // Define forcing function for first variable defined in file
    fce = Array<OneD,NekDouble>(nq);

    LibUtilities::EquationSharedPtr ffunc = vSession->GetFunction("Forcing", 0);

    ffunc->Evaluate(xc0, xc1, xc2, fce);

    //----------------------------------------------

    //----------------------------------------------
    // Setup expansion containing the  forcing function
    Fce = MemoryManager<MultiRegions::ContField3DHomogeneous2D>::AllocateSharedPtr(*Exp);
    Fce->SetPhys(fce);
    //----------------------------------------------

    //----------------------------------------------
    // Helmholtz solution taking physical forcing
<<<<<<< HEAD
    //Exp->HelmSolve(Fce->GetPhys(), Exp->UpdateCoeffs(), lambda);
    Exp->HelmSolve(Fce->GetPhys(), Exp->UpdateCoeffs(), NullFlagList,  factors);
=======
    Exp->HelmSolve(Fce->GetPhys(), Exp->UpdateCoeffs(), factors);
>>>>>>> 81af24da
     //----------------------------------------------

    //----------------------------------------------
    // Backward Transform Solution to get solved values at
<<<<<<< HEAD
    //Exp->BwdTrans(Exp->GetCoeffs(), Exp->UpdatePhys());
=======
>>>>>>> 81af24da
    Exp->BwdTrans(Exp->GetCoeffs(), Exp->UpdatePhys());
    //----------------------------------------------

    //----------------------------------------------
    // See if there is an exact solution, if so
    // evaluate and plot errors
    LibUtilities::EquationSharedPtr ex_sol
                                = vSession->GetFunction("ExactSolution", 0);

    if(ex_sol)
    {
        //----------------------------------------------
        // evaluate exact solution

        ex_sol->Evaluate(xc0, xc1, xc2, fce);

        //----------------------------------------------

        //--------------------------------------------
        // Calculate L_inf error
        Fce->SetPhys(fce);
        Fce->SetPhysState(true);

        cout << "L infinity error: " << Exp->Linf(Exp->GetPhys(), Fce->GetPhys()) << endl;
        cout << "L 2 error:        " << Exp->L2  (Exp->GetPhys(), Fce->GetPhys()) << endl;
        //--------------------------------------------
    }
    //----------------------------------------------

	return 0;
}
<|MERGE_RESOLUTION|>--- conflicted
+++ resolved
@@ -109,20 +109,11 @@
 
     //----------------------------------------------
     // Helmholtz solution taking physical forcing
-<<<<<<< HEAD
-    //Exp->HelmSolve(Fce->GetPhys(), Exp->UpdateCoeffs(), lambda);
-    Exp->HelmSolve(Fce->GetPhys(), Exp->UpdateCoeffs(), NullFlagList,  factors);
-=======
     Exp->HelmSolve(Fce->GetPhys(), Exp->UpdateCoeffs(), factors);
->>>>>>> 81af24da
      //----------------------------------------------
 
     //----------------------------------------------
     // Backward Transform Solution to get solved values at
-<<<<<<< HEAD
-    //Exp->BwdTrans(Exp->GetCoeffs(), Exp->UpdatePhys());
-=======
->>>>>>> 81af24da
     Exp->BwdTrans(Exp->GetCoeffs(), Exp->UpdatePhys());
     //----------------------------------------------
 
