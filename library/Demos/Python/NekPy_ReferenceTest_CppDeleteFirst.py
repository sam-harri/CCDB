from NekPy.LibUtilities import SessionReader
from NekPy.SpatialDomains import MeshGraph
from NekPy.MultiRegions import ExpList
import ctypes
import gc
import sys
import numpy as np

def get_refcount(coords_address):
    gc.collect()
    return ctypes.c_long.from_address(coords_address).value

def main():
<<<<<<< HEAD
	session_name = ["memory-test-python-to-c-address.py", "newsquare_2x2.xml"]
	expected_test_outcome = [1, 2, 1, -9.187094450483263e-15]
	actual_test_outcome = []

	session = SessionReader.CreateInstance(session_name)
	graph = MeshGraph.Read(session)
	exp = ExpList(session, graph)

	print("Loaded session: %s" % session.GetSessionName())
	print("Loaded MeshGraph of dimension: %d\n" % graph.GetMeshDimension())

	print("Retrieving coordinates...")
	coords = exp.GetCoords()
	coords_subs = coords[1]
	coords = coords[0]
	coords_address = id(coords)

	print("Retrieved coordinates.")
	print("Reference count for expansion coordinates: %d\n" % get_refcount(coords_address))
	actual_test_outcome.append(get_refcount(coords_address))

	print("Setting PhysArray (exp.SetPhysArray())...")
	exp.SetPhysArray(coords)
	print("exp.SetPhysArray() completed.")
	print("Reference count for expansion coordinates: %d\n" % get_refcount(coords_address))
	actual_test_outcome.append(get_refcount(coords_address))

	print("Substituting the coordinates in m_phys...")
	exp.SetPhysArray(coords_subs)
	print("Substitution completed.")
	print("Reference count for expansion coordinates: %d\n" % get_refcount(coords_address))
	actual_test_outcome.append(get_refcount(coords_address))

	print("Attempting to access the coordinates in Python...")
	print("The sum of coordinates array entires is: %r" % sum(coords))
	actual_test_outcome.append(sum(coords))

	if np.allclose(actual_test_outcome, expected_test_outcome):
		print("Test successful!")
	else:
		print("Test unsuccessful")
=======
    session_name = ["memory-test-python-to-c-address.py", "newsquare_2x2.xml"]
    expected_test_outcome = [1, 2, 1, -9.187094450483263e-15]
    actual_test_outcome = []

    session = SessionReader.CreateInstance(session_name)
    graph = MeshGraph.Read(session)
    exp = ExpList2D(session, graph)

    print("Loaded session: %s" % session.GetSessionName())
    print("Loaded MeshGraph of dimension: %d\n" % graph.GetMeshDimension())

    print("Retrieving coordinates...")
    coords = exp.GetCoords()
    coords_subs = coords[1]
    coords = coords[0]
    coords_address = id(coords)

    print("Retrieved coordinates.")
    print("Reference count for expansion coordinates: %d\n" % get_refcount(coords_address))
    actual_test_outcome.append(get_refcount(coords_address))

    print("Setting PhysArray (exp.SetPhysArray())...")
    exp.SetPhysArray(coords)
    print("exp.SetPhysArray() completed.")
    print("Reference count for expansion coordinates: %d\n" % get_refcount(coords_address))
    actual_test_outcome.append(get_refcount(coords_address))

    print("Substituting the coordinates in m_phys...")
    exp.SetPhysArray(coords_subs)
    print("Substitution completed.")
    print("Reference count for expansion coordinates: %d\n" % get_refcount(coords_address))
    actual_test_outcome.append(get_refcount(coords_address))

    print("Attempting to access the coordinates in Python...")
    print("The sum of coordinates array entires is: %r" % sum(coords))
    actual_test_outcome.append(sum(coords))

    if np.allclose(actual_test_outcome, expected_test_outcome):
        print("Test successful!")
    else:
        print("Test unsuccessful")
>>>>>>> b2d47bd3

if __name__ == '__main__':
    main()<|MERGE_RESOLUTION|>--- conflicted
+++ resolved
@@ -11,49 +11,6 @@
     return ctypes.c_long.from_address(coords_address).value
 
 def main():
-<<<<<<< HEAD
-	session_name = ["memory-test-python-to-c-address.py", "newsquare_2x2.xml"]
-	expected_test_outcome = [1, 2, 1, -9.187094450483263e-15]
-	actual_test_outcome = []
-
-	session = SessionReader.CreateInstance(session_name)
-	graph = MeshGraph.Read(session)
-	exp = ExpList(session, graph)
-
-	print("Loaded session: %s" % session.GetSessionName())
-	print("Loaded MeshGraph of dimension: %d\n" % graph.GetMeshDimension())
-
-	print("Retrieving coordinates...")
-	coords = exp.GetCoords()
-	coords_subs = coords[1]
-	coords = coords[0]
-	coords_address = id(coords)
-
-	print("Retrieved coordinates.")
-	print("Reference count for expansion coordinates: %d\n" % get_refcount(coords_address))
-	actual_test_outcome.append(get_refcount(coords_address))
-
-	print("Setting PhysArray (exp.SetPhysArray())...")
-	exp.SetPhysArray(coords)
-	print("exp.SetPhysArray() completed.")
-	print("Reference count for expansion coordinates: %d\n" % get_refcount(coords_address))
-	actual_test_outcome.append(get_refcount(coords_address))
-
-	print("Substituting the coordinates in m_phys...")
-	exp.SetPhysArray(coords_subs)
-	print("Substitution completed.")
-	print("Reference count for expansion coordinates: %d\n" % get_refcount(coords_address))
-	actual_test_outcome.append(get_refcount(coords_address))
-
-	print("Attempting to access the coordinates in Python...")
-	print("The sum of coordinates array entires is: %r" % sum(coords))
-	actual_test_outcome.append(sum(coords))
-
-	if np.allclose(actual_test_outcome, expected_test_outcome):
-		print("Test successful!")
-	else:
-		print("Test unsuccessful")
-=======
     session_name = ["memory-test-python-to-c-address.py", "newsquare_2x2.xml"]
     expected_test_outcome = [1, 2, 1, -9.187094450483263e-15]
     actual_test_outcome = []
@@ -95,7 +52,6 @@
         print("Test successful!")
     else:
         print("Test unsuccessful")
->>>>>>> b2d47bd3
 
 if __name__ == '__main__':
     main()