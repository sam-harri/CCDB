--- conflicted
+++ resolved
@@ -63,23 +63,16 @@
     ///Name of the class
     static std::string className;
 
-<<<<<<< HEAD
-            SOLVER_UTILS_EXPORT FilterAeroForces(
-                const LibUtilities::SessionReaderSharedPtr &pSession,
-                const std::map<std::string, std::string> &pParams);
-
-            SOLVER_UTILS_EXPORT virtual ~FilterAeroForces();
-            
-            SOLVER_UTILS_EXPORT void GetForces(
-                            const Array<OneD, const MultiRegions::ExpListSharedPtr> &pFields,
-                            Array<OneD, NekDouble> &Aeroforces,
-                            const NekDouble &time);
-=======
     SOLVER_UTILS_EXPORT FilterAeroForces(
         const LibUtilities::SessionReaderSharedPtr &pSession,
-        const ParamMap &pParams);
+        const std::map<std::string, std::string> &pParams);
+
     SOLVER_UTILS_EXPORT virtual ~FilterAeroForces();
->>>>>>> c0f585c2
+
+    SOLVER_UTILS_EXPORT void GetForces(
+                    const Array<OneD, const MultiRegions::ExpListSharedPtr> &pFields,
+                    Array<OneD, NekDouble> &Aeroforces,
+                    const NekDouble &time);
 
 protected:
     virtual void v_Initialise(
@@ -93,52 +86,6 @@
             const NekDouble &time);
     virtual bool v_IsTimeDependent();
 
-<<<<<<< HEAD
-        private:
-            /// ID's of boundary regions where we want the forces
-            vector<unsigned int>            m_boundaryRegionsIdList;
-            /// Determines if a given Boundary Region is in
-            /// m_boundaryRegionsIdList
-            vector<bool>                    m_boundaryRegionIsInList;
-            unsigned int                    m_index;
-            unsigned int                    m_outputFrequency;
-            /// if using a homogeneous1D expansion, determine if should output
-            ///     all planes or just the average
-            bool                            m_outputAllPlanes;
-            bool                            m_isHomogeneous1D;
-            std::string                     m_outputFile;
-            std::ofstream                   m_outputStream;
-            LibUtilities::BasisSharedPtr    m_homogeneousBasis;
-            std::string                     m_BoundaryString;
-            Array<OneD, int>                m_BCtoElmtID;
-            Array<OneD, int>                m_BCtoTraceID;
-            /// number of planes for homogeneous1D expansion
-            int                             m_nPlanes;
-            Array<OneD, int>                m_planesID;
-            // Time when we start calculating the forces
-            NekDouble                       m_startTime;
-            // Directions on which the forces will be projected
-            Array<OneD, Array<OneD, NekDouble> >    m_directions;
-            // Arrays storing the last forces that were calculated
-            Array<OneD, Array<OneD, NekDouble> >    m_Fpplane;
-            Array<OneD, Array<OneD, NekDouble> >    m_Fvplane;
-            Array<OneD, Array<OneD, NekDouble> >    m_Ftplane;
-            
-            NekDouble                       m_lastTime;
-            GlobalMapping::MappingSharedPtr               m_mapping;
-            
-            void CalculateForces(
-                const Array<OneD, const MultiRegions::ExpListSharedPtr> &pFields,
-                const NekDouble &time);
-            
-            void CalculateForcesMapping(
-                const Array<OneD, const MultiRegions::ExpListSharedPtr> &pFields,
-                const NekDouble &time);
-        };
-        
-        typedef boost::shared_ptr<FilterAeroForces>  FilterAeroForcesSharedPtr;
-    }
-=======
 private:
     /// ID's of boundary regions where we want the forces
     vector<unsigned int>            m_boundaryRegionsIdList;
@@ -147,19 +94,42 @@
     vector<bool>                    m_boundaryRegionIsInList;
     unsigned int                    m_index;
     unsigned int                    m_outputFrequency;
-    /// plane to take history point from if using a homogeneous1D
-    /// expansion
-    unsigned int                    m_outputPlane;
+    /// if using a homogeneous1D expansion, determine if should output
+    ///     all planes or just the average
+    bool                            m_outputAllPlanes;
     bool                            m_isHomogeneous1D;
     std::string                     m_outputFile;
     std::ofstream                   m_outputStream;
     LibUtilities::BasisSharedPtr    m_homogeneousBasis;
     std::string                     m_BoundaryString;
+    Array<OneD, int>                m_BCtoElmtID;
+    Array<OneD, int>                m_BCtoTraceID;
     /// number of planes for homogeneous1D expansion
-    int                             m_nplanes;
+    int                             m_nPlanes;
+    Array<OneD, int>                m_planesID;
+    // Time when we start calculating the forces
+    NekDouble                       m_startTime;
+    // Directions on which the forces will be projected
+    Array<OneD, Array<OneD, NekDouble> >    m_directions;
+    // Arrays storing the last forces that were calculated
+    Array<OneD, Array<OneD, NekDouble> >    m_Fpplane;
+    Array<OneD, Array<OneD, NekDouble> >    m_Fvplane;
+    Array<OneD, Array<OneD, NekDouble> >    m_Ftplane;
+
+    NekDouble                       m_lastTime;
+    GlobalMapping::MappingSharedPtr               m_mapping;
+
+    void CalculateForces(
+        const Array<OneD, const MultiRegions::ExpListSharedPtr> &pFields,
+        const NekDouble &time);
+
+    void CalculateForcesMapping(
+        const Array<OneD, const MultiRegions::ExpListSharedPtr> &pFields,
+        const NekDouble &time);
 };
+
+typedef boost::shared_ptr<FilterAeroForces>  FilterAeroForcesSharedPtr;
 }
->>>>>>> c0f585c2
 }
 
 #endif /* NEKTAR_SOLVERUTILS_FILTERS_FILTERCHECKPOINT_H */