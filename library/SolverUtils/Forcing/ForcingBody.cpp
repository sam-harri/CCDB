///////////////////////////////////////////////////////////////////////////////
//
// File: ForcingBody.cpp
//
// For more information, please see: http://www.nektar.info
//
// The MIT License
//
// Copyright (c) 2006 Division of Applied Mathematics, Brown University (USA),
// Department of Aeronautics, Imperial College London (UK), and Scientific
// Computing and Imaging Institute, University of Utah (USA).
//
// Permission is hereby granted, free of charge, to any person obtaining a
// copy of this software and associated documentation files (the "Software"),
// to deal in the Software without restriction, including without limitation
// the rights to use, copy, modify, merge, publish, distribute, sublicense,
// and/or sell copies of the Software, and to permit persons to whom the
// Software is furnished to do so, subject to the following conditions:
//
// The above copyright notice and this permission notice shall be included
// in all copies or substantial portions of the Software.
//
// THE SOFTWARE IS PROVIDED "AS IS", WITHOUT WARRANTY OF ANY KIND, EXPRESS
// OR IMPLIED, INCLUDING BUT NOT LIMITED TO THE WARRANTIES OF MERCHANTABILITY,
// FITNESS FOR A PARTICULAR PURPOSE AND NONINFRINGEMENT. IN NO EVENT SHALL
// THE AUTHORS OR COPYRIGHT HOLDERS BE LIABLE FOR ANY CLAIM, DAMAGES OR OTHER
// LIABILITY, WHETHER IN AN ACTION OF CONTRACT, TORT OR OTHERWISE, ARISING
// FROM, OUT OF OR IN CONNECTION WITH THE SOFTWARE OR THE USE OR OTHER
// DEALINGS IN THE SOFTWARE.
//
// Description: Body forcing
//
///////////////////////////////////////////////////////////////////////////////

#include <SolverUtils/Forcing/ForcingBody.h>
#include <MultiRegions/ExpList.h>

using namespace std;

namespace Nektar
{
namespace SolverUtils
{

    std::string ForcingBody::classNameBody = GetForcingFactory().
        RegisterCreatorFunction("Body",
                                ForcingBody::create,
                                "Body Forcing");
    std::string ForcingBody::classNameField = GetForcingFactory().
        RegisterCreatorFunction("Field",
                                ForcingBody::create,
                                "Field Forcing");

    ForcingBody::ForcingBody(
            const LibUtilities::SessionReaderSharedPtr &pSession,
            const std::weak_ptr<EquationSystem>      &pEquation)
        : Forcing(pSession, pEquation),
          m_hasTimeFcnScaling(false)
    {
    }

    void ForcingBody::v_InitObject(
                                   const Array<OneD, MultiRegions::ExpListSharedPtr>& pFields,
                                   const unsigned int& pNumForcingFields,
                                   const TiXmlElement* pForce)
    {
        m_NumVariable = pNumForcingFields;

        const TiXmlElement* funcNameElmt = pForce->FirstChildElement("BODYFORCE");
        if(!funcNameElmt)
        {
            funcNameElmt = pForce->FirstChildElement("FIELDFORCE");

            ASSERTL0(funcNameElmt, "Requires BODYFORCE or FIELDFORCE tag "
                     "specifying function name which prescribes body force.");
        }

        m_funcName = funcNameElmt->GetText();
        ASSERTL0(m_session->DefinesFunction(m_funcName),
                 "Function '" + m_funcName + "' not defined.");

        bool singleMode, halfMode;
        m_session->MatchSolverInfo("ModeType","SingleMode",singleMode,false);
        m_session->MatchSolverInfo("ModeType","HalfMode",  halfMode,  false);
        bool homogeneous = pFields[0]->GetExpType() == MultiRegions::e3DH1D ||
                           pFields[0]->GetExpType() == MultiRegions::e3DH2D;
        m_transform = (singleMode || halfMode || homogeneous);

        // Time function is optional
        funcNameElmt = pForce->FirstChildElement("BODYFORCETIMEFCN");
        if(!funcNameElmt)
        {
            funcNameElmt = pForce->FirstChildElement("FIELDFORCETIMEFCN");
        }

        // Load time function if specified
        if(funcNameElmt)
        {
            std::string funcNameTime = funcNameElmt->GetText();

            ASSERTL0(!funcNameTime.empty(),
                     "Expression must be given in BODYFORCETIMEFCN or "
                     "FIELDFORCETIMEFCN.");

            m_session->SubstituteExpressions(funcNameTime);
            m_timeFcnEqn = MemoryManager<LibUtilities::Equation>
                ::AllocateSharedPtr(m_session->GetInterpreter(),funcNameTime);

            m_hasTimeFcnScaling = true;
        }

        m_Forcing = Array<OneD, Array<OneD, NekDouble> > (m_NumVariable);
        for (int i = 0; i < m_NumVariable; ++i)
        {
            m_Forcing[i] = Array<OneD, NekDouble> (pFields[0]->GetTotPoints(), 0.0);
        }

        Array<OneD, Array<OneD, NekDouble> > tmp(pFields.size());
        for (int i = 0; i < m_NumVariable; ++i)
        {
            tmp[i] = pFields[i]->GetPhys();
        }

        Update(pFields, tmp, 0.0);
    }


    void ForcingBody::Update(
            const Array< OneD, MultiRegions::ExpListSharedPtr > &pFields,
            const Array<OneD, Array<OneD, NekDouble> > &inarray,
            const NekDouble &time)
    {
        LibUtilities::EquationSharedPtr eqn = m_session->GetFunction(
            m_funcName, m_session->GetVariable(0));

        if (!boost::iequals(eqn->GetVlist(), "x y z t"))
        {
            // Coupled forcing
            int nq = pFields[0]->GetNpoints();
            Array<OneD, NekDouble> xc(nq), yc(nq), zc(nq), t(nq, time);
            std::string varstr = "x y z";
            std::vector<Array<OneD, const NekDouble>> fielddata = {
                xc, yc, zc, t};

            for (int i = 0; i < m_NumVariable; ++i)
            {
                varstr += " " + m_session->GetVariable(i);
                fielddata.push_back(inarray[i]);
            }

            // Evaluate function
            for (int i = 0; i < m_NumVariable; ++i)
            {
                m_session->GetFunction(m_funcName, m_session->GetVariable(i))->
                    Evaluate(fielddata, m_Forcing[i]);
            }

            return;
        }

        for (int i = 0; i < m_NumVariable; ++i)
        {
            std::string  s_FieldStr   = m_session->GetVariable(i);
            ASSERTL0(m_session->DefinesFunction(m_funcName, s_FieldStr),
                     "Variable '" + s_FieldStr + "' not defined.");
            GetFunction(pFields, m_session, m_funcName, true)->Evaluate(
                s_FieldStr, m_Forcing[i], time);
        }

        // If singleMode or halfMode, transform the forcing term to be in
        // physical space in the plane, but Fourier space in the homogeneous
        // direction
        if (m_transform)
        {
            for (int i = 0; i < m_NumVariable; ++i)
            {
                pFields[0]->HomogeneousFwdTrans(m_Forcing[i], m_Forcing[i]);
            }
        }
    }


    void ForcingBody::v_Apply(
            const Array<OneD, MultiRegions::ExpListSharedPtr> &fields,
            const Array<OneD, Array<OneD, NekDouble> > &inarray,
            Array<OneD, Array<OneD, NekDouble> > &outarray,
            const NekDouble &time)
    {
        if(m_hasTimeFcnScaling)
        {
            Array<OneD, NekDouble>  TimeFcn(1);

            for (int i = 0; i < m_NumVariable; i++)
            {
                EvaluateTimeFunction(time, m_timeFcnEqn, TimeFcn);

                Vmath::Svtvp(outarray[i].size(), TimeFcn[0],
                             m_Forcing[i], 1,
                             outarray[i],  1,
                             outarray[i],  1);
            }
        }
        else
        {
            Update(fields, inarray, time);

            for (int i = 0; i < m_NumVariable; i++)
            {
                Vmath::Vadd(outarray[i].size(), outarray[i], 1,
                            m_Forcing[i], 1, outarray[i], 1);
            }
        }
    }

<<<<<<< HEAD
    void ForcingBody::v_Apply_coeff(
            const Array<OneD, MultiRegions::ExpListSharedPtr> &fields,
            const Array<OneD, Array<OneD, NekDouble> > &inarray,
            Array<OneD, Array<OneD, NekDouble> > &outarray,
            const NekDouble &time)
    {
        boost::ignore_unused(inarray);
        int ncoeff = outarray[m_NumVariable-1].size();
        Array<OneD, NekDouble> tmp(ncoeff, 0.0);

        if(m_hasTimeFcnScaling)
        {
            Array<OneD, NekDouble>  TimeFcn(1);

            for (int i = 0; i < m_NumVariable; i++)
            {
                EvaluateTimeFunction(time, m_timeFcnEqn, TimeFcn);

                fields[i]->FwdTrans(m_Forcing[i],tmp);
=======
    void ForcingBody::v_ApplyCoeff(
            const Array<OneD, MultiRegions::ExpListSharedPtr> &fields,
            const Array<OneD, Array<OneD, NekDouble> >        &inarray,
            Array<OneD, Array<OneD, NekDouble> >              &outarray,
            const NekDouble                                   &time)
    {
        int ncoeff = outarray[m_NumVariable - 1].size();
        Array<OneD, NekDouble> tmp(ncoeff, 0.0);

        if (m_hasTimeFcnScaling)
        {
            Array<OneD, NekDouble>  TimeFcn(1);

            for (int i = 0; i < m_NumVariable; ++i)
            {
                EvaluateTimeFunction(time, m_timeFcnEqn, TimeFcn);

                fields[i]->FwdTrans(m_Forcing[i], tmp);
>>>>>>> 0c105fe7

                Vmath::Svtvp(ncoeff, TimeFcn[0],
                             tmp, 1,
                             outarray[i],  1,
                             outarray[i],  1);
            }
        }
        else
        {
<<<<<<< HEAD
            Array<OneD, Array<OneD, NekDouble> > phys(fields.size());
            
            for (int i = 0; i < m_NumVariable; ++i)
            {
                phys[i] = fields[i]->GetPhys();
            }
            
            Update(fields, phys, time);
            
            for (int i = 0; i < m_NumVariable; i++)
            {
                fields[i]->FwdTrans(m_Forcing[i],tmp);
=======
            Update(fields, inarray, time);

            for (int i = 0; i < m_NumVariable; ++i)
            {
                fields[i]->FwdTrans(m_Forcing[i], tmp);
>>>>>>> 0c105fe7

                Vmath::Vadd(ncoeff, outarray[i], 1,
                            tmp, 1, outarray[i], 1);
            }
        }
    }

}
}<|MERGE_RESOLUTION|>--- conflicted
+++ resolved
@@ -212,27 +212,6 @@
         }
     }
 
-<<<<<<< HEAD
-    void ForcingBody::v_Apply_coeff(
-            const Array<OneD, MultiRegions::ExpListSharedPtr> &fields,
-            const Array<OneD, Array<OneD, NekDouble> > &inarray,
-            Array<OneD, Array<OneD, NekDouble> > &outarray,
-            const NekDouble &time)
-    {
-        boost::ignore_unused(inarray);
-        int ncoeff = outarray[m_NumVariable-1].size();
-        Array<OneD, NekDouble> tmp(ncoeff, 0.0);
-
-        if(m_hasTimeFcnScaling)
-        {
-            Array<OneD, NekDouble>  TimeFcn(1);
-
-            for (int i = 0; i < m_NumVariable; i++)
-            {
-                EvaluateTimeFunction(time, m_timeFcnEqn, TimeFcn);
-
-                fields[i]->FwdTrans(m_Forcing[i],tmp);
-=======
     void ForcingBody::v_ApplyCoeff(
             const Array<OneD, MultiRegions::ExpListSharedPtr> &fields,
             const Array<OneD, Array<OneD, NekDouble> >        &inarray,
@@ -251,7 +230,6 @@
                 EvaluateTimeFunction(time, m_timeFcnEqn, TimeFcn);
 
                 fields[i]->FwdTrans(m_Forcing[i], tmp);
->>>>>>> 0c105fe7
 
                 Vmath::Svtvp(ncoeff, TimeFcn[0],
                              tmp, 1,
@@ -261,26 +239,11 @@
         }
         else
         {
-<<<<<<< HEAD
-            Array<OneD, Array<OneD, NekDouble> > phys(fields.size());
-            
-            for (int i = 0; i < m_NumVariable; ++i)
-            {
-                phys[i] = fields[i]->GetPhys();
-            }
-            
-            Update(fields, phys, time);
-            
-            for (int i = 0; i < m_NumVariable; i++)
-            {
-                fields[i]->FwdTrans(m_Forcing[i],tmp);
-=======
             Update(fields, inarray, time);
 
             for (int i = 0; i < m_NumVariable; ++i)
             {
                 fields[i]->FwdTrans(m_Forcing[i], tmp);
->>>>>>> 0c105fe7
 
                 Vmath::Vadd(ncoeff, outarray[i], 1,
                             tmp, 1, outarray[i], 1);
