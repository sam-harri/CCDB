--- conflicted
+++ resolved
@@ -331,26 +331,8 @@
                 // Weakly impose boundary conditions by modifying flux values
                 for (e = 0; e < nBndEdges ; ++e)
                 {
-                    // Number of points on the expansion
-<<<<<<< HEAD
-                    if (nDim == 2)
-                    {
-                        nBndEdgePts = fields[var]->
-                        GetBndCondExpansions()[i]->GetExp(e)->GetNumPoints(0);
-                    }
-                    if (nDim == 3)
-                    {
-                        int nBndEdgePts1 = fields[var]->
-                        GetBndCondExpansions()[i]->GetExp(e)->GetNumPoints(0);
-                        int nBndEdgePts2 = fields[var]->
-                        GetBndCondExpansions()[i]->GetExp(e)->GetNumPoints(1);
-                        
-                        nBndEdgePts = nBndEdgePts1*nBndEdgePts2;
-                    }
-=======
                     nBndEdgePts = fields[var]->
                     GetBndCondExpansions()[i]->GetExp(e)->GetTotPoints();
->>>>>>> a617f894
                     
                     id1 = fields[var]->
                     GetBndCondExpansions()[i]->GetPhys_Offset(e);
@@ -534,25 +516,8 @@
                 // Weakly impose boundary conditions by modifying flux values
                 for (e = 0; e < nBndEdges ; ++e)
                 {
-<<<<<<< HEAD
-                    if (nDim == 2)
-                    {
-                        nBndEdgePts = fields[var]->
-                        GetBndCondExpansions()[i]->GetExp(e)->GetNumPoints(0);
-                    }
-                    if (nDim == 3)
-                    {
-                        int nBndEdgePts1 = fields[var]->
-                        GetBndCondExpansions()[i]->GetExp(e)->GetNumPoints(0);
-                        int nBndEdgePts2 = fields[var]->
-                        GetBndCondExpansions()[i]->GetExp(e)->GetNumPoints(1);
-                        
-                        nBndEdgePts = nBndEdgePts1*nBndEdgePts2;
-                    }
-=======
                     nBndEdgePts = fields[var]->
                     GetBndCondExpansions()[i]->GetExp(e)->GetTotPoints();
->>>>>>> a617f894
                     
                     id1 = fields[var]->
                     GetBndCondExpansions()[i]->GetPhys_Offset(e);
