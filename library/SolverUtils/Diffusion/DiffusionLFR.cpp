///////////////////////////////////////////////////////////////////////////////
//
// File: DiffusionLFR.cpp
//
// For more information, please see: http://www.nektar.info
//
// The MIT License
//
// Copyright (c) 2006 Division of Applied Mathematics, Brown University (USA),
// Department of Aeronautics, Imperial College London (UK), and Scientific
// Computing and Imaging Institute, University of Utah (USA).
//
// Permission is hereby granted, free of charge, to any person obtaining a
// copy of this software and associated documentation files (the "Software"),
// to deal in the Software without restriction, including without limitation
// the rights to use, copy, modify, merge, publish, distribute, sublicense,
// and/or sell copies of the Software, and to permit persons to whom the
// Software is furnished to do so, subject to the following conditions:
//
// The above copyright notice and this permission notice shall be included
// in all copies or substantial portions of the Software.
//
// THE SOFTWARE IS PROVIDED "AS IS", WITHOUT WARRANTY OF ANY KIND, EXPRESS
// OR IMPLIED, INCLUDING BUT NOT LIMITED TO THE WARRANTIES OF MERCHANTABILITY,
// FITNESS FOR A PARTICULAR PURPOSE AND NONINFRINGEMENT. IN NO EVENT SHALL
// THE AUTHORS OR COPYRIGHT HOLDERS BE LIABLE FOR ANY CLAIM, DAMAGES OR OTHER
// LIABILITY, WHETHER IN AN ACTION OF CONTRACT, TORT OR OTHERWISE, ARISING
// FROM, OUT OF OR IN CONNECTION WITH THE SOFTWARE OR THE USE OR OTHER
// DEALINGS IN THE SOFTWARE.
//
// Description: LFR diffusion class.
//
///////////////////////////////////////////////////////////////////////////////

#include <LocalRegions/Expansion1D.h>
#include <LocalRegions/Expansion2D.h>
#include <SolverUtils/Diffusion/DiffusionLFR.h>
#include <LibUtilities/Polylib/Polylib.h>
#include <MultiRegions/DisContField.h>
#include <boost/core/ignore_unused.hpp>
#include <boost/math/special_functions/gamma.hpp>
#include <iostream>
#include <iomanip>

using namespace std;

namespace Nektar
{
    namespace SolverUtils
    {
        std::string DiffusionLFR::type[] = {
            GetDiffusionFactory().RegisterCreatorFunction(
                                        "LFRDG", DiffusionLFR::create),
            GetDiffusionFactory().RegisterCreatorFunction(
                                        "LFRSD", DiffusionLFR::create),
            GetDiffusionFactory().RegisterCreatorFunction(
                                        "LFRHU", DiffusionLFR::create),
            GetDiffusionFactory().RegisterCreatorFunction(
                                        "LFRcmin", DiffusionLFR::create),
            GetDiffusionFactory().RegisterCreatorFunction(
                                        "LFRcinf", DiffusionLFR::create)};

        /**
         * @brief DiffusionLFR uses the Flux Reconstruction (FR) approach to
         * compute the diffusion term. The implementation is only for segments,
         * quadrilaterals and hexahedra at the moment.
         *
         * \todo Extension to triangles, tetrahedra and other shapes.
         * (Long term objective)
         */
        DiffusionLFR::DiffusionLFR(std::string diffType):m_diffType(diffType)
        {
        }

        /**
         * @brief Initiliase DiffusionLFR objects and store them before starting
         * the time-stepping.
         *
         * This routine calls the virtual functions #v_SetupMetrics and
         * #v_SetupCFunctions to initialise the objects needed by DiffusionLFR.
         *
         * @param pSession  Pointer to session reader.
         * @param pFields   Pointer to fields.
         */
        void DiffusionLFR::v_InitObject(
            LibUtilities::SessionReaderSharedPtr        pSession,
            Array<OneD, MultiRegions::ExpListSharedPtr> pFields)
        {
            m_session = pSession;
            v_SetupMetrics(pSession, pFields);
            v_SetupCFunctions(pSession, pFields);

            // Initialising arrays
            int i, j;
            int nConvectiveFields = pFields.size();
            int nDim         = pFields[0]->GetCoordim(0);
            int nSolutionPts = pFields[0]->GetTotPoints();
            int nTracePts    = pFields[0]->GetTrace()->GetTotPoints();

            m_IF1 = Array<OneD, Array<OneD, Array<OneD, NekDouble> > > (
                                                            nConvectiveFields);
            m_DU1 = Array<OneD, Array<OneD, Array<OneD, NekDouble> > > (
                                                            nConvectiveFields);
            m_DFC1 = Array<OneD, Array<OneD, Array<OneD, NekDouble> > > (
                                                            nConvectiveFields);
            m_BD1 = Array<OneD, Array<OneD, Array<OneD, NekDouble> > > (
                                                            nConvectiveFields);
            m_D1 = Array<OneD, Array<OneD, Array<OneD, NekDouble> > > (
                                                            nConvectiveFields);
            m_DD1 = Array<OneD, Array<OneD, Array<OneD, NekDouble> > > (
                                                            nConvectiveFields);
            m_IF2 = Array<OneD, Array<OneD, NekDouble> >   (nConvectiveFields);
            m_DFC2 = Array<OneD, Array<OneD, Array<OneD, NekDouble> > > (
                                                            nConvectiveFields);
            m_divFD = Array<OneD, Array<OneD, NekDouble> > (nConvectiveFields);
            m_divFC = Array<OneD, Array<OneD, NekDouble> > (nConvectiveFields);

            m_tmp1 = Array<OneD, Array<OneD, Array<OneD, NekDouble> > > (
                                                            nConvectiveFields);
            m_tmp2 = Array<OneD, Array<OneD, Array<OneD, NekDouble> > > (
                                                            nConvectiveFields);



            for (i = 0; i < nConvectiveFields; ++i)
            {
                m_IF1[i]  = Array<OneD, Array<OneD, NekDouble> >(nDim);
                m_DU1[i]  = Array<OneD, Array<OneD, NekDouble> >(nDim);
                m_DFC1[i] = Array<OneD, Array<OneD, NekDouble> >(nDim);
                m_BD1[i]  = Array<OneD, Array<OneD, NekDouble> >(nDim);
                m_D1[i]   = Array<OneD, Array<OneD, NekDouble> >(nDim);
                m_DD1[i]  = Array<OneD, Array<OneD, NekDouble> >(nDim);
                m_IF2[i]  = Array<OneD, NekDouble>(nTracePts, 0.0);
                m_DFC2[i] = Array<OneD, Array<OneD, NekDouble> >(nDim);
                m_divFD[i]  = Array<OneD, NekDouble>(nSolutionPts, 0.0);
                m_divFC[i]  = Array<OneD, NekDouble>(nSolutionPts, 0.0);

                m_tmp1[i] = Array<OneD, Array<OneD, NekDouble> >(nDim);
                m_tmp2[i] = Array<OneD, Array<OneD, NekDouble> >(nDim);

                for (j = 0; j < nDim; ++j)
                {
                    m_IF1[i][j]  = Array<OneD, NekDouble>(nTracePts, 0.0);
                    m_DU1[i][j]  = Array<OneD, NekDouble>(nSolutionPts, 0.0);
                    m_DFC1[i][j] = Array<OneD, NekDouble>(nSolutionPts, 0.0);
                    m_BD1[i][j] = Array<OneD, NekDouble>(nSolutionPts, 0.0);
                    m_D1[i][j]   = Array<OneD, NekDouble>(nSolutionPts, 0.0);
                    m_DD1[i][j]  = Array<OneD, NekDouble>(nSolutionPts, 0.0);
                    m_DFC2[i][j] = Array<OneD, NekDouble>(nSolutionPts, 0.0);

                    m_tmp1[i][j]  = Array<OneD, NekDouble>(nSolutionPts, 0.0);
                    m_tmp2[i][j]  = Array<OneD, NekDouble>(nSolutionPts, 0.0);
                }
            }

        }

        /**
         * @brief Setup the metric terms to compute the contravariant
         * fluxes. (i.e. this special metric terms transform the fluxes
         * at the interfaces of each element from the physical space to
         * the standard space).
         *
         * This routine calls the function #GetTraceQFactors to compute and
         * store the metric factors following an anticlockwise conventions
         * along the edges/faces of each element. Note: for 1D problem
         * the transformation is not needed.
         *
         * @param pSession  Pointer to session reader.
         * @param pFields   Pointer to fields.
         *
         * \todo Add the metric terms for 3D Hexahedra.
         */
        void DiffusionLFR::v_SetupMetrics(
            LibUtilities::SessionReaderSharedPtr        pSession,
            Array<OneD, MultiRegions::ExpListSharedPtr> pFields)
        {
            boost::ignore_unused(pSession);

            int i, n;
            int nquad0, nquad1;
            int phys_offset;
            int nLocalSolutionPts;
            int nElements    = pFields[0]->GetExpSize();
            int nDimensions  = pFields[0]->GetCoordim(0);
            int nSolutionPts = pFields[0]->GetTotPoints();
            int nTracePts    = pFields[0]->GetTrace()->GetTotPoints();

            m_traceNormals = Array<OneD, Array<OneD, NekDouble> >(nDimensions);
            for (i = 0; i < nDimensions; ++i)
            {
                m_traceNormals[i] = Array<OneD, NekDouble> (nTracePts);
            }
            pFields[0]->GetTrace()->GetNormals(m_traceNormals);

            Array<TwoD, const NekDouble> gmat;
            Array<OneD, const NekDouble> jac;

            m_jac  = Array<OneD, NekDouble>(nSolutionPts);

            Array<OneD, NekDouble> auxArray1;
            Array<OneD, LibUtilities::BasisSharedPtr> base;
            LibUtilities::PointsKeyVector ptsKeys;

            switch (nDimensions)
            {
                case 1:
                {
                    for (n = 0; n < nElements; ++n)
                    {
                        ptsKeys = pFields[0]->GetExp(n)->GetPointsKeys();
                        nLocalSolutionPts = pFields[0]->GetExp(n)->GetTotPoints();
                        phys_offset = pFields[0]->GetPhys_Offset(n);
                        jac = pFields[0]->GetExp(n)
                                ->as<LocalRegions::Expansion1D>()->GetGeom1D()
                                ->GetMetricInfo()->GetJac(ptsKeys);
                        for (i = 0; i < nLocalSolutionPts; ++i)
                        {
                            m_jac[i+phys_offset] = jac[0];
                        }
                    }
                    break;
                }
                case 2:
                {
                    m_gmat = Array<OneD, Array<OneD, NekDouble> >(4);
                    m_gmat[0] = Array<OneD, NekDouble>(nSolutionPts);
                    m_gmat[1] = Array<OneD, NekDouble>(nSolutionPts);
                    m_gmat[2] = Array<OneD, NekDouble>(nSolutionPts);
                    m_gmat[3] = Array<OneD, NekDouble>(nSolutionPts);

                    m_Q2D_e0 = Array<OneD, Array<OneD, NekDouble> >(nElements);
                    m_Q2D_e1 = Array<OneD, Array<OneD, NekDouble> >(nElements);
                    m_Q2D_e2 = Array<OneD, Array<OneD, NekDouble> >(nElements);
                    m_Q2D_e3 = Array<OneD, Array<OneD, NekDouble> >(nElements);

                    for (n = 0; n < nElements; ++n)
                    {
                        base        = pFields[0]->GetExp(n)->GetBase();
                        nquad0      = base[0]->GetNumPoints();
                        nquad1      = base[1]->GetNumPoints();

                        m_Q2D_e0[n] = Array<OneD, NekDouble>(nquad0);
                        m_Q2D_e1[n] = Array<OneD, NekDouble>(nquad1);
                        m_Q2D_e2[n] = Array<OneD, NekDouble>(nquad0);
                        m_Q2D_e3[n] = Array<OneD, NekDouble>(nquad1);

                        // Extract the Q factors at each edge point
                        pFields[0]->GetExp(n)->GetTraceQFactors(
                            0, auxArray1 = m_Q2D_e0[n]);
                        pFields[0]->GetExp(n)->GetTraceQFactors(
                            1, auxArray1 = m_Q2D_e1[n]);
                        pFields[0]->GetExp(n)->GetTraceQFactors(
                            2, auxArray1 = m_Q2D_e2[n]);
                        pFields[0]->GetExp(n)->GetTraceQFactors(
                            3, auxArray1 = m_Q2D_e3[n]);

                        ptsKeys = pFields[0]->GetExp(n)->GetPointsKeys();
                        nLocalSolutionPts = pFields[0]->GetExp(n)->GetTotPoints();
                        phys_offset = pFields[0]->GetPhys_Offset(n);

                        jac  = pFields[0]->GetExp(n)
                                ->as<LocalRegions::Expansion2D>()->GetGeom2D()
                                ->GetMetricInfo()->GetJac(ptsKeys);
                        gmat = pFields[0]->GetExp(n)
                                ->as<LocalRegions::Expansion2D>()->GetGeom2D()
                                ->GetMetricInfo()->GetDerivFactors(ptsKeys);

                        if (pFields[0]->GetExp(n)
                                ->as<LocalRegions::Expansion2D>()->GetGeom2D()
                                ->GetMetricInfo()->GetGtype()
                            == SpatialDomains::eDeformed)
                        {
                            for (i = 0; i < nLocalSolutionPts; ++i)
                            {
                                m_jac[i+phys_offset]     = jac[i];
                                m_gmat[0][i+phys_offset] = gmat[0][i];
                                m_gmat[1][i+phys_offset] = gmat[1][i];
                                m_gmat[2][i+phys_offset] = gmat[2][i];
                                m_gmat[3][i+phys_offset] = gmat[3][i];
                            }
                        }
                        else
                        {
                            for (i = 0; i < nLocalSolutionPts; ++i)
                            {
                                m_jac[i+phys_offset]     = jac[0];
                                m_gmat[0][i+phys_offset] = gmat[0][0];
                                m_gmat[1][i+phys_offset] = gmat[1][0];
                                m_gmat[2][i+phys_offset] = gmat[2][0];
                                m_gmat[3][i+phys_offset] = gmat[3][0];
                            }
                        }
                    }
                    break;
                }
                case 3:
                {
                    ASSERTL0(false,"3DFR Metric terms not implemented yet");
                    break;
                }
                default:
                {
                    ASSERTL0(false, "Expansion dimension not recognised");
                    break;
                }
            }
        }

        /**
         * @brief Setup the derivatives of the correction functions. For more
         * details see J Sci Comput (2011) 47: 50–72
         *
         * This routine calls 3 different bases:
         *      #eDG_DG_Left - #eDG_DG_Left which recovers a nodal DG scheme,
         *      #eDG_SD_Left - #eDG_SD_Left which recovers the SD scheme,
         *      #eDG_HU_Left - #eDG_HU_Left which recovers the Huynh scheme.
         * The values of the derivatives of the correction function are then
         * stored into global variables and reused into the virtual functions
         * #v_DivCFlux_1D, #v_DivCFlux_2D, #v_DivCFlux_3D to compute the
         * the divergence of the correction flux for 1D, 2D or 3D problems.
         *
         * @param pSession  Pointer to session reader.
         * @param pFields   Pointer to fields.
         */
        void DiffusionLFR::v_SetupCFunctions(
            LibUtilities::SessionReaderSharedPtr        pSession,
            Array<OneD, MultiRegions::ExpListSharedPtr> pFields)
        {
            boost::ignore_unused(pSession);

            int i, n;
            NekDouble c0 = 0.0;
            NekDouble c1 = 0.0;
            NekDouble c2 = 0.0;
            int nquad0, nquad1, nquad2;
            int nmodes0, nmodes1, nmodes2;
            Array<OneD, LibUtilities::BasisSharedPtr> base;

            int nElements = pFields[0]->GetExpSize();
            int nDim      = pFields[0]->GetCoordim(0);

            switch (nDim)
            {
                case 1:
                {
                    m_dGL_xi1 = Array<OneD, Array<OneD, NekDouble> >(nElements);
                    m_dGR_xi1 = Array<OneD, Array<OneD, NekDouble> >(nElements);

                    for (n = 0; n < nElements; ++n)
                    {
                        base    = pFields[0]->GetExp(n)->GetBase();
                        nquad0  = base[0]->GetNumPoints();
                        nmodes0 = base[0]->GetNumModes();
                        Array<OneD, const NekDouble> z0;
                        Array<OneD, const NekDouble> w0;

                        base[0]->GetZW(z0, w0);

                        m_dGL_xi1[n] = Array<OneD, NekDouble>(nquad0);
                        m_dGR_xi1[n] = Array<OneD, NekDouble>(nquad0);

                        // Auxiliary vectors to build up the auxiliary
                        // derivatives of the Legendre polynomials
                        Array<OneD,NekDouble> dLp0   (nquad0, 0.0);
                        Array<OneD,NekDouble> dLpp0  (nquad0, 0.0);
                        Array<OneD,NekDouble> dLpm0  (nquad0, 0.0);

                        // Degree of the correction functions
                        int p0 = nmodes0 - 1;

                        // Function sign to compute  left correction function
                        NekDouble sign0 = pow(-1.0, p0);

                        // Factorial factor to build the scheme
                        NekDouble ap0 = boost::math::tgamma(2 * p0 + 1)
                        / (pow(2.0, p0)
                           * boost::math::tgamma(p0 + 1)
                           * boost::math::tgamma(p0 + 1));

                        // Scalar parameter which recovers the FR schemes
                        if (m_diffType == "LFRDG")
                        {
                            c0 = 0.0;
                        }
                        else if (m_diffType == "LFRSD")
                        {
                            c0 = 2.0 * p0 / ((2.0 * p0 + 1.0) * (p0 + 1.0)
                                        * (ap0 * boost::math::tgamma(p0 + 1))
                                        * (ap0 * boost::math::tgamma(p0 + 1)));
                        }
                        else if (m_diffType == "LFRHU")
                        {
                            c0 = 2.0 * (p0 + 1.0) / ((2.0 * p0 + 1.0) * p0
                                        * (ap0 * boost::math::tgamma(p0 + 1))
                                        * (ap0 * boost::math::tgamma(p0 + 1)));
                        }
                        else if (m_diffType == "LFRcmin")
                        {
                            c0 = -2.0 / ((2.0 * p0 + 1.0)
                                        * (ap0 * boost::math::tgamma(p0 + 1))
                                        * (ap0 * boost::math::tgamma(p0 + 1)));
                        }
                        else if (m_diffType == "LFRinf")
                        {
                            c0 = 10000000000000000.0;
                        }

                        NekDouble etap0 = 0.5 * c0 * (2.0 * p0 + 1.0)
                        * (ap0 * boost::math::tgamma(p0 + 1))
                        * (ap0 * boost::math::tgamma(p0 + 1));

                        NekDouble overeta0 = 1.0 / (1.0 + etap0);

                        // Derivative of the Legendre polynomials
                        // dLp  = derivative of the Legendre polynomial of order p
                        // dLpp = derivative of the Legendre polynomial of order p+1
                        // dLpm = derivative of the Legendre polynomial of order p-1
                        Polylib::jacobd(nquad0, z0.data(), &(dLp0[0]),  p0,   0.0, 0.0);
                        Polylib::jacobd(nquad0, z0.data(), &(dLpp0[0]), p0+1, 0.0, 0.0);
                        Polylib::jacobd(nquad0, z0.data(), &(dLpm0[0]), p0-1, 0.0, 0.0);

                        // Building the DG_c_Left
                        for(i = 0; i < nquad0; ++i)
                        {
                            m_dGL_xi1[n][i]  = etap0 * dLpm0[i];
                            m_dGL_xi1[n][i] += dLpp0[i];
                            m_dGL_xi1[n][i] *= overeta0;
                            m_dGL_xi1[n][i]  = dLp0[i] - m_dGL_xi1[n][i];
                            m_dGL_xi1[n][i]  = 0.5 * sign0 * m_dGL_xi1[n][i];
                        }

                        // Building the DG_c_Right
                        for(i = 0; i < nquad0; ++i)
                        {
                            m_dGR_xi1[n][i]  = etap0 * dLpm0[i];
                            m_dGR_xi1[n][i] += dLpp0[i];
                            m_dGR_xi1[n][i] *= overeta0;
                            m_dGR_xi1[n][i] += dLp0[i];
                            m_dGR_xi1[n][i]  = 0.5 * m_dGR_xi1[n][i];
                        }
                    }
                    break;
                }
                case 2:
                {
                    LibUtilities::BasisSharedPtr BasisFR_Left0;
                    LibUtilities::BasisSharedPtr BasisFR_Right0;
                    LibUtilities::BasisSharedPtr BasisFR_Left1;
                    LibUtilities::BasisSharedPtr BasisFR_Right1;

                    m_dGL_xi1 = Array<OneD, Array<OneD, NekDouble> >(nElements);
                    m_dGR_xi1 = Array<OneD, Array<OneD, NekDouble> >(nElements);
                    m_dGL_xi2 = Array<OneD, Array<OneD, NekDouble> >(nElements);
                    m_dGR_xi2 = Array<OneD, Array<OneD, NekDouble> >(nElements);

                    for (n = 0; n < nElements; ++n)
                    {
                        base      = pFields[0]->GetExp(n)->GetBase();
                        nquad0    = base[0]->GetNumPoints();
                        nquad1    = base[1]->GetNumPoints();
                        nmodes0   = base[0]->GetNumModes();
                        nmodes1   = base[1]->GetNumModes();

                        Array<OneD, const NekDouble> z0;
                        Array<OneD, const NekDouble> w0;
                        Array<OneD, const NekDouble> z1;
                        Array<OneD, const NekDouble> w1;

                        base[0]->GetZW(z0, w0);
                        base[1]->GetZW(z1, w1);

                        m_dGL_xi1[n] = Array<OneD, NekDouble>(nquad0);
                        m_dGR_xi1[n] = Array<OneD, NekDouble>(nquad0);
                        m_dGL_xi2[n] = Array<OneD, NekDouble>(nquad1);
                        m_dGR_xi2[n] = Array<OneD, NekDouble>(nquad1);

                        // Auxiliary vectors to build up the auxiliary
                        // derivatives of the Legendre polynomials
                        Array<OneD,NekDouble> dLp0   (nquad0, 0.0);
                        Array<OneD,NekDouble> dLpp0  (nquad0, 0.0);
                        Array<OneD,NekDouble> dLpm0  (nquad0, 0.0);
                        Array<OneD,NekDouble> dLp1   (nquad1, 0.0);
                        Array<OneD,NekDouble> dLpp1  (nquad1, 0.0);
                        Array<OneD,NekDouble> dLpm1  (nquad1, 0.0);

                        // Degree of the correction functions
                        int p0 = nmodes0 - 1;
                        int p1 = nmodes1 - 1;

                        // Function sign to compute  left correction function
                        NekDouble sign0 = pow(-1.0, p0);
                        NekDouble sign1 = pow(-1.0, p1);

                        // Factorial factor to build the scheme
                        NekDouble ap0 = boost::math::tgamma(2 * p0 + 1)
                        / (pow(2.0, p0)
                           * boost::math::tgamma(p0 + 1)
                           * boost::math::tgamma(p0 + 1));

                        NekDouble ap1 = boost::math::tgamma(2 * p1 + 1)
                        / (pow(2.0, p1)
                           * boost::math::tgamma(p1 + 1)
                           * boost::math::tgamma(p1 + 1));

                        // Scalar parameter which recovers the FR schemes
                        if (m_diffType == "LFRDG")
                        {
                            c0 = 0.0;
                            c1 = 0.0;
                        }
                        else if (m_diffType == "LFRSD")
                        {
                            c0 = 2.0 * p0 / ((2.0 * p0 + 1.0) * (p0 + 1.0)
                                        * (ap0 * boost::math::tgamma(p0 + 1))
                                        * (ap0 * boost::math::tgamma(p0 + 1)));

                            c1 = 2.0 * p1 / ((2.0 * p1 + 1.0) * (p1 + 1.0)
                                        * (ap1 * boost::math::tgamma(p1 + 1))
                                        * (ap1 * boost::math::tgamma(p1 + 1)));
                        }
                        else if (m_diffType == "LFRHU")
                        {
                            c0 = 2.0 * (p0 + 1.0) / ((2.0 * p0 + 1.0) * p0
                                        * (ap0 * boost::math::tgamma(p0 + 1))
                                        * (ap0 * boost::math::tgamma(p0 + 1)));

                            c1 = 2.0 * (p1 + 1.0) / ((2.0 * p1 + 1.0) * p1
                                        * (ap1 * boost::math::tgamma(p1 + 1))
                                        * (ap1 * boost::math::tgamma(p1 + 1)));
                        }
                        else if (m_diffType == "LFRcmin")
                        {
                            c0 = -2.0 / ((2.0 * p0 + 1.0)
                                        * (ap0 * boost::math::tgamma(p0 + 1))
                                        * (ap0 * boost::math::tgamma(p0 + 1)));

                            c1 = -2.0 / ((2.0 * p1 + 1.0)
                                        * (ap1 * boost::math::tgamma(p1 + 1))
                                        * (ap1 * boost::math::tgamma(p1 + 1)));
                        }
                        else if (m_diffType == "LFRinf")
                        {
                            c0 = 10000000000000000.0;
                            c1 = 10000000000000000.0;
                        }

                        NekDouble etap0 = 0.5 * c0 * (2.0 * p0 + 1.0)
                        * (ap0 * boost::math::tgamma(p0 + 1))
                        * (ap0 * boost::math::tgamma(p0 + 1));

                        NekDouble etap1 = 0.5 * c1 * (2.0 * p1 + 1.0)
                        * (ap1 * boost::math::tgamma(p1 + 1))
                        * (ap1 * boost::math::tgamma(p1 + 1));

                        NekDouble overeta0 = 1.0 / (1.0 + etap0);
                        NekDouble overeta1 = 1.0 / (1.0 + etap1);

                        // Derivative of the Legendre polynomials
                        // dLp  = derivative of the Legendre polynomial of order p
                        // dLpp = derivative of the Legendre polynomial of order p+1
                        // dLpm = derivative of the Legendre polynomial of order p-1
                        Polylib::jacobd(nquad0, z0.data(), &(dLp0[0]),  p0,   0.0, 0.0);
                        Polylib::jacobd(nquad0, z0.data(), &(dLpp0[0]), p0+1, 0.0, 0.0);
                        Polylib::jacobd(nquad0, z0.data(), &(dLpm0[0]), p0-1, 0.0, 0.0);

                        Polylib::jacobd(nquad1, z1.data(), &(dLp1[0]),  p1,   0.0, 0.0);
                        Polylib::jacobd(nquad1, z1.data(), &(dLpp1[0]), p1+1, 0.0, 0.0);
                        Polylib::jacobd(nquad1, z1.data(), &(dLpm1[0]), p1-1, 0.0, 0.0);

                        // Building the DG_c_Left
                        for(i = 0; i < nquad0; ++i)
                        {
                            m_dGL_xi1[n][i]  = etap0 * dLpm0[i];
                            m_dGL_xi1[n][i] += dLpp0[i];
                            m_dGL_xi1[n][i] *= overeta0;
                            m_dGL_xi1[n][i]  = dLp0[i] - m_dGL_xi1[n][i];
                            m_dGL_xi1[n][i]  = 0.5 * sign0 * m_dGL_xi1[n][i];
                        }

                        // Building the DG_c_Left
                        for(i = 0; i < nquad1; ++i)
                        {
                            m_dGL_xi2[n][i]  = etap1 * dLpm1[i];
                            m_dGL_xi2[n][i] += dLpp1[i];
                            m_dGL_xi2[n][i] *= overeta1;
                            m_dGL_xi2[n][i]  = dLp1[i] - m_dGL_xi2[n][i];
                            m_dGL_xi2[n][i]  = 0.5 * sign1 * m_dGL_xi2[n][i];
                        }

                        // Building the DG_c_Right
                        for(i = 0; i < nquad0; ++i)
                        {
                            m_dGR_xi1[n][i]  = etap0 * dLpm0[i];
                            m_dGR_xi1[n][i] += dLpp0[i];
                            m_dGR_xi1[n][i] *= overeta0;
                            m_dGR_xi1[n][i] += dLp0[i];
                            m_dGR_xi1[n][i]  = 0.5 * m_dGR_xi1[n][i];
                        }

                        // Building the DG_c_Right
                        for(i = 0; i < nquad1; ++i)
                        {
                            m_dGR_xi2[n][i]  = etap1 * dLpm1[i];
                            m_dGR_xi2[n][i] += dLpp1[i];
                            m_dGR_xi2[n][i] *= overeta1;
                            m_dGR_xi2[n][i] += dLp1[i];
                            m_dGR_xi2[n][i]  = 0.5 * m_dGR_xi2[n][i];
                        }
                    }
                    break;
                }
                case 3:
                {
                    m_dGL_xi1 = Array<OneD, Array<OneD, NekDouble> >(nElements);
                    m_dGR_xi1 = Array<OneD, Array<OneD, NekDouble> >(nElements);
                    m_dGL_xi2 = Array<OneD, Array<OneD, NekDouble> >(nElements);
                    m_dGR_xi2 = Array<OneD, Array<OneD, NekDouble> >(nElements);
                    m_dGL_xi3 = Array<OneD, Array<OneD, NekDouble> >(nElements);
                    m_dGR_xi3 = Array<OneD, Array<OneD, NekDouble> >(nElements);

                    for (n = 0; n < nElements; ++n)
                    {
                        base      = pFields[0]->GetExp(n)->GetBase();
                        nquad0    = base[0]->GetNumPoints();
                        nquad1    = base[1]->GetNumPoints();
                        nquad2    = base[2]->GetNumPoints();
                        nmodes0   = base[0]->GetNumModes();
                        nmodes1   = base[1]->GetNumModes();
                        nmodes2   = base[2]->GetNumModes();

                        Array<OneD, const NekDouble> z0;
                        Array<OneD, const NekDouble> w0;
                        Array<OneD, const NekDouble> z1;
                        Array<OneD, const NekDouble> w1;
                        Array<OneD, const NekDouble> z2;
                        Array<OneD, const NekDouble> w2;

                        base[0]->GetZW(z0, w0);
                        base[1]->GetZW(z1, w1);
                        base[1]->GetZW(z2, w2);

                        m_dGL_xi1[n] = Array<OneD, NekDouble>(nquad0);
                        m_dGR_xi1[n] = Array<OneD, NekDouble>(nquad0);
                        m_dGL_xi2[n] = Array<OneD, NekDouble>(nquad1);
                        m_dGR_xi2[n] = Array<OneD, NekDouble>(nquad1);
                        m_dGL_xi3[n] = Array<OneD, NekDouble>(nquad2);
                        m_dGR_xi3[n] = Array<OneD, NekDouble>(nquad2);

                        // Auxiliary vectors to build up the auxiliary
                        // derivatives of the Legendre polynomials
                        Array<OneD,NekDouble> dLp0   (nquad0, 0.0);
                        Array<OneD,NekDouble> dLpp0  (nquad0, 0.0);
                        Array<OneD,NekDouble> dLpm0  (nquad0, 0.0);
                        Array<OneD,NekDouble> dLp1   (nquad1, 0.0);
                        Array<OneD,NekDouble> dLpp1  (nquad1, 0.0);
                        Array<OneD,NekDouble> dLpm1  (nquad1, 0.0);
                        Array<OneD,NekDouble> dLp2   (nquad2, 0.0);
                        Array<OneD,NekDouble> dLpp2  (nquad2, 0.0);
                        Array<OneD,NekDouble> dLpm2  (nquad2, 0.0);

                        // Degree of the correction functions
                        int p0 = nmodes0 - 1;
                        int p1 = nmodes1 - 1;
                        int p2 = nmodes2 - 1;

                        // Function sign to compute  left correction function
                        NekDouble sign0 = pow(-1.0, p0);
                        NekDouble sign1 = pow(-1.0, p1);
                        NekDouble sign2 = pow(-1.0, p2);

                        // Factorial factor to build the scheme
                        NekDouble ap0 = boost::math::tgamma(2 * p0 + 1)
                        / (pow(2.0, p0)
                           * boost::math::tgamma(p0 + 1)
                           * boost::math::tgamma(p0 + 1));

                        // Factorial factor to build the scheme
                        NekDouble ap1 = boost::math::tgamma(2 * p1 + 1)
                        / (pow(2.0, p1)
                           * boost::math::tgamma(p1 + 1)
                           * boost::math::tgamma(p1 + 1));

                        // Factorial factor to build the scheme
                        NekDouble ap2 = boost::math::tgamma(2 * p2 + 1)
                        / (pow(2.0, p2)
                           * boost::math::tgamma(p2 + 1)
                           * boost::math::tgamma(p2 + 1));

                        // Scalar parameter which recovers the FR schemes
                        if (m_diffType == "LFRDG")
                        {
                            c0 = 0.0;
                            c1 = 0.0;
                            c2 = 0.0;
                        }
                        else if (m_diffType == "LFRSD")
                        {
                            c0 = 2.0 * p0 / ((2.0 * p0 + 1.0) * (p0 + 1.0)
                                        * (ap0 * boost::math::tgamma(p0 + 1))
                                        * (ap0 * boost::math::tgamma(p0 + 1)));

                            c1 = 2.0 * p1 / ((2.0 * p1 + 1.0) * (p1 + 1.0)
                                        * (ap1 * boost::math::tgamma(p1 + 1))
                                        * (ap1 * boost::math::tgamma(p1 + 1)));

                            c2 = 2.0 * p2 / ((2.0 * p2 + 1.0) * (p2 + 1.0)
                                        * (ap2 * boost::math::tgamma(p2 + 1))
                                        * (ap2 * boost::math::tgamma(p2 + 1)));
                        }
                        else if (m_diffType == "LFRHU")
                        {
                            c0 = 2.0 * (p0 + 1.0) / ((2.0 * p0 + 1.0) * p0
                                        * (ap0 * boost::math::tgamma(p0 + 1))
                                        * (ap0 * boost::math::tgamma(p0 + 1)));

                            c1 = 2.0 * (p1 + 1.0) / ((2.0 * p1 + 1.0) * p1
                                        * (ap1 * boost::math::tgamma(p1 + 1))
                                        * (ap1 * boost::math::tgamma(p1 + 1)));

                            c2 = 2.0 * (p2 + 1.0) / ((2.0 * p2 + 1.0) * p2
                                        * (ap2 * boost::math::tgamma(p2 + 1))
                                        * (ap2 * boost::math::tgamma(p2 + 1)));
                        }
                        else if (m_diffType == "LFRcmin")
                        {
                            c0 = -2.0 / ((2.0 * p0 + 1.0)
                                        * (ap0 * boost::math::tgamma(p0 + 1))
                                        * (ap0 * boost::math::tgamma(p0 + 1)));

                            c1 = -2.0 / ((2.0 * p1 + 1.0)
                                        * (ap1 * boost::math::tgamma(p1 + 1))
                                        * (ap1 * boost::math::tgamma(p1 + 1)));

                            c2 = -2.0 / ((2.0 * p2 + 1.0)
                                        * (ap2 * boost::math::tgamma(p2 + 1))
                                        * (ap2 * boost::math::tgamma(p2 + 1)));
                        }
                        else if (m_diffType == "LFRinf")
                        {
                            c0 = 10000000000000000.0;
                            c1 = 10000000000000000.0;
                            c2 = 10000000000000000.0;
                        }

                        NekDouble etap0 = 0.5 * c0 * (2.0 * p0 + 1.0)
                        * (ap0 * boost::math::tgamma(p0 + 1))
                        * (ap0 * boost::math::tgamma(p0 + 1));

                        NekDouble etap1 = 0.5 * c1 * (2.0 * p1 + 1.0)
                        * (ap1 * boost::math::tgamma(p1 + 1))
                        * (ap1 * boost::math::tgamma(p1 + 1));

                        NekDouble etap2 = 0.5 * c2 * (2.0 * p2 + 1.0)
                        * (ap2 * boost::math::tgamma(p2 + 1))
                        * (ap2 * boost::math::tgamma(p2 + 1));

                        NekDouble overeta0 = 1.0 / (1.0 + etap0);
                        NekDouble overeta1 = 1.0 / (1.0 + etap1);
                        NekDouble overeta2 = 1.0 / (1.0 + etap2);

                        // Derivative of the Legendre polynomials
                        // dLp  = derivative of the Legendre polynomial of order p
                        // dLpp = derivative of the Legendre polynomial of order p+1
                        // dLpm = derivative of the Legendre polynomial of order p-1
                        Polylib::jacobd(nquad0, z0.data(), &(dLp0[0]),  p0,   0.0, 0.0);
                        Polylib::jacobd(nquad0, z0.data(), &(dLpp0[0]), p0+1, 0.0, 0.0);
                        Polylib::jacobd(nquad0, z0.data(), &(dLpm0[0]), p0-1, 0.0, 0.0);

                        Polylib::jacobd(nquad1, z1.data(), &(dLp1[0]),  p1,   0.0, 0.0);
                        Polylib::jacobd(nquad1, z1.data(), &(dLpp1[0]), p1+1, 0.0, 0.0);
                        Polylib::jacobd(nquad1, z1.data(), &(dLpm1[0]), p1-1, 0.0, 0.0);

                        Polylib::jacobd(nquad2, z2.data(), &(dLp2[0]),  p2,   0.0, 0.0);
                        Polylib::jacobd(nquad2, z2.data(), &(dLpp2[0]), p2+1, 0.0, 0.0);
                        Polylib::jacobd(nquad2, z2.data(), &(dLpm2[0]), p2-1, 0.0, 0.0);

                        // Building the DG_c_Left
                        for(i = 0; i < nquad0; ++i)
                        {
                            m_dGL_xi1[n][i]  = etap0 * dLpm0[i];
                            m_dGL_xi1[n][i] += dLpp0[i];
                            m_dGL_xi1[n][i] *= overeta0;
                            m_dGL_xi1[n][i]  = dLp0[i] - m_dGL_xi1[n][i];
                            m_dGL_xi1[n][i]  = 0.5 * sign0 * m_dGL_xi1[n][i];
                        }

                        // Building the DG_c_Left
                        for(i = 0; i < nquad1; ++i)
                        {
                            m_dGL_xi2[n][i]  = etap1 * dLpm1[i];
                            m_dGL_xi2[n][i] += dLpp1[i];
                            m_dGL_xi2[n][i] *= overeta1;
                            m_dGL_xi2[n][i]  = dLp1[i] - m_dGL_xi2[n][i];
                            m_dGL_xi2[n][i]  = 0.5 * sign1 * m_dGL_xi2[n][i];
                        }

                        // Building the DG_c_Left
                        for(i = 0; i < nquad2; ++i)
                        {
                            m_dGL_xi3[n][i]  = etap2 * dLpm2[i];
                            m_dGL_xi3[n][i] += dLpp2[i];
                            m_dGL_xi3[n][i] *= overeta2;
                            m_dGL_xi3[n][i]  = dLp2[i] - m_dGL_xi3[n][i];
                            m_dGL_xi3[n][i]  = 0.5 * sign2 * m_dGL_xi3[n][i];
                        }

                        // Building the DG_c_Right
                        for(i = 0; i < nquad0; ++i)
                        {
                            m_dGR_xi1[n][i]  = etap0 * dLpm0[i];
                            m_dGR_xi1[n][i] += dLpp0[i];
                            m_dGR_xi1[n][i] *= overeta0;
                            m_dGR_xi1[n][i] += dLp0[i];
                            m_dGR_xi1[n][i]  = 0.5 * m_dGR_xi1[n][i];
                        }

                        // Building the DG_c_Right
                        for(i = 0; i < nquad1; ++i)
                        {
                            m_dGR_xi2[n][i]  = etap1 * dLpm1[i];
                            m_dGR_xi2[n][i] += dLpp1[i];
                            m_dGR_xi2[n][i] *= overeta1;
                            m_dGR_xi2[n][i] += dLp1[i];
                            m_dGR_xi2[n][i]  = 0.5 * m_dGR_xi2[n][i];
                        }

                        // Building the DG_c_Right
                        for(i = 0; i < nquad2; ++i)
                        {
                            m_dGR_xi3[n][i]  = etap2 * dLpm2[i];
                            m_dGR_xi3[n][i] += dLpp2[i];
                            m_dGR_xi3[n][i] *= overeta2;
                            m_dGR_xi3[n][i] += dLp2[i];
                            m_dGR_xi3[n][i]  = 0.5 * m_dGR_xi3[n][i];
                        }
                    }
                    break;
                }
                default:
                {
                    ASSERTL0(false,"Expansion dimension not recognised");
                    break;
                }
            }
        }

        /**
         * @brief Calculate FR Diffusion for the linear problems
         * using an LDG interface flux.
         *
         */
        void DiffusionLFR::v_Diffuse(
            const std::size_t                                 nConvectiveFields,
            const Array<OneD, MultiRegions::ExpListSharedPtr> &fields,
            const Array<OneD, Array<OneD, NekDouble> >        &inarray,
                  Array<OneD, Array<OneD, NekDouble> >        &outarray,
            const Array<OneD, Array<OneD, NekDouble> >        &pFwd,
            const Array<OneD, Array<OneD, NekDouble> >        &pBwd)
        {
            boost::ignore_unused(pFwd, pBwd);

            int i, j, n;
            int phys_offset;
            //Array<TwoD, const NekDouble> gmat;
            //Array<OneD, const NekDouble> jac;
            Array<OneD,       NekDouble> auxArray1, auxArray2;

            Array<OneD, LibUtilities::BasisSharedPtr> Basis;
            Basis = fields[0]->GetExp(0)->GetBase();

            int nElements    = fields[0]->GetExpSize();
            int nDim         = fields[0]->GetCoordim(0);
            int nSolutionPts = fields[0]->GetTotPoints();
            int nCoeffs      = fields[0]->GetNcoeffs();

            Array<OneD, Array<OneD, NekDouble> > outarrayCoeff(nConvectiveFields);
            for (i = 0; i < nConvectiveFields; ++i)
            {
                outarrayCoeff[i]  = Array<OneD, NekDouble>(nCoeffs);
            }

            // Compute interface numerical fluxes for inarray in physical space
            v_NumFluxforScalar(fields, inarray, m_IF1);

            switch(nDim)
            {
                // 1D problems
                case 1:
                {
                    for (i = 0; i < nConvectiveFields; ++i)
                    {
                        // Computing the physical first-order discountinuous
                        // derivative
                        for (n = 0; n < nElements; n++)
                        {
                            phys_offset = fields[0]->GetPhys_Offset(n);

                            fields[i]->GetExp(n)->PhysDeriv(0,
                                auxArray1 = inarray[i] + phys_offset,
                                auxArray2 = m_DU1[i][0] + phys_offset);
                        }

                        // Computing the standard first-order correction
                        // derivative
                        v_DerCFlux_1D(nConvectiveFields, fields, inarray[i],
                                      m_IF1[i][0], m_DFC1[i][0]);

                        // Back to the physical space using global operations
                        Vmath::Vdiv(nSolutionPts, &m_DFC1[i][0][0], 1,
                                    &m_jac[0], 1, &m_DFC1[i][0][0], 1);
                        Vmath::Vdiv(nSolutionPts, &m_DFC1[i][0][0], 1,
                                    &m_jac[0], 1, &m_DFC1[i][0][0], 1);

                        // Computing total first order derivatives
                        Vmath::Vadd(nSolutionPts, &m_DFC1[i][0][0], 1,
                                    &m_DU1[i][0][0], 1, &m_D1[i][0][0], 1);

                        Vmath::Vcopy(nSolutionPts, &m_D1[i][0][0], 1,
                                     &m_tmp1[i][0][0], 1);
                    }

                    // Computing interface numerical fluxes for m_D1
                    // in physical space
                    v_NumFluxforVector(fields, inarray, m_tmp1, m_IF2);

                    for (i = 0; i < nConvectiveFields; ++i)
                    {
                        // Computing the physical second-order discountinuous
                        // derivative
                        for (n = 0; n < nElements; n++)
                        {
                            phys_offset = fields[0]->GetPhys_Offset(n);

                            fields[i]->GetExp(n)->PhysDeriv(0,
                                auxArray1 = m_D1[i][0] + phys_offset,
                                auxArray2 = m_DD1[i][0] + phys_offset);
                        }

                        // Computing the standard second-order correction
                        // derivative
                        v_DerCFlux_1D(nConvectiveFields, fields, m_D1[i][0],
                                      m_IF2[i], m_DFC2[i][0]);

                        // Back to the physical space using global operations
                        Vmath::Vdiv(nSolutionPts, &m_DFC2[i][0][0], 1,
                                    &m_jac[0], 1, &m_DFC2[i][0][0], 1);
                        Vmath::Vdiv(nSolutionPts, &m_DFC2[i][0][0], 1,
                                    &m_jac[0], 1, &m_DFC2[i][0][0], 1);

                        // Adding the total divergence to outarray (RHS)
                        Vmath::Vadd(nSolutionPts, &m_DFC2[i][0][0], 1,
                                    &m_DD1[i][0][0], 1, &outarray[i][0], 1);

                        // Primitive Dealiasing 1D
                        if (!(Basis[0]->Collocation()))
                        {
                            fields[i]->FwdTrans(outarray[i], outarrayCoeff[i]);
                            fields[i]->BwdTrans(outarrayCoeff[i], outarray[i]);
                        }
                    }
                    break;
                }
                // 2D problems
                case 2:
                {
                    for(i = 0; i < nConvectiveFields; ++i)
                    {
                        for (j = 0; j < nDim; ++j)
                        {
                            // Temporary vectors
                            Array<OneD, NekDouble> u1_hat(nSolutionPts, 0.0);
                            Array<OneD, NekDouble> u2_hat(nSolutionPts, 0.0);

                            if (j == 0)
                            {
                                Vmath::Vmul(nSolutionPts, &inarray[i][0], 1,
                                            &m_gmat[0][0], 1, &u1_hat[0], 1);

                                Vmath::Vmul(nSolutionPts, &u1_hat[0], 1,
                                            &m_jac[0], 1, &u1_hat[0], 1);

                                Vmath::Vmul(nSolutionPts, &inarray[i][0], 1,
                                            &m_gmat[1][0], 1, &u2_hat[0], 1);

                                Vmath::Vmul(nSolutionPts, &u2_hat[0], 1,
                                            &m_jac[0], 1, &u2_hat[0], 1);
                            }
                            else if (j == 1)
                            {
                                Vmath::Vmul(nSolutionPts, &inarray[i][0], 1,
                                            &m_gmat[2][0], 1, &u1_hat[0], 1);

                                Vmath::Vmul(nSolutionPts, &u1_hat[0], 1,
                                            &m_jac[0], 1, &u1_hat[0], 1);

                                Vmath::Vmul(nSolutionPts, &inarray[i][0], 1,
                                            &m_gmat[3][0], 1, &u2_hat[0], 1);

                                Vmath::Vmul(nSolutionPts, &u2_hat[0], 1,
                                            &m_jac[0], 1, &u2_hat[0], 1);
                            }

                            for (n = 0; n < nElements; n++)
                            {
                                phys_offset = fields[0]->GetPhys_Offset(n);

                                fields[i]->GetExp(n)->StdPhysDeriv(0,
                                    auxArray1 = u1_hat + phys_offset,
                                    auxArray2 = m_tmp1[i][j] + phys_offset);

                                fields[i]->GetExp(n)->StdPhysDeriv(1,
                                    auxArray1 = u2_hat + phys_offset,
                                    auxArray2 = m_tmp2[i][j] + phys_offset);
                            }

                            Vmath::Vadd(nSolutionPts, &m_tmp1[i][j][0], 1,
                                        &m_tmp2[i][j][0], 1,
                                        &m_DU1[i][j][0], 1);

                            // Divide by the metric jacobian
                            Vmath::Vdiv(nSolutionPts, &m_DU1[i][j][0], 1,
                                        &m_jac[0], 1, &m_DU1[i][j][0], 1);

                            // Computing the standard first-order correction
                            // derivatives
                            v_DerCFlux_2D(nConvectiveFields, j, fields,
                                          inarray[i], m_IF1[i][j],
                                          m_DFC1[i][j]);
                        }

                        // Multiplying derivatives by B matrix to get auxiliary
                        // variables
                        for (j = 0; j < nSolutionPts; ++j)
                        {
                            // std(q1)
                            m_BD1[i][0][j] =
                            (m_gmat[0][j]*m_gmat[0][j] +
                             m_gmat[2][j]*m_gmat[2][j]) *
                            m_DFC1[i][0][j] +
                            (m_gmat[1][j]*m_gmat[0][j] +
                             m_gmat[3][j]*m_gmat[2][j]) *
                            m_DFC1[i][1][j];

                            // std(q2)
                            m_BD1[i][1][j] =
                            (m_gmat[1][j]*m_gmat[0][j] +
                             m_gmat[3][j]*m_gmat[2][j]) *
                            m_DFC1[i][0][j] +
                            (m_gmat[1][j]*m_gmat[1][j] +
                             m_gmat[3][j]*m_gmat[3][j]) *
                            m_DFC1[i][1][j];
                        }

                        // Multiplying derivatives by A^(-1) to get back
                        // into the physical space
                        for (j = 0; j < nSolutionPts; j++)
                        {
                            // q1 = A11^(-1)*std(q1) + A12^(-1)*std(q2)
                            m_DFC1[i][0][j] =
                            m_gmat[3][j] * m_BD1[i][0][j] -
                            m_gmat[2][j] * m_BD1[i][1][j];

                            // q2 = A21^(-1)*std(q1) + A22^(-1)*std(q2)
                            m_DFC1[i][1][j] =
                            m_gmat[0][j] * m_BD1[i][1][j] -
                            m_gmat[1][j] * m_BD1[i][0][j];
                        }

                        // Computing the physical first-order derivatives
                        for (j = 0; j < nDim; ++j)
                        {
                            Vmath::Vadd(nSolutionPts, &m_DU1[i][j][0], 1,
                                        &m_DFC1[i][j][0], 1,
                                        &m_D1[i][j][0], 1);
                        }
                    }

                    // Computing interface numerical fluxes for m_D1
                    // in physical space
                    v_NumFluxforVector(fields, inarray, m_D1, m_IF2);

                    // Computing the standard second-order discontinuous
                    // derivatives
                    for (i = 0; i < nConvectiveFields; ++i)
                    {
                        Array<OneD, NekDouble> f_hat(nSolutionPts, 0.0);
                        Array<OneD, NekDouble> g_hat(nSolutionPts, 0.0);

                        for (j = 0; j < nSolutionPts; j++)
                        {
                            f_hat[j] = (m_D1[i][0][j] * m_gmat[0][j] +
                            m_D1[i][1][j] * m_gmat[2][j])*m_jac[j];

                            g_hat[j] = (m_D1[i][0][j] * m_gmat[1][j] +
                            m_D1[i][1][j] * m_gmat[3][j])*m_jac[j];
                        }

                        for (n = 0; n < nElements; n++)
                        {
                            phys_offset = fields[0]->GetPhys_Offset(n);

                            fields[0]->GetExp(n)->StdPhysDeriv(0,
                            auxArray1 = f_hat + phys_offset,
                            auxArray2 = m_DD1[i][0] + phys_offset);

                            fields[0]->GetExp(n)->StdPhysDeriv(1,
                            auxArray1 = g_hat + phys_offset,
                            auxArray2 = m_DD1[i][1] + phys_offset);
                        }

                        // Divergence of the standard discontinuous flux
                        Vmath::Vadd(nSolutionPts,
                                    &m_DD1[i][0][0], 1,
                                    &m_DD1[i][1][0], 1,
                                    &m_divFD[i][0], 1);

                        // Divergence of the standard correction flux
                        if (Basis[0]->GetPointsType() ==
                            LibUtilities::eGaussGaussLegendre &&
                            Basis[1]->GetPointsType() ==
                            LibUtilities::eGaussGaussLegendre)
                        {
                            v_DivCFlux_2D_Gauss(nConvectiveFields, fields,
                                                f_hat, g_hat,
                                                m_IF2[i], m_divFC[i]);
                        }
                        else
                        {
                            v_DivCFlux_2D(nConvectiveFields, fields,
                                          m_D1[i][0], m_D1[i][1],
                                          m_IF2[i], m_divFC[i]);
                        }

                        // Divergence of the standard final flux
                        Vmath::Vadd(nSolutionPts, &m_divFD[i][0], 1,
                                    &m_divFC[i][0], 1, &outarray[i][0], 1);

                        // Dividing by the jacobian to get back into
                        // physical space
                        Vmath::Vdiv(nSolutionPts, &outarray[i][0], 1,
                                    &m_jac[0], 1, &outarray[i][0], 1);

                        // Primitive Dealiasing 2D
                        if (!(Basis[0]->Collocation()))
                        {
                            fields[i]->FwdTrans(outarray[i], outarrayCoeff[i]);
                            fields[i]->BwdTrans(outarrayCoeff[i], outarray[i]);
                        }
                    }//Close loop on nConvectiveFields
                    break;
                }
                // 3D problems
                case 3:
                {
                    ASSERTL0(false, "3D FRDG case not implemented yet");
                    break;
                }
            }
        }

        /**
         * @brief Builds the numerical flux for the 1st order derivatives
         *
         */
        void DiffusionLFR::v_NumFluxforScalar(
            const Array<OneD, MultiRegions::ExpListSharedPtr>        &fields,
            const Array<OneD, Array<OneD, NekDouble> >               &ufield,
                  Array<OneD, Array<OneD, Array<OneD, NekDouble> > > &uflux)
        {
            int i, j;
            int nTracePts  = fields[0]->GetTrace()->GetTotPoints();
            int nvariables = fields.size();
            int nDim       = fields[0]->GetCoordim(0);

            Array<OneD, NekDouble > Fwd     (nTracePts);
            Array<OneD, NekDouble > Bwd     (nTracePts);
            Array<OneD, NekDouble > Vn      (nTracePts, 0.0);
            Array<OneD, NekDouble > fluxtemp(nTracePts, 0.0);

            // Get the normal velocity Vn
            for (i = 0; i < nDim; ++i)
            {
                Vmath::Svtvp(nTracePts, 1.0, m_traceNormals[i], 1,
                             Vn, 1, Vn, 1);
            }

            // Get the sign of (v \cdot n), v = an arbitrary vector
            // Evaluate upwind flux:
            // uflux = \hat{u} \phi \cdot u = u^{(+,-)} n
            for (j = 0; j < nDim; ++j)
            {
                for (i = 0; i < nvariables ; ++i)
                {
                    // Compute Fwd and Bwd value of ufield of i direction
                    fields[i]->GetFwdBwdTracePhys(ufield[i], Fwd, Bwd);

                    // if Vn >= 0, flux = uFwd, i.e.,
                    // edge::eForward, if V*n>=0 <=> V*n_F>=0, pick uflux = uFwd
                    // edge::eBackward, if V*n>=0 <=> V*n_B<0, pick uflux = uFwd

                    // else if Vn < 0, flux = uBwd, i.e.,
                    // edge::eForward, if V*n<0 <=> V*n_F<0, pick uflux = uBwd
                    // edge::eBackward, if V*n<0 <=> V*n_B>=0, pick uflux = uBwd

                    fields[i]->GetTrace()->Upwind(Vn, Fwd, Bwd, fluxtemp);

                    // Imposing weak boundary condition with flux
                    // if Vn >= 0, uflux = uBwd at Neumann, i.e.,
                    // edge::eForward, if V*n>=0 <=> V*n_F>=0, pick uflux = uBwd
                    // edge::eBackward, if V*n>=0 <=> V*n_B<0, pick uflux = uBwd

                    // if Vn >= 0, uflux = uFwd at Neumann, i.e.,
                    // edge::eForward, if V*n<0 <=> V*n_F<0, pick uflux = uFwd
                    // edge::eBackward, if V*n<0 <=> V*n_B>=0, pick uflux = uFwd

                    if(fields[0]->GetBndCondExpansions().size())
                    {
                        v_WeakPenaltyforScalar(fields, i, ufield[i], fluxtemp);
                    }

                    // if Vn >= 0, flux = uFwd*(tan_{\xi}^- \cdot \vec{n}),
                    // i.e,
                    // edge::eForward, uFwd \(\tan_{\xi}^Fwd \cdot \vec{n})
                    // edge::eBackward, uFwd \(\tan_{\xi}^Bwd \cdot \vec{n})

                    // else if Vn < 0, flux = uBwd*(tan_{\xi}^- \cdot \vec{n}),
                    // i.e,
                    // edge::eForward, uBwd \(\tan_{\xi}^Fwd \cdot \vec{n})
                    // edge::eBackward, uBwd \(\tan_{\xi}^Bwd \cdot \vec{n})

                    Vmath::Vcopy(nTracePts, fluxtemp, 1, uflux[i][j], 1);
                }
            }
        }

        /**
         * @brief Imposes appropriate bcs for the 1st order derivatives
         *
         */
        void DiffusionLFR::v_WeakPenaltyforScalar(
            const Array<OneD, MultiRegions::ExpListSharedPtr> &fields,
            const int                                          var,
            const Array<OneD, const NekDouble>                &ufield,
                  Array<OneD,       NekDouble>                &penaltyflux)
        {
            // Variable initialisation
            int i, e, id1, id2;
            int nBndEdgePts, nBndEdges;
            int cnt         = 0;
            int nBndRegions = fields[var]->GetBndCondExpansions().size();
            int nTracePts   = fields[0]->GetTrace()->GetTotPoints();

            // Extract physical values of the fields at the trace space
            Array<OneD, NekDouble > uplus(nTracePts);
            fields[var]->ExtractTracePhys(ufield, uplus);

            // Impose boundary conditions
            for (i = 0; i < nBndRegions; ++i)
            {
                // Number of boundary edges related to bcRegion 'i'
                nBndEdges = fields[var]->
                GetBndCondExpansions()[i]->GetExpSize();

                // Weakly impose boundary conditions by modifying flux values
                for (e = 0; e < nBndEdges ; ++e)
                {
                    // Number of points on the expansion
                    nBndEdgePts = fields[var]->
                    GetBndCondExpansions()[i]->GetExp(e)->GetTotPoints();

                    // Offset of the boundary expansion
                    id1 = fields[var]->
                    GetBndCondExpansions()[i]->GetPhys_Offset(e);

                    // Offset of the trace space related to boundary expansion
                    id2 = fields[0]->GetTrace()->
                    GetPhys_Offset(fields[0]->GetTraceMap()->
                                   GetBndCondIDToGlobalTraceID(cnt++));

                    // Dirichlet bcs ==> uflux = gD
                    if (fields[var]->GetBndConditions()[i]->
                    GetBoundaryConditionType() == SpatialDomains::eDirichlet)
                    {
                        Vmath::Vcopy(nBndEdgePts,
                                     &(fields[var]->
                                       GetBndCondExpansions()[i]->
                                       GetPhys())[id1], 1,
                                     &penaltyflux[id2], 1);
                    }
                    // Neumann bcs ==> uflux = u+
                    else if ((fields[var]->GetBndConditions()[i])->
                    GetBoundaryConditionType() == SpatialDomains::eNeumann)
                    {
                        Vmath::Vcopy(nBndEdgePts,
                                     &uplus[id2], 1,
                                     &penaltyflux[id2], 1);
                    }
                }
            }
        }

        /**
         * @brief Build the numerical flux for the 2nd order derivatives
         *
         */
        void DiffusionLFR::v_NumFluxforVector(
            const Array<OneD, MultiRegions::ExpListSharedPtr>        &fields,
            const Array<OneD, Array<OneD, NekDouble> >               &ufield,
                  Array<OneD, Array<OneD, Array<OneD, NekDouble> > > &qfield,
                  Array<OneD, Array<OneD, NekDouble> >               &qflux)
        {
            boost::ignore_unused(ufield);

            int i, j;
            int nTracePts  = fields[0]->GetTrace()->GetTotPoints();
            int nvariables = fields.size();
            int nDim       = fields[0]->GetCoordim(0);

            NekDouble C11 = 0.0;
            Array<OneD, NekDouble > Fwd(nTracePts);
            Array<OneD, NekDouble > Bwd(nTracePts);
            Array<OneD, NekDouble > Vn (nTracePts, 0.0);

            Array<OneD, NekDouble > qFwd     (nTracePts);
            Array<OneD, NekDouble > qBwd     (nTracePts);
            Array<OneD, NekDouble > qfluxtemp(nTracePts, 0.0);
            Array<OneD, NekDouble > uterm(nTracePts);

            // Get the normal velocity Vn
            for(i = 0; i < nDim; ++i)
            {
                Vmath::Svtvp(nTracePts, 1.0, m_traceNormals[i], 1,
                             Vn, 1, Vn, 1);
            }

            // Evaulate upwind flux:
            // qflux = \hat{q} \cdot u = q \cdot n - C_(11)*(u^+ - u^-)
            for (i = 0; i < nvariables; ++i)
            {
                qflux[i] = Array<OneD, NekDouble> (nTracePts, 0.0);
                for (j = 0; j < nDim; ++j)
                {
                    //  Compute Fwd and Bwd value of ufield of jth direction
                    fields[i]->GetFwdBwdTracePhys(qfield[i][j], qFwd, qBwd);

                    // if Vn >= 0, flux = uFwd, i.e.,
                    // edge::eForward, if V*n>=0 <=> V*n_F>=0, pick
                    // qflux = qBwd = q+
                    // edge::eBackward, if V*n>=0 <=> V*n_B<0, pick
                    // qflux = qBwd = q-

                    // else if Vn < 0, flux = uBwd, i.e.,
                    // edge::eForward, if V*n<0 <=> V*n_F<0, pick
                    // qflux = qFwd = q-
                    // edge::eBackward, if V*n<0 <=> V*n_B>=0, pick
                    // qflux = qFwd = q+

                    fields[i]->GetTrace()->Upwind(Vn, qBwd, qFwd, qfluxtemp);

                    Vmath::Vmul(nTracePts, m_traceNormals[j], 1, qfluxtemp, 1,
                                qfluxtemp, 1);

                    /*
                    // Generate Stability term = - C11 ( u- - u+ )
                    fields[i]->GetFwdBwdTracePhys(ufield[i], Fwd, Bwd);

                    Vmath::Vsub(nTracePts,
                                Fwd, 1, Bwd, 1,
                                uterm, 1);

                    Vmath::Smul(nTracePts,
                                -1.0 * C11, uterm, 1,
                                uterm, 1);

                    // Flux = {Fwd, Bwd} * (nx, ny, nz) + uterm * (nx, ny)
                    Vmath::Vadd(nTracePts,
                                uterm, 1,
                                qfluxtemp, 1,
                                qfluxtemp, 1);
                    */

                    // Imposing weak boundary condition with flux
                    if (fields[0]->GetBndCondExpansions().size())
                    {
                        v_WeakPenaltyforVector(fields, i, j, qfield[i][j],
                                               qfluxtemp, C11);
                    }

                    // q_hat \cdot n = (q_xi \cdot n_xi) or (q_eta \cdot n_eta)
                    // n_xi = n_x * tan_xi_x + n_y * tan_xi_y + n_z * tan_xi_z
                    // n_xi = n_x * tan_eta_x + n_y * tan_eta_y + n_z*tan_eta_z
                    Vmath::Vadd(nTracePts, qfluxtemp, 1, qflux[i], 1,
                                qflux[i], 1);
                }
            }
        }



        /**
         * @brief Imposes appropriate bcs for the 2nd order derivatives
         *
         */
        void DiffusionLFR::v_WeakPenaltyforVector(
            const Array<OneD, MultiRegions::ExpListSharedPtr> &fields,
            const int                                          var,
            const int                                          dir,
            const Array<OneD, const NekDouble>                &qfield,
                  Array<OneD,       NekDouble>                &penaltyflux,
            NekDouble                                          C11)
        {
            boost::ignore_unused(C11);

            int i, e, id1, id2;
            int nBndEdges, nBndEdgePts;
            int nBndRegions = fields[var]->GetBndCondExpansions().size();
            int nTracePts   = fields[0]->GetTrace()->GetTotPoints();

            Array<OneD, NekDouble > uterm(nTracePts);
            Array<OneD, NekDouble > qtemp(nTracePts);
            int cnt = 0;

            fields[var]->ExtractTracePhys(qfield, qtemp);

            for (i = 0; i < nBndRegions; ++i)
            {
                nBndEdges = fields[var]->
                GetBndCondExpansions()[i]->GetExpSize();

                // Weakly impose boundary conditions by modifying flux values
                for (e = 0; e < nBndEdges ; ++e)
                {
                    nBndEdgePts = fields[var]->
                    GetBndCondExpansions()[i]->GetExp(e)->GetTotPoints();

                    id1 = fields[var]->
                    GetBndCondExpansions()[i]->GetPhys_Offset(e);

                    id2 = fields[0]->GetTrace()->
                    GetPhys_Offset(fields[0]->GetTraceMap()->
                                   GetBndCondIDToGlobalTraceID(cnt++));
                    
                    // For Dirichlet boundary condition: 
                    //qflux = q+ - C_11 (u+ -    g_D) (nx, ny)
                    if (fields[var]->GetBndConditions()[i]->
                       GetBoundaryConditionType() == SpatialDomains::eDirichlet)
                    {
                        Vmath::Vmul(nBndEdgePts, &m_traceNormals[dir][id2], 1,
                                    &qtemp[id2], 1, &penaltyflux[id2], 1);
                    }
                    // For Neumann boundary condition: qflux = g_N
                    else if ((fields[var]->GetBndConditions()[i])->
                        GetBoundaryConditionType() == SpatialDomains::eNeumann)
                    {
                        Vmath::Vmul(nBndEdgePts, &m_traceNormals[dir][id2], 1,
                                    &(fields[var]->GetBndCondExpansions()[i]->
                                      GetPhys())[id1], 1, &penaltyflux[id2], 1);
                    }
                }
            }
        }

        /**
         * @brief Compute the derivative of the corrective flux for 1D problems.
         *
         * @param nConvectiveFields Number of fields.
         * @param fields            Pointer to fields.
         * @param flux              Volumetric flux in the physical space.
         * @param iFlux             Numerical interface flux in physical space.
         * @param derCFlux          Derivative of the corrective flux.
         *
         */
        void DiffusionLFR::v_DerCFlux_1D(
            const int                                         nConvectiveFields,
            const Array<OneD, MultiRegions::ExpListSharedPtr> &fields,
            const Array<OneD, const NekDouble>                &flux,
            const Array<OneD, const NekDouble>                &iFlux,
                  Array<OneD,       NekDouble>                &derCFlux)
        {
            boost::ignore_unused(nConvectiveFields);

            int n;
            int nLocalSolutionPts, phys_offset, t_offset;

            Array<OneD,       NekDouble> auxArray1, auxArray2;
            Array<TwoD, const NekDouble> gmat;
            Array<OneD, const NekDouble> jac;

            LibUtilities::PointsKeyVector ptsKeys;
            LibUtilities::BasisSharedPtr Basis;
            Basis = fields[0]->GetExp(0)->GetBasis(0);

            int nElements    = fields[0]->GetExpSize();
            int nSolutionPts = fields[0]->GetTotPoints();

            vector<bool> negatedFluxNormal =
                std::static_pointer_cast<MultiRegions::DisContField>(
                    fields[0])->GetNegatedFluxNormal();

            // Arrays to store the derivatives of the correction flux
            Array<OneD, NekDouble> DCL(nSolutionPts/nElements, 0.0);
            Array<OneD, NekDouble> DCR(nSolutionPts/nElements, 0.0);

            // Arrays to store the intercell numerical flux jumps
            Array<OneD, NekDouble>  JumpL(nElements);
            Array<OneD, NekDouble>  JumpR(nElements);

            Array<OneD, Array<OneD, LocalRegions::ExpansionSharedPtr> >
                &elmtToTrace = fields[0]->GetTraceMap()->GetElmtToTrace();

            for (n = 0; n < nElements; ++n)
            {
                nLocalSolutionPts = fields[0]->GetExp(n)->GetTotPoints();
                phys_offset = fields[0]->GetPhys_Offset(n);

                Array<OneD, NekDouble> tmparrayX1(nLocalSolutionPts, 0.0);
                Array<OneD, NekDouble> tmpFluxVertex(1,0.0);
                Vmath::Vcopy(nLocalSolutionPts,
                             &flux[phys_offset], 1,
                             &tmparrayX1[0], 1);

                fields[0]->GetExp(n)->GetTracePhysVals(0, elmtToTrace[n][0],
                                                       tmparrayX1,
                                                       tmpFluxVertex);

                t_offset = fields[0]->GetTrace()
                    ->GetPhys_Offset(elmtToTrace[n][0]->GetElmtId());

                if(negatedFluxNormal[2*n])
                {
                    JumpL[n] =  iFlux[t_offset] - tmpFluxVertex[0];
                }
                else
                {
                    JumpL[n] =  -iFlux[t_offset] - tmpFluxVertex[0];
                }

                t_offset = fields[0]->GetTrace()
                    ->GetPhys_Offset(elmtToTrace[n][1]->GetElmtId());

                fields[0]->GetExp(n)->GetTracePhysVals(1, elmtToTrace[n][1],
                                                        tmparrayX1,
                                                        tmpFluxVertex);
                if(negatedFluxNormal[2*n+1])
                {
                    JumpR[n] =  -iFlux[t_offset] - tmpFluxVertex[0];
                }
                else
                {
                    JumpR[n] =  iFlux[t_offset] - tmpFluxVertex[0];
                }
            }

            for (n = 0; n < nElements; ++n)
            {
                ptsKeys = fields[0]->GetExp(n)->GetPointsKeys();
                nLocalSolutionPts = fields[0]->GetExp(n)->GetTotPoints();
                phys_offset       = fields[0]->GetPhys_Offset(n);
                jac               = fields[0]->GetExp(n)
                                ->as<LocalRegions::Expansion1D>()->GetGeom1D()
                                ->GetMetricInfo()->GetJac(ptsKeys);

                JumpL[n] = JumpL[n] * jac[0];
                JumpR[n] = JumpR[n] * jac[0];

                // Left jump multiplied by left derivative of C function
                Vmath::Smul(nLocalSolutionPts, JumpL[n],
                            &m_dGL_xi1[n][0], 1, &DCL[0], 1);

                // Right jump multiplied by right derivative of C function
                Vmath::Smul(nLocalSolutionPts, JumpR[n],
                            &m_dGR_xi1[n][0], 1, &DCR[0], 1);

                // Assembling derivative of the correction flux
                Vmath::Vadd(nLocalSolutionPts, &DCL[0], 1, &DCR[0], 1,
                            &derCFlux[phys_offset], 1);
            }
        }

        /**
         * @brief Compute the derivative of the corrective flux wrt a given
         * coordinate for 2D problems.
         *
         * There could be a bug for deformed elements since first derivatives
         * are not exactly the same results of DiffusionLDG as expected
         *
         * @param nConvectiveFields Number of fields.
         * @param fields            Pointer to fields.
         * @param flux              Volumetric flux in the physical space.
         * @param numericalFlux     Numerical interface flux in physical space.
         * @param derCFlux          Derivative of the corrective flux.
         *
         * \todo: Switch on shapes eventually here.
         */
        void DiffusionLFR::v_DerCFlux_2D(
            const int                                         nConvectiveFields,
            const int                                         direction,
            const Array<OneD, MultiRegions::ExpListSharedPtr> &fields,
            const Array<OneD, const NekDouble>                &flux,
            const Array<OneD,       NekDouble>                &iFlux,
                  Array<OneD,       NekDouble>                &derCFlux)
        {
            boost::ignore_unused(nConvectiveFields);

            int n, e, i, j, cnt;

            Array<TwoD, const NekDouble> gmat;
            Array<OneD, const NekDouble> jac;

            int nElements = fields[0]->GetExpSize();

            int trace_offset, phys_offset;
            int nLocalSolutionPts;
            int nquad0, nquad1;
            int nEdgePts;

            LibUtilities::PointsKeyVector ptsKeys;
            Array<OneD, NekDouble> auxArray1, auxArray2;
            Array<OneD, LibUtilities::BasisSharedPtr> base;
            Array<OneD, Array<OneD, LocalRegions::ExpansionSharedPtr> >
            &elmtToTrace = fields[0]->GetTraceMap()->GetElmtToTrace();

            // Loop on the elements
            for (n = 0; n < nElements; ++n)
            {
                // Offset of the element on the global vector
                phys_offset = fields[0]->GetPhys_Offset(n);
                nLocalSolutionPts = fields[0]->GetExp(n)->GetTotPoints();
                ptsKeys = fields[0]->GetExp(n)->GetPointsKeys();

                jac  = fields[0]->GetExp(n)->as<LocalRegions::Expansion2D>()
                                ->GetGeom2D()->GetMetricInfo()->GetJac(ptsKeys);

                base = fields[0]->GetExp(n)->GetBase();
                nquad0 = base[0]->GetNumPoints();
                nquad1 = base[1]->GetNumPoints();

                Array<OneD, NekDouble> divCFluxE0(nLocalSolutionPts, 0.0);
                Array<OneD, NekDouble> divCFluxE1(nLocalSolutionPts, 0.0);
                Array<OneD, NekDouble> divCFluxE2(nLocalSolutionPts, 0.0);
                Array<OneD, NekDouble> divCFluxE3(nLocalSolutionPts, 0.0);

                // Loop on the edges
                for (e = 0; e < fields[0]->GetExp(n)->GetNtraces(); ++e)
                {
                    // Number of edge points of edge 'e'
                    nEdgePts = fields[0]->GetExp(n)->GetTraceNumPoints(e);

                    // Array for storing volumetric fluxes on each edge
                    Array<OneD, NekDouble> tmparray(nEdgePts, 0.0);

                    // Offset of the trace space correspondent to edge 'e'
                    trace_offset = fields[0]->GetTrace()->GetPhys_Offset(
                                                elmtToTrace[n][e]->GetElmtId());

                    // Get the normals of edge 'e'
                    //const Array<OneD, const Array<OneD, NekDouble> > &normals = 
                    //fields[0]->GetExp(n)->GetTraceNormal(e);
                    
                    // Extract the edge values of the volumetric fluxes 
                    // on edge 'e' and order them accordingly to the order 
                    // of the trace space 
<<<<<<< HEAD
                    fields[0]->GetExp(n)->GetEdgePhysVals(e, elmtToTrace[n][e],
=======
                    fields[0]->GetExp(n)->GetTracePhysVals(e, elmtToTrace[n][e],
>>>>>>> 81af24da
                                                          flux + phys_offset,
                                                          auxArray1 = tmparray);

                    // Compute the fluxJumps per each edge 'e' and each
                    // flux point
                    Array<OneD, NekDouble> fluxJumps(nEdgePts, 0.0);
                    Vmath::Vsub(nEdgePts, &iFlux[trace_offset], 1,
                                &tmparray[0], 1, &fluxJumps[0], 1);

                    // Check the ordering of the fluxJumps and reverse
                    // it in case of backward definition of edge 'e'
                    if (fields[0]->GetExp(n)->GetTraceOrient(e) ==
                        StdRegions::eBackwards)
                    {
                        Vmath::Reverse(nEdgePts,
                                       &fluxJumps[0], 1,
                                       &fluxJumps[0], 1);
                    }

                    // Deformed elements
                    if (fields[0]->GetExp(n)->as<LocalRegions::Expansion2D>()
                                 ->GetGeom2D()->GetMetricInfo()->GetGtype()
                        == SpatialDomains::eDeformed)
                    {
                        // Extract the Jacobians along edge 'e'
                        Array<OneD, NekDouble> jacEdge(nEdgePts, 0.0);

                        fields[0]->GetExp(n)->GetTracePhysVals(
                                                    e, elmtToTrace[n][e],
                                                    jac, auxArray1 = jacEdge);

                        // Check the ordering of the fluxJumps and reverse
                        // it in case of backward definition of edge 'e'
                        if (fields[0]->GetExp(n)->GetTraceOrient(e) ==
                            StdRegions::eBackwards)
                        {
                            Vmath::Reverse(nEdgePts,
                                           &jacEdge[0], 1,
                                           &jacEdge[0], 1);
                        }

                        // Multiply the fluxJumps by the edge 'e' Jacobians
                        // to bring the fluxJumps into the standard space
                        for (j = 0; j < nEdgePts; j++)
                        {
                            fluxJumps[j] = fluxJumps[j] * jacEdge[j];
                        }
                    }
                    // Non-deformed elements
                    else
                    {
                        // Multiply the fluxJumps by the edge 'e' Jacobians
                        // to bring the fluxJumps into the standard space
                        Vmath::Smul(nEdgePts, jac[0], fluxJumps, 1,
                                    fluxJumps, 1);
                    }

                    // Multiply jumps by derivatives of the correction functions
                    // All the quntities at this level should be defined into
                    // the standard space
                    switch (e)
                    {
                        case 0:
                            for (i = 0; i < nquad0; ++i)
                            {
                                // Multiply fluxJumps by Q factors
                                //fluxJumps[i] = -(m_Q2D_e0[n][i]) * fluxJumps[i];

                                for (j = 0; j < nquad1; ++j)
                                {
                                    cnt = i + j*nquad0;
                                    divCFluxE0[cnt] = fluxJumps[i] * m_dGL_xi2[n][j];
                                }
                            }
                            break;
                        case 1:
                            for (i = 0; i < nquad1; ++i)
                            {
                                // Multiply fluxJumps by Q factors
                                //fluxJumps[i] = (m_Q2D_e1[n][i]) * fluxJumps[i];

                                for (j = 0; j < nquad0; ++j)
                                {
                                    cnt = (nquad0)*i + j;
                                    divCFluxE1[cnt] = fluxJumps[i] * m_dGR_xi1[n][j];
                                }
                            }
                            break;
                        case 2:
                            for (i = 0; i < nquad0; ++i)
                            {
                                // Multiply fluxJumps by Q factors
                                //fluxJumps[i] = (m_Q2D_e2[n][i]) * fluxJumps[i];

                                for (j = 0; j < nquad1; ++j)
                                {
                                    cnt = j*nquad0 + i;
                                    divCFluxE2[cnt] = fluxJumps[i] * m_dGR_xi2[n][j];
                                }
                            }
                            break;
                        case 3:
                            for (i = 0; i < nquad1; ++i)
                            {
                                // Multiply fluxJumps by Q factors
                                //fluxJumps[i] = -(m_Q2D_e3[n][i]) * fluxJumps[i];
                                for (j = 0; j < nquad0; ++j)
                                {
                                    cnt = j + i*nquad0;
                                    divCFluxE3[cnt] = fluxJumps[i] * m_dGL_xi1[n][j];
                                }
                            }
                            break;

                        default:
                            ASSERTL0(false, "edge value (< 3) is out of range");
                            break;
                    }
                }

                // Summing the component of the flux for calculating the
                // derivatives per each direction
                if (direction == 0)
                {
                    Vmath::Vadd(nLocalSolutionPts, &divCFluxE1[0], 1,
                                &divCFluxE3[0], 1, &derCFlux[phys_offset], 1);
                }
                else if (direction == 1)
                {
                    Vmath::Vadd(nLocalSolutionPts, &divCFluxE0[0], 1,
                                &divCFluxE2[0], 1, &derCFlux[phys_offset], 1);
                }
            }
        }

        /**
         * @brief Compute the divergence of the corrective flux for 2D problems.
         *
         * @param nConvectiveFields   Number of fields.
         * @param fields              Pointer to fields.
         * @param fluxX1              X1 - volumetric flux in physical space.
         * @param fluxX2              X2 - volumetric flux in physical space.
         * @param numericalFlux       Interface flux in physical space.
         * @param divCFlux            Divergence of the corrective flux for
         *                            2D problems.
         *
         * \todo: Switch on shapes eventually here.
         */
        void DiffusionLFR::v_DivCFlux_2D(
            const int                                         nConvectiveFields,
            const Array<OneD, MultiRegions::ExpListSharedPtr> &fields,
            const Array<OneD, const NekDouble>                &fluxX1,
            const Array<OneD, const NekDouble>                &fluxX2,
            const Array<OneD, const NekDouble>                &numericalFlux,
                  Array<OneD,       NekDouble>                &divCFlux)
        {
            boost::ignore_unused(nConvectiveFields);

            int n, e, i, j, cnt;

            int nElements = fields[0]->GetExpSize();

            int nLocalSolutionPts;
            int nEdgePts;
            int trace_offset;
            int phys_offset;
            int nquad0;
            int nquad1;

            Array<OneD, NekDouble> auxArray1, auxArray2;
            Array<OneD, LibUtilities::BasisSharedPtr> base;

            Array<OneD, Array<OneD, LocalRegions::ExpansionSharedPtr> >
            &elmtToTrace = fields[0]->GetTraceMap()->GetElmtToTrace();

            // Loop on the elements
            for(n = 0; n < nElements; ++n)
            {
                // Offset of the element on the global vector
                phys_offset = fields[0]->GetPhys_Offset(n);
                nLocalSolutionPts = fields[0]->GetExp(n)->GetTotPoints();

                base   = fields[0]->GetExp(n)->GetBase();
                nquad0 = base[0]->GetNumPoints();
                nquad1 = base[1]->GetNumPoints();

                Array<OneD, NekDouble> divCFluxE0(nLocalSolutionPts, 0.0);
                Array<OneD, NekDouble> divCFluxE1(nLocalSolutionPts, 0.0);
                Array<OneD, NekDouble> divCFluxE2(nLocalSolutionPts, 0.0);
                Array<OneD, NekDouble> divCFluxE3(nLocalSolutionPts, 0.0);

                // Loop on the edges
                for(e = 0; e < fields[0]->GetExp(n)->GetNtraces(); ++e)
                {
                    // Number of edge points of edge e
                    nEdgePts = fields[0]->GetExp(n)->GetTraceNumPoints(e);

                    Array<OneD, NekDouble> tmparrayX1(nEdgePts, 0.0);
                    Array<OneD, NekDouble> tmparrayX2(nEdgePts, 0.0);
                    Array<OneD, NekDouble> fluxN    (nEdgePts, 0.0);
                    Array<OneD, NekDouble> fluxT    (nEdgePts, 0.0);
                    Array<OneD, NekDouble> fluxJumps(nEdgePts, 0.0);

                    // Offset of the trace space correspondent to edge e
                    trace_offset  = fields[0]->GetTrace()->GetPhys_Offset(
                                                elmtToTrace[n][e]->GetElmtId());

                    // Get the normals of edge e
                    const Array<OneD, const Array<OneD, NekDouble> > &normals = 
                    fields[0]->GetExp(n)->GetTraceNormal(e);
                    
                    // Extract the edge values of flux-x on edge e and order 
                    // them accordingly to the order of the trace space 
<<<<<<< HEAD
                    fields[0]->GetExp(n)->GetEdgePhysVals(
=======
                    fields[0]->GetExp(n)->GetTracePhysVals(
>>>>>>> 81af24da
                                                    e, elmtToTrace[n][e],
                                                    fluxX1 + phys_offset,
                                                    auxArray1 = tmparrayX1);

                    // Extract the edge values of flux-y on edge e and order
                    // them accordingly to the order of the trace space
                    fields[0]->GetExp(n)->GetTracePhysVals(
                                                    e, elmtToTrace[n][e],
                                                    fluxX2 + phys_offset,
                                                    auxArray1 = tmparrayX2);

                    // Multiply the edge components of the flux by the normal
                    for (i = 0; i < nEdgePts; ++i)
                    {
                        fluxN[i] =
                        tmparrayX1[i]*m_traceNormals[0][trace_offset+i] +
                        tmparrayX2[i]*m_traceNormals[1][trace_offset+i];
                    }

                    // Subtract to the Riemann flux the discontinuous flux
                    Vmath::Vsub(nEdgePts,
                                &numericalFlux[trace_offset], 1,
                                &fluxN[0], 1, &fluxJumps[0], 1);

                    // Check the ordering of the jump vectors
                    if (fields[0]->GetExp(n)->GetTraceOrient(e) ==
                        StdRegions::eBackwards)
                    {
                        Vmath::Reverse(nEdgePts,
                                       auxArray1 = fluxJumps, 1,
                                       auxArray2 = fluxJumps, 1);
                    }

                    NekDouble fac = fields[0]->GetExp(n)->TraceNormalNegated(e) ?
                    -1.0 : 1.0;

                    for (i = 0; i < nEdgePts; ++i)
                    {
                        if (m_traceNormals[0][trace_offset+i] != fac*normals[0][i]
                        || m_traceNormals[1][trace_offset+i] != fac*normals[1][i])
                        {
                            fluxJumps[i] = -fluxJumps[i];
                        }
                    }

                    // Multiply jumps by derivatives of the correction functions
                    switch (e)
                    {
                        case 0:
                            for (i = 0; i < nquad0; ++i)
                            {
                                // Multiply fluxJumps by Q factors
                                fluxJumps[i] = -(m_Q2D_e0[n][i]) * fluxJumps[i];

                                for (j = 0; j < nquad1; ++j)
                                {
                                    cnt = i + j*nquad0;
                                    divCFluxE0[cnt] = fluxJumps[i] * m_dGL_xi2[n][j];
                                }
                            }
                            break;
                        case 1:
                            for (i = 0; i < nquad1; ++i)
                            {
                                // Multiply fluxJumps by Q factors
                                fluxJumps[i] = (m_Q2D_e1[n][i]) * fluxJumps[i];

                                for (j = 0; j < nquad0; ++j)
                                {
                                    cnt = (nquad0)*i + j;
                                    divCFluxE1[cnt] = fluxJumps[i] * m_dGR_xi1[n][j];
                                }
                            }
                            break;
                        case 2:
                            for (i = 0; i < nquad0; ++i)
                            {
                                // Multiply fluxJumps by Q factors
                                fluxJumps[i] = (m_Q2D_e2[n][i]) * fluxJumps[i];

                                for (j = 0; j < nquad1; ++j)
                                {
                                    cnt = j*nquad0 + i;
                                    divCFluxE2[cnt] = fluxJumps[i] * m_dGR_xi2[n][j];
                                }
                            }
                            break;
                        case 3:
                            for (i = 0; i < nquad1; ++i)
                            {
                                // Multiply fluxJumps by Q factors
                                fluxJumps[i] = -(m_Q2D_e3[n][i]) * fluxJumps[i];
                                for (j = 0; j < nquad0; ++j)
                                {
                                    cnt = j + i*nquad0;
                                    divCFluxE3[cnt] = fluxJumps[i] * m_dGL_xi1[n][j];
                                }
                            }
                            break;

                        default:
                            ASSERTL0(false,"edge value (< 3) is out of range");
                            break;
                    }
                }

                // Sum each edge contribution
                Vmath::Vadd(nLocalSolutionPts, &divCFluxE0[0], 1,
                            &divCFluxE1[0], 1, &divCFlux[phys_offset], 1);

                Vmath::Vadd(nLocalSolutionPts, &divCFlux[phys_offset], 1,
                            &divCFluxE2[0], 1, &divCFlux[phys_offset], 1);

                Vmath::Vadd(nLocalSolutionPts, &divCFlux[phys_offset], 1,
                            &divCFluxE3[0], 1, &divCFlux[phys_offset], 1);
            }
        }

        /**
         * @brief Compute the divergence of the corrective flux for 2D problems
         *        where POINTSTYPE="GaussGaussLegendre"
         *
         * @param nConvectiveFields   Number of fields.
         * @param fields              Pointer to fields.
         * @param fluxX1              X1-volumetric flux in physical space.
         * @param fluxX2              X2-volumetric flux in physical space.
         * @param numericalFlux       Interface flux in physical space.
         * @param divCFlux            Divergence of the corrective flux.
         *
         * \todo: Switch on shapes eventually here.
         */

        void DiffusionLFR::v_DivCFlux_2D_Gauss(
            const int nConvectiveFields,
            const Array<OneD, MultiRegions::ExpListSharedPtr> &fields,
            const Array<OneD, const NekDouble> &fluxX1,
            const Array<OneD, const NekDouble> &fluxX2,
            const Array<OneD, const NekDouble> &numericalFlux,
                  Array<OneD,       NekDouble> &divCFlux)
        {
            boost::ignore_unused(nConvectiveFields);

            int n, e, i, j, cnt;

            int nElements   = fields[0]->GetExpSize();
            int nLocalSolutionPts;
            int nEdgePts;
            int trace_offset;
            int phys_offset;
            int nquad0;
            int nquad1;

            Array<OneD, NekDouble> auxArray1, auxArray2;
            Array<OneD, LibUtilities::BasisSharedPtr> base;

            Array<OneD, Array<OneD, LocalRegions::ExpansionSharedPtr> >
            &elmtToTrace = fields[0]->GetTraceMap()->GetElmtToTrace();

            // Loop on the elements
            for(n = 0; n < nElements; ++n)
            {
                // Offset of the element on the global vector
                phys_offset = fields[0]->GetPhys_Offset(n);
                nLocalSolutionPts = fields[0]->GetExp(n)->GetTotPoints();

                base = fields[0]->GetExp(n)->GetBase();
                nquad0 = base[0]->GetNumPoints();
                nquad1 = base[1]->GetNumPoints();

                Array<OneD, NekDouble> divCFluxE0(nLocalSolutionPts, 0.0);
                Array<OneD, NekDouble> divCFluxE1(nLocalSolutionPts, 0.0);
                Array<OneD, NekDouble> divCFluxE2(nLocalSolutionPts, 0.0);
                Array<OneD, NekDouble> divCFluxE3(nLocalSolutionPts, 0.0);

                // Loop on the edges
                for(e = 0; e < fields[0]->GetExp(n)->GetNtraces(); ++e)
                {
                    // Number of edge points of edge e
                    nEdgePts = fields[0]->GetExp(n)->GetTraceNumPoints(e);

                    Array<OneD, NekDouble> fluxN     (nEdgePts, 0.0);
                    Array<OneD, NekDouble> fluxT     (nEdgePts, 0.0);
                    Array<OneD, NekDouble> fluxN_R   (nEdgePts, 0.0);
                    Array<OneD, NekDouble> fluxN_D   (nEdgePts, 0.0);
                    Array<OneD, NekDouble> fluxJumps (nEdgePts, 0.0);

                    // Offset of the trace space correspondent to edge e
                    trace_offset = fields[0]->GetTrace()->GetPhys_Offset(
                                                elmtToTrace[n][e]->GetElmtId());

                    // Get the normals of edge e
                    const Array<OneD, const Array<OneD, NekDouble> > &normals =
                    fields[0]->GetExp(n)->GetTraceNormal(e);
                    
                    // Extract the trasformed normal flux at each edge
                    switch (e)
                    {
                        case 0:
                            // Extract the edge values of transformed flux-y on
                            // edge e and order them accordingly to the order of
                            // the trace space
                            fields[0]->GetExp(n)->GetTracePhysVals(
                                                        e, elmtToTrace[n][e],
                                                        fluxX2 + phys_offset,
                                                        auxArray1 = fluxN_D);

                            Vmath::Neg   (nEdgePts, fluxN_D, 1);

                            // Extract the physical Rieamann flux at each edge
                            Vmath::Vcopy(nEdgePts,
                                         &numericalFlux[trace_offset], 1,
                                         &fluxN[0], 1);

                            // Check the ordering of vectors
                            if (fields[0]->GetExp(n)->GetTraceOrient(e) ==
                                StdRegions::eBackwards)
                            {
                                Vmath::Reverse(nEdgePts,
                                               auxArray1 = fluxN, 1,
                                               auxArray2 = fluxN, 1);

                                Vmath::Reverse(nEdgePts,
                                               auxArray1 = fluxN_D, 1,
                                               auxArray2 = fluxN_D, 1);
                            }

                            // Transform Riemann Fluxes in the standard element
                            for (i = 0; i < nquad0; ++i)
                            {
                                // Multiply Riemann Flux by Q factors
                                fluxN_R[i] = (m_Q2D_e0[n][i]) * fluxN[i];
                            }

                            for (i = 0; i < nEdgePts; ++i)
                            {
                                if (m_traceNormals[0][trace_offset+i] !=
                                    normals[0][i] ||
                                    m_traceNormals[1][trace_offset+i] !=
                                    normals[1][i])
                                {
                                    fluxN_R[i] = -fluxN_R[i];
                                }
                            }

                            // Subtract to the Riemann flux the discontinuous
                            // flux
                            Vmath::Vsub(nEdgePts,
                                        &fluxN_R[0], 1,
                                        &fluxN_D[0], 1, &fluxJumps[0], 1);

                            // Multiplicate the flux jumps for the correction
                            // function
                            for (i = 0; i < nquad0; ++i)
                            {
                                for (j = 0; j < nquad1; ++j)
                                {
                                    cnt = i + j*nquad0;
                                    divCFluxE0[cnt] =
                                    -fluxJumps[i] * m_dGL_xi2[n][j];
                                }
                            }
                            break;
                        case 1:
                            // Extract the edge values of transformed flux-x on
                            // edge e and order them accordingly to the order of
                            // the trace space
                            fields[0]->GetExp(n)->GetTracePhysVals(
                                                        e, elmtToTrace[n][e],
                                                        fluxX1 + phys_offset,
                                                        auxArray1 = fluxN_D);

                            // Extract the physical Rieamann flux at each edge
                            Vmath::Vcopy(nEdgePts,
                                         &numericalFlux[trace_offset], 1,
                                         &fluxN[0], 1);

                            // Check the ordering of vectors
                            if (fields[0]->GetExp(n)->GetTraceOrient(e) ==
                                StdRegions::eBackwards)
                            {
                                Vmath::Reverse(nEdgePts,
                                               auxArray1 = fluxN, 1,
                                               auxArray2 = fluxN, 1);

                                Vmath::Reverse(nEdgePts,
                                               auxArray1 = fluxN_D, 1,
                                               auxArray2 = fluxN_D, 1);
                            }

                            // Transform Riemann Fluxes in the standard element
                            for (i = 0; i < nquad1; ++i)
                            {
                                // Multiply Riemann Flux by Q factors
                                fluxN_R[i] = (m_Q2D_e1[n][i]) * fluxN[i];
                            }

                            for (i = 0; i < nEdgePts; ++i)
                            {
                                if (m_traceNormals[0][trace_offset+i] !=
                                    normals[0][i] ||
                                    m_traceNormals[1][trace_offset+i] !=
                                    normals[1][i])
                                {
                                    fluxN_R[i] = -fluxN_R[i];
                                }
                            }

                            // Subtract to the Riemann flux the discontinuous
                            // flux
                            Vmath::Vsub(nEdgePts,
                                        &fluxN_R[0], 1,
                                        &fluxN_D[0], 1, &fluxJumps[0], 1);

                            // Multiplicate the flux jumps for the correction
                            // function
                            for (i = 0; i < nquad1; ++i)
                            {
                                for (j = 0; j < nquad0; ++j)
                                {
                                    cnt = (nquad0)*i + j;
                                    divCFluxE1[cnt] =
                                    fluxJumps[i] * m_dGR_xi1[n][j];
                                }
                            }
                            break;
                        case 2:

                            // Extract the edge values of transformed flux-y on
                            // edge e and order them accordingly to the order of
                            // the trace space

                            fields[0]->GetExp(n)->GetTracePhysVals(
                                                        e, elmtToTrace[n][e],
                                                        fluxX2 + phys_offset,
                                                        auxArray1 = fluxN_D);

                            // Extract the physical Rieamann flux at each edge
                            Vmath::Vcopy(nEdgePts,
                                         &numericalFlux[trace_offset], 1,
                                         &fluxN[0], 1);

                            // Check the ordering of vectors
                            if (fields[0]->GetExp(n)->GetTraceOrient(e) ==
                                StdRegions::eBackwards)
                            {
                                Vmath::Reverse(nEdgePts,
                                               auxArray1 = fluxN, 1,
                                               auxArray2 = fluxN, 1);

                                Vmath::Reverse(nEdgePts,
                                               auxArray1 = fluxN_D, 1,
                                               auxArray2 = fluxN_D, 1);
                            }

                            // Transform Riemann Fluxes in the standard element
                            for (i = 0; i < nquad0; ++i)
                            {
                                // Multiply Riemann Flux by Q factors
                                fluxN_R[i] = (m_Q2D_e2[n][i]) * fluxN[i];
                            }

                            for (i = 0; i < nEdgePts; ++i)
                            {
                                if (m_traceNormals[0][trace_offset+i] !=
                                    normals[0][i] ||
                                    m_traceNormals[1][trace_offset+i] !=
                                    normals[1][i])
                                {
                                    fluxN_R[i] = -fluxN_R[i];
                                }
                            }

                            // Subtract to the Riemann flux the discontinuous
                            // flux

                            Vmath::Vsub(nEdgePts,
                                        &fluxN_R[0], 1,
                                        &fluxN_D[0], 1, &fluxJumps[0], 1);

                            // Multiplicate the flux jumps for the correction
                            // function
                            for (i = 0; i < nquad0; ++i)
                            {
                                for (j = 0; j < nquad1; ++j)
                                {
                                    cnt = j*nquad0 + i;
                                    divCFluxE2[cnt] =
                                    fluxJumps[i] * m_dGR_xi2[n][j];
                                }
                            }
                            break;
                        case 3:
                            // Extract the edge values of transformed flux-x on
                            // edge e and order them accordingly to the order of
                            // the trace space

                            fields[0]->GetExp(n)->GetTracePhysVals(
                                                        e, elmtToTrace[n][e],
                                                        fluxX1 + phys_offset,
                                                        auxArray1 = fluxN_D);
                            Vmath::Neg   (nEdgePts, fluxN_D, 1);

                            // Extract the physical Rieamann flux at each edge
                            Vmath::Vcopy(nEdgePts,
                                         &numericalFlux[trace_offset], 1,
                                         &fluxN[0], 1);

                            // Check the ordering of vectors
                            if (fields[0]->GetExp(n)->GetTraceOrient(e) ==
                                StdRegions::eBackwards)
                            {
                                Vmath::Reverse(nEdgePts,
                                               auxArray1 = fluxN, 1,
                                               auxArray2 = fluxN, 1);

                                Vmath::Reverse(nEdgePts,
                                               auxArray1 = fluxN_D, 1,
                                               auxArray2 = fluxN_D, 1);
                            }

                            // Transform Riemann Fluxes in the standard element
                            for (i = 0; i < nquad1; ++i)
                            {
                                // Multiply Riemann Flux by Q factors
                                fluxN_R[i] = (m_Q2D_e3[n][i]) * fluxN[i];
                            }

                            for (i = 0; i < nEdgePts; ++i)
                            {
                                if (m_traceNormals[0][trace_offset+i] !=
                                    normals[0][i] ||
                                    m_traceNormals[1][trace_offset+i] !=
                                    normals[1][i])
                                {
                                    fluxN_R[i] = -fluxN_R[i];
                                }
                            }

                            // Subtract to the Riemann flux the discontinuous
                            // flux

                            Vmath::Vsub(nEdgePts,
                                        &fluxN_R[0], 1,
                                        &fluxN_D[0], 1, &fluxJumps[0], 1);

                            // Multiplicate the flux jumps for the correction
                            // function
                            for (i = 0; i < nquad1; ++i)
                            {
                                for (j = 0; j < nquad0; ++j)
                                {
                                    cnt = j + i*nquad0;
                                    divCFluxE3[cnt] =
                                    -fluxJumps[i] * m_dGL_xi1[n][j];
                                }
                            }
                            break;
                        default:
                            ASSERTL0(false,"edge value (< 3) is out of range");
                            break;
                    }
                }


                // Sum each edge contribution
                Vmath::Vadd(nLocalSolutionPts, &divCFluxE0[0], 1,
                            &divCFluxE1[0], 1, &divCFlux[phys_offset], 1);

                Vmath::Vadd(nLocalSolutionPts, &divCFlux[phys_offset], 1,
                            &divCFluxE2[0], 1, &divCFlux[phys_offset], 1);

                Vmath::Vadd(nLocalSolutionPts, &divCFlux[phys_offset], 1,
                            &divCFluxE3[0], 1, &divCFlux[phys_offset], 1);
            }
        }

    }// close namespace SolverUtils
}// close namespace nektar++<|MERGE_RESOLUTION|>--- conflicted
+++ resolved
@@ -1661,11 +1661,7 @@
                     // Extract the edge values of the volumetric fluxes 
                     // on edge 'e' and order them accordingly to the order 
                     // of the trace space 
-<<<<<<< HEAD
-                    fields[0]->GetExp(n)->GetEdgePhysVals(e, elmtToTrace[n][e],
-=======
                     fields[0]->GetExp(n)->GetTracePhysVals(e, elmtToTrace[n][e],
->>>>>>> 81af24da
                                                           flux + phys_offset,
                                                           auxArray1 = tmparray);
 
@@ -1879,11 +1875,7 @@
                     
                     // Extract the edge values of flux-x on edge e and order 
                     // them accordingly to the order of the trace space 
-<<<<<<< HEAD
-                    fields[0]->GetExp(n)->GetEdgePhysVals(
-=======
                     fields[0]->GetExp(n)->GetTracePhysVals(
->>>>>>> 81af24da
                                                     e, elmtToTrace[n][e],
                                                     fluxX1 + phys_offset,
                                                     auxArray1 = tmparrayX1);
