--- conflicted
+++ resolved
@@ -1355,11 +1355,7 @@
                         id2 = fields[0]->GetTrace()->
                         GetPhys_Offset(fields[0]->GetTraceMap()->
                                        GetBndCondIDToGlobalTraceID(cnt++));
-<<<<<<< HEAD
-                        
-=======
-
->>>>>>> 81af24da
+
                         // Reinforcing bcs for velocity in case of Wall bcs
                         if (boost::iequals(fields[i]->GetBndConditions()[j]->
                             GetUserDefined(),"WallViscous") ||
@@ -1627,13 +1623,7 @@
                     id2 = fields[0]->GetTrace()->
                     GetPhys_Offset(fields[0]->GetTraceMap()->
                                    GetBndCondIDToGlobalTraceID(cnt++));
-<<<<<<< HEAD
-                    
-                    
-=======
-
-
->>>>>>> 81af24da
+
                     // In case of Dirichlet bcs:
                     // uflux = gD
                     if(fields[var]->GetBndConditions()[i]->
@@ -1842,15 +1832,6 @@
                                                 elmtToTrace[n][e]->GetElmtId());
 
                     // Get the normals of edge 'e'
-<<<<<<< HEAD
-                    //const Array<OneD, const Array<OneD, NekDouble> > &normals =
-                    //fields[0]->GetExp(n)->GetTraceNormal(e);
-
-                    // Extract the edge values of the volumetric fluxes
-                    // on edge 'e' and order them accordingly to the order
-                    // of the trace space
-                    fields[0]->GetExp(n)->GetEdgePhysVals(
-=======
                     //const Array<OneD, const Array<OneD, NekDouble> > &normals = 
                     //fields[0]->GetExp(n)->GetTraceNormal(e);
                     
@@ -1858,7 +1839,6 @@
                     // on edge 'e' and order them accordingly to the order 
                     // of the trace space 
                     fields[0]->GetExp(n)->GetTracePhysVals(
->>>>>>> 81af24da
                                                     e, elmtToTrace[n][e],
                                                     flux + phys_offset,
                                                     auxArray1 = tmparray);
@@ -2079,11 +2059,7 @@
                     
                     // Extract the edge values of flux-x on edge e and order 
                     // them accordingly to the order of the trace space 
-<<<<<<< HEAD
-                    fields[0]->GetExp(n)->GetEdgePhysVals(
-=======
                     fields[0]->GetExp(n)->GetTracePhysVals(
->>>>>>> 81af24da
                                                 e, elmtToTrace[n][e],
                                                 fluxX1 + phys_offset,
                                                 auxArray1 = tmparrayX1);
@@ -2116,14 +2092,9 @@
                                        auxArray1 = fluxJumps, 1,
                                        auxArray2 = fluxJumps, 1);
                     }
-<<<<<<< HEAD
 
                     NekDouble fac = fields[0]->GetExp(n)->TraceNormalNegated(e) ?
                     -1.0 : 1.0;
-=======
-                    
-                    NekDouble fac = fields[0]->GetExp(n)->TraceNormalNegated(e) ? -1.0 : 1.0;
->>>>>>> 81af24da
 
                     for (i = 0; i < nEdgePts; ++i)
                     {
