////////////////////////////////////////////////////////////////////////////////
//
// File EquationSystem.cpp
//
// For more information, please see: http://www.nektar.info
//
// The MIT License
//
// Copyright (c) 2006 Division of Applied Mathematics, Brown University (USA),
// Department of Aeronautics, Imperial College London (UK), and Scientific
// Computing and Imaging Institute, University of Utah (USA).
//
// License for the specific language governing rights and limitations under
// Permission is hereby granted, free of charge, to any person obtaining a
// copy of this software and associated documentation files (the "Software"),
// to deal in the Software without restriction, including without limitation
// the rights to use, copy, modify, merge, publish, distribute, sublicense,
// and/or sell copies of the Software, and to permit persons to whom the
// Software is furnished to do so, subject to the following conditions:
//
// The above copyright notice and this permission notice shall be included
// in all copies or substantial portions of the Software.
//
// THE SOFTWARE IS PROVIDED "AS IS", WITHOUT WARRANTY OF ANY KIND, EXPRESS
// OR IMPLIED, INCLUDING BUT NOT LIMITED TO THE WARRANTIES OF MERCHANTABILITY,
// FITNESS FOR A PARTICULAR PURPOSE AND NONINFRINGEMENT. IN NO EVENT SHALL
// THE AUTHORS OR COPYRIGHT HOLDERS BE LIABLE FOR ANY CLAIM, DAMAGES OR OTHER
// LIABILITY, WHETHER IN AN ACTION OF CONTRACT, TORT OR OTHERWISE, ARISING
// FROM, OUT OF OR IN CONNECTION WITH THE SOFTWARE OR THE USE OR OTHER
// DEALINGS IN THE SOFTWARE.
//
// Description: Main wrapper class for Advection Diffusion Reaction Solver
//
///////////////////////////////////////////////////////////////////////////////


#include <SolverUtils/EquationSystem.h>

#include <LocalRegions/MatrixKey.h>
#include <LibUtilities/BasicUtils/Equation.h>
#include <MultiRegions/ContField1D.h>
#include <MultiRegions/ContField2D.h>
#include <MultiRegions/ContField3D.h>
#include <MultiRegions/ContField3DHomogeneous1D.h>
#include <MultiRegions/ContField3DHomogeneous2D.h>

#include <MultiRegions/ExpList2D.h>     // for ExpList2D, etc
#include <MultiRegions/ExpList3D.h>     // for ExpList3D
#include <MultiRegions/ExpList3DHomogeneous1D.h>
#include <MultiRegions/ExpList3DHomogeneous2D.h>

#include <SolverUtils/AdvectionSystem.h>
#include <SolverUtils/Diffusion/Diffusion.h>

#include <GlobalMapping/Mapping.h>

#include <boost/format.hpp>
# include <boost/function.hpp>

#include <iostream>
#include <string>

using std::string;

namespace Nektar
{
    namespace SolverUtils
    {
        /**
         * @class EquationSystem
         *
         * This class is a base class for all solver implementations. It
         * provides the underlying generic functionality and interface for
         * solving equations.
         *
         * To solve a steady-state equation, create a derived class from this
         * class and reimplement the virtual functions to provide custom
         * implementation for the problem.
         *
         * To solve unsteady problems, derive from the UnsteadySystem class
         * instead which provides general time integration.
         */
        EquationSystemFactory& GetEquationSystemFactory()
        {
            typedef Loki::SingletonHolder<EquationSystemFactory,
                                          Loki::CreateUsingNew,
                                          Loki::NoDestroy,
                                          Loki::ClassLevelLockable> Type;
            return Type::Instance();
        }

        /**
         * This constructor is protected as the objects of this class are never
         * instantiated directly.
         * @param   pSession The session reader holding problem parameters.
         */
        EquationSystem::EquationSystem(
            const LibUtilities::SessionReaderSharedPtr& pSession)
            : m_comm (pSession->GetComm()),
              m_session (pSession),
              m_lambda (0),
              m_fieldMetaDataMap(LibUtilities::NullFieldMetaDataMap)
        {
            // set up session names in fieldMetaDataMap
            const vector<std::string> filenames = m_session->GetFilenames();
            
            for(int i = 0; i < filenames.size(); ++i)
            {
                string sessionname = "SessionName";
                sessionname += boost::lexical_cast<std::string>(i);
                m_fieldMetaDataMap[sessionname] = filenames[i];
            }
            
        }
        
        /**
         * @brief Initialisation object for EquationSystem.
         */
        void EquationSystem::v_InitObject()
        {
            // Save the basename of input file name for output details
            m_sessionName = m_session->GetSessionName();

            // Instantiate a field reader/writer
<<<<<<< HEAD
            m_fld = LibUtilities::MakeDefaultFieldIO(m_session);
=======
            m_fld = MemoryManager<LibUtilities::FieldIO>
                ::AllocateSharedPtr(
                    m_session->GetComm(),
                    m_session->DefinesCmdLineArgument("shared-filesystem"));
>>>>>>> b720cadb

            // Read the geometry and the expansion information
            m_graph = SpatialDomains::MeshGraph::Read(m_session);

            // Also read and store the boundary conditions
            m_boundaryConditions =
                MemoryManager<SpatialDomains::BoundaryConditions>::
                    AllocateSharedPtr(m_session, m_graph);

            // Set space dimension for use in class
            m_spacedim = m_graph->GetSpaceDimension();
 
            // Setting parameteres for homogenous problems
            m_HomoDirec             = 0;
            m_useFFT                = false;
            m_homogen_dealiasing    = false;
            m_singleMode            = false;
            m_halfMode              = false;
            m_multipleModes         = false;
            m_HomogeneousType       = eNotHomogeneous;

            if (m_session->DefinesSolverInfo("HOMOGENEOUS"))
            {
                std::string HomoStr = m_session->GetSolverInfo("HOMOGENEOUS");
                m_spacedim          = 3;

                if ((HomoStr == "HOMOGENEOUS1D") || (HomoStr == "Homogeneous1D")
                    || (HomoStr == "1D") || (HomoStr == "Homo1D"))
                {
                    m_HomogeneousType = eHomogeneous1D;
                    m_session->LoadParameter("LZ", m_LhomZ);
                    m_HomoDirec       = 1;
				
                    if(m_session->DefinesSolverInfo("ModeType"))
                    {
                        m_session->MatchSolverInfo("ModeType", "SingleMode", 
                                                   m_singleMode, false);
                        m_session->MatchSolverInfo("ModeType", "HalfMode", 
                                                   m_halfMode, false);
                        m_session->MatchSolverInfo("ModeType", "MultipleModes", 
                                                   m_multipleModes, false);
                    }

                    // Stability Analysis flags
                    if (m_session->DefinesSolverInfo("ModeType"))
                    {
                        if(m_singleMode)
                        {
                            m_npointsZ = 2;
                        }
                        else if(m_halfMode)
                        {
                            m_npointsZ = 1;
                        }
                        else if(m_multipleModes)
                        {
                            m_npointsZ = m_session->GetParameter("HomModesZ");
                        }
                        else
                        {
                            ASSERTL0(false, "SolverInfo ModeType not valid");
                        }
                    }
                    else 
                    {
                        m_npointsZ = m_session->GetParameter("HomModesZ");
                    }
                }

                if ((HomoStr == "HOMOGENEOUS2D") || (HomoStr == "Homogeneous2D")
                    || (HomoStr == "2D") || (HomoStr == "Homo2D"))
                {
                    m_HomogeneousType = eHomogeneous2D;
                    m_session->LoadParameter("HomModesY",   m_npointsY);
                    m_session->LoadParameter("LY",          m_LhomY);
                    m_session->LoadParameter("HomModesZ",   m_npointsZ);
                    m_session->LoadParameter("LZ",          m_LhomZ);
                    m_HomoDirec       = 2;
                }

                if ((HomoStr == "HOMOGENEOUS3D") || (HomoStr == "Homogeneous3D")
                    || (HomoStr == "3D") || (HomoStr == "Homo3D"))
                {
                    m_HomogeneousType = eHomogeneous3D;
                    m_session->LoadParameter("HomModesY",   m_npointsY);
                    m_session->LoadParameter("LY",          m_LhomY);
                    m_session->LoadParameter("HomModesZ",   m_npointsZ);
                    m_session->LoadParameter("LZ",          m_LhomZ);
                    m_HomoDirec       = 2;
                }

                m_session->MatchSolverInfo("USEFFT", "FFTW", m_useFFT, false);
            
                m_session->MatchSolverInfo("DEALIASING", "True", 
                                           m_homogen_dealiasing, false);
                if(m_homogen_dealiasing == false)
                {
                    m_session->MatchSolverInfo("DEALIASING", "On", 
                                               m_homogen_dealiasing, false);
                }
            }
            else
            {
                // set to default value so can use to identify 2d or 3D 
                // (homogeneous) expansions
                m_npointsZ = 1; 
            }
           
            m_session->MatchSolverInfo("SPECTRALHPDEALIASING", "True", 
                                       m_specHP_dealiasing, false);
            if (m_specHP_dealiasing == false)
            {
                m_session->MatchSolverInfo("SPECTRALHPDEALIASING", "On", 
                                           m_specHP_dealiasing, false);
            }
 
            // Options to determine type of projection from file or directly 
            // from constructor
            if (m_session->DefinesSolverInfo("PROJECTION"))
            {
                std::string ProjectStr = m_session->GetSolverInfo("PROJECTION");

                if ((ProjectStr == "Continuous") || (ProjectStr == "Galerkin") ||
                   (ProjectStr == "CONTINUOUS") || (ProjectStr == "GALERKIN"))
                {
                    m_projectionType = MultiRegions::eGalerkin;
                }
                else if ((ProjectStr == "MixedCGDG") ||
                        (ProjectStr == "Mixed_CG_Discontinuous"))
                {
                    m_projectionType = MultiRegions::eMixed_CG_Discontinuous;
                }                        
                else if(ProjectStr == "DisContinuous")
                {
                    m_projectionType = MultiRegions::eDiscontinuous;
                }
                else
                {
                    ASSERTL0(false,"PROJECTION value not recognised");
                }
            }
            else
            {
                cerr << "Projection type not specified in SOLVERINFO,"
                    "defaulting to continuous Galerkin" << endl;
                m_projectionType = MultiRegions::eGalerkin;
            }

            // Enforce singularity check for some problems
            m_checkIfSystemSingular = v_GetSystemSingularChecks();

            int i;
            int nvariables = m_session->GetVariables().size();
            bool DeclareCoeffPhysArrays = true;


            m_fields   = Array<OneD, MultiRegions::ExpListSharedPtr>(nvariables);
            m_spacedim = m_graph->GetSpaceDimension()+m_HomoDirec;
            m_expdim   = m_graph->GetMeshDimension();

            /// Continuous field
            if (m_projectionType == MultiRegions::eGalerkin ||
               m_projectionType == MultiRegions::eMixed_CG_Discontinuous)
            {
                switch(m_expdim)
                {
                case 1:
                    {
                        if (m_HomogeneousType == eHomogeneous2D
                            || m_HomogeneousType == eHomogeneous3D)
                        {
                            const LibUtilities::PointsKey PkeyY
                                (m_npointsY, LibUtilities::eFourierEvenlySpaced);
                            const LibUtilities::BasisKey  BkeyY
                                (LibUtilities::eFourier, m_npointsY, PkeyY);
                            const LibUtilities::PointsKey PkeyZ
                                (m_npointsZ, LibUtilities::eFourierEvenlySpaced);
                            const LibUtilities::BasisKey
                                BkeyZ(LibUtilities::eFourier, m_npointsZ, PkeyZ);

                            for (i = 0; i < m_fields.num_elements(); i++)
                            {
                                m_fields[i] = MemoryManager<MultiRegions
                                    ::ContField3DHomogeneous2D>
                                        ::AllocateSharedPtr(
                                            m_session, BkeyY, BkeyZ, m_LhomY, 
                                            m_LhomZ, m_useFFT, 
                                            m_homogen_dealiasing, m_graph, 
                                            m_session->GetVariable(i));
                            }
                        }
                        else
                        {
                            for (i = 0; i < m_fields.num_elements(); i++)
                            {
                                m_fields[i] = MemoryManager
                                <MultiRegions::ContField1D>::
                                    AllocateSharedPtr(
                                        m_session, m_graph,
                                        m_session->GetVariable(i));
                            }
                        }
                        break;
                    }
                case 2:
                    {
                        if (m_HomogeneousType == eHomogeneous1D)
                        {
                            // Fourier single mode stability analysis
                            if (m_singleMode)
                            {	
                                const LibUtilities::PointsKey PkeyZ(
                                    m_npointsZ,
                                    LibUtilities::eFourierSingleModeSpaced);
                                
                                const LibUtilities::BasisKey  BkeyZ(
                                    LibUtilities::eFourierSingleMode,
                                    m_npointsZ,
                                    PkeyZ);
							
                                for(i = 0; i < m_fields.num_elements(); i++)
                                {
                                    m_fields[i] = MemoryManager<MultiRegions
                                        ::ContField3DHomogeneous1D>
                                            ::AllocateSharedPtr(
                                                m_session, BkeyZ, m_LhomZ, 
                                                m_useFFT, m_homogen_dealiasing, 
                                                m_graph, 
                                                m_session->GetVariable(i), 
                                                m_checkIfSystemSingular[i]);
                                }
                            }
                            // Half mode stability analysis
                            else if(m_halfMode)
                            {
                                const LibUtilities::PointsKey PkeyZ(
                                    m_npointsZ,
                                    LibUtilities::eFourierSingleModeSpaced);
									
                                const LibUtilities::BasisKey  BkeyZR(
                                    LibUtilities::eFourierHalfModeRe,
                                    m_npointsZ, PkeyZ);
                                
                                const LibUtilities::BasisKey  BkeyZI(
                                    LibUtilities::eFourierHalfModeIm,
                                    m_npointsZ, PkeyZ);
                                
									
                                for (i = 0; i < m_fields.num_elements(); i++)
                                {
                                    if(m_session->GetVariable(i).compare("w")
                                            == 0)
                                    {
                                        m_fields[i] = MemoryManager<MultiRegions
                                            ::ContField3DHomogeneous1D>
                                                ::AllocateSharedPtr(
                                                    m_session, BkeyZI, m_LhomZ, 
                                                    m_useFFT, 
                                                    m_homogen_dealiasing,
                                                    m_graph, 
                                                    m_session->GetVariable(i), 
                                                    m_checkIfSystemSingular[i]);
                                    }
                                    else
                                    {
                                        m_fields[i] = MemoryManager<MultiRegions
                                            ::ContField3DHomogeneous1D>
                                                ::AllocateSharedPtr(
                                                    m_session, BkeyZR, m_LhomZ, 
                                                    m_useFFT, m_homogen_dealiasing,
                                                    m_graph, 
                                                    m_session->GetVariable(i), 
                                                    m_checkIfSystemSingular[i]);
                                    }
                                    
                                    
                                }
                            }
                            // Normal homogeneous 1D
                            else
                            {	
                                const LibUtilities::PointsKey PkeyZ(
                                    m_npointsZ,
                                    LibUtilities::eFourierEvenlySpaced);
                                const LibUtilities::BasisKey  BkeyZ(
                                    LibUtilities::eFourier, m_npointsZ, PkeyZ);
							
                                for (i = 0; i < m_fields.num_elements(); i++)
                                {
                                    m_fields[i] = MemoryManager<MultiRegions
                                        ::ContField3DHomogeneous1D>
                                            ::AllocateSharedPtr(
                                                m_session, BkeyZ, m_LhomZ, 
                                                m_useFFT, m_homogen_dealiasing,
                                                m_graph, 
                                                m_session->GetVariable(i), 
                                                m_checkIfSystemSingular[i]);
                                }
                            }
                        }
                        else
                        {
                            i = 0;
                            MultiRegions::ContField2DSharedPtr firstfield;
                            firstfield = MemoryManager<MultiRegions::
                                ContField2D>::AllocateSharedPtr(
                                    m_session, m_graph,
                                    m_session->GetVariable(i),
                                    DeclareCoeffPhysArrays,
                                    m_checkIfSystemSingular[0]);
                            m_fields[0] = firstfield;
                            for (i = 1; i < m_fields.num_elements(); i++)
                            {
                                if (m_graph->
                                      SameExpansions(m_session->GetVariable(0),
                                                     m_session->GetVariable(i)))
                                {
                                    m_fields[i] = MemoryManager<MultiRegions::
                                        ContField2D>::AllocateSharedPtr(
                                            *firstfield, m_graph,
                                            m_session->GetVariable(i),
                                            DeclareCoeffPhysArrays,
                                            m_checkIfSystemSingular[i]);
                                }
                                else
                                {
                                    m_fields[i] = MemoryManager<MultiRegions
                                        ::ContField2D>::AllocateSharedPtr(
                                            m_session, m_graph, 
                                            m_session->GetVariable(i),
                                            DeclareCoeffPhysArrays, 
                                            m_checkIfSystemSingular[i]);                                    
                                }
                            }

                            if (m_projectionType ==
                               MultiRegions::eMixed_CG_Discontinuous)
                            {
                                /// Setting up the normals
                                m_traceNormals =
                                    Array<OneD, Array<OneD, NekDouble> >
                                                                   (m_spacedim);
                                
                                for (i = 0; i < m_spacedim; ++i)
                                {
                                    m_traceNormals[i] = Array<OneD, NekDouble>
                                                            (GetTraceNpoints());
                                }
                                
                                m_fields[0]->GetTrace()->
                                    GetNormals(m_traceNormals);
                            }

                        }

                        break;
                    }
                case 3:
                    {
                        i = 0;
                        MultiRegions::ContField3DSharedPtr firstfield =
                            MemoryManager<MultiRegions::ContField3D>
                            ::AllocateSharedPtr(m_session, m_graph, 
                                                m_session->GetVariable(i),
                                                m_checkIfSystemSingular[i]);

                        m_fields[0] = firstfield;
                        for (i = 1; i < m_fields.num_elements(); i++)
                        {
                            if(m_graph->SameExpansions(
                                        m_session->GetVariable(0),
                                        m_session->GetVariable(i)))
                            {
                                m_fields[i] = MemoryManager<MultiRegions
                                    ::ContField3D>::AllocateSharedPtr(
                                        *firstfield, m_graph,
                                        m_session->GetVariable(i),
                                        m_checkIfSystemSingular[i]);
                            }
                            else
                            {
                                m_fields[i] = MemoryManager<MultiRegions
                                    ::ContField3D>::AllocateSharedPtr(
                                        m_session, m_graph, 
                                        m_session->GetVariable(i),
                                        m_checkIfSystemSingular[i]); 
                            }
                        }
                        
                        if (m_projectionType ==
                           MultiRegions::eMixed_CG_Discontinuous)
                        {
                            /// Setting up the normals
                            m_traceNormals =
                                Array<OneD, Array<OneD, NekDouble> >
                                                                (m_spacedim);
                            for(i = 0; i < m_spacedim; ++i)
                            {
                                m_traceNormals[i] =
                                    Array<OneD, NekDouble> (GetTraceNpoints());
                            }
                            
                            m_fields[0]->GetTrace()->GetNormals(m_traceNormals);
                            // Call the trace on all fields to ensure DG setup. 
                            for(i = 1; i < m_fields.num_elements(); ++i)
                            {
                                m_fields[i]->GetTrace();
                            }
                        }
                        break;
                    }
                default:
                    ASSERTL0(false,"Expansion dimension not recognised");
                    break;
                }
            }
            // Discontinuous field
            else
            {
                switch(m_expdim)
                {
                case 1:
                    {
                        if (m_HomogeneousType == eHomogeneous2D
                            || m_HomogeneousType == eHomogeneous3D)
                        {
                            const LibUtilities::PointsKey PkeyY(
                                m_npointsY, LibUtilities::eFourierEvenlySpaced);
                            const LibUtilities::BasisKey  BkeyY(
                                LibUtilities::eFourier, m_npointsY, PkeyY);
                            const LibUtilities::PointsKey PkeyZ(
                                m_npointsZ, LibUtilities::eFourierEvenlySpaced);
                            const LibUtilities::BasisKey  BkeyZ(
                                LibUtilities::eFourier, m_npointsZ, PkeyZ);

                            for (i = 0; i < m_fields.num_elements(); i++)
                            {
                                m_fields[i] = MemoryManager<MultiRegions
                                    ::DisContField3DHomogeneous2D>
                                        ::AllocateSharedPtr(
                                            m_session, BkeyY, BkeyZ, m_LhomY, 
                                            m_LhomZ, m_useFFT, 
                                            m_homogen_dealiasing, m_graph, 
                                            m_session->GetVariable(i));
                            }
                        }
                        else
                        {
                            for (i = 0; i < m_fields.num_elements(); i++)
                            {
                                m_fields[i] = MemoryManager<MultiRegions::
                                    DisContField1D>::AllocateSharedPtr(
                                        m_session, m_graph,
                                        m_session->GetVariable(i));
                            }
                        }

                        break;
                    }
                case 2:
                    {
                        if(m_HomogeneousType == eHomogeneous1D)
                        {
                            const LibUtilities::PointsKey PkeyZ(
                                m_npointsZ,LibUtilities::eFourierEvenlySpaced);
                            const LibUtilities::BasisKey BkeyZ(
                                LibUtilities::eFourier, m_npointsZ,PkeyZ);

                            for (i = 0; i < m_fields.num_elements(); i++)
                            {
                                m_fields[i] = MemoryManager<MultiRegions
                                    ::DisContField3DHomogeneous1D>
                                        ::AllocateSharedPtr(
                                            m_session, BkeyZ, m_LhomZ, m_useFFT, 
                                            m_homogen_dealiasing, m_graph, 
                                            m_session->GetVariable(i));
                            }
                        }
                        else
                        {
                            for (i = 0; i < m_fields.num_elements(); i++)
                            {
                                m_fields[i] = MemoryManager<MultiRegions::
                                    DisContField2D>::AllocateSharedPtr(
                                        m_session, m_graph,
                                        m_session->GetVariable(i));
                            }
                        }

                        break;
                    }
                case 3:
                    {
                        if (m_HomogeneousType == eHomogeneous3D)
                        {
                            ASSERTL0(false,
                              "3D fully periodic problems not implemented yet");
                        }
                        else
                        {
                            for (i = 0; i < m_fields.num_elements(); i++)
                            {
                                m_fields[i] = MemoryManager<MultiRegions::
                                    DisContField3D>::AllocateSharedPtr(
                                        m_session, m_graph,
                                        m_session->GetVariable(i));
                            }
                        }
                        break;
                    }
                    default:
                        ASSERTL0(false, "Expansion dimension not recognised");
                        break;
                }

                // Setting up the normals
                m_traceNormals =
                    Array<OneD, Array<OneD, NekDouble> >(m_spacedim);
                
                for (i = 0; i < m_spacedim; ++i)
                {
                    m_traceNormals[i] =
                        Array<OneD, NekDouble> (GetTraceNpoints(), 0.0);
                }

                m_fields[0]->GetTrace()->GetNormals(m_traceNormals);
            }

            // Set Default Parameter
            m_session->LoadParameter("Time",          m_time,       0.0);
            m_session->LoadParameter("TimeStep",      m_timestep,   0.01);
            m_session->LoadParameter("NumSteps",      m_steps,      0);
            m_session->LoadParameter("IO_CheckSteps", m_checksteps, 0);
            m_session->LoadParameter("IO_CheckTime",  m_checktime,  0.0);
            m_session->LoadParameter("FinTime",       m_fintime,    0);
            m_session->LoadParameter("NumQuadPointsError",
                                     m_NumQuadPointsError, 0);

            m_nchk = 1;

            // Zero all physical fields initially
            ZeroPhysFields();
        }

        /**
         * @brief Destructor for class EquationSystem.
         */
        EquationSystem::~EquationSystem()
        {
            LibUtilities::NekManager<LocalRegions::MatrixKey,
                DNekScalMat, LocalRegions::MatrixKey::opLess>::ClearManager();
            LibUtilities::NekManager<LocalRegions::MatrixKey,
                DNekScalBlkMat, LocalRegions::MatrixKey::opLess>::ClearManager();
        }

        /**
         * Evaluates a physical function at each quadrature point in the domain.
         *
         * @param   pArray          The array into which to write the values.
         * @param   pEqn            The equation to evaluate.
         */
        void EquationSystem::EvaluateFunction(
            Array<OneD, Array<OneD, NekDouble> >& pArray,
            std::string pFunctionName,
            const NekDouble pTime,
            const int domain)
        {
            ASSERTL0(m_session->DefinesFunction(pFunctionName),
                     "Function '" + pFunctionName + "' does not exist.");

            std::vector<std::string> vFieldNames = m_session->GetVariables();

            for(int i = 0 ; i < vFieldNames.size(); i++)
            {
                EvaluateFunction(vFieldNames[i], pArray[i], pFunctionName,
                                 pTime, domain);
            }
        }

        /**
         * Populates a forcing function for each of the dependent variables 
         * using the expression provided by the BoundaryConditions object.
         * @param   force           Array of fields to assign forcing.
         */
        void EquationSystem::EvaluateFunction(
            std::vector<std::string> pFieldNames,
            Array<OneD, Array<OneD, NekDouble> > &pFields,
            const std::string& pFunctionName,
            const NekDouble& pTime,
            const int domain)
        {
            ASSERTL1(pFieldNames.size() == pFields.num_elements(),
                     "Function '" + pFunctionName
                     + "' variable list size mismatch with array storage.");
            ASSERTL0(m_session->DefinesFunction(pFunctionName),
                     "Function '" + pFunctionName + "' does not exist.");

            for(int i = 0; i < pFieldNames.size(); i++)
            {
                EvaluateFunction(pFieldNames[i], pFields[i], pFunctionName, pTime, domain);
            }
        }

        /**
         * Populates a function for each of the dependent variables using
         * the expression or filenames provided by the SessionReader object.
         * @param   force           Array of fields to assign forcing.
         */
        void EquationSystem::EvaluateFunction(
            std::vector<std::string> pFieldNames,
            Array<OneD, MultiRegions::ExpListSharedPtr> &pFields,
            const std::string& pFunctionName,
            const NekDouble& pTime,
            const int domain)
        {
            ASSERTL0(m_session->DefinesFunction(pFunctionName),
                     "Function '" + pFunctionName + "' does not exist.");
            ASSERTL0(pFieldNames.size() == pFields.num_elements(),
                     "Field list / name list size mismatch.");

            for(int i = 0; i < pFieldNames.size(); i++)
            {
                EvaluateFunction(pFieldNames[i], pFields[i]->UpdatePhys(),
                                 pFunctionName, pTime, domain);
                pFields[i]->FwdTrans_IterPerExp(pFields[i]->GetPhys(),
                                                pFields[i]->UpdateCoeffs());
            }

        }


        void EquationSystem::EvaluateFunction(
            std::string pFieldName,
            Array<OneD, NekDouble>& pArray,
            const std::string& pFunctionName,
            const NekDouble& pTime,
            const int domain)
        {
            ASSERTL0(m_session->DefinesFunction(pFunctionName),
                     "Function '" + pFunctionName + "' does not exist.");

            unsigned int nq = m_fields[0]->GetNpoints();
            if (pArray.num_elements() < nq)
            {
                pArray = Array<OneD, NekDouble>(nq);
            }

            LibUtilities::FunctionType vType;
            vType = m_session->GetFunctionType(pFunctionName, pFieldName,domain);
            if (vType == LibUtilities::eFunctionTypeExpression)
            {
                Array<OneD,NekDouble> x0(nq);
                Array<OneD,NekDouble> x1(nq);
                Array<OneD,NekDouble> x2(nq);
                
                // Get the coordinates (assuming all fields have the same
                // discretisation)
                m_fields[0]->GetCoords(x0,x1,x2);
                LibUtilities::EquationSharedPtr ffunc
                    = m_session->GetFunction(pFunctionName, pFieldName,domain);

                ffunc->Evaluate(x0,x1,x2,pTime,pArray);
            }
            else if (vType == LibUtilities::eFunctionTypeFile ||
                     vType == LibUtilities::eFunctionTypeTransientFile)
            {
                // check if we already read this pFunctionName + pFieldName
                // combination and stop processing if we are dealing with
                // a non-timedependent file
                std::string loadedKey = pFunctionName + pFieldName;
                if (m_loadedFields.count(loadedKey) != 0 && vType == LibUtilities::eFunctionTypeFile)
                {
                    return;
                }
                m_loadedFields.insert(loadedKey);

                std::string filename = m_session->GetFunctionFilename(
                    pFunctionName, pFieldName, domain);
                std::string fileVar = m_session->GetFunctionFilenameVariable(
                    pFunctionName, pFieldName, domain);

                if (fileVar.length() == 0)
                {
                    fileVar = pFieldName;
                }

                std::vector<LibUtilities::FieldDefinitionsSharedPtr> FieldDef;
                std::vector<std::vector<NekDouble> > FieldData;
                Array<OneD, NekDouble> vCoeffs(m_fields[0]->GetNcoeffs());
                Vmath::Zero(vCoeffs.num_elements(),vCoeffs,1);

                int numexp = m_fields[0]->GetExpSize();
                Array<OneD,int> ElementGIDs(numexp);

                // Define list of global element ids
                for(int i = 0; i < numexp; ++i)
                {
                    ElementGIDs[i] = m_fields[0]->GetExp(i)->GetGeom()->GetGlobalID();
                }

                //  In case of eFunctionTypeTransientFile, generate filename from
                //  format string
                if (vType == LibUtilities::eFunctionTypeTransientFile)
                {
                    try
                    {
#ifdef _WIN32
                        // We need this to make sure boost::format has always
                        // two digits in the exponents of Scientific notation.
                        unsigned int old_exponent_format;
                        old_exponent_format = _set_output_format(_TWO_DIGIT_EXPONENT);
                        filename = boost::str(boost::format(filename) % m_time);
                        _set_output_format(old_exponent_format);
#else
                        filename = boost::str(boost::format(filename) % m_time);
#endif
                    }
                    catch (...)
                    {
                        ASSERTL0(false, "Invalid Filename in function \""
                                + pFunctionName + "\", variable \"" + fileVar + "\"")
                    }
                }

                if (boost::filesystem::path(filename).extension() !=  ".pts")
                {
                    LibUtilities::FieldIOSharedPtr pts_fld =
                            LibUtilities::MakeFieldIOForFile(m_session, filename);
                    pts_fld->Import(filename, FieldDef, FieldData,
                                    LibUtilities::NullFieldMetaDataMap,
                                    ElementGIDs);

                    int idx = -1;

                    // Loop over all the expansions
                    for (int i = 0; i < FieldDef.size(); ++i)
                    {
                        // Find the index of the required field in the
                        // expansion segment
                        for (int j = 0; j < FieldDef[i]->m_fields.size(); ++j)
                        {
                            if (FieldDef[i]->m_fields[j] == fileVar)
                            {
                                idx = j;
                            }
                        }

                        if (idx >= 0)
                        {
                            m_fields[0]->ExtractDataToCoeffs(
                                FieldDef[i], FieldData[i],
                                FieldDef[i]->m_fields[idx], vCoeffs);
                        }
                        else
                        {
                            cout << "Field " + fileVar + " not found." << endl;
                        }
                    }

                    m_fields[0]->BwdTrans_IterPerExp(vCoeffs, pArray);
                }
                else
                {
                    LibUtilities::PtsFieldSharedPtr ptsField;
                    LibUtilities::PtsIO ptsIO(m_session->GetComm());
                    ptsIO.Import(filename, ptsField);

                    Array <OneD,  Array<OneD,  NekDouble> > coords(3);
                    coords[0] = Array<OneD, NekDouble>(nq);
                    coords[1] = Array<OneD, NekDouble>(nq);
                    coords[2] = Array<OneD, NekDouble>(nq);
                    m_fields[0]->GetCoords(coords[0], coords[1], coords[2]);

                    //  check if we already computed this funcKey combination
                    std::string weightsKey = m_session->GetFunctionFilename(pFunctionName, pFieldName, domain);
                    if (m_interpWeights.count(weightsKey) != 0)
                    {
                        //  found, re-use
                        ptsField->SetWeights(m_interpWeights[weightsKey], m_interpInds[weightsKey]);
                    }
                    else
                    {
                        if (m_session->GetComm()->GetRank() == 0)
                        {
                            ptsField->setProgressCallback(&EquationSystem::PrintProgressbar, this);
                            cout << "Interpolating:       ";
                        }
                        ptsField->CalcWeights(coords);
                        if (m_session->GetComm()->GetRank() == 0)
                        {
                            cout << endl;
                        }
                        ptsField->GetWeights(m_interpWeights[weightsKey], m_interpInds[weightsKey]);
                    }

                    Array<OneD,  Array<OneD,  NekDouble> > intFields;
                    ptsField->Interpolate(intFields);

                    int fieldInd;
                    vector<string> fieldNames = ptsField->GetFieldNames();
                    for (fieldInd = 0; fieldInd < fieldNames.size(); ++fieldInd)
                    {
                        if (ptsField->GetFieldName(fieldInd) ==  pFieldName)
                        {
                            break;
                        }
                    }
                    ASSERTL0(fieldInd != fieldNames.size(),  "field not found");

                    pArray = intFields[fieldInd];
                }
            }
        }


        /**
         * @brief Provide a description of a function for a given field name.
         *
         * @param pFieldName     Field name.
         * @param pFunctionName  Function name.
         */
        std::string EquationSystem::DescribeFunction(
            std::string pFieldName,
            const std::string &pFunctionName,
            const int domain)
        {
            ASSERTL0(m_session->DefinesFunction(pFunctionName),
                     "Function '" + pFunctionName + "' does not exist.");
            
            std::string retVal;
            LibUtilities::FunctionType vType;
            
            vType = m_session->GetFunctionType(pFunctionName, pFieldName);
            if (vType == LibUtilities::eFunctionTypeExpression)
            {
                LibUtilities::EquationSharedPtr ffunc
                    = m_session->GetFunction(pFunctionName, pFieldName,domain);
                retVal = ffunc->GetExpression();
            }
            else if (vType == LibUtilities::eFunctionTypeFile)
            {
                std::string filename
                    = m_session->GetFunctionFilename(pFunctionName, pFieldName,domain);
                retVal = "from file " + filename;
            }
            
            return retVal;
        }
        
        /**
         * If boundary conditions are time-dependent, they will be evaluated at 
         * the time specified.
         * @param   time            The time at which to evaluate the BCs
         */
        void EquationSystem::SetBoundaryConditions(NekDouble time)
        {
            std::string varName;
            int nvariables = m_fields.num_elements();
            for (int i = 0; i < nvariables; ++i)
            {
                varName = m_session->GetVariable(i); 
                m_fields[i]->EvaluateBoundaryConditions(time, varName);
            }
        }

        /**
         * Compute the error in the L2-norm.
         * @param   field           The field to compare.
         * @param   exactsoln       The exact solution to compare with.
         * @param   Normalised      Normalise L2-error.
         * @returns                 Error in the L2-norm.
         */
        NekDouble EquationSystem::v_L2Error(
            unsigned int field,
            const Array<OneD, NekDouble> &exactsoln,
            bool Normalised)
        {    	
            NekDouble L2error = -1.0;

            if (m_NumQuadPointsError == 0)
            {
                if (m_fields[field]->GetPhysState() == false)
                {
                    m_fields[field]->BwdTrans(m_fields[field]->GetCoeffs(),
                                              m_fields[field]->UpdatePhys());
                }

                if (exactsoln.num_elements())
                {
                    L2error = m_fields[field]->L2(m_fields[field]->GetPhys(), exactsoln);
                }
                else if (m_session->DefinesFunction("ExactSolution"))
                {
                    Array<OneD, NekDouble>
                        exactsoln(m_fields[field]->GetNpoints());

                    EvaluateFunction(m_session->GetVariable(field), exactsoln, 
                                     "ExactSolution", m_time);

                    L2error = m_fields[field]->L2(m_fields[field]->GetPhys(), exactsoln);
                }
                else
                {
                    L2error = m_fields[field]->L2(m_fields[field]->GetPhys());
                }

                if (Normalised == true)
                {
                    Array<OneD, NekDouble> one(m_fields[field]->GetNpoints(),
                                               1.0);

                    NekDouble Vol = m_fields[field]->PhysIntegral(one);
                    m_comm->AllReduce(Vol, LibUtilities::ReduceSum);

                    L2error = sqrt(L2error*L2error/Vol);
                }
            }
            else
            {
                Array<OneD,NekDouble> L2INF(2);
                L2INF = ErrorExtraPoints(field);
                L2error = L2INF[0];
            }
            return L2error;
        }

        /**
         * Compute the error in the L_inf-norm
         * @param   field           The field to compare.
         * @param   exactsoln       The exact solution to compare with.
         * @returns                 Error in the L_inft-norm.
         */
        NekDouble EquationSystem::v_LinfError (
                unsigned int field,
                const Array<OneD, NekDouble> &exactsoln)
        {
            NekDouble Linferror = -1.0;

            if (m_NumQuadPointsError == 0)
            {
                if (m_fields[field]->GetPhysState() == false)
                {
                    m_fields[field]->BwdTrans(m_fields[field]->GetCoeffs(),
                                              m_fields[field]->UpdatePhys());
                }

                if (exactsoln.num_elements())
                {
                    Linferror = m_fields[field]->Linf(m_fields[field]->GetPhys(), exactsoln);
                }
                else if (m_session->DefinesFunction("ExactSolution"))
                {
                    Array<OneD, NekDouble>
                        exactsoln(m_fields[field]->GetNpoints());

                    EvaluateFunction(m_session->GetVariable(field), exactsoln,
                                     "ExactSolution", m_time);

                    Linferror = m_fields[field]->Linf(m_fields[field]->GetPhys(), exactsoln);
                }
                else
                {
                    Linferror = m_fields[field]->Linf(m_fields[field]->GetPhys());
                }
            }
            else
            {
                Array<OneD,NekDouble> L2INF(2);
                L2INF = ErrorExtraPoints(field);
                Linferror = L2INF[1];
            }

            return Linferror;
        }

        /**
         * Compute the error in the L2-norm, L-inf for a larger number of 
         * quadrature points.
         * @param   field              The field to compare.
         * @returns                    Error in the L2-norm and L-inf norm.
         */
        Array<OneD,NekDouble> EquationSystem::ErrorExtraPoints(
            unsigned int field)
        {
            int NumModes = GetNumExpModes();
            Array<OneD,NekDouble> L2INF(2);

            const LibUtilities::PointsKey PkeyT1(
                m_NumQuadPointsError,LibUtilities::eGaussLobattoLegendre);
            const LibUtilities::PointsKey PkeyT2(
                m_NumQuadPointsError, LibUtilities::eGaussRadauMAlpha1Beta0);
            const LibUtilities::PointsKey PkeyQ1(
                m_NumQuadPointsError, LibUtilities::eGaussLobattoLegendre);
            const LibUtilities::PointsKey PkeyQ2(
                m_NumQuadPointsError, LibUtilities::eGaussLobattoLegendre);
            const LibUtilities::BasisKey  BkeyT1(
                LibUtilities::eModified_A,NumModes, PkeyT1);
            const LibUtilities::BasisKey  BkeyT2(
                LibUtilities::eModified_B, NumModes, PkeyT2);
            const LibUtilities::BasisKey  BkeyQ1(
                LibUtilities::eModified_A, NumModes, PkeyQ1);
            const LibUtilities::BasisKey  BkeyQ2(
                LibUtilities::eModified_A, NumModes, PkeyQ2);

            MultiRegions::ExpList2DSharedPtr ErrorExp =
                MemoryManager<MultiRegions::ExpList2D>::AllocateSharedPtr(
                        m_session, BkeyT1, BkeyT2, BkeyQ1, BkeyQ2, m_graph);

            int ErrorCoordim = ErrorExp->GetCoordim(0);
            int ErrorNq      = ErrorExp->GetTotPoints();

            Array<OneD,NekDouble> ErrorXc0(ErrorNq, 0.0);
            Array<OneD,NekDouble> ErrorXc1(ErrorNq, 0.0);
            Array<OneD,NekDouble> ErrorXc2(ErrorNq, 0.0);

            switch(ErrorCoordim)
            {
                case 1:
                    ErrorExp->GetCoords(ErrorXc0);
                    break;
                case 2:
                    ErrorExp->GetCoords(ErrorXc0, ErrorXc1);
                    break;
                case 3:
                    ErrorExp->GetCoords(ErrorXc0, ErrorXc1, ErrorXc2);
                    break;
            }
            LibUtilities::EquationSharedPtr exSol = 
                m_session->GetFunction("ExactSolution", field);
            
            // Evaluate the exact solution
            Array<OneD,NekDouble> ErrorSol(ErrorNq);

            exSol->Evaluate(ErrorXc0,ErrorXc1,ErrorXc2,m_time,ErrorSol);

            // Calcualte spectral/hp approximation on the quadrature points  
            // of this new expansion basis
            ErrorExp->BwdTrans_IterPerExp(m_fields[field]->GetCoeffs(), 
                                          ErrorExp->UpdatePhys());

            L2INF[0] = ErrorExp->L2  (ErrorExp->GetPhys(), ErrorSol);
            L2INF[1] = ErrorExp->Linf(ErrorExp->GetPhys(), ErrorSol);

            return L2INF;
        }


        /**
         * Set the physical fields based on a restart file, or a function
         * describing the initial condition given in the session.
         * @param  initialtime           Time at which to evaluate the function.
         * @param  dumpInitialConditions Write the initial condition to file?
         */
        void EquationSystem::v_SetInitialConditions(NekDouble initialtime,
                                                    bool dumpInitialConditions,
                                                    const int domain)
        {
            if (m_session->GetComm()->GetRank() == 0)
            {
                cout << "Initial Conditions:" << endl;
            }
        
            if (m_session->DefinesFunction("InitialConditions"))
            {
                EvaluateFunction(m_session->GetVariables(), m_fields, 
                                 "InitialConditions", m_time, domain);
                
                if (m_session->GetComm()->GetRank() == 0)
                {
                    
                    for (int i = 0; i < m_fields.num_elements(); ++i)
                    {
                        std::string varName = m_session->GetVariable(i);
                        cout << "  - Field " << varName << ": "
                             << DescribeFunction(varName, "InitialConditions",domain)
                             << endl;
                    }
                }
            }
            else
            {
                int nq = m_fields[0]->GetNpoints();
                for (int i = 0; i < m_fields.num_elements(); i++)
                {
                    Vmath::Zero(nq, m_fields[i]->UpdatePhys(), 1);
                    m_fields[i]->SetPhysState(true);
                    Vmath::Zero(m_fields[i]->GetNcoeffs(), 
                                m_fields[i]->UpdateCoeffs(), 1);
                    if (m_session->GetComm()->GetRank() == 0)
                    {
                        cout << "  - Field "    << m_session->GetVariable(i)
                             << ": 0 (default)" << endl;
                    }
                }

            }

            if (dumpInitialConditions && m_checksteps)
            {
                Checkpoint_Output(0);
            }
        }
    
    
        void EquationSystem::v_EvaluateExactSolution(
            unsigned int field,
            Array<OneD, NekDouble> &outfield,
            const NekDouble time)
        {
            ASSERTL0 (outfield.num_elements() == m_fields[field]->GetNpoints(),
                      "ExactSolution array size mismatch.");
            Vmath::Zero(outfield.num_elements(), outfield, 1);
            if (m_session->DefinesFunction("ExactSolution"))
            {
                EvaluateFunction(m_session->GetVariable(field), outfield, 
                                 "ExactSolution", time);
            }
        }


        /**
         * By default, nothing needs initialising at the EquationSystem level.
         */
        void EquationSystem::v_DoInitialise()
        {

        }
    
    
        void EquationSystem::InitialiseBaseFlow(
            Array<OneD, Array<OneD, NekDouble> > &base)
        {
            base = Array<OneD, Array<OneD, NekDouble> >(m_spacedim);
            std::vector<std::string> vel;
            vel.push_back("Vx");
            vel.push_back("Vy");
            vel.push_back("Vz");
            vel.resize(m_spacedim);
            SetUpBaseFields(m_graph);
            EvaluateFunction(vel, base, "BaseFlow");
        }    	    
    
        void EquationSystem::SetUpBaseFields(
            SpatialDomains::MeshGraphSharedPtr &mesh)
        {
            int i;
            
            // The number of variables can be different from the dimension 
            // of the base flow
            int nvariables = m_session->GetVariables().size();
            m_base = Array<OneD, MultiRegions::ExpListSharedPtr>(nvariables);
            if (m_projectionType == MultiRegions::eGalerkin ||
                m_projectionType == MultiRegions::eMixed_CG_Discontinuous)
            {
                switch (m_expdim)
                {
                    case 1:
                    {
                        for(i = 0; i < m_base.num_elements(); i++)
                        {
                            m_base[i] = MemoryManager<MultiRegions::ContField1D>
                                ::AllocateSharedPtr(m_session, mesh, 
                                                    m_session->GetVariable(0));
                        }
                    }
                        break;
                    case 2:
                    {
                        if (m_HomogeneousType == eHomogeneous1D)
                        {
                            if (m_singleMode)
                            {
                                const LibUtilities::PointsKey PkeyZ(m_npointsZ,
                                        LibUtilities::eFourierSingleModeSpaced);
                                const LibUtilities::BasisKey  BkeyZ(
                                        LibUtilities::eFourier,
                                        m_npointsZ,PkeyZ);

                                for (i = 0 ; i < m_base.num_elements(); i++)
                                {
                                    m_base[i] = MemoryManager<MultiRegions
                                        ::ContField3DHomogeneous1D>
                                            ::AllocateSharedPtr(
                                                m_session, BkeyZ, m_LhomZ, 
                                                m_useFFT, m_homogen_dealiasing, 
                                                m_graph, 
                                                m_session->GetVariable(i));
                                    m_base[i]->SetWaveSpace(true);
                                }
                            }
                            else if (m_halfMode)
                            {
                                //1 plane field (half mode expansion)
                                const LibUtilities::PointsKey PkeyZ(m_npointsZ,
                                        LibUtilities::eFourierSingleModeSpaced);
                                const LibUtilities::BasisKey  BkeyZ(
                                        LibUtilities::eFourierHalfModeRe,
                                        m_npointsZ,PkeyZ);

                                for (i = 0 ; i < m_base.num_elements(); i++)
                                {
                                    m_base[i] = MemoryManager<MultiRegions
                                        ::ContField3DHomogeneous1D>
                                            ::AllocateSharedPtr(
                                                m_session, BkeyZ, m_LhomZ, 
                                                m_useFFT, m_homogen_dealiasing, 
                                                m_graph, 
                                                m_session->GetVariable(i));
                                    m_base[i]->SetWaveSpace(true);
                                }
                            }
                            else
                            {
                                const LibUtilities::PointsKey PkeyZ(m_npointsZ,
                                        LibUtilities::eFourierEvenlySpaced);
                                const LibUtilities::BasisKey  BkeyZ(
                                        LibUtilities::eFourier,m_npointsZ,
                                        PkeyZ);

                                for (i = 0 ; i < m_base.num_elements(); i++)
                                {
                                    m_base[i] = MemoryManager<MultiRegions
                                        ::ContField3DHomogeneous1D>
                                            ::AllocateSharedPtr(
                                                m_session, BkeyZ, m_LhomZ, 
                                                m_useFFT, m_homogen_dealiasing, 
                                                m_graph, 
                                                m_session->GetVariable(i));
                                    m_base[i]->SetWaveSpace(false);
                                }
                            }
                        }
                        else
                        {
                            i = 0;
                            MultiRegions::ContField2DSharedPtr firstbase =
                                MemoryManager<MultiRegions::ContField2D>
                                ::AllocateSharedPtr(m_session,mesh,
                                                m_session->GetVariable(i));
                            m_base[0]=firstbase;

                            for (i = 1 ; i < m_base.num_elements(); i++)
                            {
                                m_base[i] = MemoryManager<MultiRegions::
                                    ContField2D>::AllocateSharedPtr(
                                        *firstbase,mesh,
                                        m_session->GetVariable(i));
                            }
                        }
                    }
                    break;
                    case 3:
                    {
                        MultiRegions::ContField3DSharedPtr firstbase =
                            MemoryManager<MultiRegions::ContField3D>
                            ::AllocateSharedPtr(m_session, m_graph,
                                                m_session->GetVariable(0));
                        m_base[0] = firstbase;
                        for (i = 1 ; i < m_base.num_elements(); i++)
                        {
                            m_base[i] = MemoryManager<MultiRegions::ContField3D>
                                ::AllocateSharedPtr(*firstbase, m_graph,
                                                    m_session->GetVariable(0));
                        }
                    }
                    break;
                    default:
                        ASSERTL0(false,"Expansion dimension not recognised");
                        break;
                }
            }
            else
            {
                switch(m_expdim)
                {
                    case 1:
                    {
                        // need to use zero for variable as may be more base 
                        // flows than variables
                        for(i = 0 ; i < m_base.num_elements(); i++)
                        {
                            m_base[i] = MemoryManager<MultiRegions
                                ::DisContField1D>
                                ::AllocateSharedPtr(m_session, m_graph,
                                                    m_session->GetVariable(0));
                        }
                        break;
                    }
                    case 2:
                    {
                        for(i = 0 ; i < m_base.num_elements(); i++)
                        {
                            m_base[i] = MemoryManager<MultiRegions::
                                DisContField2D>::AllocateSharedPtr(
                                    m_session,m_graph,
                                    m_session->GetVariable(0));
                        }
                        break;
                    }
                    case 3:
                        ASSERTL0(false, "3 D not set up");
                    default:
                        ASSERTL0(false, "Expansion dimension not recognised");
                        break;
                }
            }
        }
 	
        // Import base flow from file and load in m_base    	
        void EquationSystem::ImportFldBase(
            std::string pInfile, 
            SpatialDomains::MeshGraphSharedPtr pGraph)
        {
            std::vector<LibUtilities::FieldDefinitionsSharedPtr> FieldDef;
            std::vector<std::vector<NekDouble> > FieldData;

            //Get Homogeneous
            LibUtilities::FieldIOSharedPtr base_fld =
                    LibUtilities::MakeFieldIOForFile(m_session, pInfile);
            base_fld->Import(pInfile,FieldDef,FieldData);

            int nvar = m_session->GetVariables().size();
            if (m_session->DefinesSolverInfo("HOMOGENEOUS"))
            {
                std::string HomoStr = m_session->GetSolverInfo("HOMOGENEOUS");
            }
            // copy FieldData into m_fields
            for (int j = 0; j < nvar; ++j)
            {
                for(int i = 0; i < FieldDef.size(); ++i)
                {
                    bool flag = FieldDef[i]->m_fields[j] ==
                                m_session->GetVariable(j);
                    ASSERTL0(flag, (std::string("Order of ") + pInfile
                                    + std::string(" data and that defined in "
                                    "the session differs")).c_str());

                    m_base[j]->ExtractDataToCoeffs(FieldDef[i], FieldData[i],
                                                   FieldDef[i]->m_fields[j],
                                                   m_base[j]->UpdateCoeffs());
                }
            }
        }

        /**
         * 
         */
        void EquationSystem::v_DoSolve()
        {

        }

        /**
         * Virtual function to define if operator in DoSolve is
         * negated with regard to the strong form. This is currently
         * only used in Arnoldi solves. Default is false.
         */
        bool EquationSystem::v_NegatedOp(void)
        {
            return false; 
        }

        /**
         * 
         */
        void EquationSystem::v_TransCoeffToPhys()
        {
		
        }
	
        /**
         *
         */
        void EquationSystem::v_TransPhysToCoeff()
        {
		
        }


        /// Virtual function for generating summary information.
        void EquationSystem::v_GenerateSummary(SummaryList& l)
        {
            SessionSummary(l);
        }
        

        /**
         * Write the field data to file. The file is named according to the session
         * name with the extension .fld appended.
         */
        void EquationSystem::v_Output(void)
        {
            WriteFld(m_sessionName + ".fld");
        }
                
        /**
         * Zero the physical fields.
         */
        void EquationSystem::ZeroPhysFields(void)
        {
            for (int i = 0; i < m_fields.num_elements(); i++)
            {
                Vmath::Zero(m_fields[i]->GetNpoints(),
                            m_fields[i]->UpdatePhys(),1);
            }
        }

        /**
         * FwdTrans the m_fields members
         */
        void EquationSystem::FwdTransFields(void)
        {
            for (int i = 0; i < m_fields.num_elements(); i++)
            {
                m_fields[i]->FwdTrans(m_fields[i]->GetPhys(),
                                      m_fields[i]->UpdateCoeffs());
                m_fields[i]->SetPhysState(false);
            }
        }

        /**
         * Computes the weak Green form of advection terms (without boundary
         * integral), i.e. \f$ (\nabla \phi \cdot F) \f$ where for example
         * \f$ F=uV \f$.
         * @param   F           Fields.
         * @param   outarray    Storage for result.
         *
         * \note Assuming all fields are of the same expansion and order so that 
         * we can use the parameters of m_fields[0].
         */
        void EquationSystem::WeakAdvectionGreensDivergenceForm(
            const Array<OneD, Array<OneD, NekDouble> > &F,
            Array<OneD, NekDouble> &outarray)
        {
            m_fields[0]->IProductWRTDerivBase(F,outarray);
        }

        /**
         * Calculate Inner product of the divergence advection form
         * \f$(\phi, \nabla \cdot F)\f$, where for example \f$ F = uV \f$.
         * @param   F           Fields.
         * @param   outarray    Storage for result.
         */
        void EquationSystem::WeakAdvectionDivergenceForm(
            const Array<OneD, Array<OneD, NekDouble> > &F,
            Array<OneD, NekDouble> &outarray)
        {
            // Use dimension of Velocity vector to dictate dimension of operation
            int ndim       = F.num_elements();
            int nPointsTot = m_fields[0]->GetNpoints();
            Array<OneD, NekDouble> tmp(nPointsTot);
            Array<OneD, NekDouble> div(nPointsTot, 0.0);

            // Evaluate the divergence
            for (int i = 0; i < ndim; ++i)
            {
                //m_fields[0]->PhysDeriv(i,F[i],tmp);
                m_fields[0]->PhysDeriv(MultiRegions::DirCartesianMap[i],F[i],tmp);
                Vmath::Vadd(nPointsTot, tmp, 1, div, 1, div, 1);
            }

            m_fields[0]->IProductWRTBase(div, outarray);
        }

        /**
         * Calculate Inner product of the divergence advection form
         * \f$ (\phi, V\cdot \nabla u) \f$
         * @param   V           Fields.
         * @param   u           Fields.
         * @param   outarray    Storage for result.
         */
        void EquationSystem::WeakAdvectionNonConservativeForm(
            const Array<OneD, Array<OneD, NekDouble> > &V,
            const Array<OneD, const NekDouble> &u,
            Array<OneD, NekDouble> &outarray,
            bool UseContCoeffs)
        {
            // use dimension of Velocity vector to dictate dimension of operation
            int ndim       = V.num_elements();

            int nPointsTot = m_fields[0]->GetNpoints();
            Array<OneD, NekDouble> tmp(nPointsTot);
            Array<OneD, NekDouble> wk(ndim * nPointsTot, 0.0);

            AdvectionNonConservativeForm(V, u, tmp, wk);
		
            if (UseContCoeffs)
            {
                m_fields[0]->IProductWRTBase(tmp, outarray,
                                             MultiRegions::eGlobal);
            }
            else
            {
                m_fields[0]->IProductWRTBase_IterPerExp(tmp, outarray);
            }
        }

        /**
         * Calculate the inner product \f$ V\cdot \nabla u \f$
         * @param   V           Fields.
         * @param   u           Fields.
         * @param   outarray    Storage for result.
         * @param   wk          Workspace.
         */
        void EquationSystem::AdvectionNonConservativeForm(
            const Array<OneD, Array<OneD, NekDouble> > &V,
            const Array<OneD, const NekDouble> &u,
            Array<OneD, NekDouble> &outarray,
            Array<OneD, NekDouble> &wk)
        {
            // Use dimension of Velocity vector to dictate dimension of operation
            int ndim       = V.num_elements();
            //int ndim = m_expdim;

            // ToDo: here we should add a check that V has right dimension

            int nPointsTot = m_fields[0]->GetNpoints();
            Array<OneD, NekDouble> grad0,grad1,grad2;

            // Check to see if wk space is defined
            if (wk.num_elements())
            {
                grad0 = wk;
            }
            else
            {
                grad0 = Array<OneD, NekDouble> (nPointsTot);
            }

            // Evaluate V\cdot Grad(u)
            switch(ndim)
            {
                case 1:
                    m_fields[0]->PhysDeriv(u,grad0);
                    Vmath::Vmul(nPointsTot, grad0, 1, V[0], 1, outarray,1);
                    break;
                case 2:
                    grad1 = Array<OneD, NekDouble> (nPointsTot);
                    m_fields[0]->PhysDeriv(u, grad0, grad1);
                    Vmath::Vmul (nPointsTot, grad0, 1, V[0], 1, outarray, 1);
                    Vmath::Vvtvp(nPointsTot, grad1, 1, V[1], 1,
                                 outarray, 1, outarray, 1);
                    break;
                case 3:
                    grad1 = Array<OneD, NekDouble> (nPointsTot);
                    grad2 = Array<OneD, NekDouble> (nPointsTot);
                    m_fields[0]->PhysDeriv(u,grad0,grad1,grad2);
                    Vmath::Vmul (nPointsTot, grad0, 1, V[0], 1, outarray, 1);
                    Vmath::Vvtvp(nPointsTot, grad1, 1, V[1], 1,
                                 outarray, 1, outarray, 1);
                    Vmath::Vvtvp(nPointsTot, grad2, 1, V[2], 1,
                                 outarray, 1, outarray, 1);
                    break;
                default:
                    ASSERTL0(false,"dimension unknown");
            }
        }

        /**
         * @brief Calculate weak DG advection in the form \f$ \langle\phi,
         * \hat{F}\cdot n\rangle - (\nabla \phi \cdot F) \f$
         * 
         * @param   InField                         Fields.
         * @param   OutField                        Storage for result.
         * @param   NumericalFluxIncludesNormal     Default: true.
         * @param   InFieldIsPhysSpace              Default: false.
         * @param   nvariables                      Number of fields.
         */
        void EquationSystem::WeakDGAdvection(
            const Array<OneD, Array<OneD, NekDouble> >& InField,
                  Array<OneD, Array<OneD, NekDouble> >& OutField,
            bool NumericalFluxIncludesNormal,
            bool InFieldIsInPhysSpace,
            int nvariables)
        {
            int i;
            int nVelDim         = m_expdim;
            int nPointsTot      = GetNpoints();
            int ncoeffs         = GetNcoeffs();
            int nTracePointsTot = GetTraceNpoints();

            if (!nvariables)
            {
                nvariables      = m_fields.num_elements();
            }

            Array<OneD, Array<OneD, NekDouble> > fluxvector(nVelDim);
            Array<OneD, Array<OneD, NekDouble> > physfield (nvariables);

            for(i = 0; i < nVelDim; ++i)
            {
                fluxvector[i]    = Array<OneD, NekDouble>(nPointsTot);
            }

            // Get the variables in physical space
            // already in physical space
            if (InFieldIsInPhysSpace == true)
            {
                for (i = 0; i < nvariables; ++i)
                {
                    physfield[i] = InField[i];
                }
            }
            // otherwise do a backward transformation
            else
            {
                for(i = 0; i < nvariables; ++i)
                {
                    // Could make this point to m_fields[i]->UpdatePhys();
                    physfield[i] = Array<OneD, NekDouble>(nPointsTot);
                    m_fields[i]->BwdTrans(InField[i],physfield[i]);
                }
            }

            // Get the advection part (without numerical flux)
            for (i = 0; i < nvariables; ++i)
            {
                // Get the ith component of the  flux vector in (physical space)
                GetFluxVector(i, physfield, fluxvector);

                // Calculate the i^th value of (\grad_i \phi, F)
                WeakAdvectionGreensDivergenceForm(fluxvector,OutField[i]);
            }

            // Get the numerical flux and add to the modal coeffs
            // if the NumericalFluxs function already includes the
            // normal in the output
            if (NumericalFluxIncludesNormal == true)
            {
                Array<OneD, Array<OneD, NekDouble> > numflux   (nvariables);

                for (i = 0; i < nvariables; ++i)
                {
                    numflux[i]   = Array<OneD, NekDouble>(nTracePointsTot);
                }

                // Evaluate numerical flux in physical space which may in
                // general couple all component of vectors
                NumericalFlux(physfield, numflux);

                // Evaulate  <\phi, \hat{F}\cdot n> - OutField[i]
                for (i = 0; i < nvariables; ++i)
                {
                    Vmath::Neg(ncoeffs,OutField[i],1);
                    m_fields[i]->AddTraceIntegral(numflux[i],OutField[i]);
                    m_fields[i]->SetPhysState(false);
                }
            }
            // if the NumericalFlux function does not include the
            // normal in the output
            else
            {
                Array<OneD, Array<OneD, NekDouble> > numfluxX   (nvariables);
                Array<OneD, Array<OneD, NekDouble> > numfluxY   (nvariables);

                for (i = 0; i < nvariables; ++i)
                {
                    numfluxX[i]   = Array<OneD, NekDouble>(nTracePointsTot);
                    numfluxY[i]   = Array<OneD, NekDouble>(nTracePointsTot);
                }

                // Evaluate numerical flux in physical space which may in
                // general couple all component of vectors
                NumericalFlux(physfield, numfluxX, numfluxY);

                // Evaulate  <\phi, \hat{F}\cdot n> - OutField[i]
                for(i = 0; i < nvariables; ++i)
                {
                    Vmath::Neg(ncoeffs,OutField[i],1);
                    m_fields[i]->AddTraceIntegral(numfluxX[i], numfluxY[i],
                                                  OutField[i]);
                    m_fields[i]->SetPhysState(false);
                }
            }
        }
        
        /**
         * Calculate weak DG Diffusion in the LDG form
         * \f$ \langle\psi, \hat{u}\cdot n\rangle
         * - \langle\nabla\psi \cdot u\rangle
         *  \langle\phi, \hat{q}\cdot n\rangle - (\nabla \phi \cdot q) \rangle \f$
         */
        void EquationSystem::WeakDGDiffusion(
            const Array<OneD, Array<OneD, NekDouble> >& InField,
            Array<OneD, Array<OneD, NekDouble> >& OutField,
            bool NumericalFluxIncludesNormal,
            bool InFieldIsInPhysSpace)
        {
            int i, j, k;
            int nPointsTot      = GetNpoints();
            int ncoeffs         = GetNcoeffs();
            int nTracePointsTot = GetTraceNpoints();
            int nvariables      = m_fields.num_elements();
            int nqvar           = 2;

            Array<OneD, NekDouble>  qcoeffs (ncoeffs);
            Array<OneD, NekDouble>  temp (ncoeffs);

            Array<OneD, Array<OneD, NekDouble> > fluxvector (m_spacedim);
            Array<OneD, Array<OneD, NekDouble> > ufield (nvariables);

            Array<OneD, Array<OneD, Array<OneD, NekDouble> > >  flux   (nqvar);
            Array<OneD, Array<OneD, Array<OneD, NekDouble> > >  qfield  (nqvar);

            for (j = 0; j < nqvar; ++j)
            {
                qfield[j]   = Array<OneD, Array<OneD, NekDouble> >(nqvar);
                flux[j]     = Array<OneD, Array<OneD, NekDouble> >(nqvar);

                for (i = 0; i< nvariables; ++i)
                {
                    ufield[i] = Array<OneD, NekDouble>(nPointsTot, 0.0);
                    qfield[j][i]  = Array<OneD, NekDouble>(nPointsTot, 0.0);
                    flux[j][i] = Array<OneD, NekDouble>(nTracePointsTot, 0.0);
                }
            }

            for (k = 0; k < m_spacedim; ++k)
            {
                fluxvector[k] = Array<OneD, NekDouble>(nPointsTot, 0.0);
            }

            // Get the variables in physical space already in physical space
            if (InFieldIsInPhysSpace == true)
            {
                for (i = 0; i < nvariables; ++i)
                {
                    ufield[i] = InField[i];
                }
            }
            // Otherwise do a backward transformation
            else
            {
                for (i = 0; i < nvariables; ++i)
                {
                    // Could make this point to m_fields[i]->UpdatePhys();
                    ufield[i] = Array<OneD, NekDouble>(nPointsTot);
                    m_fields[i]->BwdTrans(InField[i],ufield[i]);
                }
            }

            // ##########################################################
            // Compute q_{\eta} and q_{\xi} from su
            // Obtain Numerical Fluxes
            // ##########################################################
            NumFluxforScalar(ufield, flux);

            for (j = 0; j < nqvar; ++j)
            {
                for (i = 0; i < nvariables; ++i)
                {
                    // Get the ith component of the  flux vector in
                    // (physical space) fluxvector = m_tanbasis * u,
                    // where m_tanbasis = 2 by m_spacedim by nPointsTot
                    if (m_tanbasis.num_elements())
                    {
                        for (k = 0; k < m_spacedim; ++k)
                        {
                            Vmath::Vmul(nPointsTot, m_tanbasis[j][k], 1,
                                        ufield[i], 1, fluxvector[k], 1);
                        }
                    }
                    else
                    {
                        GetFluxVector(i, j, ufield, fluxvector);
                    }

                    // Calculate the i^th value of (\grad_i \phi, F)
                    WeakAdvectionGreensDivergenceForm(fluxvector, qcoeffs);

                    Vmath::Neg(ncoeffs,qcoeffs,1);
                    m_fields[i]->AddTraceIntegral(flux[j][i], qcoeffs);
                    m_fields[i]->SetPhysState(false);

                    // Add weighted mass matrix = M ( \nabla \cdot Tanbasis )
//                if(m_gradtan.num_elements())
//                {
//                    MultiRegions::GlobalMatrixKey key(StdRegions::eMass,
//                                                        m_gradtan[j]);
//                    m_fields[i]->MultiRegions::ExpList::GeneralMatrixOp(key,
//                                                        InField[i], temp);
//                    Vmath::Svtvp(ncoeffs, -1.0, temp, 1, qcoeffs, 1,
//                                                        qcoeffs, 1);
//                }

                    //Multiply by the inverse of mass matrix
                    m_fields[i]->MultiplyByElmtInvMass(qcoeffs, qcoeffs);

                    // Back to physical space
                    m_fields[i]->BwdTrans(qcoeffs, qfield[j][i]);
                }
            }


            // ##########################################################
            //   Compute u from q_{\eta} and q_{\xi}
            // ##########################################################

            // Obtain Numerical Fluxes
            NumFluxforVector(ufield, qfield, flux[0]);

            for (i = 0; i < nvariables; ++i)
            {
                // L = L(tan_eta) q_eta + L(tan_xi) q_xi
                OutField[i] = Array<OneD, NekDouble>(ncoeffs, 0.0);
                temp = Array<OneD, NekDouble>(ncoeffs, 0.0);

                if (m_tanbasis.num_elements())
                {
                    for (j = 0; j < nqvar; ++j)
                    {
                        for (k = 0; k < m_spacedim; ++k)
                        {
                            Vmath::Vmul(nPointsTot, m_tanbasis[j][k], 1,
                                        qfield[j][i], 1, fluxvector[k], 1);
                        }

                        WeakAdvectionGreensDivergenceForm(fluxvector, temp);
                        Vmath::Vadd(ncoeffs, temp, 1, OutField[i], 1,
                                    OutField[i], 1);
                    }
                }
                else
                {
                    for (k = 0; k < m_spacedim; ++k)
                    {
                        Vmath::Vcopy(nPointsTot, qfield[k][i], 1,
                                     fluxvector[k], 1);
                    }

                    WeakAdvectionGreensDivergenceForm(fluxvector, OutField[i]);
                }

                // Evaulate  <\phi, \hat{F}\cdot n> - OutField[i]
                Vmath::Neg(ncoeffs,OutField[i],1);
                m_fields[i]->AddTraceIntegral(flux[0][i], OutField[i]);
                m_fields[i]->SetPhysState(false);
            }
        }

        /**
         * Write the n-th checkpoint file.
         * @param   n   The index of the checkpoint file.
         */
        void EquationSystem::Checkpoint_Output(const int n)
        {
            std::string outname =  m_sessionName +  "_" + 
                boost::lexical_cast<std::string>(n);

            WriteFld(outname + ".chk");
        }

        /**
         * Write the n-th checkpoint file.
         * @param   n   The index of the checkpoint file.
         */
        void EquationSystem::Checkpoint_Output(
            const int n, 
            MultiRegions::ExpListSharedPtr &field, 
            std::vector<Array<OneD, NekDouble> > &fieldcoeffs, 
            std::vector<std::string> &variables)
        {
            char chkout[16] = "";
            sprintf(chkout, "%d", n);
            std::string outname = m_sessionName + "_" + chkout + ".chk";
            WriteFld(outname, field, fieldcoeffs, variables);
        }
        
        /**
         * Write the n-th base flow into a .chk file
         * @param   n   The index of the base flow file.
         */
        void EquationSystem::Checkpoint_BaseFlow(const int n)
        {
            std::string outname =  m_sessionName +  "_BaseFlow_" + 
                boost::lexical_cast<std::string>(n);

            WriteFld(outname + ".chk");
        }

        /**
         * Writes the field data to a file with the given filename.
         * @param   outname     Filename to write to.
         */
        void EquationSystem::WriteFld(const std::string &outname)
        {
            std::vector<Array<OneD, NekDouble> > fieldcoeffs(
                m_fields.num_elements());
            std::vector<std::string> variables(m_fields.num_elements());

            for (int i = 0; i < m_fields.num_elements(); ++i)
            {
                if (m_fields[i]->GetNcoeffs() == m_fields[0]->GetNcoeffs())
                {
                    fieldcoeffs[i] = m_fields[i]->UpdateCoeffs();
                }
                else
                {
                    fieldcoeffs[i] = Array<OneD,NekDouble>(m_fields[0]->
                                                           GetNcoeffs());
                    m_fields[0]->ExtractCoeffsToCoeffs(m_fields[i],
                                                       m_fields[i]->GetCoeffs(),
                                                       fieldcoeffs[i]);
                }
                variables[i] = m_boundaryConditions->GetVariable(i);
            }

            v_ExtraFldOutput(fieldcoeffs, variables);

            WriteFld(outname, m_fields[0], fieldcoeffs, variables);
        }



        /**
         * Writes the field data to a file with the given filename.
         * @param   outname         Filename to write to.
         * @param   field           ExpList on which data is based.
         * @param   fieldcoeffs     An array of array of expansion coefficients.
         * @param   variables       An array of variable names.
         */
        void EquationSystem::WriteFld(
            const std::string                    &outname,
            MultiRegions::ExpListSharedPtr       &field,
            std::vector<Array<OneD, NekDouble> > &fieldcoeffs,
            std::vector<std::string>             &variables)
        {
            std::vector<LibUtilities::FieldDefinitionsSharedPtr> FieldDef
                = field->GetFieldDefinitions();
            std::vector<std::vector<NekDouble> > FieldData(FieldDef.size());

            // Copy Data into FieldData and set variable
            for(int j = 0; j < fieldcoeffs.size(); ++j)
            {
                for(int i = 0; i < FieldDef.size(); ++i)
                {
                    // Could do a search here to find correct variable
                    FieldDef[i]->m_fields.push_back(variables[j]);
                    field->AppendFieldData(FieldDef[i], FieldData[i],
                                           fieldcoeffs[j]);
                }            
            }

            // Update time in field info if required
            if(m_fieldMetaDataMap.find("Time") != m_fieldMetaDataMap.end())
            {
                m_fieldMetaDataMap["Time"] = boost::lexical_cast<std::string>(m_time);
            }
            
            // If necessary, add mapping information to metadata
            //      and output mapping coordinates
            Array<OneD, MultiRegions::ExpListSharedPtr> fields(1);
            fields[0] = field;           
            GlobalMapping::MappingSharedPtr mapping = 
                    GlobalMapping::Mapping::Load(m_session, fields);
            LibUtilities::FieldMetaDataMap fieldMetaDataMap(m_fieldMetaDataMap);
            mapping->Output( fieldMetaDataMap, outname);

            m_fld->Write(outname, FieldDef, FieldData, fieldMetaDataMap);
        }


        /**
         * Import field from infile and load into \a m_fields. This routine will
         * also perform a \a BwdTrans to ensure data is in both the physical and
         * coefficient storage.
         * @param   infile  Filename to read.
         */
        void EquationSystem::ImportFld(
            const std::string &infile, 
            Array<OneD, MultiRegions::ExpListSharedPtr> &pFields)
        {
            std::vector<LibUtilities::FieldDefinitionsSharedPtr> FieldDef;
            std::vector<std::vector<NekDouble> > FieldData;
            LibUtilities::FieldIOSharedPtr field_fld =
                    LibUtilities::MakeFieldIOForFile(m_session, infile);
            field_fld->Import(infile,FieldDef,FieldData);

            // Copy FieldData into m_fields
            for(int j = 0; j < pFields.num_elements(); ++j)
            {
                Vmath::Zero(pFields[j]->GetNcoeffs(),
                            pFields[j]->UpdateCoeffs(),1);
                
                for(int i = 0; i < FieldDef.size(); ++i)
                {
                    ASSERTL1(FieldDef[i]->m_fields[j] ==
                             m_session->GetVariable(j),
                             std::string("Order of ") + infile
                             + std::string(" data and that defined in "
                                           "m_boundaryconditions differs"));

                    pFields[j]->ExtractDataToCoeffs(FieldDef[i], FieldData[i],
                                                    FieldDef[i]->m_fields[j],
                                                    pFields[j]->UpdateCoeffs());
                }
                pFields[j]->BwdTrans(pFields[j]->GetCoeffs(),
                                     pFields[j]->UpdatePhys());
            }
        }



        /**
         * Import field from infile and load into \a m_fields. This routine will
         * also perform a \a BwdTrans to ensure data is in both the physical and
         * coefficient storage.
         * @param   infile  Filename to read.
         * If optionan \a ndomains is specified it assumes we loop over nodmains for each nvariables. 
         */
        void EquationSystem::ImportFldToMultiDomains(
                                                     const std::string &infile, 
                                                     Array<OneD, MultiRegions::ExpListSharedPtr> &pFields,
                                                     const int ndomains)
        {
            std::vector<LibUtilities::FieldDefinitionsSharedPtr> FieldDef;
            std::vector<std::vector<NekDouble> > FieldData;
            
            LibUtilities::Import(infile,FieldDef,FieldData);
            
            int nvariables = GetNvariables();

            ASSERTL0(ndomains*nvariables == pFields.num_elements(),"Number of fields does not match the number of variables and domains");
            
            // Copy FieldData into m_fields
            for(int j = 0; j < ndomains; ++j)
            {
                for(int i = 0; i < nvariables; ++i)
                {
                    Vmath::Zero(pFields[j*nvariables+i]->GetNcoeffs(),pFields[j*nvariables+i]->UpdateCoeffs(),1);
                    
                    for(int n = 0; n < FieldDef.size(); ++n)
                    {
                        ASSERTL1(FieldDef[n]->m_fields[i] == m_session->GetVariable(i),
                                 std::string("Order of ") + infile
                                 + std::string(" data and that defined in "
                                               "m_boundaryconditions differs"));
                        
                        pFields[j*nvariables+i]->ExtractDataToCoeffs(FieldDef[n], FieldData[n],
                                                                     FieldDef[n]->m_fields[i],
                                                                     pFields[j*nvariables+i]->UpdateCoeffs());
                    }
                    pFields[j*nvariables+i]->BwdTrans(pFields[j*nvariables+i]->GetCoeffs(),
                                                      pFields[j*nvariables+i]->UpdatePhys());
                }
            }
        }

        /**
         * Import field from infile and load into \a pField. This routine will
         * also perform a \a BwdTrans to ensure data is in both the physical and
         * coefficient storage.
         */
        void EquationSystem::ImportFld(
            const std::string &infile, 
            MultiRegions::ExpListSharedPtr &pField, 
            std::string &pFieldName)
        {
            std::vector<LibUtilities::FieldDefinitionsSharedPtr> FieldDef;
            std::vector<std::vector<NekDouble> > FieldData;

            LibUtilities::FieldIOSharedPtr field_fld =
                                LibUtilities::MakeFieldIOForFile(m_session, infile);
            field_fld->Import(infile,FieldDef,FieldData);
            int idx = -1;

            Vmath::Zero(pField->GetNcoeffs(),pField->UpdateCoeffs(),1);

            for(int i = 0; i < FieldDef.size(); ++i)
            {
                // find the index of the required field in the file.
                for(int j = 0; j < FieldData.size(); ++j)
                {
                    if (FieldDef[i]->m_fields[j] == pFieldName)
                    {
                        idx = j;
                    }
                }
                ASSERTL1(idx >= 0, "Field " + pFieldName + " not found.");

                pField->ExtractDataToCoeffs(FieldDef[i], FieldData[i],
                                            FieldDef[i]->m_fields[idx],
                                            pField->UpdateCoeffs());
            }
            pField->BwdTrans(pField->GetCoeffs(), pField->UpdatePhys());
        }

        /**
         * Import field from infile and load into the array \a coeffs. 
         *
         * @param infile Filename to read.
         * @param fieldStr an array of string identifying fields to be imported
         * @param coeffs and array of array of coefficients to store imported data
         */
        void EquationSystem::ImportFld(
            const std::string &infile, 
            std::vector< std::string> &fieldStr, 
            Array<OneD, Array<OneD, NekDouble> > &coeffs)
        {

            ASSERTL0(fieldStr.size() <= coeffs.num_elements(),
                     "length of fieldstr should be the same as pFields");
        
            std::vector<LibUtilities::FieldDefinitionsSharedPtr> FieldDef;
            std::vector<std::vector<NekDouble> > FieldData;

            LibUtilities::FieldIOSharedPtr field_fld =
                                LibUtilities::MakeFieldIOForFile(m_session, infile);
            field_fld->Import(infile,FieldDef,FieldData);

            // Copy FieldData into m_fields
            for(int j = 0; j < fieldStr.size(); ++j)
            {
                Vmath::Zero(coeffs[j].num_elements(),coeffs[j],1);
                for(int i = 0; i < FieldDef.size(); ++i)
                {
                    m_fields[0]->ExtractDataToCoeffs(FieldDef[i], FieldData[i],
                                                     fieldStr[j], coeffs[j]);
                }
            }
        }

        /**
         * Write out a summary of the session data.
         * @param   out         Output stream to write data to.
         */
        void EquationSystem::SessionSummary(SummaryList& s)
        {
            AddSummaryItem(s, "EquationType", m_session->GetSolverInfo("EQTYPE"));
            AddSummaryItem(s, "Session Name", m_sessionName);
            AddSummaryItem(s, "Spatial Dim.", m_spacedim);
            AddSummaryItem(s, "Max SEM Exp. Order", m_fields[0]->EvalBasisNumModesMax());
            if(m_HomogeneousType == eHomogeneous1D)
            {
                AddSummaryItem(s, "Quasi-3D", "Homogeneous in z-direction");
                AddSummaryItem(s, "Expansion Dim.", m_expdim + 1);
                AddSummaryItem(s, "Num. Hom. Modes (z)", m_npointsZ);
                AddSummaryItem(s, "Hom. length (LZ)", "m_LhomZ");
                AddSummaryItem(s, "FFT Type", m_useFFT ? "FFTW" : "MVM");
                if (m_halfMode)
                {
                    AddSummaryItem(s, "ModeType", "Half Mode");
                }
                else if (m_singleMode)
                {
                    AddSummaryItem(s, "ModeType", "Single Mode");
                }
                else if (m_multipleModes)
                {
                    AddSummaryItem(s, "ModeType", "Multiple Modes");
                    AddSummaryItem(s, "Selected Mode",
                                      boost::lexical_cast<string>(m_NumMode));
                }
            }
            else if(m_HomogeneousType == eHomogeneous2D)
            {
                AddSummaryItem(s, "Quasi-3D", "Homogeneous in yz-plane");
                AddSummaryItem(s, "Expansion Dim.", m_expdim + 2);
                AddSummaryItem(s, "Num. Hom. Modes (y)", m_npointsY);
                AddSummaryItem(s, "Num. Hom. Modes (z)", m_npointsZ);
                AddSummaryItem(s, "Hom. length (LY)", "m_LhomY");
                AddSummaryItem(s, "Hom. length (LZ)", "m_LhomZ");
                AddSummaryItem(s, "FFT Type", m_useFFT ? "FFTW" : "MVM");
            }
            else
            {
                AddSummaryItem(s, "Expansion Dim.", m_expdim);
            }
            
            if (m_session->DefinesSolverInfo("UpwindType"))
            {
                AddSummaryItem(s, "Riemann Solver",
                                  m_session->GetSolverInfo("UpwindType"));
            }
            
            if (m_session->DefinesSolverInfo("AdvectionType"))
            {
                std::string AdvectionType;
                AdvectionType = m_session->GetSolverInfo("AdvectionType");
                AddSummaryItem(s, "Advection Type", GetAdvectionFactory().
                               GetClassDescription(AdvectionType));
            }

            if (m_projectionType == MultiRegions::eGalerkin)
            {
                AddSummaryItem(s, "Projection Type", "Continuous Galerkin");
            }
            else if (m_projectionType == MultiRegions::eDiscontinuous)
            {
                AddSummaryItem(s, "Projection Type", "Discontinuous Galerkin");
            }
            else if (m_projectionType == MultiRegions::eMixed_CG_Discontinuous)
            {
                AddSummaryItem(s, "Projection Type",
                                  "Mixed Continuous Galerkin and Discontinuous");
            }
            
            if (m_session->DefinesSolverInfo("DiffusionType"))
            {
                std::string DiffusionType;
                DiffusionType = m_session->GetSolverInfo("DiffusionType");
                AddSummaryItem(s, "Diffusion Type", GetDiffusionFactory().
                               GetClassDescription(DiffusionType));
            }
        }

        /**
         * Performs a case-insensitive string comparison (from web).
         * @param   s1      First string to compare.
         * @param   s2      Second string to compare.
         * @returns         0 if the strings match.
         */
        int EquationSystem::NoCaseStringCompare(
            const string & s1,
            const string& s2)
        {
            //if (s1.size() < s2.size()) return -1;
            //if (s1.size() > s2.size()) return 1;

            string::const_iterator it1=s1.begin();
            string::const_iterator it2=s2.begin();

            // Stop when either string's end has been reached
            while ( (it1!=s1.end()) && (it2!=s2.end()) )
            {
                if(::toupper(*it1) != ::toupper(*it2)) //letters differ?
                {
                    // Return -1 to indicate smaller than, 1 otherwise
                    return (::toupper(*it1)  < ::toupper(*it2)) ? -1 : 1;
                }

                // Proceed to the next character in each string
                ++it1;
                ++it2;
            }

            size_t size1=s1.size();
            size_t size2=s2.size();// cache lengths

            // Return -1, 0 or 1 according to strings' lengths
            if (size1==size2)
            {
                return 0;
            }

            return (size1 < size2) ? -1 : 1;
        }

        Array<OneD, bool> EquationSystem::v_GetSystemSingularChecks()
        {
            return Array<OneD, bool>(m_session->GetVariables().size(), false);
        }

        void EquationSystem::v_GetFluxVector(
            const int i, Array<OneD,
            Array<OneD, NekDouble> > &physfield,
            Array<OneD, Array<OneD, NekDouble> > &flux)
        {
            ASSERTL0(false, "v_GetFluxVector: This function is not valid "
                     "for the Base class");
        }

        void EquationSystem::v_GetFluxVector(
            const int i, const int j,
            Array<OneD, Array<OneD, NekDouble> > &physfield,
            Array<OneD, Array<OneD, NekDouble> > &flux)
        {
            ASSERTL0(false, "v_GetqFluxVector: This function is not valid "
                     "for the Base class");
        }

        void EquationSystem::v_GetFluxVector(
            const int i, Array<OneD,
            Array<OneD, NekDouble> > &physfield,
            Array<OneD, Array<OneD, NekDouble> > &fluxX,
            Array<OneD, Array<OneD, NekDouble> > &fluxY)
        {
            ASSERTL0(false, "v_GetFluxVector: This function is not valid "
                     "for the Base class");
        }

        void EquationSystem::v_NumericalFlux(
            Array<OneD, Array<OneD, NekDouble> > &physfield,
            Array<OneD, Array<OneD, NekDouble> > &numflux)
        {
            ASSERTL0(false, "v_NumericalFlux: This function is not valid "
                     "for the Base class");
        }

        void EquationSystem::v_NumericalFlux(
            Array<OneD, Array<OneD, NekDouble> > &physfield,
            Array<OneD, Array<OneD, NekDouble> > &numfluxX,
            Array<OneD, Array<OneD, NekDouble> > &numfluxY )
        {
            ASSERTL0(false, "v_NumericalFlux: This function is not valid "
                     "for the Base class");
        }

        void EquationSystem::v_NumFluxforScalar(
            const Array<OneD, Array<OneD, NekDouble> >         &ufield,
            Array<OneD, Array<OneD, Array<OneD, NekDouble> > > &uflux)
        {
            ASSERTL0(false, "v_NumFluxforScalar: This function is not valid "
                     "for the Base class");
        }

        void EquationSystem::v_NumFluxforVector(
            const Array<OneD, Array<OneD, NekDouble> >   &ufield,
            Array<OneD, Array<OneD, Array<OneD, NekDouble> > > &qfield,
            Array<OneD, Array<OneD, NekDouble > >              &qflux)
        {
            ASSERTL0(false, "v_NumFluxforVector: This function is not valid "
                     "for the Base class");
        }

        MultiRegions::ExpListSharedPtr EquationSystem::v_GetPressure()
        {
            ASSERTL0(false, "This function is not valid for the Base class");
            MultiRegions::ExpListSharedPtr null;
            return null;
        }

        void EquationSystem::v_ExtraFldOutput(
            std::vector<Array<OneD, NekDouble> > &fieldcoeffs,
            std::vector<std::string>             &variables)
        {
        }

    }
}<|MERGE_RESOLUTION|>--- conflicted
+++ resolved
@@ -122,14 +122,11 @@
             m_sessionName = m_session->GetSessionName();
 
             // Instantiate a field reader/writer
-<<<<<<< HEAD
             m_fld = LibUtilities::MakeDefaultFieldIO(m_session);
-=======
-            m_fld = MemoryManager<LibUtilities::FieldIO>
-                ::AllocateSharedPtr(
-                    m_session->GetComm(),
-                    m_session->DefinesCmdLineArgument("shared-filesystem"));
->>>>>>> b720cadb
+            //m_fld = MemoryManager<LibUtilities::FieldIO>
+            //    ::AllocateSharedPtr(
+            //        m_session->GetComm(),
+            //        m_session->DefinesCmdLineArgument("shared-filesystem"));
 
             // Read the geometry and the expansion information
             m_graph = SpatialDomains::MeshGraph::Read(m_session);
