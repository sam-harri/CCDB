--- conflicted
+++ resolved
@@ -130,13 +130,8 @@
                 std::string HomoStr = m_session->GetSolverInfo("HOMOGENEOUS");
                 m_spacedim          = 3;
 
-<<<<<<< HEAD
                 if ((HomoStr == "HOMOGENEOUS1D") || (HomoStr == "Homogeneous1D")
                     || (HomoStr == "1D") || (HomoStr == "Homo1D"))
-=======
-                if((HomoStr == "HOMOGENEOUS1D") || (HomoStr == "Homogeneous1D")
-                   || (HomoStr == "1D") || (HomoStr == "Homo1D"))
->>>>>>> cb560829
                 {
                     m_HomogeneousType = eHomogeneous1D;
                     m_session->LoadParameter("LZ", m_LhomZ);
@@ -152,7 +147,6 @@
                                                    m_MultipleModes, false);
                     }
 					
-<<<<<<< HEAD
 					// Stability Analysis flags
 					if (m_session->DefinesSolverInfo("ModeType"))
 					{
@@ -173,41 +167,14 @@
 							ASSERTL0(false, "SolverInfo ModeType not valid");
 						}
 					}
-=======
-                    // Stability Analysis flags
-                    if(m_session->DefinesSolverInfo("ModeType"))
-                    {
-                        if(m_SingleMode)
-                        {
-                            m_npointsZ = 2;
-                        }
-                        else if(m_HalfMode)
-                        {
-                            m_npointsZ = 1;
-                        }
-                        else if(m_MultipleModes)
-                        {
-                            m_npointsZ = m_session->GetParameter("HomModesZ");
-                        }
-                        else
-                        {
-                            ASSERTL0(false, "SolverInfo ModeType not valid");
-                        }
-                    }
->>>>>>> cb560829
                     else 
                     {
                         m_npointsZ = m_session->GetParameter("HomModesZ");
                     }
                 }
 
-<<<<<<< HEAD
                 if ((HomoStr == "HOMOGENEOUS2D") || (HomoStr == "Homogeneous2D")
                     || (HomoStr == "2D") || (HomoStr == "Homo2D"))
-=======
-                if((HomoStr == "HOMOGENEOUS2D") || (HomoStr == "Homogeneous2D")
-                   || (HomoStr == "2D") || (HomoStr == "Homo2D"))
->>>>>>> cb560829
                 {
                     m_HomogeneousType = eHomogeneous2D;
                     m_session->LoadParameter("HomModesY",   m_npointsY);
@@ -217,13 +184,8 @@
                     m_HomoDirec       = 2;
                 }
 
-<<<<<<< HEAD
                 if ((HomoStr == "HOMOGENEOUS3D") || (HomoStr == "Homogeneous3D")
                     || (HomoStr == "3D") || (HomoStr == "Homo3D"))
-=======
-                if((HomoStr == "HOMOGENEOUS3D") || (HomoStr == "Homogeneous3D")
-                   || (HomoStr == "3D") || (HomoStr == "Homo3D"))
->>>>>>> cb560829
                 {
                     m_HomogeneousType = eHomogeneous3D;
                     m_session->LoadParameter("HomModesY",   m_npointsY);
@@ -235,21 +197,13 @@
 
                 m_session->MatchSolverInfo("USEFFT", "FFTW", m_useFFT, false);
             
-<<<<<<< HEAD
-                m_session->MatchSolverInfo("DEALIASING", "True",
-                                           m_dealiasing, false);
-                if (m_dealiasing == false)
-                {
-                    m_session->MatchSolverInfo("DEALIASING","On",
-                                               m_dealiasing,false);
-=======
-                m_session->MatchSolverInfo("DEALIASING","True",m_homogen_dealiasing,false);
+                m_session->MatchSolverInfo("DEALIASING", "True", 
+                                           m_homogen_dealiasing, false);
                 if(m_homogen_dealiasing == false)
                 {
-                    m_session->MatchSolverInfo("DEALIASING","On",m_homogen_dealiasing,false);
->>>>>>> cb560829
-                }
-
+                    m_session->MatchSolverInfo("DEALIASING", "On", 
+                                               m_homogen_dealiasing, false);
+                }
             }
             else
             {
@@ -257,21 +211,13 @@
                 // (homogeneous) expansions
                 m_npointsZ = 1; 
             }
-<<<<<<< HEAD
-            
-            m_session->MatchSolverInfo("SPECTRALHPDEALIASING", "True",
+           
+            m_session->MatchSolverInfo("SPECTRALHPDEALIASING", "True", 
                                        m_specHP_dealiasing, false);
             if (m_specHP_dealiasing == false)
             {
-                m_session->MatchSolverInfo("SPECTRALHPDEALIASING", "On",
+                m_session->MatchSolverInfo("SPECTRALHPDEALIASING", "On", 
                                            m_specHP_dealiasing, false);
-=======
-           
-            m_session->MatchSolverInfo("SPECTRALHPDEALIASING", "True", m_specHP_dealiasing, false);
-            if (m_specHP_dealiasing == false)
-            {
-                m_session->MatchSolverInfo("SPECTRALHPDEALIASING", "On", m_specHP_dealiasing, false);
->>>>>>> cb560829
             }
  
             // Options to determine type of projection from file or directly 
@@ -280,13 +226,8 @@
             {
                 std::string ProjectStr = m_session->GetSolverInfo("PROJECTION");
 
-<<<<<<< HEAD
                 if ((ProjectStr == "Continuous") || (ProjectStr == "Galerkin") ||
                    (ProjectStr == "CONTINUOUS") || (ProjectStr == "GALERKIN"))
-=======
-                if((ProjectStr == "Continuous") || (ProjectStr == "Galerkin")
-                   || (ProjectStr == "CONTINUOUS") || (ProjectStr == "GALERKIN"))
->>>>>>> cb560829
                 {
                     m_projectionType = MultiRegions::eGalerkin;
                 }
@@ -331,13 +272,8 @@
                 {
                 case 1:
                     {
-<<<<<<< HEAD
                         if (m_HomogeneousType == eHomogeneous2D
                             || m_HomogeneousType == eHomogeneous3D)
-=======
-                        if(m_HomogeneousType == eHomogeneous2D
-                           || m_HomogeneousType == eHomogeneous3D)
->>>>>>> cb560829
                         {
                             const LibUtilities::PointsKey PkeyY
                                 (m_npointsY, LibUtilities::eFourierEvenlySpaced);
@@ -350,18 +286,13 @@
 
                             for (i = 0; i < m_fields.num_elements(); i++)
                             {
-<<<<<<< HEAD
-                                m_fields[i] =  MemoryManager
-                                    <MultiRegions::ContField3DHomogeneous2D>::
-                                        AllocateSharedPtr(
-                                            m_session, BkeyY, BkeyZ, m_LhomY,
-                                            m_LhomZ, m_useFFT, m_dealiasing,
-                                            m_graph, m_session->GetVariable(i));
-=======
-                                m_fields[i] = MemoryManager<MultiRegions::ContField3DHomogeneous2D>
-                                    ::AllocateSharedPtr(m_session, BkeyY, BkeyZ, m_LhomY, m_LhomZ, 
-                                                        m_useFFT, m_homogen_dealiasing, m_graph, m_session->GetVariable(i));
->>>>>>> cb560829
+                                m_fields[i] = MemoryManager<MultiRegions
+                                    ::ContField3DHomogeneous2D>
+                                        ::AllocateSharedPtr(
+                                            m_session, BkeyY, BkeyZ, m_LhomY, 
+                                            m_LhomZ, m_useFFT, 
+                                            m_homogen_dealiasing, m_graph, 
+                                            m_session->GetVariable(i));
                             }
                         }
                         else
@@ -382,13 +313,8 @@
                         if (m_HomogeneousType == eHomogeneous1D)
                         {
                             // Fourier single mode stability analysis
-<<<<<<< HEAD
 							if (m_SingleMode)
-=======
-                            if(m_SingleMode)
->>>>>>> cb560829
-                            {
-								
+                            {	
                                 const LibUtilities::PointsKey PkeyZ(
                                     m_npointsZ,
                                     LibUtilities::eFourierSingleModeSpaced);
@@ -400,27 +326,18 @@
 							
                                 for(i = 0; i < m_fields.num_elements(); i++)
                                 {
-<<<<<<< HEAD
-                                    m_fields[i] = MemoryManager
-                                        <MultiRegions::ContField3DHomogeneous1D>
+                                    m_fields[i] = MemoryManager<MultiRegions
+                                        ::ContField3DHomogeneous1D>
                                             ::AllocateSharedPtr(
-                                                m_session,BkeyZ, m_LhomZ,
-                                                m_useFFT, m_dealiasing, m_graph,
-                                                m_session->GetVariable(i),
+                                                m_session, BkeyZ, m_LhomZ, 
+                                                m_useFFT, m_homogen_dealiasing, 
+                                                m_graph, 
+                                                m_session->GetVariable(i), 
                                                 m_checkIfSystemSingular[i]);
                                 }
                             }
                             // Half mode stability analysis
-			                else if (m_HalfMode)
-=======
-                                    m_fields[i] = MemoryManager<MultiRegions::ContField3DHomogeneous1D>
-                                        ::AllocateSharedPtr(m_session,BkeyZ,m_LhomZ,m_useFFT, m_homogen_dealiasing, 
-                                                            m_graph, m_session->GetVariable(i), m_checkIfSystemSingular[i]);
-                                }
-                            }
-                            // Half mode stability analysis
                             else if(m_HalfMode)
->>>>>>> cb560829
                             {
                                 const LibUtilities::PointsKey PkeyZ(
                                     m_npointsZ,
@@ -439,33 +356,24 @@
                                 {
                                     if (i == m_fields.num_elements()-2)
                                     {
-<<<<<<< HEAD
-                                        m_fields[i] = MemoryManager
-                                            <MultiRegions::
-                                            ContField3DHomogeneous1D> ::
-                                                AllocateSharedPtr(m_session,
-                                                    BkeyZI, m_LhomZ, m_useFFT,
-                                                    m_dealiasing, m_graph,
-                                                    m_session->GetVariable(i),
+                                        m_fields[i] = MemoryManager<MultiRegions
+                                            ::ContField3DHomogeneous1D>
+                                                ::AllocateSharedPtr(
+                                                    m_session, BkeyZI, m_LhomZ, 
+                                                    m_useFFT, 
+                                                    m_homogen_dealiasing,
+                                                    m_graph, 
+                                                    m_session->GetVariable(i), 
                                                     m_checkIfSystemSingular[i]);
                                     }
-                                    m_fields[i] = MemoryManager
-                                        <MultiRegions::
-                                        ContField3DHomogeneous1D>::
-                                            AllocateSharedPtr(
-                                                m_session, BkeyZR, m_LhomZ,
-                                                m_useFFT, m_dealiasing, m_graph,
-                                                m_session->GetVariable(i),
+                                    m_fields[i] = MemoryManager<MultiRegions
+                                        ::ContField3DHomogeneous1D>
+                                            ::AllocateSharedPtr(
+                                                m_session, BkeyZR, m_LhomZ, 
+                                                m_useFFT, m_homogen_dealiasing,
+                                                m_graph, 
+                                                m_session->GetVariable(i), 
                                                 m_checkIfSystemSingular[i]);
-=======
-                                        m_fields[i] = MemoryManager<MultiRegions::ContField3DHomogeneous1D>
-                                            ::AllocateSharedPtr(m_session, BkeyZI, m_LhomZ,m_useFFT, m_homogen_dealiasing,
-                                                                m_graph, m_session->GetVariable(i), m_checkIfSystemSingular[i]);
-                                    }
-                                    m_fields[i] = MemoryManager<MultiRegions::ContField3DHomogeneous1D>
-                                        ::AllocateSharedPtr(m_session, BkeyZR, m_LhomZ, m_useFFT, m_homogen_dealiasing,
-                                                            m_graph, m_session->GetVariable(i), m_checkIfSystemSingular[i]);
->>>>>>> cb560829
                                 }
                             }
                             // Normal homogeneous 1D
@@ -479,20 +387,14 @@
 							
                                 for (i = 0; i < m_fields.num_elements(); i++)
                                 {
-<<<<<<< HEAD
-                                    m_fields[i] = MemoryManager
-                                        <MultiRegions::
-                                            ContField3DHomogeneous1D>::
-                                            AllocateSharedPtr(
-                                                m_session, BkeyZ, m_LhomZ,
-                                                m_useFFT, m_dealiasing, m_graph,
-                                                m_session->GetVariable(i),
+                                    m_fields[i] = MemoryManager<MultiRegions
+                                        ::ContField3DHomogeneous1D>
+                                            ::AllocateSharedPtr(
+                                                m_session, BkeyZ, m_LhomZ, 
+                                                m_useFFT, m_homogen_dealiasing,
+                                                m_graph, 
+                                                m_session->GetVariable(i), 
                                                 m_checkIfSystemSingular[i]);
-=======
-                                    m_fields[i] = MemoryManager<MultiRegions::ContField3DHomogeneous1D>
-                                        ::AllocateSharedPtr(m_session, BkeyZ, m_LhomZ, m_useFFT, m_homogen_dealiasing,
-                                                            m_graph, m_session->GetVariable(i), m_checkIfSystemSingular[i]);
->>>>>>> cb560829
                                 }
                             }
                         }
@@ -522,19 +424,12 @@
                                 }
                                 else
                                 {
-<<<<<<< HEAD
-                                    m_fields[i] = MemoryManager<MultiRegions::
-                                    ContField2D>::AllocateSharedPtr(
-                                        m_session, m_graph,
-                                        m_session->GetVariable(i),
-                                        DeclareCoeffPhysArrays,
-                                        m_checkIfSystemSingular[0]);
-=======
-                                    m_fields[i] = MemoryManager<MultiRegions::ContField2D>
-                                        ::AllocateSharedPtr(m_session, m_graph, m_session->GetVariable(i),
-                                                            DeclareCoeffPhysArrays, m_checkIfSystemSingular[i]);
->>>>>>> cb560829
-                                    
+                                    m_fields[i] = MemoryManager<MultiRegions
+                                        ::ContField2D>::AllocateSharedPtr(
+                                            m_session, m_graph, 
+                                            m_session->GetVariable(i),
+                                            DeclareCoeffPhysArrays, 
+                                            m_checkIfSystemSingular[i]);                                    
                                 }
                             }
 
@@ -576,34 +471,19 @@
                                         m_session->GetVariable(0),
                                         m_session->GetVariable(i)))
                             {
-<<<<<<< HEAD
-                                m_fields[i] = MemoryManager<MultiRegions::
-                                    ContField3D>::AllocateSharedPtr(
-                                                    *firstfield, 
-                                                    m_graph,
-                                                    m_session->GetVariable(i),
-                                                    m_checkIfSystemSingular[i]);
+                                m_fields[i] = MemoryManager<MultiRegions
+                                    ::ContField3D>::AllocateSharedPtr(
+                                        *firstfield, m_graph,
+                                        m_session->GetVariable(i),
+                                        m_checkIfSystemSingular[i]);
                             }
                             else
                             {
-                                m_fields[i] = MemoryManager<MultiRegions::
-                                    ContField3D>::AllocateSharedPtr(
-                                                    m_session, m_graph, 
-                                                    m_session->GetVariable(i),
-                                                    m_checkIfSystemSingular[i]);
-=======
-                                m_fields[i] = MemoryManager<MultiRegions::ContField3D>
-                                    ::AllocateSharedPtr(*firstfield, m_graph,
-                                                        m_session->GetVariable(i),
-                                                        m_checkIfSystemSingular[i]);
-                            }
-                            else
-                            {
-                                m_fields[i] = MemoryManager<MultiRegions::ContField3D>
-                                    ::AllocateSharedPtr(m_session, m_graph, 
-                                                        m_session->GetVariable(i),
-                                                        m_checkIfSystemSingular[i]); 
->>>>>>> cb560829
+                                m_fields[i] = MemoryManager<MultiRegions
+                                    ::ContField3D>::AllocateSharedPtr(
+                                        m_session, m_graph, 
+                                        m_session->GetVariable(i),
+                                        m_checkIfSystemSingular[i]); 
                             }
                         }
                         
@@ -641,13 +521,8 @@
                 {
                 case 1:
                     {
-<<<<<<< HEAD
                         if (m_HomogeneousType == eHomogeneous2D
                             || m_HomogeneousType == eHomogeneous3D)
-=======
-                        if(m_HomogeneousType == eHomogeneous2D
-                           || m_HomogeneousType == eHomogeneous3D)
->>>>>>> cb560829
                         {
                             const LibUtilities::PointsKey PkeyY(
                                 m_npointsY, LibUtilities::eFourierEvenlySpaced);
@@ -660,18 +535,13 @@
 
                             for (i = 0; i < m_fields.num_elements(); i++)
                             {
-<<<<<<< HEAD
-                                m_fields[i] = MemoryManager<MultiRegions::
-                                    DisContField3DHomogeneous2D>::
-                                        AllocateSharedPtr(
-                                            m_session, BkeyY, BkeyZ, m_LhomY,
-                                            m_LhomZ, m_useFFT,m_dealiasing,
-                                            m_graph,m_session->GetVariable(i));
-=======
-                                m_fields[i] = MemoryManager<MultiRegions::DisContField3DHomogeneous2D>
-                                    ::AllocateSharedPtr(m_session, BkeyY, BkeyZ, m_LhomY, m_LhomZ, 
-                                                        m_useFFT,m_homogen_dealiasing,m_graph,m_session->GetVariable(i));
->>>>>>> cb560829
+                                m_fields[i] = MemoryManager<MultiRegions
+                                    ::DisContField3DHomogeneous2D>
+                                        ::AllocateSharedPtr(
+                                            m_session, BkeyY, BkeyZ, m_LhomY, 
+                                            m_LhomZ, m_useFFT, 
+                                            m_homogen_dealiasing, m_graph, 
+                                            m_session->GetVariable(i));
                             }
                         }
                         else
@@ -698,18 +568,12 @@
 
                             for (i = 0; i < m_fields.num_elements(); i++)
                             {
-<<<<<<< HEAD
-                                m_fields[i] = MemoryManager<MultiRegions::
-                                DisContField3DHomogeneous1D>::
-                                    AllocateSharedPtr(
-                                        m_session, BkeyZ, m_LhomZ,
-                                        m_useFFT,m_dealiasing,m_graph,
-                                        m_session->GetVariable(i));
-=======
-                                m_fields[i] = MemoryManager<MultiRegions::DisContField3DHomogeneous1D>
-                                    ::AllocateSharedPtr(m_session, BkeyZ, m_LhomZ, 
-                                                        m_useFFT,m_homogen_dealiasing,m_graph,m_session->GetVariable(i));
->>>>>>> cb560829
+                                m_fields[i] = MemoryManager<MultiRegions
+                                    ::DisContField3DHomogeneous1D>
+                                        ::AllocateSharedPtr(
+                                            m_session, BkeyZ, m_LhomZ, m_useFFT, 
+                                            m_homogen_dealiasing, m_graph, 
+                                            m_session->GetVariable(i));
                             }
                         }
                         else
@@ -744,15 +608,9 @@
                         }
                         break;
                     }
-<<<<<<< HEAD
                     default:
                         ASSERTL0(false, "Expansion dimension not recognised");
                         break;
-=======
-                default:
-                    ASSERTL0(false,"Expansion dimension not recognised");
-                    break;
->>>>>>> cb560829
                 }
 
                 // Setting up the normals
@@ -823,7 +681,6 @@
                 
                 switch(m_expdim)
                 {
-<<<<<<< HEAD
                     case 1:
                         if (m_HomogeneousType == eHomogeneous2D ||
                             m_HomogeneousType == eHomogeneous3D)
@@ -863,49 +720,11 @@
                                                 (m_fields[i]),
                                         DeclarePlaneSetCoeffsPhys);
                             }
-=======
-                case 1:
-                    if(m_HomogeneousType == eHomogeneous2D
-                       || m_HomogeneousType == eHomogeneous3D)
-                    {
-                        bool DeclarePlaneSetCoeffsPhys = true;
-                        for(int i = 0; i < m_forces.num_elements(); i++)
-                        {
-                            m_forces[i] = MemoryManager<MultiRegions
-                                ::ExpList3DHomogeneous2D>
-                                ::AllocateSharedPtr(*boost
-                                                    ::static_pointer_cast<MultiRegions
-                                                    ::ExpList3DHomogeneous2D>(m_fields[i]),
-                                                    DeclarePlaneSetCoeffsPhys);
-                        }
-                    }
-                    else 
-                    {
-                        m_forces[0] = MemoryManager<MultiRegions
-                            ::DisContField1D>::AllocateSharedPtr
-                            (*boost::static_pointer_cast<MultiRegions
-                             ::DisContField1D>(m_fields[0]));
-                            
-                        Vmath::Zero(nq, (m_forces[0]->UpdatePhys()), 1);
-                    }
-                    break;
-                case 2:
-                    if(m_HomogeneousType == eHomogeneous1D)
-                    {
-                        bool DeclarePlaneSetCoeffsPhys = true;
-                        for(int i = 0; i < m_forces.num_elements(); i++)
-                        {
-                            m_forces[i]= MemoryManager<MultiRegions::
-                                ExpList3DHomogeneous1D>::AllocateSharedPtr(*boost
-                                                                           ::static_pointer_cast<MultiRegions
-                                                                           ::ExpList3DHomogeneous1D>(m_fields[i]),
-                                                                           DeclarePlaneSetCoeffsPhys);
->>>>>>> cb560829
                         }
                     }
                     else
                     {
-                        for(int i = 0; i < m_forces.num_elements(); i++)
+                        for (int i = 0; i < m_forces.num_elements(); i++)
                         {
                             m_forces[i] = MemoryManager<MultiRegions
                                 ::ExpList2D>::AllocateSharedPtr
@@ -914,7 +733,6 @@
                                 
                             Vmath::Zero(nq,(m_forces[i]->UpdatePhys()),1);
                         }
-<<<<<<< HEAD
                         break;
                     case 3:
                         for (int i = 0; i < m_forces.num_elements(); i++)
@@ -926,19 +744,6 @@
                             Vmath::Zero(nq, m_forces[i]->UpdatePhys(), 1);
                         }
                         break;
-=======
-                    }
-                    break;
-                case 3:
-                    for (int i = 0; i < m_forces.num_elements(); i++)
-                    {
-                        m_forces[i] = MemoryManager<MultiRegions::ExpList3D>
-                            ::AllocateSharedPtr(*boost::static_pointer_cast<
-                                                MultiRegions::ExpList3D>(m_fields[i]));
-                        Vmath::Zero(nq, m_forces[i]->UpdatePhys(), 1);
-                    }
-                    break;
->>>>>>> cb560829
                 }
                
                 // Check for file
@@ -1100,15 +905,10 @@
                 int idx = -1;
                 
                 // Loop over all the expansions
-                for(int i = 0; i < FieldDef.size(); ++i)
-                {
-<<<<<<< HEAD
-                    // Find the index of the required field in the expansion
-                    // segment
-=======
-                    // Find the index of the required field in the
+                for (int i = 0; i < FieldDef.size(); ++i)
+                {
+                    // Find the index of the required field in the 
                     // expansion segment
->>>>>>> cb560829
                     for(int j = 0; j < FieldDef[i]->m_fields.size(); ++j)
                     {
                         if (FieldDef[i]->m_fields[j] == pFieldName)
@@ -1117,20 +917,13 @@
                         }
                     }
                     
-                    if(idx >= 0 )
-                    {
-<<<<<<< HEAD
+                    if (idx >= 0 )
+                    {
                         m_fields[0]->ExtractDataToCoeffs(
                                         FieldDef[i],
                                         FieldData[i],
                                         FieldDef[i]->m_fields[idx],
                                         vCoeffs);
-=======
-                        m_fields[idx]->ExtractDataToCoeffs(FieldDef[i], 
-                                                         FieldData[i],
-                                                         FieldDef[i]->m_fields[idx],
-                                                         vCoeffs);
->>>>>>> cb560829
                     }
                     else
                     {
@@ -1503,16 +1296,13 @@
 
                                 for (i = 0 ; i < m_base.num_elements(); i++)
                                 {
-<<<<<<< HEAD
-                                    m_base[i] = MemoryManager<MultiRegions::
-                                        ContField3DHomogeneous1D>::
-                                            AllocateSharedPtr(
-                                                m_session,BkeyZ,m_LhomZ,
-                                                m_useFFT,m_dealiasing,m_graph,
+                                    m_base[i] = MemoryManager<MultiRegions
+                                        ::ContField3DHomogeneous1D>
+                                            ::AllocateSharedPtr(
+                                                m_session, BkeyZ, m_LhomZ, 
+                                                m_useFFT, m_homogen_dealiasing, 
+                                                m_graph, 
                                                 m_session->GetVariable(i));
-=======
-                                    m_base[i] = MemoryManager<MultiRegions::ContField3DHomogeneous1D> ::AllocateSharedPtr(m_session,BkeyZ,m_LhomZ,m_useFFT,m_homogen_dealiasing,m_graph,m_session->GetVariable(i));
->>>>>>> cb560829
                                     m_base[i]->SetWaveSpace(true);
                                 }
                             }
@@ -1527,18 +1317,13 @@
 
                                 for (i = 0 ; i < m_base.num_elements(); i++)
                                 {
-<<<<<<< HEAD
-                                    m_base[i] = MemoryManager<MultiRegions::
-                                        ContField3DHomogeneous1D>::
-                                            AllocateSharedPtr(
-                                                m_session,BkeyZ,m_LhomZ,
-                                                    m_useFFT,m_dealiasing,
-                                                    m_graph,
-                                                    m_session->GetVariable(i));
-=======
-                                    m_base[i] = MemoryManager<MultiRegions::ContField3DHomogeneous1D>
-                                    ::AllocateSharedPtr(m_session,BkeyZ,m_LhomZ,m_useFFT,m_homogen_dealiasing,m_graph,m_session->GetVariable(i));
->>>>>>> cb560829
+                                    m_base[i] = MemoryManager<MultiRegions
+                                        ::ContField3DHomogeneous1D>
+                                            ::AllocateSharedPtr(
+                                                m_session, BkeyZ, m_LhomZ, 
+                                                m_useFFT, m_homogen_dealiasing, 
+                                                m_graph, 
+                                                m_session->GetVariable(i));
                                     m_base[i]->SetWaveSpace(true);
                                 }
                             }
@@ -1552,17 +1337,13 @@
 
                                 for (i = 0 ; i < m_base.num_elements(); i++)
                                 {
-<<<<<<< HEAD
-                                    m_base[i] = MemoryManager<MultiRegions::
-                                    ContField3DHomogeneous1D>::
-                                        AllocateSharedPtr(
-                                            m_session,BkeyZ,m_LhomZ,m_useFFT,
-                                            m_dealiasing,m_graph,
-                                            m_session->GetVariable(i));
-=======
-                                    m_base[i] = MemoryManager<MultiRegions::ContField3DHomogeneous1D>
-                                    ::AllocateSharedPtr(m_session,BkeyZ,m_LhomZ,m_useFFT,m_homogen_dealiasing,m_graph,m_session->GetVariable(i));
->>>>>>> cb560829
+                                    m_base[i] = MemoryManager<MultiRegions
+                                        ::ContField3DHomogeneous1D>
+                                            ::AllocateSharedPtr(
+                                                m_session, BkeyZ, m_LhomZ, 
+                                                m_useFFT, m_homogen_dealiasing, 
+                                                m_graph, 
+                                                m_session->GetVariable(i));
                                     m_base[i]->SetWaveSpace(false);
                                 }
                             }
