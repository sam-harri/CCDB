--- conflicted
+++ resolved
@@ -35,778 +35,547 @@
 
 #include <SolverUtils/DriverSteadyState.h>
 #include <SolverUtils/AdvectionSystem.h>
-<<<<<<< HEAD
-=======
-
->>>>>>> 91daf310
 
 namespace Nektar
 {
     namespace SolverUtils
     {
-<<<<<<< HEAD
-	string DriverSteadyState::className = GetDriverFactory().RegisterCreatorFunction("SteadyState", DriverSteadyState::create);
-	string DriverSteadyState::driverLookupId = LibUtilities::SessionReader::RegisterEnumValue("Driver","SteadyState",0);
-	
-	/**
-	 * 
-	 */
-	DriverSteadyState::DriverSteadyState(const LibUtilities::SessionReaderSharedPtr pSession)
-	: DriverModifiedArnoldi(pSession)
-	{
-	}
-	
-	
-	/**
-	 * 
-	 */
-	DriverSteadyState:: ~DriverSteadyState()
-	{
-	}
-	
-	
-	/**
-	 * 
-	 */
-	void DriverSteadyState::v_InitObject(ostream &out)
-	{
-	    DriverModifiedArnoldi::v_InitObject(out);
-	}
-	
-	
-	void DriverSteadyState::v_Execute(ostream &out)
-	
-	{
-	    ///With a loop over "DoSolve", this Driver implements the "encaplulated" Selective Frequency Damping method
-	    ///to find the steady state of a flow above the critical Reynolds number.
-	    m_equ[m_nequ - 1]->PrintSummary(out);
-	    m_equ[m_nequ - 1]->DoInitialise();
-	    
-	    m_session->LoadParameter("IO_InfoSteps", m_infosteps, 1000);
-	    m_session->LoadParameter("IO_CheckSteps", m_checksteps, 100000);
-	    m_session->LoadParameter("ControlCoeff",m_X, 1);
-	    m_session->LoadParameter("FilterWidth", m_Delta, 1);
-	    m_session->LoadParameter("GrowthRateEV", GrowthRateEV, 0.0); //To evaluate optimum SFD parameters if growth rate provided in the xml file
-	    m_session->LoadParameter("FrequencyEV", FrequencyEV, 0.0);   //To evaluate optimum SFD parameters if frequency provided in the xml file
-	    m_session->LoadParameter("TOL", TOL, 1.0e-08);               //Determine when SFD method is converged
-	    m_session->LoadParameter("AdaptiveTOL", AdaptiveTOL, 1.0e-02);        //Used only for the Adaptive SFD method
-	    m_session->LoadParameter("AdaptiveTime", AdaptiveTime, 25.0);         //Used only for the Adaptive SFD method
-	    
-	    if (m_comm->GetRank() == 0)
-	    {
-		PrintSummarySFD();
-	    }
-	    
-	    timer.Start();
-	    
-	    ///Definition of shared pointer (used only for the Adaptive SFD method) 
-	    AdvectionSystemSharedPtr A = boost::dynamic_pointer_cast<AdvectionSystem>(m_equ[0]);
-	    
-	    ///Condition necessary to run SFD for the compressible case
-	    NumVar_SFD = m_equ[m_nequ - 1]->UpdateFields()[0]->GetCoordim(0);    
-	    if (m_session->GetSolverInfo("EqType") == "EulerCFE" || m_session->GetSolverInfo("EqType") == "NavierStokesCFE")
-	    {
-		NumVar_SFD += 2; //Number of variables for the compressible equations
-	    }
-	    if(m_session->DefinesSolverInfo("HOMOGENEOUS"))
-	    {
-		if (m_session->GetSolverInfo("HOMOGENEOUS") == "1D")
-		{
-		    NumVar_SFD += 1;
-		}
-	    }
-	    	    
-	    ///We store the time step
-	    m_dt = m_equ[m_nequ - 1]->GetTimeStep();
-	    
-	    ///Evaluate optimum SFD parameters if dominent EV given by xml file
-	    if (GrowthRateEV != 0.0 && FrequencyEV != 0.0)
-	    {
-		cout << "Besed on the dominant EV given in the xml file,"
-		<< "a 1D model is used to evaluate the optumum parameters"
-		<< "of the SFD method:" << endl;
-		complex<NekDouble> EV = polar(exp(GrowthRateEV), FrequencyEV);
-		GradientDescentMethod(EV, m_X, m_Delta);
-	    }
-	    
-	    
-	    ///We set up the elements of the operator of the encapsulated formulation 
-	    ///of the selective frequencive damping method
-	    SetSFDOperator(m_X, m_Delta);
-	    
-	    ///m_steps is set to 1. Then "m_equ[m_nequ - 1]->DoSolve()" will run for only one time step    
-	    m_equ[m_nequ - 1]->SetStepsToOne();   
-	    ofstream m_file("ConvergenceHistory.txt", ios::out | ios::trunc);
-	    
-	    Array<OneD, Array<OneD, NekDouble> > q0(NumVar_SFD);
-	    Array<OneD, Array<OneD, NekDouble> > q1(NumVar_SFD);
-	    Array<OneD, Array<OneD, NekDouble> > qBar0(NumVar_SFD);
-	    Array<OneD, Array<OneD, NekDouble> > qBar1(NumVar_SFD);
-	    
-	    for(int i = 0; i < NumVar_SFD; ++i)
-	    {
-		q0[i] = Array<OneD, NekDouble> (m_equ[m_nequ - 1]->GetTotPoints(), 0.0); //q0 is initialised
-		qBar0[i] = Array<OneD, NekDouble> (m_equ[m_nequ - 1]->GetTotPoints(), 0.0); //qBar0 is initially set to zero
-		m_equ[m_nequ - 1]->CopyFromPhysField(i, qBar0[i]);
-	    }
-	    
-	    ///Definition of variables used in this algorithm
-	    m_stepCounter               = 0;
-	    m_Check                     = 0;
-	    m_Check_BaseFlow            = 1;
-	    m_NonConvergingStepsCounter = 0;
-	    Diff_q_qBar                 = 1.0;
-	    Diff_q1_q0                  = 1.0;
-	    cpuTime                     = 0.0;
-	    elapsed                     = 0.0;
-	    totalTime                   = 0.0;
-	    FlowPartiallyConverged      = false;
-	    
-	    while (max(Diff_q_qBar, Diff_q1_q0) > TOL)
-	    {
-		///Call the Navier-Stokes solver for one time step
-		m_equ[m_nequ - 1]->DoSolve();
-		
-		for(int i = 0; i < NumVar_SFD; ++i)
-		{
-		    ///Copy the current flow field into q0
-		    m_equ[m_nequ - 1]->CopyFromPhysField(i, q0[i]);
-		    
-		    ///Apply the linear operator to the outcome of the solver
-		    ComputeSFD(i, q0, qBar0, q1, qBar1);
-		    
-		    ///Update qBar
-		    qBar0[i] = qBar1[i];
-		    
-		    ///Copy the output of the SFD method into the current flow field
-		    m_equ[m_nequ - 1]->CopyToPhysField(i, q1[i]);     
-		}
-		
-		if(m_infosteps && !((m_stepCounter+1)%m_infosteps))
-		{
-		    ConvergenceHistory(qBar1, q0, Diff_q_qBar, Diff_q1_q0);
-		    
-		    ///Loop for the adaptive SFD method
-		    if (m_EvolutionOperator == eAdaptiveSFD && FlowPartiallyConverged == false)
-		    {   
-			
-			m_NonConvergingStepsCounter++;
-			
-			if (Diff_q_qBar < AdaptiveTOL)
-			{
-			    if (m_comm->GetRank() == 0)
-			    {
-				cout << "\n\t The SFD method is converging: we compute stability analysis using"
-				" the 'partially converged' steady state as base flow:\n" << endl;
-			    }
-			    
-			    m_equ[m_nequ - 1]->Checkpoint_BaseFlow(m_Check_BaseFlow);
-			    m_Check_BaseFlow++;
-			    
-			    A->GetAdvObject()->SetBaseFlow(q0);			    
-			    DriverModifiedArnoldi::v_Execute(out);
-			    
-			    if (m_comm->GetRank() == 0)
-			    {
-				//Compute the update of the SFD parameters only on
-				//one processor
-				ComputeOptimization();
-			    }
-			    else
-			    {
-				//On all the other processors, the parameters are set to 0
-				m_X = 0;
-				m_Delta = 0;
-			    }
-			    //The we give to all the processors the value of X and Delta of the
-			    //first processor
-			    m_comm->AllReduce(m_X, Nektar::LibUtilities::ReduceSum);
-			    m_comm->AllReduce(m_Delta, Nektar::LibUtilities::ReduceSum);
-			    
-			    FlowPartiallyConverged = true;
-			    
-			}
-			else if (m_NonConvergingStepsCounter*m_dt*m_infosteps >= AdaptiveTime)
-			{
-			    if (m_comm->GetRank() == 0)
-			    {
-				cout << "\n\t We compute stability analysis using"
-				" the current flow field as base flow:\n" << endl;
-			    }
-			    
-			    m_equ[m_nequ - 1]->Checkpoint_BaseFlow(m_Check_BaseFlow);
-			    m_Check_BaseFlow++;
-			    
-			    A->GetAdvObject()->SetBaseFlow(q0); 
-			    DriverModifiedArnoldi::v_Execute(out);
-			    
-			    if (m_comm->GetRank() == 0)
-			    {
-				//Compute the update of the SFD parameters only on
-				//one processor
-				ComputeOptimization();
-			    }
-			    else
-			    {
-				//On all the other processors, the parameters are set to 0
-				m_X = 0;
-				m_Delta = 0;
-			    }
-			    //The we give to all the processors the value of X and Delta of the
-			    //first processor
-			    m_comm->AllReduce(m_X, Nektar::LibUtilities::ReduceSum);
-			    m_comm->AllReduce(m_Delta, Nektar::LibUtilities::ReduceSum);
-			    
-			    m_NonConvergingStepsCounter = 0;			    
-			}
-		    }
-		}
-		
-		if(m_checksteps && m_stepCounter&&(!((m_stepCounter+1)%m_checksteps)))
-		{                      
-		    m_Check++;                    
-		    m_equ[m_nequ - 1]->Checkpoint_Output(m_Check);                       
-		}
-		m_stepCounter++;
-	    }
-	    
-	    m_file.close();
-	    
-	    ///We save the final solution into a .fld file
-	    m_equ[m_nequ - 1]->Output();
-	}
-	
-	
-	void DriverSteadyState::SetSFDOperator(const NekDouble X_input, 
-					       const NekDouble Delta_input)
-	{
-	    ///This routine defines the encapsulated SFD operator with first order splitting
-	    ///and exact resolution of the second subproblem
-	    ///(See http://scitation.aip.org/content/aip/journal/pof2/26/3/10.1063/1.4867482 for details)
-	    NekDouble X = X_input*m_dt;
-	    NekDouble Delta = Delta_input/m_dt;
-	    NekDouble coeff = 1.0/(1.0 + X*Delta);
-	    M11 = coeff*(1.0 + X*Delta*exp(-(X + 1.0/Delta)));
-	    M12 = coeff*(X*Delta*(1.0 - exp(-(X + 1.0/Delta))));
-	    M21 = coeff*(1.0 - exp(-(X + 1.0/Delta)));
-	    M22 = coeff*(X*Delta + exp(-(X + 1.0/Delta)));
-	}
-	
-	
-	void DriverSteadyState::ComputeSFD(const int i,
-					   const Array<OneD, const Array<OneD, NekDouble> > &q0,
-				    const Array<OneD, const Array<OneD, NekDouble> > &qBar0,
-				    Array<OneD, Array<OneD, NekDouble> > &q1,
-				    Array<OneD, Array<OneD, NekDouble> > &qBar1)
-	{
-	    q1[i] = Array<OneD, NekDouble> (m_equ[m_nequ - 1]->GetTotPoints(),0.0);
-	    qBar1[i] = Array<OneD, NekDouble> (m_equ[m_nequ - 1]->GetTotPoints(),0.0);
-	    
-	    ///Encapsulated SFD method
-	    Vmath::Svtvp(q1[i].num_elements(), M11, q0[i], 1, q1[i], 1, q1[i], 1 );    
-	    Vmath::Svtvp(q1[i].num_elements(), M12, qBar0[i], 1, q1[i], 1, q1[i], 1 ); 
-	    
-	    Vmath::Svtvp(qBar1[i].num_elements(), M21, q0[i], 1, qBar1[i], 1, qBar1[i], 1 );    
-	    Vmath::Svtvp(qBar1[i].num_elements(), M22, qBar0[i], 1, qBar1[i], 1, qBar1[i], 1 );             
-	}
-	
-	
-	void DriverSteadyState::ComputeOptimization()
-	{            
-	    NekDouble growthEV(0.0);
-	    NekDouble frequencyEV(0.0);
-	    
-	    ///m_kdim is the dimension of Krylov subspace (defined in the xml file and used in DriverArnoldi.cpp)
-	    ReadEVfile(m_kdim, growthEV, frequencyEV);
-	    
-	    cout << "\n\tgrowthEV = " << growthEV << endl;
-	    cout << "\tfrequencyEV = " << frequencyEV << endl;
-	    
-	    complex<NekDouble> ApproxEV = polar(exp(growthEV), frequencyEV);   
-	    
-	    NekDouble X_new = m_X;
-	    NekDouble Delta_new = m_Delta;
-	    
-	    GradientDescentMethod(ApproxEV, X_new, Delta_new);
-	    
-	    m_X = X_new;
-	    m_Delta = Delta_new;
-	    
-	    SetSFDOperator(m_X, m_Delta);
-	}
-	
-	
-	void DriverSteadyState::GradientDescentMethod(const complex<NekDouble> &alpha,
-						      NekDouble &X_output,
-					       NekDouble &Delta_output)
-	{
-	    ///This routine implements a gradient descent method to find the parameters X end Delta which give the minimum 
-	    ///eigenlavue of the SFD problem applied to the scalar case u(n+1) = \alpha*u(n).
-	    cout << "\n\tWe enter the Gradient Descent Method [...]" << endl;
-	    bool OptParmFound = false;
-	    bool Descending = true;
-	    NekDouble X_input = X_output;
-	    NekDouble Delta_input = Delta_output;
-	    
-	    NekDouble X_init = X_output;
-	    NekDouble Delta_init = Delta_output;
-	    int stepCounter(0);
-	    
-	    NekDouble F0(0.0);
-	    NekDouble F0x(0.0);
-	    NekDouble F0y(0.0);
-	    NekDouble F1(0.0);
-	    NekDouble dx = 0.00000001;
-	    NekDouble dirx(0.0);
-	    NekDouble diry(0.0);
-	    NekDouble s(0.0);
-	    NekDouble CurrentMin = 1.0;
-	    
-	    while (OptParmFound == false)
-	    {                
-		Descending = true;
-		EvalEV_ScalarSFD(X_input, Delta_input, alpha, F0);
-		EvalEV_ScalarSFD(X_input + dx, Delta_input, alpha, F0x);
-		EvalEV_ScalarSFD(X_input, Delta_input + dx, alpha, F0y);
-		dirx =  (F0 - F0x);
-		diry =  (F0 - F0y);
-		s = abs(0.000001/dirx);
-		X_output = X_input + s*dirx;
-		Delta_output = Delta_input + s*diry;
-		F1 = F0;
-		
-		while (Descending == true)
-		{
-		    CurrentMin = F1;
-		    X_input = X_output;
-		    Delta_input = Delta_output;
-		    EvalEV_ScalarSFD(X_output, Delta_output, alpha, F1);
-		    
-		    if (F1 > CurrentMin)
-		    {
-			Descending = false;
-		    }
-		    else
-		    {
-			s = s + s*0.01;  
-			X_output = X_input + s*dirx;
-			Delta_output = Delta_input + s*diry;
-		    }
-		    
-		    if(stepCounter > 9999999)
-		    {
-			//We are stuck in this loop..
-			//Then we restart it with different initail conditions
-			Descending = false;
-			X_input = X_init;
-			Delta_init = Delta_init + Delta_init*0.1;
-			Delta_input = Delta_init;
-			stepCounter = 0;
-		    }
-		    stepCounter++;
-		}
-		
-		if (abs(F0-F1) < dx)
-		{
-		    cout << "\tThe Gradient Descent Method has converged!" << endl;
-		    EvalEV_ScalarSFD(X_output, Delta_output, alpha, F1);
-		    cout << "\n\tThe updated parameters are: X_tilde = " << X_output << " and Delta_tilde = " << Delta_output << endl;
-		    OptParmFound = true; 
-		}
-		
-	    }            
-	}
-	
-	
-	void DriverSteadyState::EvalEV_ScalarSFD(const NekDouble &X_input,
-						 const NekDouble &Delta_input,
-					  const complex<NekDouble> &alpha,
-					  NekDouble &MaxEV)
-	{
-	    ///This routine evaluates the maximum eigenvalue of the SFD system when applied to the 1D model u(n+1) = alpha*u(n)
-	    NekDouble A11 = ( 1.0 + X_input*Delta_input*exp(-(X_input + 1.0/Delta_input)) )/(1.0 + X_input*Delta_input);
-	    NekDouble A12 = ( X_input*Delta_input - X_input*Delta_input*exp(-(X_input + 1.0/Delta_input)) )/(1.0 + X_input*Delta_input);
-	    NekDouble A21 = ( 1.0 - 1.0*exp(-(X_input + 1.0/Delta_input)) )/(1 + X_input*Delta_input);
-	    NekDouble A22 = ( X_input*Delta_input + 1.0*exp(-(X_input + 1.0/Delta_input)) )/(1.0 + X_input*Delta_input);
-	    
-	    complex<NekDouble> B11 = alpha;
-	    NekDouble B12 = 0.0;
-	    NekDouble B21 = 0.0;
-	    NekDouble B22 = 1.0;
-	    
-	    complex<NekDouble> a = A11*B11 + A12*B21;
-	    NekDouble b = A11*B12 + A12*B22;
-	    complex<NekDouble> c = A21*B11 + A22*B21;
-	    NekDouble d = A21*B12 + A22*B22;
-	    
-	    complex<NekDouble> delt = sqrt((a-d)*(a-d) + 4.0*b*c);
-	    complex<NekDouble> lambda_1 = 0.5*(a+d + delt);
-	    complex<NekDouble> lambda_2 = 0.5*(a+d - delt);
-	    
-	    NekDouble NORM_1 = abs(lambda_1);
-	    NekDouble NORM_2 = abs(lambda_2);
-	    
-	    MaxEV = max(NORM_1, NORM_2);                
-	}
-	
-	
-	void DriverSteadyState::ReadEVfile(int &KrylovSubspaceDim, NekDouble &growthEV, NekDouble &frequencyEV)
-	{       
-	    ///This routine reads the .evl file written by the Arnoldi algorithm
-	    ///(written in September 2014)
-	    std::string EVfileName = m_session->GetSessionName() +  ".evl";
-	    std::ifstream EVfile(EVfileName.c_str());
-	    
-	    int NumLinesInFile(0);
-	    NekDouble NonReleventNumber(0.0);
-	    
-	    if(EVfile)
-	    {                
-		std::string line; 
-		
-		///This block counts the total number of lines of the .evl file
-		while(getline(EVfile, line)) //We keep going util we reach the end of the file
-		{
-		    NumLinesInFile += 1;
-		}
-		EVfile.close();
-		
-		//It may happen that the Stability method that have produced the .elv file converges in
-		//less than m_kdim iterations. In this case, KrylovSubspaceDim has to be changed here
-		if(NumLinesInFile >= KrylovSubspaceDim*2.0 + KrylovSubspaceDim*(KrylovSubspaceDim+1.0)/2.0)
-		{
-		    //Then do nothing, there is enough lines into the .elv file
-		}
-		else
-		{
-		    for(int i = 1; i <= KrylovSubspaceDim; ++i) 
-		    {
-			if(NumLinesInFile == i*2.0 + i*(i+1.0)/2.0)
-			{
-			    KrylovSubspaceDim = i;
-			}
-		    } 
-		}
-		
-		std::ifstream EVfile(EVfileName.c_str()); //go back to the beginning of the file
-		
-		///We now want to go to the line where the most unstable eigenlavue was written
-		for(int i = 0; i < (NumLinesInFile - KrylovSubspaceDim); ++i) 
-		{
-		    std::getline(EVfile, line);
-		}
-		
-		///Then we read this line by skipping the first three values written
-		EVfile >> NonReleventNumber;
-		EVfile >> NonReleventNumber;
-		EVfile >> NonReleventNumber;
-		
-		///The growth rate and the frequency of the EV are at the 4th and 5th colums of the .evl file 
-		EVfile >> growthEV;
-		EVfile >> frequencyEV;                
-	    }
-	    else
-	    {
-		cout << "An error occured when openning the .evl file" << endl;
-	    }
-	    EVfile.close();
-	}
-	
-	
-	void DriverSteadyState::ConvergenceHistory(const Array<OneD, const Array<OneD, NekDouble> > &qBar1,
-						   const Array<OneD, const Array<OneD, NekDouble> > &q0,
-					    NekDouble &MaxNormDiff_q_qBar,
-					    NekDouble &MaxNormDiff_q1_q0)
-	{
-	    ///This routine evaluates |q-qBar|_inf (and |q1-q0|_inf) and writes the values in "ConvergenceHistory.txt"
-	    Array<OneD, NekDouble > NormDiff_q_qBar(NumVar_SFD, 1.0);
-	    Array<OneD, NekDouble > NormDiff_q1_q0(NumVar_SFD, 1.0);
-	    MaxNormDiff_q_qBar=0.0;
-	    MaxNormDiff_q1_q0=0.0;
-	    
-	    for(int i = 0; i < NumVar_SFD; ++i)
-	    {
-		NormDiff_q_qBar[i] = m_equ[m_nequ - 1]->LinfError(i, qBar1[i]);
-		NormDiff_q1_q0[i] = m_equ[m_nequ - 1]->LinfError(i, q0[i]);
-		
-		if (MaxNormDiff_q_qBar < NormDiff_q_qBar[i])
-		{
-		    MaxNormDiff_q_qBar = NormDiff_q_qBar[i];
-		}
-		if (MaxNormDiff_q1_q0 < NormDiff_q1_q0[i])
-		{
-		    MaxNormDiff_q1_q0 = NormDiff_q1_q0[i];
-		}
-	    }
-	    
-	    timer.Stop();
-	    elapsed  = timer.TimePerTest(1);
-	    cpuTime += elapsed;
-	    totalTime += elapsed;  
-	    
-	    if (m_comm->GetRank() == 0)
-	    {
-		cout << "SFD - Step: " <<  left <<  m_stepCounter+1 
-		<< ";\tTime: " << left << m_equ[m_nequ - 1]->GetFinalTime() 
-		<< ";\tCPU time = " << left << cpuTime << " s" 
-		<< ";\tTot time = " << left << totalTime << " s" 
-		<< ";\tX = " << left << m_X 
-		<< ";\tDelta = " << left << m_Delta 
-		<< ";\t|q-qBar|inf = " << left << MaxNormDiff_q_qBar << endl;
-		std::ofstream m_file( "ConvergenceHistory.txt", std::ios_base::app); 
-		m_file << m_stepCounter+1 << "\t" 
-		<< m_equ[m_nequ - 1]->GetFinalTime() << "\t" 
-		<< totalTime << "\t" 
-		<< MaxNormDiff_q_qBar << "\t" 
-		<< MaxNormDiff_q1_q0 << endl;
-		m_file.close();
-	    }
-	    
-	    cpuTime = 0.0;
-	    timer.Start();
-	}
-	
-	
-	void DriverSteadyState::PrintSummarySFD()
-	{    
-	    cout << "\n=======================================================================" << endl;
-	    cout << "Parameters for the SFD method:" << endl;
-	    cout << "\tControl Coefficient: X = " << m_X << endl;
-	    cout << "\tFilter Width: Delta = " << m_Delta << endl;
-	    cout << "The simulation is stopped when |q-qBar|inf < " << TOL << endl;
-	    if (m_EvolutionOperator == eAdaptiveSFD)
-	    {
-		cout << "\nWe use the adaptive SFD method:" << endl;
-		cout << "  The parameters are updated every " << AdaptiveTime << " time units;" << endl;
-		cout << "  until |q-qBar|inf becomes smaller than " << AdaptiveTOL << endl;
-	    }
-	    cout << "=======================================================================\n" << endl;
-	}
-=======
-        string DriverSteadyState::className = GetDriverFactory().RegisterCreatorFunction("SteadyState", DriverSteadyState::create);
-        string DriverSteadyState::driverLookupId = LibUtilities::SessionReader::RegisterEnumValue("Driver","SteadyState",0);
-        
-        /**
-         * 
-         */
-        DriverSteadyState::DriverSteadyState(const LibUtilities::SessionReaderSharedPtr pSession)
-        : Driver(pSession)
-        {
-        }
-        
-        
-        /**
-         * 
-         */
-        DriverSteadyState:: ~DriverSteadyState()
-        {
-        }
-        
-        
-        /**
-         * 
-         */
-        void DriverSteadyState::v_InitObject(ostream &out)
-        {
-            Driver::v_InitObject(out);
-        }
-        
-        
-        void DriverSteadyState::v_Execute(ostream &out)
-        
-        {
-            //With a loop over "DoSolve", this Driver implements the "encaplulated" Selective Frequency Damping method
-            //to find the steady state of a flow above the critical Reynolds number.
-            
-            m_equ[0]->PrintSummary(out);
-            m_equ[0]->DoInitialise();
-
-            AdvectionSystemSharedPtr A = boost::dynamic_pointer_cast<AdvectionSystem>(m_equ[0]);
-
-            // - SFD Routine -
-            // Compressible case
-            NumVar_SFD = m_equ[0]->UpdateFields()[0]->GetCoordim(0);            
-            if (m_session->GetSolverInfo("EqType") == "EulerCFE" || 
-                m_session->GetSolverInfo("EqType") == "NavierStokesCFE")
-            {
-                NumVar_SFD += 2; //Number of variables for the compressible equations
-            }
-                
-            Array<OneD, Array<OneD, NekDouble> > q0(NumVar_SFD);
-            Array<OneD, Array<OneD, NekDouble> > q1(NumVar_SFD);
-            Array<OneD, Array<OneD, NekDouble> > qBar0(NumVar_SFD);
-            Array<OneD, Array<OneD, NekDouble> > qBar1(NumVar_SFD);
-            
-            NekDouble TOL(0);
-            m_n=0;
-            m_Check=0;			
-            
-            m_session->LoadParameter("FilterWidth", m_Delta0, 1);
-            m_session->LoadParameter("ControlCoeff",m_X0, 1);
-            m_session->LoadParameter("TOL", TOL, 1.0e-08);
-            m_session->LoadParameter("IO_InfoSteps", m_infosteps, 1000);
-            m_session->LoadParameter("IO_CheckSteps", m_checksteps, 100000);
-            
-            m_dt = m_equ[0]->GetTimeStep();
-            
-            //The time-step is applied here to clarify the matrix F expression
-            m_X = m_X0*m_dt;
-            m_Delta = m_Delta0/m_dt;
-            
-            //Exact solution of the Filters equation (ici on a X_tilde et Delta_tile!!!)
-            c1 = 1.0/(1.0 + m_X*m_Delta);
-            F11 = c1*(1.0 + m_X*m_Delta*exp(-(m_X + 1.0/m_Delta)));
-            F12 = c1*(m_X*m_Delta*(1.0 - exp(-(m_X + 1.0/m_Delta))));
-            F21 = c1*(1.0 - exp(-(m_X + 1.0/m_Delta)));
-            F22 = c1*(m_X*m_Delta + exp(-(m_X + 1.0/m_Delta)));
-            
-            cout << "------------------ SFD Parameters ------------------" << endl;
-            cout << "\tX = " << m_X0 << endl;
-            cout << "\tDelta = " << m_Delta0 << endl;
-            cout << "----------------------------------------------------" << endl;
-            
-            m_equ[0]->SetStepsToOne(); //m_steps is set to 1. Then "m_equ[0]->DoSolve()" will run for only one time step			
-            ofstream m_file("ConvergenceHistory.txt", ios::out | ios::trunc);
-            
-            for(int i = 0; i < NumVar_SFD; ++i)
-            {
-                q0[i] = Array<OneD, NekDouble> (m_equ[0]->GetTotPoints(), 123.456); //q0 is initialised
-                qBar0[i] = Array<OneD, NekDouble> (m_equ[0]->GetTotPoints(), 0.0);
-                m_equ[0]->CopyFromPhysField(i, qBar0[i]); //qBar0 is initially set at beiing equal to the initial conditions provided in the input file
-            }
-            
-            MaxNormDiff_q_qBar = 1.0;
-            MaxNormDiff_q1_q0 = 1.0;
-            Min_MaxNormDiff_q_qBar = MaxNormDiff_q_qBar;
-
-            A->GetAdvObject()->SetBaseFlow(q0);
-
-            while (max(MaxNormDiff_q_qBar, MaxNormDiff_q1_q0) > TOL)
-            {
-                //First order Splitting with exact resolution of the filters equation
-                m_equ[0]->DoSolve();
-                
-                for(int i = 0; i < NumVar_SFD; ++i)
-                {
-                    m_equ[0]->CopyFromPhysField(i, q0[i]);
-                    
-                    //Apply the linear operator F to the outcome of the solver
-                    ExactFilters(i, q0, qBar0, q1, qBar1);
-                    
-                    qBar0[i] = qBar1[i];
-                    m_equ[0]->CopyToPhysField(i, q1[i]);     
-                }
-                
-                
-                if(m_infosteps && !((m_n+1)%m_infosteps))
-                {
-                    ConvergenceHistory(qBar1, q0, MaxNormDiff_q_qBar, MaxNormDiff_q1_q0);
-                }
-                
-                if(m_checksteps && m_n&&(!((m_n+1)%m_checksteps)))
-                {                      
-                    m_Check++;                    
-                    m_equ[0]->Checkpoint_Output(m_Check);                       
-                }
-                
-                m_n++;
-            }
-            
-            cout << "\nFINAL Filter Width: Delta = " << m_Delta << "; FINAL Control Coeff: X = " << m_X << "\n" << endl;
-            m_Check++;
-            m_equ[0]->Checkpoint_Output(m_Check);
-            
-            m_file.close();
-            // - End SFD Routine -
-            
-            m_equ[0]->Output();
-            
-            // Evaluate and output computation time and solution accuracy.
-            // The specific format of the error output is essential for the
-            // regression tests to work.
-            // Evaluate L2 Error
-            for(int i = 0; i < m_equ[0]->GetNvariables(); ++i)
-            {
-                NekDouble vL2Error = m_equ[0]->L2Error(i,false);
-                NekDouble vLinfError = m_equ[0]->LinfError(i);
+    string DriverSteadyState::className = GetDriverFactory().RegisterCreatorFunction("SteadyState", DriverSteadyState::create);
+    string DriverSteadyState::driverLookupId = LibUtilities::SessionReader::RegisterEnumValue("Driver","SteadyState",0);
+    
+    /**
+     * 
+     */
+    DriverSteadyState::DriverSteadyState(const LibUtilities::SessionReaderSharedPtr pSession)
+    : DriverModifiedArnoldi(pSession)
+    {
+    }
+    
+    
+    /**
+     * 
+     */
+    DriverSteadyState:: ~DriverSteadyState()
+    {
+    }
+    
+    
+    /**
+     * 
+     */
+    void DriverSteadyState::v_InitObject(ostream &out)
+    {
+        DriverModifiedArnoldi::v_InitObject(out);
+    }
+    
+    
+    void DriverSteadyState::v_Execute(ostream &out)
+    
+    {
+        ///With a loop over "DoSolve", this Driver implements the "encaplulated" Selective Frequency Damping method
+        ///to find the steady state of a flow above the critical Reynolds number.
+        m_equ[m_nequ - 1]->PrintSummary(out);
+        m_equ[m_nequ - 1]->DoInitialise();
+        
+        m_session->LoadParameter("IO_InfoSteps", m_infosteps, 1000);
+        m_session->LoadParameter("IO_CheckSteps", m_checksteps, 100000);
+        m_session->LoadParameter("ControlCoeff",m_X, 1);
+        m_session->LoadParameter("FilterWidth", m_Delta, 1);
+        m_session->LoadParameter("GrowthRateEV", GrowthRateEV, 0.0); //To evaluate optimum SFD parameters if growth rate provided in the xml file
+        m_session->LoadParameter("FrequencyEV", FrequencyEV, 0.0);   //To evaluate optimum SFD parameters if frequency provided in the xml file
+        m_session->LoadParameter("TOL", TOL, 1.0e-08);               //Determine when SFD method is converged
+        m_session->LoadParameter("AdaptiveTOL", AdaptiveTOL, 1.0e-02);        //Used only for the Adaptive SFD method
+        m_session->LoadParameter("AdaptiveTime", AdaptiveTime, 25.0);         //Used only for the Adaptive SFD method
+        
+        if (m_comm->GetRank() == 0)
+        {
+        PrintSummarySFD();
+        }
+        
+        timer.Start();
+        
+        ///Definition of shared pointer (used only for the Adaptive SFD method) 
+        AdvectionSystemSharedPtr A = boost::dynamic_pointer_cast<AdvectionSystem>(m_equ[0]);
+        
+        ///Condition necessary to run SFD for the compressible case
+        NumVar_SFD = m_equ[m_nequ - 1]->UpdateFields()[0]->GetCoordim(0);    
+        if (m_session->GetSolverInfo("EqType") == "EulerCFE" || m_session->GetSolverInfo("EqType") == "NavierStokesCFE")
+        {
+        NumVar_SFD += 2; //Number of variables for the compressible equations
+        }
+        if(m_session->DefinesSolverInfo("HOMOGENEOUS"))
+        {
+        if (m_session->GetSolverInfo("HOMOGENEOUS") == "1D")
+        {
+            NumVar_SFD += 1;
+        }
+        }
+                
+        ///We store the time step
+        m_dt = m_equ[m_nequ - 1]->GetTimeStep();
+        
+        ///Evaluate optimum SFD parameters if dominent EV given by xml file
+        if (GrowthRateEV != 0.0 && FrequencyEV != 0.0)
+        {
+        cout << "Besed on the dominant EV given in the xml file,"
+        << "a 1D model is used to evaluate the optumum parameters"
+        << "of the SFD method:" << endl;
+        complex<NekDouble> EV = polar(exp(GrowthRateEV), FrequencyEV);
+        GradientDescentMethod(EV, m_X, m_Delta);
+        }
+        
+        
+        ///We set up the elements of the operator of the encapsulated formulation 
+        ///of the selective frequencive damping method
+        SetSFDOperator(m_X, m_Delta);
+        
+        ///m_steps is set to 1. Then "m_equ[m_nequ - 1]->DoSolve()" will run for only one time step    
+        m_equ[m_nequ - 1]->SetStepsToOne();   
+        ofstream m_file("ConvergenceHistory.txt", ios::out | ios::trunc);
+        
+        Array<OneD, Array<OneD, NekDouble> > q0(NumVar_SFD);
+        Array<OneD, Array<OneD, NekDouble> > q1(NumVar_SFD);
+        Array<OneD, Array<OneD, NekDouble> > qBar0(NumVar_SFD);
+        Array<OneD, Array<OneD, NekDouble> > qBar1(NumVar_SFD);
+        
+        for(int i = 0; i < NumVar_SFD; ++i)
+        {
+        q0[i] = Array<OneD, NekDouble> (m_equ[m_nequ - 1]->GetTotPoints(), 0.0); //q0 is initialised
+        qBar0[i] = Array<OneD, NekDouble> (m_equ[m_nequ - 1]->GetTotPoints(), 0.0); //qBar0 is initially set to zero
+        m_equ[m_nequ - 1]->CopyFromPhysField(i, qBar0[i]);
+        }
+        
+        ///Definition of variables used in this algorithm
+        m_stepCounter               = 0;
+        m_Check                     = 0;
+        m_Check_BaseFlow            = 1;
+        m_NonConvergingStepsCounter = 0;
+        Diff_q_qBar                 = 1.0;
+        Diff_q1_q0                  = 1.0;
+        cpuTime                     = 0.0;
+        elapsed                     = 0.0;
+        totalTime                   = 0.0;
+        FlowPartiallyConverged      = false;
+        
+        while (max(Diff_q_qBar, Diff_q1_q0) > TOL)
+        {
+        ///Call the Navier-Stokes solver for one time step
+        m_equ[m_nequ - 1]->DoSolve();
+        
+        for(int i = 0; i < NumVar_SFD; ++i)
+        {
+            ///Copy the current flow field into q0
+            m_equ[m_nequ - 1]->CopyFromPhysField(i, q0[i]);
+            
+            ///Apply the linear operator to the outcome of the solver
+            ComputeSFD(i, q0, qBar0, q1, qBar1);
+            
+            ///Update qBar
+            qBar0[i] = qBar1[i];
+            
+            ///Copy the output of the SFD method into the current flow field
+            m_equ[m_nequ - 1]->CopyToPhysField(i, q1[i]);     
+        }
+        
+        if(m_infosteps && !((m_stepCounter+1)%m_infosteps))
+        {
+            ConvergenceHistory(qBar1, q0, Diff_q_qBar, Diff_q1_q0);
+            
+            ///Loop for the adaptive SFD method
+            if (m_EvolutionOperator == eAdaptiveSFD && FlowPartiallyConverged == false)
+            {   
+            
+            m_NonConvergingStepsCounter++;
+            
+            if (Diff_q_qBar < AdaptiveTOL)
+            {
                 if (m_comm->GetRank() == 0)
                 {
-                    out << "L 2 error (variable " << m_equ[0]->GetVariable(i) << ") : " << vL2Error << endl;
-                    out << "L inf error (variable " << m_equ[0]->GetVariable(i) << ") : " << vLinfError << endl;
+                cout << "\n\t The SFD method is converging: we compute stability analysis using"
+                " the 'partially converged' steady state as base flow:\n" << endl;
                 }
-            }
-        }
-        
-        
-        void DriverSteadyState::ExactFilters(const int i,
-                                             const Array<OneD, const Array<OneD, NekDouble> > &q0,
-                                             const Array<OneD, const Array<OneD, NekDouble> > &qBar0,
-                                             Array<OneD, Array<OneD, NekDouble> > &q1,
-                                             Array<OneD, Array<OneD, NekDouble> > &qBar1)
-        {
-            q1[i] = Array<OneD, NekDouble> (m_equ[0]->GetTotPoints(),0.0);
-            qBar1[i] = Array<OneD, NekDouble> (m_equ[0]->GetTotPoints(),0.0);
-            
-            //Exact solution of the Filters equation            
-            Vmath::Svtvp(q1[i].num_elements(), F11, q0[i], 1, q1[i], 1, q1[i], 1 );    
-            Vmath::Svtvp(q1[i].num_elements(), F12, qBar0[i], 1, q1[i], 1, q1[i], 1 ); 
-            
-            Vmath::Svtvp(qBar1[i].num_elements(), F21, q0[i], 1, qBar1[i], 1, qBar1[i], 1 );    
-            Vmath::Svtvp(qBar1[i].num_elements(), F22, qBar0[i], 1, qBar1[i], 1, qBar1[i], 1 );             
-        }
-        
-        
-        void DriverSteadyState::ConvergenceHistory(const Array<OneD, const Array<OneD, NekDouble> > &qBar1,
-                                                   const Array<OneD, const Array<OneD, NekDouble> > &q0,
-                                                   NekDouble &MaxNormDiff_q_qBar,
-                                                   NekDouble &MaxNormDiff_q1_q0)
-        {
-            //This routine evaluates |q-qBar|_L2 and save the value in "ConvergenceHistory.txt"
-            
-            Array<OneD, NekDouble > NormDiff_q_qBar(NumVar_SFD, 1.0);
-            Array<OneD, NekDouble > NormDiff_q1_q0(NumVar_SFD, 1.0);
-            
-            MaxNormDiff_q_qBar=0.0;
-            MaxNormDiff_q1_q0=0.0;
-            
-            //Norm Calculation
-            for(int i = 0; i < NumVar_SFD; ++i)
-            {
-                //To check convergence of SFD
-                //NormDiff_q_qBar[i] = m_equ[0]->L2Error(i, qBar1[i], false);
-                NormDiff_q_qBar[i] = m_equ[0]->LinfError(i, qBar1[i]);
-                
-                //To check convergence of Navier-Stokes
-                NormDiff_q1_q0[i] = m_equ[0]->LinfError(i, q0[i]);
-                
-                if (MaxNormDiff_q_qBar < NormDiff_q_qBar[i])
+                
+                m_equ[m_nequ - 1]->Checkpoint_BaseFlow(m_Check_BaseFlow);
+                m_Check_BaseFlow++;
+                
+                A->GetAdvObject()->SetBaseFlow(q0);                
+                DriverModifiedArnoldi::v_Execute(out);
+                
+                if (m_comm->GetRank() == 0)
                 {
-                    MaxNormDiff_q_qBar = NormDiff_q_qBar[i];
+                //Compute the update of the SFD parameters only on
+                //one processor
+                ComputeOptimization();
                 }
-                
-                if (MaxNormDiff_q1_q0 < NormDiff_q1_q0[i])
+                else
                 {
-                    MaxNormDiff_q1_q0 = NormDiff_q1_q0[i];
+                //On all the other processors, the parameters are set to 0
+                m_X = 0;
+                m_Delta = 0;
                 }
-            }
-            
-            #if NEKTAR_USE_MPI   
-            MPI_Comm_rank(MPI_COMM_WORLD,&MPIrank);
-            if (MPIrank==0)
-            {
-                cout << "SFD (MPI) - Step: " << m_n+1 << "; Time: " << m_equ[0]->GetFinalTime() <<  "; |q-qBar|inf = " << MaxNormDiff_q_qBar << "; |q1-q0|inf = " << MaxNormDiff_q1_q0 << ";\t for X = " << m_X0 <<" and Delta = " << m_Delta0 <<endl;
-                std::ofstream m_file( "ConvergenceHistory.txt", std::ios_base::app); 
-                m_file << m_n+1 << "\t" << m_equ[0]->GetFinalTime() << "\t" << MaxNormDiff_q_qBar << "\t" << MaxNormDiff_q1_q0 << endl;
-                m_file.close();
-            }
-            #else
-            cout << "SFD - Step: " << m_n+1 << "; Time: " << m_equ[0]->GetFinalTime() <<  "; |q-qBar|inf = " << MaxNormDiff_q_qBar << "; |q1-q0|inf = " << MaxNormDiff_q1_q0 << ";\t for X = " << m_X0 <<" and Delta = " << m_Delta0 <<endl;
-            std::ofstream m_file( "ConvergenceHistory.txt", std::ios_base::app); 
-            m_file << m_n+1 << "\t" << m_equ[0]->GetFinalTime() << "\t" << MaxNormDiff_q_qBar << "\t" << MaxNormDiff_q1_q0 << endl;
-            m_file.close();
-            #endif              
-            
-        }
->>>>>>> 91daf310
+                //The we give to all the processors the value of X and Delta of the
+                //first processor
+                m_comm->AllReduce(m_X, Nektar::LibUtilities::ReduceSum);
+                m_comm->AllReduce(m_Delta, Nektar::LibUtilities::ReduceSum);
+                
+                FlowPartiallyConverged = true;
+                
+            }
+            else if (m_NonConvergingStepsCounter*m_dt*m_infosteps >= AdaptiveTime)
+            {
+                if (m_comm->GetRank() == 0)
+                {
+                cout << "\n\t We compute stability analysis using"
+                " the current flow field as base flow:\n" << endl;
+                }
+                
+                m_equ[m_nequ - 1]->Checkpoint_BaseFlow(m_Check_BaseFlow);
+                m_Check_BaseFlow++;
+                
+                A->GetAdvObject()->SetBaseFlow(q0); 
+                DriverModifiedArnoldi::v_Execute(out);
+                
+                if (m_comm->GetRank() == 0)
+                {
+                //Compute the update of the SFD parameters only on
+                //one processor
+                ComputeOptimization();
+                }
+                else
+                {
+                //On all the other processors, the parameters are set to 0
+                m_X = 0;
+                m_Delta = 0;
+                }
+                //The we give to all the processors the value of X and Delta of the
+                //first processor
+                m_comm->AllReduce(m_X, Nektar::LibUtilities::ReduceSum);
+                m_comm->AllReduce(m_Delta, Nektar::LibUtilities::ReduceSum);
+                
+                m_NonConvergingStepsCounter = 0;                
+            }
+            }
+        }
+        
+        if(m_checksteps && m_stepCounter&&(!((m_stepCounter+1)%m_checksteps)))
+        {                      
+            m_Check++;                    
+            m_equ[m_nequ - 1]->Checkpoint_Output(m_Check);                       
+        }
+        m_stepCounter++;
+        }
+        
+        m_file.close();
+        
+        ///We save the final solution into a .fld file
+        m_equ[m_nequ - 1]->Output();
+    }
+    
+    
+    void DriverSteadyState::SetSFDOperator(const NekDouble X_input, 
+                           const NekDouble Delta_input)
+    {
+        ///This routine defines the encapsulated SFD operator with first order splitting
+        ///and exact resolution of the second subproblem
+        ///(See http://scitation.aip.org/content/aip/journal/pof2/26/3/10.1063/1.4867482 for details)
+        NekDouble X = X_input*m_dt;
+        NekDouble Delta = Delta_input/m_dt;
+        NekDouble coeff = 1.0/(1.0 + X*Delta);
+        M11 = coeff*(1.0 + X*Delta*exp(-(X + 1.0/Delta)));
+        M12 = coeff*(X*Delta*(1.0 - exp(-(X + 1.0/Delta))));
+        M21 = coeff*(1.0 - exp(-(X + 1.0/Delta)));
+        M22 = coeff*(X*Delta + exp(-(X + 1.0/Delta)));
+    }
+    
+    
+    void DriverSteadyState::ComputeSFD(const int i,
+                       const Array<OneD, const Array<OneD, NekDouble> > &q0,
+                    const Array<OneD, const Array<OneD, NekDouble> > &qBar0,
+                    Array<OneD, Array<OneD, NekDouble> > &q1,
+                    Array<OneD, Array<OneD, NekDouble> > &qBar1)
+    {
+        q1[i] = Array<OneD, NekDouble> (m_equ[m_nequ - 1]->GetTotPoints(),0.0);
+        qBar1[i] = Array<OneD, NekDouble> (m_equ[m_nequ - 1]->GetTotPoints(),0.0);
+        
+        ///Encapsulated SFD method
+        Vmath::Svtvp(q1[i].num_elements(), M11, q0[i], 1, q1[i], 1, q1[i], 1 );    
+        Vmath::Svtvp(q1[i].num_elements(), M12, qBar0[i], 1, q1[i], 1, q1[i], 1 ); 
+        
+        Vmath::Svtvp(qBar1[i].num_elements(), M21, q0[i], 1, qBar1[i], 1, qBar1[i], 1 );    
+        Vmath::Svtvp(qBar1[i].num_elements(), M22, qBar0[i], 1, qBar1[i], 1, qBar1[i], 1 );             
+    }
+    
+    
+    void DriverSteadyState::ComputeOptimization()
+    {            
+        NekDouble growthEV(0.0);
+        NekDouble frequencyEV(0.0);
+        
+        ///m_kdim is the dimension of Krylov subspace (defined in the xml file and used in DriverArnoldi.cpp)
+        ReadEVfile(m_kdim, growthEV, frequencyEV);
+        
+        cout << "\n\tgrowthEV = " << growthEV << endl;
+        cout << "\tfrequencyEV = " << frequencyEV << endl;
+        
+        complex<NekDouble> ApproxEV = polar(exp(growthEV), frequencyEV);   
+        
+        NekDouble X_new = m_X;
+        NekDouble Delta_new = m_Delta;
+        
+        GradientDescentMethod(ApproxEV, X_new, Delta_new);
+        
+        m_X = X_new;
+        m_Delta = Delta_new;
+        
+        SetSFDOperator(m_X, m_Delta);
+    }
+    
+    
+    void DriverSteadyState::GradientDescentMethod(const complex<NekDouble> &alpha,
+                              NekDouble &X_output,
+                           NekDouble &Delta_output)
+    {
+        ///This routine implements a gradient descent method to find the parameters X end Delta which give the minimum 
+        ///eigenlavue of the SFD problem applied to the scalar case u(n+1) = \alpha*u(n).
+        cout << "\n\tWe enter the Gradient Descent Method [...]" << endl;
+        bool OptParmFound = false;
+        bool Descending = true;
+        NekDouble X_input = X_output;
+        NekDouble Delta_input = Delta_output;
+        
+        NekDouble X_init = X_output;
+        NekDouble Delta_init = Delta_output;
+        int stepCounter(0);
+        
+        NekDouble F0(0.0);
+        NekDouble F0x(0.0);
+        NekDouble F0y(0.0);
+        NekDouble F1(0.0);
+        NekDouble dx = 0.00000001;
+        NekDouble dirx(0.0);
+        NekDouble diry(0.0);
+        NekDouble s(0.0);
+        NekDouble CurrentMin = 1.0;
+        
+        while (OptParmFound == false)
+        {                
+        Descending = true;
+        EvalEV_ScalarSFD(X_input, Delta_input, alpha, F0);
+        EvalEV_ScalarSFD(X_input + dx, Delta_input, alpha, F0x);
+        EvalEV_ScalarSFD(X_input, Delta_input + dx, alpha, F0y);
+        dirx =  (F0 - F0x);
+        diry =  (F0 - F0y);
+        s = abs(0.000001/dirx);
+        X_output = X_input + s*dirx;
+        Delta_output = Delta_input + s*diry;
+        F1 = F0;
+        
+        while (Descending == true)
+        {
+            CurrentMin = F1;
+            X_input = X_output;
+            Delta_input = Delta_output;
+            EvalEV_ScalarSFD(X_output, Delta_output, alpha, F1);
+            
+            if (F1 > CurrentMin)
+            {
+            Descending = false;
+            }
+            else
+            {
+            s = s + s*0.01;  
+            X_output = X_input + s*dirx;
+            Delta_output = Delta_input + s*diry;
+            }
+            
+            if(stepCounter > 9999999)
+            {
+            //We are stuck in this loop..
+            //Then we restart it with different initail conditions
+            Descending = false;
+            X_input = X_init;
+            Delta_init = Delta_init + Delta_init*0.1;
+            Delta_input = Delta_init;
+            stepCounter = 0;
+            }
+            stepCounter++;
+        }
+        
+        if (abs(F0-F1) < dx)
+        {
+            cout << "\tThe Gradient Descent Method has converged!" << endl;
+            EvalEV_ScalarSFD(X_output, Delta_output, alpha, F1);
+            cout << "\n\tThe updated parameters are: X_tilde = " << X_output << " and Delta_tilde = " << Delta_output << endl;
+            OptParmFound = true; 
+        }
+        
+        }            
+    }
+    
+    
+    void DriverSteadyState::EvalEV_ScalarSFD(const NekDouble &X_input,
+                         const NekDouble &Delta_input,
+                      const complex<NekDouble> &alpha,
+                      NekDouble &MaxEV)
+    {
+        ///This routine evaluates the maximum eigenvalue of the SFD system when applied to the 1D model u(n+1) = alpha*u(n)
+        NekDouble A11 = ( 1.0 + X_input*Delta_input*exp(-(X_input + 1.0/Delta_input)) )/(1.0 + X_input*Delta_input);
+        NekDouble A12 = ( X_input*Delta_input - X_input*Delta_input*exp(-(X_input + 1.0/Delta_input)) )/(1.0 + X_input*Delta_input);
+        NekDouble A21 = ( 1.0 - 1.0*exp(-(X_input + 1.0/Delta_input)) )/(1 + X_input*Delta_input);
+        NekDouble A22 = ( X_input*Delta_input + 1.0*exp(-(X_input + 1.0/Delta_input)) )/(1.0 + X_input*Delta_input);
+        
+        complex<NekDouble> B11 = alpha;
+        NekDouble B12 = 0.0;
+        NekDouble B21 = 0.0;
+        NekDouble B22 = 1.0;
+        
+        complex<NekDouble> a = A11*B11 + A12*B21;
+        NekDouble b = A11*B12 + A12*B22;
+        complex<NekDouble> c = A21*B11 + A22*B21;
+        NekDouble d = A21*B12 + A22*B22;
+        
+        complex<NekDouble> delt = sqrt((a-d)*(a-d) + 4.0*b*c);
+        complex<NekDouble> lambda_1 = 0.5*(a+d + delt);
+        complex<NekDouble> lambda_2 = 0.5*(a+d - delt);
+        
+        NekDouble NORM_1 = abs(lambda_1);
+        NekDouble NORM_2 = abs(lambda_2);
+        
+        MaxEV = max(NORM_1, NORM_2);                
+    }
+    
+    
+    void DriverSteadyState::ReadEVfile(int &KrylovSubspaceDim, NekDouble &growthEV, NekDouble &frequencyEV)
+    {       
+        ///This routine reads the .evl file written by the Arnoldi algorithm
+        ///(written in September 2014)
+        std::string EVfileName = m_session->GetSessionName() +  ".evl";
+        std::ifstream EVfile(EVfileName.c_str());
+        
+        int NumLinesInFile(0);
+        NekDouble NonReleventNumber(0.0);
+        
+        if(EVfile)
+        {                
+        std::string line; 
+        
+        ///This block counts the total number of lines of the .evl file
+        while(getline(EVfile, line)) //We keep going util we reach the end of the file
+        {
+            NumLinesInFile += 1;
+        }
+        EVfile.close();
+        
+        //It may happen that the Stability method that have produced the .elv file converges in
+        //less than m_kdim iterations. In this case, KrylovSubspaceDim has to be changed here
+        if(NumLinesInFile >= KrylovSubspaceDim*2.0 + KrylovSubspaceDim*(KrylovSubspaceDim+1.0)/2.0)
+        {
+            //Then do nothing, there is enough lines into the .elv file
+        }
+        else
+        {
+            for(int i = 1; i <= KrylovSubspaceDim; ++i) 
+            {
+            if(NumLinesInFile == i*2.0 + i*(i+1.0)/2.0)
+            {
+                KrylovSubspaceDim = i;
+            }
+            } 
+        }
+        
+        std::ifstream EVfile(EVfileName.c_str()); //go back to the beginning of the file
+        
+        ///We now want to go to the line where the most unstable eigenlavue was written
+        for(int i = 0; i < (NumLinesInFile - KrylovSubspaceDim); ++i) 
+        {
+            std::getline(EVfile, line);
+        }
+        
+        ///Then we read this line by skipping the first three values written
+        EVfile >> NonReleventNumber;
+        EVfile >> NonReleventNumber;
+        EVfile >> NonReleventNumber;
+        
+        ///The growth rate and the frequency of the EV are at the 4th and 5th colums of the .evl file 
+        EVfile >> growthEV;
+        EVfile >> frequencyEV;                
+        }
+        else
+        {
+        cout << "An error occured when openning the .evl file" << endl;
+        }
+        EVfile.close();
+    }
+    
+    
+    void DriverSteadyState::ConvergenceHistory(const Array<OneD, const Array<OneD, NekDouble> > &qBar1,
+                           const Array<OneD, const Array<OneD, NekDouble> > &q0,
+                        NekDouble &MaxNormDiff_q_qBar,
+                        NekDouble &MaxNormDiff_q1_q0)
+    {
+        ///This routine evaluates |q-qBar|_inf (and |q1-q0|_inf) and writes the values in "ConvergenceHistory.txt"
+        Array<OneD, NekDouble > NormDiff_q_qBar(NumVar_SFD, 1.0);
+        Array<OneD, NekDouble > NormDiff_q1_q0(NumVar_SFD, 1.0);
+        MaxNormDiff_q_qBar=0.0;
+        MaxNormDiff_q1_q0=0.0;
+        
+        for(int i = 0; i < NumVar_SFD; ++i)
+        {
+        NormDiff_q_qBar[i] = m_equ[m_nequ - 1]->LinfError(i, qBar1[i]);
+        NormDiff_q1_q0[i] = m_equ[m_nequ - 1]->LinfError(i, q0[i]);
+        
+        if (MaxNormDiff_q_qBar < NormDiff_q_qBar[i])
+        {
+            MaxNormDiff_q_qBar = NormDiff_q_qBar[i];
+        }
+        if (MaxNormDiff_q1_q0 < NormDiff_q1_q0[i])
+        {
+            MaxNormDiff_q1_q0 = NormDiff_q1_q0[i];
+        }
+        }
+        
+        timer.Stop();
+        elapsed  = timer.TimePerTest(1);
+        cpuTime += elapsed;
+        totalTime += elapsed;  
+        
+        if (m_comm->GetRank() == 0)
+        {
+        cout << "SFD - Step: " <<  left <<  m_stepCounter+1 
+        << ";\tTime: " << left << m_equ[m_nequ - 1]->GetFinalTime() 
+        << ";\tCPU time = " << left << cpuTime << " s" 
+        << ";\tTot time = " << left << totalTime << " s" 
+        << ";\tX = " << left << m_X 
+        << ";\tDelta = " << left << m_Delta 
+        << ";\t|q-qBar|inf = " << left << MaxNormDiff_q_qBar << endl;
+        std::ofstream m_file( "ConvergenceHistory.txt", std::ios_base::app); 
+        m_file << m_stepCounter+1 << "\t" 
+        << m_equ[m_nequ - 1]->GetFinalTime() << "\t" 
+        << totalTime << "\t" 
+        << MaxNormDiff_q_qBar << "\t" 
+        << MaxNormDiff_q1_q0 << endl;
+        m_file.close();
+        }
+        
+        cpuTime = 0.0;
+        timer.Start();
+    }
+    
+    
+    void DriverSteadyState::PrintSummarySFD()
+    {    
+        cout << "\n=======================================================================" << endl;
+        cout << "Parameters for the SFD method:" << endl;
+        cout << "\tControl Coefficient: X = " << m_X << endl;
+        cout << "\tFilter Width: Delta = " << m_Delta << endl;
+        cout << "The simulation is stopped when |q-qBar|inf < " << TOL << endl;
+        if (m_EvolutionOperator == eAdaptiveSFD)
+        {
+        cout << "\nWe use the adaptive SFD method:" << endl;
+        cout << "  The parameters are updated every " << AdaptiveTime << " time units;" << endl;
+        cout << "  until |q-qBar|inf becomes smaller than " << AdaptiveTOL << endl;
+        }
+        cout << "=======================================================================\n" << endl;
+    }
     }
 }
