--- conflicted
+++ resolved
@@ -74,9 +74,8 @@
                 const Array<OneD, Array<OneD, NekDouble> >        &inarray,
                       Array<OneD, Array<OneD, NekDouble> >        &outarray,
                 const NekDouble                                   &time,
-<<<<<<< HEAD
-                const Array<OneD, Array<OneD, NekDouble> > &pFwd = NullNekDoubleArrayofArray,
-                const Array<OneD, Array<OneD, NekDouble> > &pBwd = NullNekDoubleArrayofArray);
+                const Array<OneD, Array<OneD, NekDouble> >        &pFwd = NullNekDoubleArrayofArray,
+                const Array<OneD, Array<OneD, NekDouble> >        &pBwd = NullNekDoubleArrayofArray);
             
             virtual void v_Advect_coeff(
                 const int                                          nConvective,
@@ -111,10 +110,6 @@
                 const Array<OneD, Array<OneD, NekDouble> >        &pBwd,
                 DNekBlkMatSharedPtr &FJac,
                 DNekBlkMatSharedPtr &BJac);
-=======
-                const Array<OneD, Array<OneD, NekDouble> >        &pFwd = NullNekDoubleArrayofArray,
-                const Array<OneD, Array<OneD, NekDouble> >        &pBwd = NullNekDoubleArrayofArray);
-
              virtual void v_AdvectVolumeFlux(
                 const int                                         nConvectiveFields,
                 const Array<OneD, MultiRegions::ExpListSharedPtr> &fields,
@@ -135,7 +130,6 @@
                 const NekDouble                                   &time,
                 const Array<OneD, Array<OneD, NekDouble>>         &pFwd =NullNekDoubleArrayofArray,
                 const Array<OneD, Array<OneD, NekDouble>>         &pBwd =NullNekDoubleArrayofArray);
->>>>>>> 9070494d
         };
     }
 }
