///////////////////////////////////////////////////////////////////////////////
//
// File: AdvectionWeakDG.cpp
//
// For more information, please see: http://www.nektar.info
//
// The MIT License
//
// Copyright (c) 2006 Division of Applied Mathematics, Brown University (USA),
// Department of Aeronautics, Imperial College London (UK), and Scientific
// Computing and Imaging Institute, University of Utah (USA).
//
// Permission is hereby granted, free of charge, to any person obtaining a
// copy of this software and associated documentation files (the "Software"),
// to deal in the Software without restriction, including without limitation
// the rights to use, copy, modify, merge, publish, distribute, sublicense,
// and/or sell copies of the Software, and to permit persons to whom the
// Software is furnished to do so, subject to the following conditions:
//
// The above copyright notice and this permission notice shall be included
// in all copies or substantial portions of the Software.
//
// THE SOFTWARE IS PROVIDED "AS IS", WITHOUT WARRANTY OF ANY KIND, EXPRESS
// OR IMPLIED, INCLUDING BUT NOT LIMITED TO THE WARRANTIES OF MERCHANTABILITY,
// FITNESS FOR A PARTICULAR PURPOSE AND NONINFRINGEMENT. IN NO EVENT SHALL
// THE AUTHORS OR COPYRIGHT HOLDERS BE LIABLE FOR ANY CLAIM, DAMAGES OR OTHER
// LIABILITY, WHETHER IN AN ACTION OF CONTRACT, TORT OR OTHERWISE, ARISING
// FROM, OUT OF OR IN CONNECTION WITH THE SOFTWARE OR THE USE OR OTHER
// DEALINGS IN THE SOFTWARE.
//
// Description: Weak DG advection class.
//
///////////////////////////////////////////////////////////////////////////////

#include <boost/core/ignore_unused.hpp>

#include <SolverUtils/Advection/AdvectionWeakDG.h>
#include <iostream>
#include <iomanip>

namespace Nektar
{
    namespace SolverUtils
    {
        std::string AdvectionWeakDG::type = GetAdvectionFactory().
            RegisterCreatorFunction("WeakDG", AdvectionWeakDG::create);

        AdvectionWeakDG::AdvectionWeakDG()
        {
        }

        /**
         * @brief Initialise AdvectionWeakDG objects and store them before
         * starting the time-stepping.
         *
         * @param pSession  Pointer to session reader.
         * @param pFields   Pointer to fields.
         */
        void AdvectionWeakDG::v_InitObject(
            LibUtilities::SessionReaderSharedPtr        pSession,
            Array<OneD, MultiRegions::ExpListSharedPtr> pFields)
        {
            Advection::v_InitObject(pSession, pFields);
        }

        /**
         * @brief Compute the advection term at each time-step using the
         * Discontinuous Galerkin approach (DG).
         *
         * @param nConvectiveFields   Number of fields.
         * @param fields              Pointer to fields.
         * @param advVel              Advection velocities.
         * @param inarray             Solution at the previous time-step.
         * @param outarray            Advection term to be passed at the
         *                            time integration class.
         */
        void AdvectionWeakDG::v_Advect(
            const int                                         nConvectiveFields,
            const Array<OneD, MultiRegions::ExpListSharedPtr> &fields,
            const Array<OneD, Array<OneD, NekDouble> >        &advVel,
            const Array<OneD, Array<OneD, NekDouble> >        &inarray,
                  Array<OneD, Array<OneD, NekDouble> >        &outarray,
            const NekDouble                                   &time,
            const Array<OneD, Array<OneD, NekDouble> >        &pFwd,
            const Array<OneD, Array<OneD, NekDouble> >        &pBwd)
        {
            boost::ignore_unused(advVel, time);
<<<<<<< HEAD

=======
            int nCoeffs         = fields[0]->GetNcoeffs();
            
            Array<OneD, Array<OneD, NekDouble> > tmp(nConvectiveFields);
            for(int i = 0; i < nConvectiveFields; ++i)
            {
                tmp[i] = Array<OneD, NekDouble>(nCoeffs, 0.0);
            }

            AdvectionWeakDG::v_Advect_coeff(nConvectiveFields,fields,advVel,inarray,tmp,time,pFwd,pBwd);
            
            for(int i = 0; i < nConvectiveFields; ++i)
            {
                fields[i]->BwdTrans             (tmp[i], outarray[i]);
            }
        }

        void AdvectionWeakDG::v_Advect_coeff(
            const int                                         nConvectiveFields,
            const Array<OneD, MultiRegions::ExpListSharedPtr> &fields,
            const Array<OneD, Array<OneD, NekDouble> >        &advVel,
            const Array<OneD, Array<OneD, NekDouble> >        &inarray,
                  Array<OneD, Array<OneD, NekDouble> >        &outarray,
            const NekDouble                                   &time,
            const Array<OneD, Array<OneD, NekDouble> >        &pFwd,
            const Array<OneD, Array<OneD, NekDouble> >        &pBwd)
        {
>>>>>>> af485672
            int nPointsTot      = fields[0]->GetTotPoints();
            int nCoeffs         = fields[0]->GetNcoeffs();
            int nTracePointsTot = fields[0]->GetTrace()->GetTotPoints();
            int i, j;
            
            Array<OneD, Array<OneD, Array<OneD, NekDouble> > > fluxvector(nConvectiveFields);
            // Allocate storage for flux vector F(u).
            for (i = 0; i < nConvectiveFields; ++i)
            {
                fluxvector[i] =
                    Array<OneD, Array<OneD, NekDouble> >(m_spaceDim);
                for (j = 0; j < m_spaceDim; ++j)
                {
                    fluxvector[i][j] = Array<OneD, NekDouble>(nPointsTot);
                }
            }

            v_AdvectVolumeFlux(nConvectiveFields,fields,advVel,inarray,fluxvector,time);
            
            // Get the advection part (without numerical flux)
            for(int i = 0; i < nConvectiveFields; ++i)
            {
                Vmath::Fill(outarray[i].num_elements(),0.0,outarray[i],1);
                fields[i]->IProductWRTDerivBase(fluxvector[i],outarray[i]);
            }

            // Store forwards/backwards space along trace space
            Array<OneD, Array<OneD, NekDouble> > numflux(nConvectiveFields);
            for(i = 0; i < nConvectiveFields; ++i)
            {
                numflux[i] = Array<OneD, NekDouble>(nTracePointsTot, 0.0);
            }

            v_AdvectTraceFlux(nConvectiveFields, fields, advVel, inarray, numflux,time,pFwd,pBwd);

            // Evaulate <\phi, \hat{F}\cdot n> - OutField[i]
            for(i = 0; i < nConvectiveFields; ++i)
            {
                Vmath::Neg                      (nCoeffs, outarray[i], 1);
                fields[i]->AddTraceIntegral     (numflux[i], outarray[i]);
                fields[i]->MultiplyByElmtInvMass(outarray[i], outarray[i]);
            }
        }

           /**
         * @brief Compute the advection term at each time-step using the
         * Discontinuous Galerkin approach (DG).
         *
         * @param nConvectiveFields   Number of fields.
         * @param fields              Pointer to fields.
         * @param advVel              Advection velocities.
         * @param inarray             Solution at the previous time-step.
         * @param TraceFlux         Advection Trace flux
         *                            time integration class.
         */
        void AdvectionWeakDG::v_AdvectTraceFlux(
            const int                                         nConvectiveFields,
            const Array<OneD, MultiRegions::ExpListSharedPtr> &fields,
            const Array<OneD, Array<OneD, NekDouble>>         &advVel,
            const Array<OneD, Array<OneD, NekDouble>>         &inarray,
                  Array<OneD, Array<OneD, NekDouble>>         &TraceFlux, 
            const NekDouble                                   &time,
            const Array<OneD, Array<OneD, NekDouble>>         &pFwd,
            const Array<OneD, Array<OneD, NekDouble>>         &pBwd)
        {
            boost::ignore_unused(advVel,time);
            int nTracePointsTot = fields[0]->GetTrace()->GetTotPoints();

            ASSERTL1(m_riemann, "Riemann solver must be provided for AdvectionWeakDG.");

            // Store forwards/backwards space along trace space
            Array<OneD, Array<OneD, NekDouble>> Fwd(nConvectiveFields);
            Array<OneD, Array<OneD, NekDouble>> Bwd(nConvectiveFields);
            // Array<OneD, Array<OneD, NekDouble> > numflux(nConvectiveFields);

            if (pFwd == NullNekDoubleArrayofArray || pBwd == NullNekDoubleArrayofArray)
            {
                for (int i = 0; i < nConvectiveFields; ++i)
                {
                    Fwd[i] = Array<OneD, NekDouble>(nTracePointsTot, 0.0);
                    Bwd[i] = Array<OneD, NekDouble>(nTracePointsTot, 0.0);
                    // numflux[i] = Array<OneD, NekDouble>(nTracePointsTot, 0.0);
                    fields[i]->GetFwdBwdTracePhys(inarray[i], Fwd[i], Bwd[i]);
                }
            }
            else
            {
                for (int i = 0; i < nConvectiveFields; ++i)
                {
                    Fwd[i] = pFwd[i];
                    Bwd[i] = pBwd[i];
                    // numflux[i] = Array<OneD, NekDouble>(nTracePointsTot, 0.0);
                }
            }

            m_riemann->Solve(m_spaceDim, Fwd, Bwd, TraceFlux);
        }

    }//end of namespace SolverUtils
}//end of namespace Nektar<|MERGE_RESOLUTION|>--- conflicted
+++ resolved
@@ -85,9 +85,6 @@
             const Array<OneD, Array<OneD, NekDouble> >        &pBwd)
         {
             boost::ignore_unused(advVel, time);
-<<<<<<< HEAD
-
-=======
             int nCoeffs         = fields[0]->GetNcoeffs();
             
             Array<OneD, Array<OneD, NekDouble> > tmp(nConvectiveFields);
@@ -114,7 +111,6 @@
             const Array<OneD, Array<OneD, NekDouble> >        &pFwd,
             const Array<OneD, Array<OneD, NekDouble> >        &pBwd)
         {
->>>>>>> af485672
             int nPointsTot      = fields[0]->GetTotPoints();
             int nCoeffs         = fields[0]->GetNcoeffs();
             int nTracePointsTot = fields[0]->GetTrace()->GetTotPoints();
