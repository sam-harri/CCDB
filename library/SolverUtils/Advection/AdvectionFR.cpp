--- conflicted
+++ resolved
@@ -1271,12 +1271,7 @@
         {
             int n, e, i, j, cnt;
             
-<<<<<<< HEAD
             int nElements = fields[0]->GetExpSize();
-            
-=======
-            int nElements   = fields[0]->GetExpSize();
->>>>>>> 71817d98
             int nLocalSolutionPts;
             int nEdgePts;
             int trace_offset;
