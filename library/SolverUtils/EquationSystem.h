--- conflicted
+++ resolved
@@ -141,15 +141,7 @@
                 std::string name,
                 const MultiRegions::ExpListSharedPtr &field = MultiRegions::NullExpListSharedPtr,
                 bool cache = false);
-<<<<<<< HEAD
-            
-            /// Perform initialisation of the base flow.
-            SOLVER_UTILS_EXPORT void InitialiseBaseFlow(
-                Array<OneD, Array<OneD, NekDouble> > &base);
-            
-=======
-
->>>>>>> aae2a832
+
             /// Initialise the data in the dependent fields.
             SOLVER_UTILS_EXPORT inline void SetInitialConditions(
                 NekDouble initialtime = 0.0,
@@ -463,19 +455,7 @@
                 unsigned int field,
                 Array<OneD, NekDouble> &outfield,
                 const NekDouble time);
-<<<<<<< HEAD
-            
-            //Initialise m_base in order to store the base flow from a file 
-            SOLVER_UTILS_EXPORT void SetUpBaseFields(SpatialDomains::MeshGraphSharedPtr &mesh);
-            
-            // Fill m_base with the values stored in a fld file
-            SOLVER_UTILS_EXPORT void ImportFldBase(
-                std::string pInfile, 
-                SpatialDomains::MeshGraphSharedPtr pGraph);
-            
-=======
-
->>>>>>> aae2a832
+
             // Ouptut field information
             SOLVER_UTILS_EXPORT virtual void v_Output(void);
             
