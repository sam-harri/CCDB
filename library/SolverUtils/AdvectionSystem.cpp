///////////////////////////////////////////////////////////////////////////////
//
// File: AdvectionSystem.cpp
//
// For more information, please see: http://www.nektar.info
//
// The MIT License
//
// Copyright (c) 2006 Division of Applied Mathematics, Brown University (USA),
// Department of Aeronautics, Imperial College London (UK), and Scientific
// Computing and Imaging Institute, University of Utah (USA).
//
// License for the specific language governing rights and limitations under
// Permission is hereby granted, free of charge, to any person obtaining a
// copy of this software and associated documentation files (the "Software"),
// to deal in the Software without restriction, including without limitation
// the rights to use, copy, modify, merge, publish, distribute, sublicense,
// and/or sell copies of the Software, and to permit persons to whom the
// Software is furnished to do so, subject to the following conditions:
//
// The above copyright notice and this permission notice shall be included
// in all copies or substantial portions of the Software.
//
// THE SOFTWARE IS PROVIDED "AS IS", WITHOUT WARRANTY OF ANY KIND, EXPRESS
// OR IMPLIED, INCLUDING BUT NOT LIMITED TO THE WARRANTIES OF MERCHANTABILITY,
// FITNESS FOR A PARTICULAR PURPOSE AND NONINFRINGEMENT. IN NO EVENT SHALL
// THE AUTHORS OR COPYRIGHT HOLDERS BE LIABLE FOR ANY CLAIM, DAMAGES OR OTHER
// LIABILITY, WHETHER IN AN ACTION OF CONTRACT, TORT OR OTHERWISE, ARISING
// FROM, OUT OF OR IN CONNECTION WITH THE SOFTWARE OR THE USE OR OTHER
// DEALINGS IN THE SOFTWARE.
//
<<<<<<< HEAD
// Description: Advection system
=======
// Description: Base class for advection-based equation systems.
>>>>>>> 1b4cb847
//
///////////////////////////////////////////////////////////////////////////////

#include <SolverUtils/AdvectionSystem.h>

namespace Nektar {
namespace SolverUtils {

/**
 *
 */
AdvectionSystem::AdvectionSystem(
        const LibUtilities::SessionReaderSharedPtr& pSession)
    : UnsteadySystem(pSession)
{
}


/**
 *
 */
AdvectionSystem::~AdvectionSystem()
{

}


/**
 *
 */
void AdvectionSystem::v_InitObject()
{
    UnsteadySystem::v_InitObject();
}

}
}<|MERGE_RESOLUTION|>--- conflicted
+++ resolved
@@ -29,11 +29,7 @@
 // FROM, OUT OF OR IN CONNECTION WITH THE SOFTWARE OR THE USE OR OTHER
 // DEALINGS IN THE SOFTWARE.
 //
-<<<<<<< HEAD
-// Description: Advection system
-=======
 // Description: Base class for advection-based equation systems.
->>>>>>> 1b4cb847
 //
 ///////////////////////////////////////////////////////////////////////////////
 
