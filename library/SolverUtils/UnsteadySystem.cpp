///////////////////////////////////////////////////////////////////////////////
//
// File UnsteadySystem.cpp
//
// For more information, please see: http://www.nektar.info
//
// The MIT License
//
// Copyright (c) 2006 Division of Applied Mathematics, Brown University (USA),
// Department of Aeronautics, Imperial College London (UK), and Scientific
// Computing and Imaging Institute, University of Utah (USA).
//
// License for the specific language governing rights and limitations under
// Permission is hereby granted, free of charge, to any person obtaining a
// copy of this software and associated documentation files (the "Software"),
// to deal in the Software without restriction, including without limitation
// the rights to use, copy, modify, merge, publish, distribute, sublicense,
// and/or sell copies of the Software, and to permit persons to whom the
// Software is furnished to do so, subject to the following conditions:
//
// The above copyright notice and this permission notice shall be included
// in all copies or substantial portions of the Software.
//
// THE SOFTWARE IS PROVIDED "AS IS", WITHOUT WARRANTY OF ANY KIND, EXPRESS
// OR IMPLIED, INCLUDING BUT NOT LIMITED TO THE WARRANTIES OF MERCHANTABILITY,
// FITNESS FOR A PARTICULAR PURPOSE AND NONINFRINGEMENT. IN NO EVENT SHALL
// THE AUTHORS OR COPYRIGHT HOLDERS BE LIABLE FOR ANY CLAIM, DAMAGES OR OTHER
// LIABILITY, WHETHER IN AN ACTION OF CONTRACT, TORT OR OTHERWISE, ARISING
// FROM, OUT OF OR IN CONNECTION WITH THE SOFTWARE OR THE USE OR OTHER
// DEALINGS IN THE SOFTWARE.
//
// Description: Generic timestepping for Unsteady solvers
//
///////////////////////////////////////////////////////////////////////////////

#include <iostream>
#include <iomanip>

#include <LibUtilities/TimeIntegration/TimeIntegrationWrapper.h>
#include <LibUtilities/BasicUtils/Timer.h>
#include <MultiRegions/AssemblyMap/AssemblyMapDG.h>
#include <SolverUtils/UnsteadySystem.h>

#include <boost/format.hpp>

using namespace std;

namespace Nektar
{
    namespace SolverUtils
    {
        /**
         * @class UnsteadySystem
         *
         * Provides the underlying timestepping framework for unsteady solvers
         * including the general timestepping routines. This class is not
         * intended to be directly instantiated, but rather is a base class
         * on which to define unsteady solvers.
         *
         * For details on implementing unsteady solvers see
         * \ref sectionADRSolverModuleImplementation here
         */

        /**
         * Processes SolverInfo parameters from the session file and sets up
         * timestepping-specific code.
         * @param   pSession        Session object to read parameters from.
         */
        UnsteadySystem::UnsteadySystem(
            const LibUtilities::SessionReaderSharedPtr& pSession,
            const SpatialDomains::MeshGraphSharedPtr& pGraph)
            : EquationSystem(pSession, pGraph),
              m_infosteps(10)

        {
        }

        /**
         * Initialization object for UnsteadySystem class.
         */
        void UnsteadySystem::v_InitObject()
        {
            EquationSystem::v_InitObject();

            m_initialStep = 0;

            // Load SolverInfo parameters
            m_session->MatchSolverInfo("DIFFUSIONADVANCEMENT","Explicit",
                                       m_explicitDiffusion,true);
            m_session->MatchSolverInfo("ADVECTIONADVANCEMENT","Explicit",
                                       m_explicitAdvection,true);
            m_session->MatchSolverInfo("REACTIONADVANCEMENT", "Explicit",
                                       m_explicitReaction, true);

            m_session->LoadParameter("CheckNanSteps", m_nanSteps, 1);
            // Steady state tolerance
            m_session->LoadParameter("SteadyStateTol", m_steadyStateTol, 0.0);
            // Frequency for checking steady state
            m_session->LoadParameter("SteadyStateSteps",
                                          m_steadyStateSteps, 1);

            // For steady problems, we do not initialise the time integration
            if (m_session->DefinesSolverInfo("TIMEINTEGRATIONMETHOD"))
            {
                m_intScheme = LibUtilities::GetTimeIntegrationWrapperFactory().
                    CreateInstance(m_session->GetSolverInfo(
                                       "TIMEINTEGRATIONMETHOD"));

                // Load generic input parameters
                m_session->LoadParameter("IO_InfoSteps", m_infosteps, 0);
                m_session->LoadParameter("CFL", m_cflSafetyFactor, 0.0);
                m_session->LoadParameter("CFL_End", m_CFLEnd, 0.0);
                m_session->LoadParameter("CFLGrowth", m_CFLGrowth, 1.0);

                // Ensure that there is no conflict of parameters
                if(m_cflSafetyFactor > 0.0)
                {
                    // Check final condition
                    ASSERTL0(m_fintime == 0.0 || m_steps == 0,
                             "Final condition not unique: "
                             "fintime > 0.0 and Nsteps > 0");
                    // Check timestep condition
                    ASSERTL0(m_timestep == 0.0,
                             "Timestep not unique: timestep > 0.0 & CFL > 0.0");
                }
                else
                {
                    ASSERTL0(m_timestep != 0.0,
                             "Need to set either TimeStep or CFL");
                }

                // Ensure that there is no conflict of parameters
                if(m_CFLGrowth > 1.0)
                {
                    // Check final condition
                    ASSERTL0(m_CFLEnd >= m_cflSafetyFactor,
                             "m_CFLEnd >= m_cflSafetyFactor required");
                }

                // Set up time to be dumped in field information
                m_fieldMetaDataMap["Time"] =
                        boost::lexical_cast<std::string>(m_time);
            }

            // By default attempt to forward transform initial condition.
            m_homoInitialFwd = true;

            // Set up filters
            for (auto &x : m_session->GetFilters())
            {
                m_filters.push_back(
                    GetFilterFactory().CreateInstance(
                        x.first, m_session, x.second));
            }
        }

        /**
         * Destructor for the class UnsteadyAdvection.
         */
        UnsteadySystem::~UnsteadySystem()
        {
        }

        /**
         * @brief Returns the maximum time estimator for CFL control.
         */
        NekDouble UnsteadySystem::MaxTimeStepEstimator()
        {
            NekDouble TimeStability = 0.0;
            switch(m_intScheme->GetIntegrationMethod())
            {
                case LibUtilities::eForwardEuler:
                case LibUtilities::eClassicalRungeKutta4:
                case LibUtilities::eRungeKutta4:
                {
                    TimeStability = 2.784;
                    break;
                }
                case LibUtilities::eAdamsBashforthOrder1:
                case LibUtilities::eMidpoint:
                case LibUtilities::eRungeKutta2:
                case LibUtilities::eRungeKutta2_ImprovedEuler:
                case LibUtilities::eRungeKutta2_SSP:
                case LibUtilities::eRungeKutta3_SSP:
                {
                    TimeStability = 2.0;
                    break;
                }
                case LibUtilities::eAdamsBashforthOrder2:
                {
                    TimeStability = 1.0;
                    break;
                }
                case LibUtilities::eBackwardEuler:
                case LibUtilities::eDIRKOrder2:
                case LibUtilities::eDIRKOrder3:
                case LibUtilities::eDIRKOrder3Stage5:
                case LibUtilities::eDIRKOrder4Stage6:
                {
                    TimeStability = 2.0;
                    break;
                }
                default:
                {
                    ASSERTL0(
                        false,
                        "No CFL control implementation for this time"
                        "integration scheme");
                }
            }
            return TimeStability;
        }

        /**
         * @brief Initialises the time integration scheme (as specified in the
         * session file), and perform the time integration.
         */
        void UnsteadySystem::v_DoSolve()
        {
            ASSERTL0(m_intScheme != 0, "No time integration scheme.");

            int nwidthcolm = 10;

            int i = 1;
            int nvariables = 0;
            int nfields = m_fields.num_elements();

            if (m_intVariables.empty())
            {
                for (i = 0; i < nfields; ++i)
                {
                    m_intVariables.push_back(i);
                }
                nvariables = nfields;
            }
            else
            {
                nvariables = m_intVariables.size();
            }

            // Integrate in wave-space if using homogeneous1D
            if(m_HomogeneousType != eNotHomogeneous && m_homoInitialFwd)
            {
                for(i = 0; i < nfields; ++i)
                {
                    m_fields[i]->HomogeneousFwdTrans(m_fields[i]->GetPhys(),
                                                     m_fields[i]->UpdatePhys());
                    m_fields[i]->SetWaveSpace(true);
                    m_fields[i]->SetPhysState(false);
                }
            }

            // Set up wrapper to fields data storage.
            Array<OneD, Array<OneD, NekDouble> > fields(nvariables);

            // Order storage to list time-integrated fields first.
            for(i = 0; i < nvariables; ++i)
            {
                fields[i] = m_fields[m_intVariables[i]]->GetPhys();
                m_fields[m_intVariables[i]]->SetPhysState(false);
            }

            // Initialise time integration scheme
            m_intSoln = m_intScheme->InitializeScheme(
                m_timestep, fields, m_time, m_ode);

            // Initialise filters
            for (auto &x : m_filters)
            {
                x->setFilterOperators(m_FilterOperators);
                x->Initialise(m_fields, m_time);
            }

            LibUtilities::Timer     timer;
            bool      doCheckTime   = false;
            int       step          = m_initialStep;
            int       stepCounter   = 0;
            int       restartStep   = -1;
            NekDouble intTime       = 0.0;
            NekDouble lastCheckTime = 0.0;
            NekDouble cpuTime       = 0.0;
            NekDouble elapsed       = 0.0;

<<<<<<< HEAD
            m_TotNewtonIts  = 0;
            m_TotGMRESIts   = 0;
            m_TotOdeRHS     = 0;
            m_TotImpStages  = 0;

            NekDouble tmp_cflSafetyFactor = m_cflSafetyFactor;
=======
>>>>>>> d24a1f6a
            m_CalcuPrecMatCounter = m_PrcdMatFreezNumb;
            bool flagFreezeCFL = false;

            m_timestepMax = m_timestep;
            while (step   < m_steps ||
                   m_time < m_fintime - NekConstants::kNekZeroTol)
            {
<<<<<<< HEAD
                restartStep++;

                // cout    <<" m_TotLinItePerStep= "<<m_TotLinItePerStep
                //         <<" m_StagesPerStep= "<<m_StagesPerStep
                //         <<" m_maxLinItePerNewton= "<<m_maxLinItePerNewton<<endl;
                if(m_CFLEnd>tmp_cflSafetyFactor)
                {
                    if( m_steadyStateTol > 0.0 &&
                        (NekDouble(m_TotLinItePerStep)/NekDouble(m_StagesPerStep)>0.5*NekDouble(m_maxLinItePerNewton)))
                    {
                        // cout <<"WARNINGL1(false,tmp_cflSafetyFactor *= 0.9; );"<<endl;
                        
                        tmp_cflSafetyFactor = 0.9*tmp_cflSafetyFactor;
                        flagFreezeCFL = true;
                        WARNINGL1(false," tmp_cflSafetyFactor *= 0.9; ");
                    }
                    else if(flagFreezeCFL)
                    {
                        flagFreezeCFL = false;
                    }
                    else
                    {
                        if (m_steadyStateTol > 0.0 && (!((step+1)%m_steadyStateSteps)) )
                        {
                            if(restartStep>1)
                            {
                                tmp_cflSafetyFactor = min(m_CFLEnd,std::pow(m_steadyStateRes0/m_steadyStateRes,0.7)*tmp_cflSafetyFactor);
                            }
                        }
                        else
                        {
                            if(m_CFLGrowth > 1.0&&m_cflSafetyFactor<m_CFLEnd)
                            {
                                tmp_cflSafetyFactor = min(m_CFLEnd,m_CFLGrowth*tmp_cflSafetyFactor);
                            }
                        }
                    }
                }

                if(   (m_CalcuPrecMatCounter>=m_PrcdMatFreezNumb)
                    ||(m_time + m_timestep > m_fintime && m_fintime > 0.0)
                    ||(m_checktime && m_time + m_timestep - lastCheckTime >= m_checktime))
=======
                // Flag to update AV
                m_calcuPhysicalAV = true;

                // Frozen preconditioner checks
                if(    (m_CalcuPrecMatCounter>=m_PrcdMatFreezNumb)
                    || (m_time + m_timestep > m_fintime && m_fintime > 0.0)
                    || (m_checktime && m_time + m_timestep - lastCheckTime >=
                        m_checktime))
>>>>>>> d24a1f6a
                {
                    m_CalcuPrecMatCounter = 0;
                    m_CalcuPrecMatFlag    = true;

                    // Grow CFL number
                    if(m_CFLGrowth > 1.0 && m_cflSafetyFactor < m_CFLEnd &&
                        step != m_initialStep)
                    {
                        m_cflSafetyFactor =
                            min(m_CFLEnd, m_CFLGrowth * m_cflSafetyFactor);
                    }

                    // Update time step
                    if (m_cflSafetyFactor)
                    {
                        m_timestep = GetTimeStep(fields);
                    }

                    // Ensure that the final timestep finishes at the final
                    // time, or at a prescribed IO_CheckTime.
                    if (m_time + m_timestep > m_fintime && m_fintime > 0.0)
                    {
                        m_timestep = m_fintime - m_time;
                    }
                    else if (m_checktime &&
                            m_time + m_timestep - lastCheckTime >= m_checktime)
                    {
                        lastCheckTime += m_checktime;
                        m_timestep     = lastCheckTime - m_time;
                        doCheckTime    = true;
                    }

                }

                m_CalcuPrecMatCounter++;
#ifdef DEMO_IMPLICITSOLVER_JFNK_COEFF
                if (m_TimeIncrementFactor>1.0)
                {
                    NekDouble timeincrementFactor = m_TimeIncrementFactor;
                    m_timestep  *=  timeincrementFactor;

                    if (m_time + m_timestep > m_fintime && m_fintime > 0.0)
                    {
                        m_timestep = m_fintime - m_time;
                    }
                }
                // if(m_CalcuPrecMatCounter>=m_PrcdMatFreezNumb)
                // {

                //     m_CalcuPrecMatFlag      =   true;
                //     m_CalcuPrecMatCounter   =   0;
                // }
                // m_CalcuPrecMatCounter++;

#endif

                // Perform any solver-specific pre-integration steps
                timer.Start();
                if (v_PreIntegrate(step))
                {
                    break;
                }

                m_StagesPerStep = 0;
                m_TotLinItePerStep = 0;

                fields = m_intScheme->TimeIntegrate(
                    stepCounter, m_timestep, m_intSoln, m_ode);
                timer.Stop();

                m_time  += m_timestep;
                elapsed  = timer.TimePerTest(1);
                intTime += elapsed;
                cpuTime += elapsed;

                // Write out status information
                if (m_session->GetComm()->GetRank() == 0 &&
                    !((step+1) % m_infosteps))
                {
                    cout <<right<<scientific<<setw(nwidthcolm)<<setprecision(nwidthcolm-6)
                         << "Steps: " << setw(8)  << left << step+1 << " "
                         << "Time: "  << setw(8) << left << m_time;

#ifdef DEMO_IMPLICITSOLVER_JFNK_COEFF
                    if (m_cflSafetyFactor||m_TimeIncrementFactor>1.0)
#else
                    if (m_cflSafetyFactor)
#endif
                    {
                        cout <<right<<scientific<<setw(nwidthcolm)<<setprecision(nwidthcolm-6)
                             << " CFL: " << m_cflSafetyFactor
                             << " NonAcous-CFL : " << m_cflNonAcoustic
                             << " Time-step: " << m_timestep;
                    }

                    stringstream ss;
                    ss << cpuTime << "s";
                    cout <<right<<scientific<<setw(nwidthcolm)<<setprecision(nwidthcolm-6)
                         << " CPU Time: " << left
                         << ss.str();

                    cout <<right<<scientific<<setw(nwidthcolm)<<setprecision(nwidthcolm-6)
                         <<" INT Time: "<< intTime<<"s"<<endl;
<<<<<<< HEAD
#ifdef DEMO_IMPLICITSOLVER_JFNK_COEFF
                    if(m_flagImplItsStatistcs)
                    {
                        cout <<right<<scientific<<setw(nwidthcolm)<<setprecision(nwidthcolm-6)
                             << "       &&" 
                             << " TotImpStages= " << m_TotImpStages 
                             << " TotNewtonIts= " << m_TotNewtonIts
                             << " TotGMRESIts = " << m_TotGMRESIts  
                             << " TotOdeRHS   = " << m_TotOdeRHS    
                             <<endl;
                    }
#endif
                    
=======

>>>>>>> d24a1f6a
                    cpuTime = 0.0;
                }

                // Transform data into coefficient space
                for (i = 0; i < nvariables; ++i)
                {
                    m_fields[m_intVariables[i]]->SetPhys(fields[i]);
                    if( v_RequireFwdTrans() )
                    {
                        m_fields[m_intVariables[i]]->FwdTrans_IterPerExp(
                            fields[i],
                            m_fields[m_intVariables[i]]->UpdateCoeffs());
                    }
                    m_fields[m_intVariables[i]]->SetPhysState(false);
                }
                // Perform any solver-specific post-integration steps
                if (v_PostIntegrate(step))
                {
                    break;
                }

                // Check for steady-state
                if (m_steadyStateTol > 0.0 && (!((step+1)%m_steadyStateSteps)) )
                {
                    if (CheckSteadyState(step,intTime))
                    {
                        if (m_comm->GetRank() == 0)
                        {
                            cout << "Reached Steady State to tolerance "
                                 << m_steadyStateTol << endl;
                        }
                        break;
                    }
                }

                // search for NaN and quit if found
                if (m_nanSteps && !((step+1) % m_nanSteps) )
                {
                    int nanFound = 0;
                    for (i = 0; i < nvariables; ++i)
                    {
                        if (Vmath::Nnan(fields[i].num_elements(),
                                fields[i], 1) > 0)
                        {
                            nanFound = 1;
                        }
                    }
                    m_session->GetComm()->AllReduce(nanFound,
                                LibUtilities::ReduceMax);
                    ASSERTL0 (!nanFound,
                                "NaN found during time integration.");
                }
                // Update filters
                for (auto &x : m_filters)
                {
                    x->Update(m_fields, m_time);
                }

                // Write out checkpoint files
                if ((m_checksteps && !((step + 1) % m_checksteps)) ||
                     doCheckTime)
                {
                    if(m_HomogeneousType != eNotHomogeneous)
                    {
                        vector<bool> transformed(nfields, false);
                        for(i = 0; i < nfields; i++)
                        {
                            if (m_fields[i]->GetWaveSpace())
                            {
                                m_fields[i]->SetWaveSpace(false);
                                m_fields[i]->BwdTrans(m_fields[i]->GetCoeffs(),
                                                      m_fields[i]->UpdatePhys());
                                m_fields[i]->SetPhysState(true);
                                transformed[i] = true;
                            }
                        }
                        Checkpoint_Output(m_nchk);
                        m_nchk++;
                        for(i = 0; i < nfields; i++)
                        {
                            if (transformed[i])
                            {
                                m_fields[i]->SetWaveSpace(true);
                                m_fields[i]->HomogeneousFwdTrans(
                                    m_fields[i]->GetPhys(),
                                    m_fields[i]->UpdatePhys());
                                m_fields[i]->SetPhysState(false);
                            }
                        }
                    }
                    else
                    {
                        Checkpoint_Output(m_nchk);
                        m_nchk++;
                    }
                    doCheckTime = false;
                }

                // Step advance
                ++step;
                ++stepCounter;
            }
            // Print out summary statistics
            if (m_session->GetComm()->GetRank() == 0)
            {
                if (m_cflSafetyFactor > 0.0)
                {
                    cout <<right<<scientific<<setw(nwidthcolm)<<setprecision(nwidthcolm-6)
                         << "CFL safety factor : " << m_cflSafetyFactor << endl
                         << "CFL time-step     : " << m_timestep        << endl;
                }

                if (m_session->GetSolverInfo("Driver") != "SteadyState")
                {
                    cout <<right<<scientific<<setw(nwidthcolm)<<setprecision(nwidthcolm-6)
                         << "Time-integration  : " << intTime  << "s"   << endl;
                }
            }

            // If homogeneous, transform back into physical space if necessary.
            if(m_HomogeneousType != eNotHomogeneous)
            {
                for(i = 0; i < nfields; i++)
                {
                    if (m_fields[i]->GetWaveSpace())
                    {
                        m_fields[i]->SetWaveSpace(false);
                        m_fields[i]->BwdTrans(m_fields[i]->GetCoeffs(),
                                              m_fields[i]->UpdatePhys());
                        m_fields[i]->SetPhysState(true);
                    }
                }
            }
            else
            {
                for(i = 0; i < nvariables; ++i)
                {
                    m_fields[m_intVariables[i]]->SetPhys(fields[i]);
                    m_fields[m_intVariables[i]]->SetPhysState(true);
                }
            }

            // Finalise filters
            for (auto &x : m_filters)
            {
                x->Finalise(m_fields, m_time);
            }

            // Print for 1D problems
            if(m_spacedim == 1)
            {
                v_AppendOutput1D(fields);
            }
        }

        /**
         * @brief Sets the initial conditions.
         */
        void UnsteadySystem::v_DoInitialise()
        {
            CheckForRestartTime(m_time, m_nchk);
            SetBoundaryConditions(m_time);
            SetInitialConditions(m_time);
            InitializeSteadyState();
        }

        /**
         * @brief Prints a summary with some information regards the
         * time-stepping.
         */
        void UnsteadySystem::v_GenerateSummary(SummaryList& s)
        {
            EquationSystem::v_GenerateSummary(s);
            AddSummaryItem(s, "Advection",
                           m_explicitAdvection ? "explicit" : "implicit");

            if(m_session->DefinesSolverInfo("AdvectionType"))
            {
                AddSummaryItem(s, "AdvectionType",
                               m_session->GetSolverInfo("AdvectionType"));
            }

            AddSummaryItem(s, "Diffusion",
                           m_explicitDiffusion ? "explicit" : "implicit");

            if (m_session->GetSolverInfo("EQTYPE")
                    == "SteadyAdvectionDiffusionReaction")
            {
                AddSummaryItem(s, "Reaction",
                               m_explicitReaction  ? "explicit" : "implicit");
            }

            AddSummaryItem(s, "Time Step", m_timestep);
            AddSummaryItem(s, "No. of Steps", m_steps);
            AddSummaryItem(s, "Checkpoints (steps)", m_checksteps);
            AddSummaryItem(s, "Integration Type",
                           LibUtilities::TimeIntegrationMethodMap[
                               m_intScheme->GetIntegrationMethod()]);
        }

        /**
         * Stores the solution in a file for 1D problems only. This method has
         * been implemented to facilitate the post-processing for 1D problems.
         */
        void UnsteadySystem::v_AppendOutput1D(
            Array<OneD, Array<OneD, NekDouble> > &solution1D)
        {
            // Coordinates of the quadrature points in the real physical space
            Array<OneD,NekDouble> x(GetNpoints());
            Array<OneD,NekDouble> y(GetNpoints());
            Array<OneD,NekDouble> z(GetNpoints());
            m_fields[0]->GetCoords(x, y, z);

            // Print out the solution in a txt file
            ofstream outfile;
            outfile.open("solution1D.txt");
            for(int i = 0; i < GetNpoints(); i++)
            {
                outfile << scientific << setw (17) << setprecision(16) << x[i]
                        << "  " << solution1D[0][i] << endl;
            }
            outfile << endl << endl;
            outfile.close();
        }

        void UnsteadySystem::CheckForRestartTime(NekDouble &time, int &nchk)
        {
            if (m_session->DefinesFunction("InitialConditions"))
            {
                for (int i = 0; i < m_fields.num_elements(); ++i)
                {
                    LibUtilities::FunctionType vType;

                    vType = m_session->GetFunctionType(
                        "InitialConditions", m_session->GetVariable(i));

                    if (vType == LibUtilities::eFunctionTypeFile)
                    {
                        std::string filename
                            = m_session->GetFunctionFilename(
                                "InitialConditions", m_session->GetVariable(i));

                        fs::path pfilename(filename);

                        // redefine path for parallel file which is in directory
                        if(fs::is_directory(pfilename))
                        {
                            fs::path metafile("Info.xml");
                            fs::path fullpath = pfilename / metafile;
                            filename = LibUtilities::PortablePath(fullpath);
                        }
                        LibUtilities::FieldIOSharedPtr fld =
                            LibUtilities::FieldIO::CreateForFile(
                                m_session, filename);
                        fld->ImportFieldMetaData(filename, m_fieldMetaDataMap);

                        // check to see if time defined
                        if (m_fieldMetaDataMap !=
                                LibUtilities::NullFieldMetaDataMap)
                        {
                            auto iter = m_fieldMetaDataMap.find("Time");
                            if (iter != m_fieldMetaDataMap.end())
                            {
                                time = boost::lexical_cast<NekDouble>(
                                    iter->second);
                            }

                            iter = m_fieldMetaDataMap.find("ChkFileNum");
                            if (iter != m_fieldMetaDataMap.end())
                            {
                                nchk = boost::lexical_cast<NekDouble>(
                                    iter->second);
                            }
                        }

                        break;
                    }
                }
            }
        }

        /**
         * @brief Return the timestep to be used for the next step in the
         * time-marching loop.
         *
         * This function can be overloaded to facilitate solver which utilise a
         * CFL (or other) parameter to determine a maximum timestep under which
         * the problem remains stable.
         */
        NekDouble UnsteadySystem::GetTimeStep(
            const Array<OneD, const Array<OneD, NekDouble> > &inarray)
        {
            return v_GetTimeStep(inarray);
        }

        /**
         * @brief Return the timestep to be used for the next step in the
         * time-marching loop.
         *
         * @see UnsteadySystem::GetTimeStep
         */
        NekDouble UnsteadySystem::v_GetTimeStep(
            const Array<OneD, const Array<OneD, NekDouble> > &inarray)
        {
            ASSERTL0(false, "Not defined for this class");
            return 0.0;
        }

        bool UnsteadySystem::v_PreIntegrate(int step)
        {
            return false;
        }

        bool UnsteadySystem::v_PostIntegrate(int step)
        {
            return false;
        }

        void UnsteadySystem::SVVVarDiffCoeff(
            const Array<OneD, Array<OneD, NekDouble> >  vel,
                  StdRegions::VarCoeffMap              &varCoeffMap)
        {
            int phystot = m_fields[0]->GetTotPoints();
            int nvel = vel.num_elements();

            Array<OneD, NekDouble> varcoeff(phystot),tmp;

            // calculate magnitude of v
            Vmath::Vmul(phystot,vel[0],1,vel[0],1,varcoeff,1);
            for(int n = 1; n < nvel; ++n)
            {
                Vmath::Vvtvp(phystot,vel[n],1,vel[n],1,varcoeff,1,varcoeff,1);
            }
            Vmath::Vsqrt(phystot,varcoeff,1,varcoeff,1);

            for(int i = 0; i < m_fields[0]->GetNumElmts(); ++i)
            {
                int offset = m_fields[0]->GetPhys_Offset(i);
                int nq = m_fields[0]->GetExp(i)->GetTotPoints();
                Array<OneD, NekDouble> unit(nq,1.0);

                int nmodes = 0;

                for(int n = 0; n < m_fields[0]->GetExp(i)->GetNumBases(); ++n)
                {
                    nmodes = max(nmodes,
                                 m_fields[0]->GetExp(i)->GetBasisNumModes(n));
                }

                NekDouble h = m_fields[0]->GetExp(i)->Integral(unit);
                h = pow(h,(NekDouble) (1.0/nvel))/((NekDouble) nmodes);

                Vmath::Smul(nq,h,varcoeff+offset,1,tmp = varcoeff+offset,1);
            }

            // set up map with eVarCoffLaplacian key
            varCoeffMap[StdRegions::eVarCoeffLaplacian] = varcoeff;
        }

        void UnsteadySystem::InitializeSteadyState()
        {
            if (m_steadyStateTol > 0.0)
            {
                const int nPoints = m_fields[0]->GetTotPoints();
                m_previousSolution = Array<OneD, Array<OneD, NekDouble> > (
                            m_fields.num_elements());

                for (int i = 0; i < m_fields.num_elements(); ++i)
                {
                    m_previousSolution[i] = Array<OneD, NekDouble>(nPoints);
                    Vmath::Vcopy(nPoints, m_fields[i]->GetPhys(), 1,
                                          m_previousSolution[i], 1);
                }

                if (m_comm->GetRank() == 0)
                {
                    std::string fName = m_session->GetSessionName() +
                        std::string(".resd");
                    m_errFile.open(fName.c_str());
                    m_errFile << setw(26) << left << "# Time";

                    m_errFile << setw(26) << left << "CPU_Time";

                    m_errFile << setw(26) << left << "Step";

                    for (int i = 0; i < m_fields.num_elements(); ++i)
                    {
                        m_errFile << setw(26) << m_session->GetVariables()[i];
                    }

                    m_errFile << endl;
                }
            }
        }

        /**
        * @brief Calculate whether the system has reached a steady state by
        * observing residuals to a user-defined tolerance.
        */
        bool UnsteadySystem::CheckSteadyState(int step)
        {
            return CheckSteadyState(step,0.0);
        }

        bool UnsteadySystem::CheckSteadyState(int step, NekDouble totCPUTime)
        {
            const int nPoints = GetTotPoints();
            const int nFields = m_fields.num_elements();

            // Holds L2 errors.
            Array<OneD, NekDouble> L2       (nFields);

            SteadyStateResidual(step, L2);

            if (m_comm->GetRank() == 0 && ( ((step+1) % m_infosteps == 0)||((step== m_initialStep)) ))
            {
                // Output time
                m_errFile << boost::format("%25.19e") % m_time;

                m_errFile << " "<< boost::format("%25.19e") % totCPUTime;

                int stepp = step +1;

                m_errFile << " "<< boost::format("%25.19e") % stepp;

                // Output residuals
                for (int i = 0; i < nFields; ++i)
                {
                    m_errFile << " " << boost::format("%25.19e") % L2[i];
                }

                m_errFile << endl;
            }

            // Calculate maximum L2 error
            NekDouble maxL2 = Vmath::Vmax(nFields, L2, 1);

            if (m_session->DefinesCmdLineArgument("verbose") &&
                m_comm->GetRank() == 0 && ((step+1) % m_infosteps == 0))
            {
                cout << "-- Maximum L^2 residual: " << maxL2 << endl;
            }

            if (maxL2 <= m_steadyStateTol)
            {
                return true;
            }

            for (int i = 0; i < m_fields.num_elements(); ++i)
            {
                Vmath::Vcopy(nPoints, m_fields[i]->GetPhys(), 1,
                                      m_previousSolution[i], 1);
            }

            m_steadyStateRes0 = m_steadyStateRes;
            m_steadyStateRes = maxL2;

            return false;
        }

        void UnsteadySystem::v_SteadyStateResidual(
            int                         step, 
            Array<OneD, NekDouble>      &L2)
        {
            const int nPoints = GetTotPoints();
            const int nFields = m_fields.num_elements();

            // Holds L2 errors.
            Array<OneD, NekDouble> RHSL2    (nFields);
            Array<OneD, NekDouble> residual (nFields);
            Array<OneD, NekDouble> reference(nFields);

            for (int i = 0; i < nFields; ++i)
            {
                Array<OneD, NekDouble> tmp(nPoints);

                Vmath::Vsub(nPoints, m_fields[i]->GetPhys(), 1,
                                     m_previousSolution[i], 1, tmp, 1);
                Vmath::Vmul(nPoints, tmp, 1, tmp, 1, tmp, 1);
                residual[i] = Vmath::Vsum(nPoints, tmp, 1);

                Vmath::Vmul(nPoints, m_previousSolution[i], 1,
                                     m_previousSolution[i], 1, tmp, 1);
                reference[i] = Vmath::Vsum(nPoints, tmp, 1);
            }

            m_comm->AllReduce(residual , LibUtilities::ReduceSum);
            m_comm->AllReduce(reference, LibUtilities::ReduceSum);

            // L2 error
            for (int i = 0; i < nFields; ++i)
            {
                reference[i] = (reference[i] == 0) ? 1 : reference[i];
                L2[i] = sqrt(residual[i] / reference[i]);
            }
        }
    }
}<|MERGE_RESOLUTION|>--- conflicted
+++ resolved
@@ -281,15 +281,12 @@
             NekDouble cpuTime       = 0.0;
             NekDouble elapsed       = 0.0;
 
-<<<<<<< HEAD
             m_TotNewtonIts  = 0;
             m_TotGMRESIts   = 0;
             m_TotOdeRHS     = 0;
             m_TotImpStages  = 0;
 
             NekDouble tmp_cflSafetyFactor = m_cflSafetyFactor;
-=======
->>>>>>> d24a1f6a
             m_CalcuPrecMatCounter = m_PrcdMatFreezNumb;
             bool flagFreezeCFL = false;
 
@@ -297,7 +294,6 @@
             while (step   < m_steps ||
                    m_time < m_fintime - NekConstants::kNekZeroTol)
             {
-<<<<<<< HEAD
                 restartStep++;
 
                 // cout    <<" m_TotLinItePerStep= "<<m_TotLinItePerStep
@@ -336,33 +332,19 @@
                         }
                     }
                 }
-
-                if(   (m_CalcuPrecMatCounter>=m_PrcdMatFreezNumb)
+                // Flag to update AV
+                m_calcuPhysicalAV = true;
+
+                // Frozen preconditioner checks
+                if(    (m_CalcuPrecMatCounter>=m_PrcdMatFreezNumb)
                     ||(m_time + m_timestep > m_fintime && m_fintime > 0.0)
                     ||(m_checktime && m_time + m_timestep - lastCheckTime >= m_checktime))
-=======
-                // Flag to update AV
-                m_calcuPhysicalAV = true;
-
-                // Frozen preconditioner checks
-                if(    (m_CalcuPrecMatCounter>=m_PrcdMatFreezNumb)
-                    || (m_time + m_timestep > m_fintime && m_fintime > 0.0)
-                    || (m_checktime && m_time + m_timestep - lastCheckTime >=
-                        m_checktime))
->>>>>>> d24a1f6a
-                {
-                    m_CalcuPrecMatCounter = 0;
-                    m_CalcuPrecMatFlag    = true;
-
-                    // Grow CFL number
-                    if(m_CFLGrowth > 1.0 && m_cflSafetyFactor < m_CFLEnd &&
-                        step != m_initialStep)
-                    {
-                        m_cflSafetyFactor =
-                            min(m_CFLEnd, m_CFLGrowth * m_cflSafetyFactor);
-                    }
-
-                    // Update time step
+                {
+
+                    m_CalcuPrecMatFlag      =   true;
+                    m_CalcuPrecMatCounter   =   0;
+                    m_cflSafetyFactor       =   tmp_cflSafetyFactor;
+
                     if (m_cflSafetyFactor)
                     {
                         m_timestep = GetTimeStep(fields);
@@ -381,7 +363,6 @@
                         m_timestep     = lastCheckTime - m_time;
                         doCheckTime    = true;
                     }
-
                 }
 
                 m_CalcuPrecMatCounter++;
@@ -453,7 +434,6 @@
 
                     cout <<right<<scientific<<setw(nwidthcolm)<<setprecision(nwidthcolm-6)
                          <<" INT Time: "<< intTime<<"s"<<endl;
-<<<<<<< HEAD
 #ifdef DEMO_IMPLICITSOLVER_JFNK_COEFF
                     if(m_flagImplItsStatistcs)
                     {
@@ -466,10 +446,7 @@
                              <<endl;
                     }
 #endif
-                    
-=======
-
->>>>>>> d24a1f6a
+
                     cpuTime = 0.0;
                 }
 
