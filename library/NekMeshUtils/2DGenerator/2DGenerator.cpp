--- conflicted
+++ resolved
@@ -56,13 +56,9 @@
     m_config["blcurves"] =
         ConfigOption(false, "0", "Generate parallelograms on these curves");
     m_config["blthick"] =
-<<<<<<< HEAD
-        ConfigOption(false, "0", "Parallelogram layer thickness");
+        ConfigOption(false, "0.0", "Parallelogram layer thickness");
     m_config["periodic"] =
         ConfigOption(false, "0", "Set of pairs of periodic curves");
-=======
-        ConfigOption(false, "0.0", "Parallelogram layer thickness");
->>>>>>> 8d610a03
 }
 
 Generator2D::~Generator2D()
@@ -79,7 +75,6 @@
 
     m_mesh->m_numNodes = m_mesh->m_cad->GetNumVerts();
 
-<<<<<<< HEAD
     set<unsigned> periodic;
 
     if (m_config["periodic"].beenSet)
@@ -130,12 +125,9 @@
     {
         ParseUtils::GenerateSeqVector(m_config["blcurves"].as<string>().c_str(),
                                       m_blCurves);
-        m_thickness = m_config["blthick"].as<NekDouble>();
-    }
-=======
-    m_thickness_ID =
-        m_thickness.DefineFunction("x y z", m_config["blthick"].as<string>());
->>>>>>> 8d610a03
+        m_thickness_ID =
+            m_thickness.DefineFunction("x y z", m_config["blthick"].as<string>());
+    }
 
     // linear mesh all curves
     for (int i = 1; i <= m_mesh->m_cad->GetNumCurve(); i++)
