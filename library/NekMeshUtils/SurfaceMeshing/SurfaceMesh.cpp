--- conflicted
+++ resolved
@@ -132,9 +132,6 @@
 
     Report();
 
-<<<<<<< HEAD
-    //m_mesh->m_expDim++; //revert dim
-=======
     EdgeSet::iterator it;
     for(it = m_mesh->m_edgeSet.begin(); it != m_mesh->m_edgeSet.end(); it++)
     {
@@ -145,7 +142,6 @@
     }
 
     m_mesh->m_expDim++; //revert dim
->>>>>>> be7e38e2
 }
 void SurfaceMesh::Report()
 {
