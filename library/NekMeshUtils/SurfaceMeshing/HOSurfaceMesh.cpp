--- conflicted
+++ resolved
@@ -124,7 +124,6 @@
 
         FaceSharedPtr f = m_mesh->m_element[2][i]->GetFaceLink();
 
-<<<<<<< HEAD
         bool d2 = false;
 
         if(!f)
@@ -136,12 +135,7 @@
                                                  LibUtilities::ePolyEvenlySpaced));
         }
 
-        f->onSurf = true;
-        f->CADSurfId = surf;
-        f->CADSurf = s;
-=======
         f->m_parentCAD = s;
->>>>>>> 67e4e561
 
         vector<EdgeSharedPtr> edges = f->m_edgeList;
         for (int j = 0; j < edges.size(); j++)
