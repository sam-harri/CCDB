////////////////////////////////////////////////////////////////////////////////
//
//  File: ProcessLoadCAD.cpp
//
//  For more information, please see: http://www.nektar.info/
//
//  The MIT License
//
//  Copyright (c) 2006 Division of Applied Mathematics, Brown University (USA),
//  Department of Aeronautics, Imperial College London (UK), and Scientific
//  Computing and Imaging Institute, University of Utah (USA).
//
//  License for the specific language governing rights and limitations under
//  Permission is hereby granted, free of charge, to any person obtaining a
//  copy of this software and associated documentation files (the "Software"),
//  to deal in the Software without restriction, including without limitation
//  the rights to use, copy, modify, merge, publish, distribute, sublicense,
//  and/or sell copies of the Software, and to permit persons to whom the
//  Software is furnished to do so, subject to the following conditions:
//
//  The above copyright notice and this permission notice shall be included
//  in all copies or substantial portions of the Software.
//
//  THE SOFTWARE IS PROVIDED "AS IS", WITHOUT WARRANTY OF ANY KIND, EXPRESS
//  OR IMPLIED, INCLUDING BUT NOT LIMITED TO THE WARRANTIES OF MERCHANTABILITY,
//  FITNESS FOR A PARTICULAR PURPOSE AND NONINFRINGEMENT. IN NO EVENT SHALL
//  THE AUTHORS OR COPYRIGHT HOLDERS BE LIABLE FOR ANY CLAIM, DAMAGES OR OTHER
//  LIABILITY, WHETHER IN AN ACTION OF CONTRACT, TORT OR OTHERWISE, ARISING
//  FROM, OUT OF OR IN CONNECTION WITH THE SOFTWARE OR THE USE OR OTHER
//  DEALINGS IN THE SOFTWARE.
//
//  Description: Load CAD module
//
////////////////////////////////////////////////////////////////////////////////

#include "ProcessLoadCAD.h"
#include <NekMeshUtils/CADSystem/CADSystem.h>

using namespace std;
namespace Nektar
{
namespace NekMeshUtils
{

ModuleKey ProcessLoadCAD::className = GetModuleFactory().RegisterCreatorFunction(
    ModuleKey(eProcessModule, "loadcad"),
    ProcessLoadCAD::create,
    "Loads cad into m_mesh");

ProcessLoadCAD::ProcessLoadCAD(MeshSharedPtr m) : ProcessModule(m)
{
    m_config["filename"] =
        ConfigOption(false, "", "Generate prisms on these surfs");
    m_config["2D"] =
        ConfigOption(true, "", "allow 2d loading");
}

ProcessLoadCAD::~ProcessLoadCAD()
{
}

void ProcessLoadCAD::Process()
{
    string name = m_config["filename"].as<string>();

    if (m_mesh->m_verbose)
    {
        cout << "Loading CAD for " << name << endl;
    }

<<<<<<< HEAD
    m_mesh->m_cad = GetEngineFactory().CreateInstance("oce",name);
=======
    m_mesh->m_cad = GetEngineFactory().CreateInstance("oce",m_mesh->m_CADId);

    if(m_config["2D"].beenSet)
    {
        m_mesh->m_cad->Set2D();
    }

>>>>>>> e025603b
    ASSERTL0(m_mesh->m_cad->LoadCAD(), "Failed to load CAD");

    if (m_mesh->m_verbose)
    {
        m_mesh->m_cad->Report();
    }
}
}
}<|MERGE_RESOLUTION|>--- conflicted
+++ resolved
@@ -68,17 +68,13 @@
         cout << "Loading CAD for " << name << endl;
     }
 
-<<<<<<< HEAD
     m_mesh->m_cad = GetEngineFactory().CreateInstance("oce",name);
-=======
-    m_mesh->m_cad = GetEngineFactory().CreateInstance("oce",m_mesh->m_CADId);
 
     if(m_config["2D"].beenSet)
     {
         m_mesh->m_cad->Set2D();
     }
 
->>>>>>> e025603b
     ASSERTL0(m_mesh->m_cad->LoadCAD(), "Failed to load CAD");
 
     if (m_mesh->m_verbose)
