--- conflicted
+++ resolved
@@ -100,13 +100,7 @@
     TARGET_LINK_LIBRARIES(NekMeshUtils LINK_PRIVATE ${TETGEN_LIBRARY})
     TARGET_LINK_LIBRARIES(NekMeshUtils LINK_PUBLIC ${OCC_LIBRARIES})
 
-<<<<<<< HEAD
-    #SET(OCC_DEF LIN LININTEL HAVE_WOK_CONFIG_H HAVE_CONFIG_H CSFDB)
-    #SET_PROPERTY(TARGET NekMeshUtils APPEND PROPERTY COMPILE_DEFINITIONS ${OCC_DEF})
-    ADD_DEPENDENCIES(NekMeshUtils opencascade-6.9 tetgen-1.5)
-=======
     ADD_DEPENDENCIES(NekMeshUtils oce-0.17 tetgen-1.5 ann-1.1.2)
->>>>>>> 6068dcc2
 ENDIF()
 
 IF(NEKTAR_USE_CFI)
