////////////////////////////////////////////////////////////////////////////////
//
//  File: BooleanOperators.cpp
//
//  For more information, please see: http://www.nektar.info/
//
//  The MIT License
//
//  Copyright (c) 2006 Division of Applied Mathematics, Brown University (USA),
//  Department of Aeronautics, Imperial College London (UK), and Scientific
//  Computing and Imaging Institute, University of Utah (USA).
//
//  License for the specific language governing rights and limitations under
//  Permission is hereby granted, free of charge, to any person obtaining a
//  copy of this software and associated documentation files (the "Software"),
//  to deal in the Software without restriction, including without limitation
//  the rights to use, copy, modify, merge, publish, distribute, sublicense,
//  and/or sell copies of the Software, and to permit persons to whom the
//  Software is furnished to do so, subject to the following conditions:
//
//  The above copyright notice and this permission notice shall be included
//  in all copies or substantial portions of the Software.
//
//  THE SOFTWARE IS PROVIDED "AS IS", WITHOUT WARRANTY OF ANY KIND, EXPRESS
//  OR IMPLIED, INCLUDING BUT NOT LIMITED TO THE WARRANTIES OF MERCHANTABILITY,
//  FITNESS FOR A PARTICULAR PURPOSE AND NONINFRINGEMENT. IN NO EVENT SHALL
//  THE AUTHORS OR COPYRIGHT HOLDERS BE LIABLE FOR ANY CLAIM, DAMAGES OR OTHER
//  LIABILITY, WHETHER IN AN ACTION OF CONTRACT, TORT OR OTHERWISE, ARISING
//  FROM, OUT OF OR IN CONNECTION WITH THE SOFTWARE OR THE USE OR OTHER
//  DEALINGS IN THE SOFTWARE.
//
<<<<<<< HEAD
//  Description: boolean evaluations of mesh objects.
=======
//  Description: Boolean operators for comparison of mesh objects.
>>>>>>> da6a99df
//
////////////////////////////////////////////////////////////////////////////////

#include <NekMeshUtils/MeshElements/Triangle.h>
#include <NekMeshUtils/MeshElements/Mesh.h>

using namespace std;

namespace Nektar
{
namespace NekMeshUtils
{

/**
<<<<<<< HEAD
 * @brief compares two element config structs
=======
 * @brief Compares two element config structs
>>>>>>> da6a99df
 */
bool operator==(ElmtConfig const &c1, ElmtConfig const &c2)
{
    return (c1.m_e == c2.m_e && c1.m_order == c2.m_order);
}

/**
<<<<<<< HEAD
 * @brief compares two element sharedptrs
=======
 * @brief Compares two element shared pointers
>>>>>>> da6a99df
 */
bool operator==(ElementSharedPtr const &e1, ElementSharedPtr const &e2)
{
    return e1->GetId() == e2->GetId();
}

/**
 * @brief Compares two %HOSurf objects referred to as shared pointers.
 *
 * Two %HOSurf objects are defined to be equal if they contain identical
 * vertex ids contained in HOSurf::vertId.
 */
bool operator==(HOSurfSharedPtr const &p1, HOSurfSharedPtr const &p2)
{
    if (p1->vertId.size() != p2->vertId.size())
    {
        return false;
    }

    vector<int> ids1 = p1->vertId;
    vector<int> ids2 = p2->vertId;
    sort(ids1.begin(), ids1.end());
    sort(ids2.begin(), ids2.end());

    for (int i = 0; i < ids1.size(); ++i)
    {
        if (ids1[i] != ids2[i])
            return false;
    }

    return true;
}

/**
 * @brief Test equality of two conditions - i.e. compare types, fields
 * and values but _not_ composite ids.
 */
bool operator==(ConditionSharedPtr const &c1, ConditionSharedPtr const &c2)
{
    int i, n = c1->type.size();

    if (n != c2->type.size())
    {
        return false;
    }

    for (i = 0; i < n; ++i)
    {
        if (c1->type[i] != c2->type[i])
        {
            return false;
        }

        if (c1->field[i] != c2->field[i] || c1->value[i] != c2->value[i])
        {
            return false;
        }
    }

    return true;
}

/**
 * @brief Defines equality between two #NodeSharedPtr objects.
 */
bool operator==(NodeSharedPtr const &p1, NodeSharedPtr const &p2)
{
    return *p1 == *p2;
}

/**
<<<<<<< HEAD
 * @brief compares two nodes for inequality
=======
 * @brief Compares two nodes for inequality based on IDs
>>>>>>> da6a99df
 */
bool operator!=(NodeSharedPtr const &p1, NodeSharedPtr const &p2)
{
    if (p1->m_id != p2->m_id)
    {
        return true;
    }
    else
    {
        return false;
    }
}

/**
 * @brief Defines ordering between two #NodeSharedPtr objects.
 */
bool operator< (NodeSharedPtr const &p1, NodeSharedPtr const &p2)
{
    return *p1 < *p2;
}

/**
<<<<<<< HEAD
 * @brief ostream operator for nodes
=======
 * @brief Print description of node to given ostream.
>>>>>>> da6a99df
 */
std::ostream &operator<<(std::ostream &os, const NodeSharedPtr &n)
{
    os << n->m_x << " " << n->m_y << " " << n->m_z;
    return os;
}

/**
 * @brief Defines equality of two edges (equal if IDs of end nodes
 * match in either ordering).
 */
bool operator==(EdgeSharedPtr const &p1, EdgeSharedPtr const &p2)
{
    return ( ((*(p1->m_n1) == *(p2->m_n1)) && (*(p1->m_n2) == *(p2->m_n2)))
          || ((*(p1->m_n2) == *(p2->m_n1)) && (*(p1->m_n1) == *(p2->m_n2))));
}

/**
 * @brief Defines ordering between two edges (based on ID of edges).
 */
bool operator< (EdgeSharedPtr const &p1, EdgeSharedPtr const &p2)
{
    return p1->m_id < p2->m_id;
}

/**
 * @brief Defines equality of two faces (equal if IDs of vertices are
 * the same.)
 */
bool operator==(FaceSharedPtr const &p1, FaceSharedPtr const &p2)
{
    std::vector<NodeSharedPtr>::iterator it1, it2;
    for (it1 = p1->m_vertexList.begin(); it1 != p1->m_vertexList.end(); ++it1)
    {
        if (find(p2->m_vertexList.begin(), p2->m_vertexList.end(), *it1)
            == p2->m_vertexList.end())
        {
            return false;
        }
    }
    return true;
}

/**
 * @brief Defines ordering between two faces (depending on ID of
 * faces).
 */
bool operator< (FaceSharedPtr const &p1, FaceSharedPtr const &p2)
{
    return p1->m_id < p2->m_id;
}

}
}<|MERGE_RESOLUTION|>--- conflicted
+++ resolved
@@ -29,11 +29,7 @@
 //  FROM, OUT OF OR IN CONNECTION WITH THE SOFTWARE OR THE USE OR OTHER
 //  DEALINGS IN THE SOFTWARE.
 //
-<<<<<<< HEAD
-//  Description: boolean evaluations of mesh objects.
-=======
 //  Description: Boolean operators for comparison of mesh objects.
->>>>>>> da6a99df
 //
 ////////////////////////////////////////////////////////////////////////////////
 
@@ -48,11 +44,7 @@
 {
 
 /**
-<<<<<<< HEAD
- * @brief compares two element config structs
-=======
  * @brief Compares two element config structs
->>>>>>> da6a99df
  */
 bool operator==(ElmtConfig const &c1, ElmtConfig const &c2)
 {
@@ -60,11 +52,7 @@
 }
 
 /**
-<<<<<<< HEAD
- * @brief compares two element sharedptrs
-=======
  * @brief Compares two element shared pointers
->>>>>>> da6a99df
  */
 bool operator==(ElementSharedPtr const &e1, ElementSharedPtr const &e2)
 {
@@ -136,11 +124,7 @@
 }
 
 /**
-<<<<<<< HEAD
- * @brief compares two nodes for inequality
-=======
  * @brief Compares two nodes for inequality based on IDs
->>>>>>> da6a99df
  */
 bool operator!=(NodeSharedPtr const &p1, NodeSharedPtr const &p2)
 {
@@ -163,11 +147,7 @@
 }
 
 /**
-<<<<<<< HEAD
- * @brief ostream operator for nodes
-=======
  * @brief Print description of node to given ostream.
->>>>>>> da6a99df
  */
 std::ostream &operator<<(std::ostream &os, const NodeSharedPtr &n)
 {
