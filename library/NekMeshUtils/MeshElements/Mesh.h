////////////////////////////////////////////////////////////////////////////////
//
//  File: Mesh.h
//
//  For more information, please see: http://www.nektar.info/
//
//  The MIT License
//
//  Copyright (c) 2006 Division of Applied Mathematics, Brown University (USA),
//  Department of Aeronautics, Imperial College London (UK), and Scientific
//  Computing and Imaging Institute, University of Utah (USA).
//
//  License for the specific language governing rights and limitations under
//  Permission is hereby granted, free of charge, to any person obtaining a
//  copy of this software and associated documentation files (the "Software"),
//  to deal in the Software without restriction, including without limitation
//  the rights to use, copy, modify, merge, publish, distribute, sublicense,
//  and/or sell copies of the Software, and to permit persons to whom the
//  Software is furnished to do so, subject to the following conditions:
//
//  The above copyright notice and this permission notice shall be included
//  in all copies or substantial portions of the Software.
//
//  THE SOFTWARE IS PROVIDED "AS IS", WITHOUT WARRANTY OF ANY KIND, EXPRESS
//  OR IMPLIED, INCLUDING BUT NOT LIMITED TO THE WARRANTIES OF MERCHANTABILITY,
//  FITNESS FOR A PARTICULAR PURPOSE AND NONINFRINGEMENT. IN NO EVENT SHALL
//  THE AUTHORS OR COPYRIGHT HOLDERS BE LIABLE FOR ANY CLAIM, DAMAGES OR OTHER
//  LIABILITY, WHETHER IN AN ACTION OF CONTRACT, TORT OR OTHERWISE, ARISING
//  FROM, OUT OF OR IN CONNECTION WITH THE SOFTWARE OR THE USE OR OTHER
//  DEALINGS IN THE SOFTWARE.
//
//  Description: Mesh object.
//
////////////////////////////////////////////////////////////////////////////////

#ifndef NEKMESHUTILS_MESHELEMENTS_MESH
#define NEKMESHUTILS_MESHELEMENTS_MESH

#include <NekMeshUtils/NekMeshUtilsDeclspec.h>
#include <NekMeshUtils/MeshElements/Element.h>
#include <NekMeshUtils/MeshElements/Composite.h> 

namespace Nektar
{
namespace NekMeshUtils
{

class Octree;
typedef boost::shared_ptr<Octree> OctreeSharedPtr;

/**
 * Enumeration of condition types (Dirichlet, Neumann, etc).
 */
enum ConditionType
{
    eDirichlet,
    eNeumann,
    eRobin,
    ePeriodic,
    eHOPCondition,
    SIZE_ConditionType
};

/**
 * @brief Defines a boundary condition.
 *
 * A boundary condition is defined by its type (e.g. Dirichlet), the
 * field it applies to, the value imposed on this field and the
 * composite which the boundary condition is applied to.
 */
struct Condition
{
    Condition() : type(), field(), value(), m_composite()
    {
    }
    std::vector<ConditionType> type;
    std::vector<std::string> field;
    std::vector<std::string> value;
    std::vector<int> m_composite;
};

typedef boost::shared_ptr<Condition> ConditionSharedPtr;
typedef std::map<int, ConditionSharedPtr> ConditionMap;

NEKMESHUTILS_EXPORT bool operator==(ConditionSharedPtr const &c1,
                                    ConditionSharedPtr const &c2);

class Mesh
{
public:
    NEKMESHUTILS_EXPORT Mesh() : m_verbose(false), m_nummode(0)
    {
    }

    /// Verbose flag
    bool                            m_verbose;
    /// Dimension of the expansion.
    unsigned int                    m_expDim;
    /// Dimension of the space in which the mesh is defined.
    unsigned int                    m_spaceDim;
    /// a order tag to aid output, a bit of a hack
    unsigned int                    m_nummode;
    ///
    unsigned int                    m_numcomp;
    /// List of mesh nodes.
    std::vector<NodeSharedPtr>      m_node;
    /// Set of element vertices.
    NodeSet                         m_vertexSet;
    /// used for meshing purposes to keep trac of ids
    int                             m_numNodes;
    /// Set of element edges.
    EdgeSet                         m_edgeSet;
    /// Set of element faces.
    FaceSet                         m_faceSet;
    /// Map for elements.
    ElementMap                      m_element;
    /// Map for composites.
    CompositeMap                    m_composite;
    /// Boundary conditions maps tag to condition.
    ConditionMap                    m_condition;
    /// List of fields names.
    std::vector<std::string>        m_fields;
    /// Map of vertex normals.
    boost::unordered_map<int, Node> m_vertexNormals;
    /// Set of all pairs of element ID and edge/face number on which to
    /// apply spherigon surface smoothing.
    std::set<std::pair<int, int> >  m_spherigonSurfs;
    /// List of face labels for composite annotation
    std::map<int, std::string>      m_faceLabels;
    /// Whether the mesh has CAD
    bool                            m_hasCAD;
    /// CAD file ID
    std::string                     m_CADId;

    CADSystemSharedPtr              m_cad;
    OctreeSharedPtr                 m_octree;
<<<<<<< HEAD
    void                            LoadMeshFromCAD();
    void ReconstructSurfaceAndCADInfo();
    void BuildComps();
#endif
=======

>>>>>>> be7e38e2

    /// Returns the total number of elements in the mesh with
    /// dimension expDim.
    NEKMESHUTILS_EXPORT unsigned int GetNumElements();
    /// Returns the total number of elements in the mesh with
    /// dimension < expDim.
    NEKMESHUTILS_EXPORT unsigned int GetNumBndryElements();
    /// Returns the total number of entities in the mesh.
    NEKMESHUTILS_EXPORT unsigned int GetNumEntities();

    NEKMESHUTILS_EXPORT void MakeOrder(int                      order,
                                       LibUtilities::PointsType distType);
};
/// Shared pointer to a mesh.
typedef boost::shared_ptr<Mesh> MeshSharedPtr;
}
}

#endif<|MERGE_RESOLUTION|>--- conflicted
+++ resolved
@@ -38,7 +38,7 @@
 
 #include <NekMeshUtils/NekMeshUtilsDeclspec.h>
 #include <NekMeshUtils/MeshElements/Element.h>
-#include <NekMeshUtils/MeshElements/Composite.h> 
+#include <NekMeshUtils/MeshElements/Composite.h>
 
 namespace Nektar
 {
@@ -134,14 +134,6 @@
 
     CADSystemSharedPtr              m_cad;
     OctreeSharedPtr                 m_octree;
-<<<<<<< HEAD
-    void                            LoadMeshFromCAD();
-    void ReconstructSurfaceAndCADInfo();
-    void BuildComps();
-#endif
-=======
-
->>>>>>> be7e38e2
 
     /// Returns the total number of elements in the mesh with
     /// dimension expDim.
