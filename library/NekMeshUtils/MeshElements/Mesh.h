////////////////////////////////////////////////////////////////////////////////
//
//  File: Mesh.h
//
//  For more information, please see: http://www.nektar.info/
//
//  The MIT License
//
//  Copyright (c) 2006 Division of Applied Mathematics, Brown University (USA),
//  Department of Aeronautics, Imperial College London (UK), and Scientific
//  Computing and Imaging Institute, University of Utah (USA).
//
//  License for the specific language governing rights and limitations under
//  Permission is hereby granted, free of charge, to any person obtaining a
//  copy of this software and associated documentation files (the "Software"),
//  to deal in the Software without restriction, including without limitation
//  the rights to use, copy, modify, merge, publish, distribute, sublicense,
//  and/or sell copies of the Software, and to permit persons to whom the
//  Software is furnished to do so, subject to the following conditions:
//
//  The above copyright notice and this permission notice shall be included
//  in all copies or substantial portions of the Software.
//
//  THE SOFTWARE IS PROVIDED "AS IS", WITHOUT WARRANTY OF ANY KIND, EXPRESS
//  OR IMPLIED, INCLUDING BUT NOT LIMITED TO THE WARRANTIES OF MERCHANTABILITY,
//  FITNESS FOR A PARTICULAR PURPOSE AND NONINFRINGEMENT. IN NO EVENT SHALL
//  THE AUTHORS OR COPYRIGHT HOLDERS BE LIABLE FOR ANY CLAIM, DAMAGES OR OTHER
//  LIABILITY, WHETHER IN AN ACTION OF CONTRACT, TORT OR OTHERWISE, ARISING
//  FROM, OUT OF OR IN CONNECTION WITH THE SOFTWARE OR THE USE OR OTHER
//  DEALINGS IN THE SOFTWARE.
//
//  Description: Mesh object.
//
////////////////////////////////////////////////////////////////////////////////

#ifndef NEKMESHUTILS_MESHELEMENTS_MESH
#define NEKMESHUTILS_MESHELEMENTS_MESH

#include <NekMeshUtils/NekMeshUtilsDeclspec.h>
#include <NekMeshUtils/MeshElements/Element.h>
#include <NekMeshUtils/MeshElements/Composite.h> 

#ifdef NEKTAR_USE_MESHGEN
#include <NekMeshUtils/CADSystem/CADSystem.h>
#endif

namespace Nektar
{
namespace NekMeshUtils
{

class Octree;
typedef boost::shared_ptr<Octree> OctreeSharedPtr;

/**
 * Enumeration of condition types (Dirichlet, Neumann, etc).
 */
enum ConditionType
{
    eDirichlet,
    eNeumann,
    eRobin,
    ePeriodic,
    eHOPCondition,
    SIZE_ConditionType
};

/**
 * @brief Defines a boundary condition.
 *
 * A boundary condition is defined by its type (e.g. Dirichlet), the
 * field it applies to, the value imposed on this field and the
 * composite which the boundary condition is applied to.
 */
struct Condition
{
    Condition() : type(), field(), value(), m_composite()
    {
    }
    std::vector<ConditionType> type;
    std::vector<std::string> field;
    std::vector<std::string> value;
    std::vector<int> m_composite;
};

typedef boost::shared_ptr<Condition> ConditionSharedPtr;
typedef std::map<int, ConditionSharedPtr> ConditionMap;

NEKMESHUTILS_EXPORT bool operator==(ConditionSharedPtr const &c1,
                                    ConditionSharedPtr const &c2);

class Mesh
{
public:
    NEKMESHUTILS_EXPORT Mesh() : m_verbose(false), m_nummode(0)
    {
    }

    /// Verbose flag
    bool                            m_verbose;
    /// Dimension of the expansion.
    unsigned int                    m_expDim;
    /// Dimension of the space in which the mesh is defined.
    unsigned int                    m_spaceDim;
    /// a order tag to aid output, a bit of a hack
    unsigned int                    m_nummode;
    ///
    unsigned int                    m_numcomp;
    /// List of mesh nodes.
    std::vector<NodeSharedPtr>      m_node;
    /// Set of element vertices.
    NodeSet                         m_vertexSet;
    /// used for meshing purposes to keep trac of ids
    int                             m_numNodes;
    /// Set of element edges.
    EdgeSet                         m_edgeSet;
    /// Set of element faces.
    FaceSet                         m_faceSet;
    /// Map for elements.
    ElementMap                      m_element;
    /// Map for composites.
    CompositeMap                    m_composite;
    /// Boundary conditions maps tag to condition.
    ConditionMap                    m_condition;
    /// List of fields names.
    std::vector<std::string>        m_fields;
    /// Map of vertex normals.
    boost::unordered_map<int, Node> m_vertexNormals;
    /// Set of all pairs of element ID and edge/face number on which to
    /// apply spherigon surface smoothing.
    std::set<std::pair<int, int> >  m_spherigonSurfs;
    /// List of face labels for composite annotation
<<<<<<< HEAD
    std::map<int, std::string>           m_faceLabels;
=======
    std::map<int, std::string>      m_faceLabels;
>>>>>>> acf98483
    /// Whether the mesh has CAD
    bool                            m_hasCAD;
    /// CAD file ID
    std::string                     m_CADId;
<<<<<<< HEAD
#ifdef NEKTAR_USE_MESHGEN
    CADSystemSharedPtr              m_cad;
#endif
=======

    CADSystemSharedPtr              m_cad;
    OctreeSharedPtr                 m_octree;

>>>>>>> acf98483

    /// Returns the total number of elements in the mesh with
    /// dimension expDim.
    NEKMESHUTILS_EXPORT unsigned int GetNumElements();
    /// Returns the total number of elements in the mesh with
    /// dimension < expDim.
    NEKMESHUTILS_EXPORT unsigned int GetNumBndryElements();
    /// Returns the total number of entities in the mesh.
    NEKMESHUTILS_EXPORT unsigned int GetNumEntities();

    NEKMESHUTILS_EXPORT void MakeOrder(int                      order,
                                       LibUtilities::PointsType distType);
};
/// Shared pointer to a mesh.
typedef boost::shared_ptr<Mesh> MeshSharedPtr;
}
}

#endif<|MERGE_RESOLUTION|>--- conflicted
+++ resolved
@@ -130,25 +130,15 @@
     /// apply spherigon surface smoothing.
     std::set<std::pair<int, int> >  m_spherigonSurfs;
     /// List of face labels for composite annotation
-<<<<<<< HEAD
-    std::map<int, std::string>           m_faceLabels;
-=======
     std::map<int, std::string>      m_faceLabels;
->>>>>>> acf98483
     /// Whether the mesh has CAD
     bool                            m_hasCAD;
     /// CAD file ID
     std::string                     m_CADId;
-<<<<<<< HEAD
-#ifdef NEKTAR_USE_MESHGEN
-    CADSystemSharedPtr              m_cad;
-#endif
-=======
 
     CADSystemSharedPtr              m_cad;
     OctreeSharedPtr                 m_octree;
 
->>>>>>> acf98483
 
     /// Returns the total number of elements in the mesh with
     /// dimension expDim.
