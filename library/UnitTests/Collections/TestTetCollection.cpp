///////////////////////////////////////////////////////////////////////////////
// For more information, please see: http://www.nektar.info
//
// The MIT License
//
// Copyright (c) 2006 Division of Applied Mathematics, Brown University (USA),
// Department of Aeronautics, Imperial College London (UK), and Scientific
// Computing and Imaging Institute, University of Utah (USA).
//
// Permission is hereby granted, free of charge, to any person obtaining a
// copy of this software and associated documentation files (the "Software"),
// to deal in the Software without restriction, including without limitation
// the rights to use, copy, modify, merge, publish, distribute, sublicense,
// and/or sell copies of the Software, and to permit persons to whom the
// Software is furnished to do so, subject to the following conditions:
//
/// The above copyright notice and this permission notice shall be included
// in all copies or substantial portions of the Software.
//
// THE SOFTWARE IS PROVIDED "AS IS", WITHOUT WARRANTY OF ANY KIND, EXPRESS
// OR IMPLIED, INCLUDING BUT NOT LIMITED TO THE WARRANTIES OF MERCHANTABILITY,
// FITNESS FOR A PARTICULAR PURPOSE AND NONINFRINGEMENT. IN NO EVENT SHALL
// THE AUTHORS OR COPYRIGHT HOLDERS BE LIABLE FOR ANY CLAIM, DAMAGES OR OTHER
// LIABILITY, WHETHER IN AN ACTION OF CONTRACT, TORT OR OTHERWISE, ARISING
// FROM, OUT OF OR IN CONNECTION WITH THE SOFTWARE OR THE USE OR OTHER
// DEALINGS IN THE SOFTWARE.
//
// Description:
//
///////////////////////////////////////////////////////////////////////////////

#include <LocalRegions/TetExp.h>
#include <SpatialDomains/MeshGraph.h>
#include <Collections/Collection.h>
#include <Collections/CollectionOptimisation.h>
#include <boost/test/auto_unit_test.hpp>
#include <boost/test/test_case_template.hpp>
#include <boost/test/floating_point_comparison.hpp>
#include <boost/test/unit_test.hpp>

#include <boost/test/auto_unit_test.hpp>

namespace Nektar
{
    namespace TetCollectionTests
    {
        SpatialDomains::SegGeomSharedPtr CreateSegGeom(unsigned int id,
            SpatialDomains::PointGeomSharedPtr v0,
            SpatialDomains::PointGeomSharedPtr v1)
        {
            SpatialDomains::PointGeomSharedPtr vertices[] = {v0, v1};
            SpatialDomains::SegGeomSharedPtr result(new SpatialDomains::SegGeom(id, 3, vertices));
            return result;
        }

        SpatialDomains::TetGeomSharedPtr CreateTet(
            SpatialDomains::PointGeomSharedPtr v0,
            SpatialDomains::PointGeomSharedPtr v1,
            SpatialDomains::PointGeomSharedPtr v2,
            SpatialDomains::PointGeomSharedPtr v3)
        {
            Nektar::SpatialDomains::SegGeomSharedPtr e0 = CreateSegGeom(0, v0, v1);
            Nektar::SpatialDomains::SegGeomSharedPtr e1 = CreateSegGeom(1, v1, v2);
            Nektar::SpatialDomains::SegGeomSharedPtr e2 = CreateSegGeom(2, v2, v0);
            Nektar::SpatialDomains::SegGeomSharedPtr e3 = CreateSegGeom(3, v0, v3);
            Nektar::SpatialDomains::SegGeomSharedPtr e4 = CreateSegGeom(4, v1, v3);
            Nektar::SpatialDomains::SegGeomSharedPtr e5 = CreateSegGeom(5, v2, v3);

            Nektar::SpatialDomains::SegGeomSharedPtr edgesF0[Nektar::SpatialDomains::TriGeom::kNedges] =
            {
                e0, e1, e2
            };
            Nektar::SpatialDomains::SegGeomSharedPtr edgesF1[Nektar::SpatialDomains::TriGeom::kNedges] =
            {
                e0, e3, e4
            };
            Nektar::SpatialDomains::SegGeomSharedPtr edgesF2[Nektar::SpatialDomains::TriGeom::kNedges] =
            {
                e1, e4, e5
            };
            Nektar::SpatialDomains::SegGeomSharedPtr edgesF3[Nektar::SpatialDomains::TriGeom::kNedges] =
            {
                e2, e3, e5
            };

            Nektar::SpatialDomains::TriGeomSharedPtr face0(new SpatialDomains::TriGeom(0, edgesF0));
            Nektar::SpatialDomains::TriGeomSharedPtr face1(new SpatialDomains::TriGeom(1, edgesF1));
            Nektar::SpatialDomains::TriGeomSharedPtr face2(new SpatialDomains::TriGeom(2, edgesF2));
            Nektar::SpatialDomains::TriGeomSharedPtr face3(new SpatialDomains::TriGeom(3, edgesF3));

            Nektar::SpatialDomains::TriGeomSharedPtr tfaces[] = {face0, face1, face2, face3};
            SpatialDomains::TetGeomSharedPtr tetGeom(new SpatialDomains::TetGeom(0,tfaces));
            return tetGeom;
        }

        BOOST_AUTO_TEST_CASE(TestTetBwdTrans_IterPerExp_UniformP)
        {
            SpatialDomains::PointGeomSharedPtr v0(new SpatialDomains::PointGeom(3u, 0u, -1.0, -1.0, -1.0));
            SpatialDomains::PointGeomSharedPtr v1(new SpatialDomains::PointGeom(3u, 1u, 1.0, -1.0, -1.0));
            SpatialDomains::PointGeomSharedPtr v2(new SpatialDomains::PointGeom(3u, 2u, -1.0, 1.0, -1.0));
            SpatialDomains::PointGeomSharedPtr v3(new SpatialDomains::PointGeom(3u, 3u, -1.0, -1.0, 1.0));

            SpatialDomains::TetGeomSharedPtr tetGeom = CreateTet(v0, v1, v2, v3);

            Nektar::LibUtilities::PointsType triPointsTypeDir1 = Nektar::LibUtilities::eGaussLobattoLegendre;
            const Nektar::LibUtilities::PointsKey triPointsKeyDir1(5, triPointsTypeDir1);
            Nektar::LibUtilities::BasisType       basisTypeDir1 = Nektar::LibUtilities::eModified_A;
            const Nektar::LibUtilities::BasisKey  basisKeyDir1(basisTypeDir1,4,triPointsKeyDir1);

            Nektar::LibUtilities::PointsType triPointsTypeDir2 = Nektar::LibUtilities::eGaussRadauMAlpha1Beta0;
            const Nektar::LibUtilities::PointsKey triPointsKeyDir2(4, triPointsTypeDir2);
            Nektar::LibUtilities::BasisType       basisTypeDir2 = Nektar::LibUtilities::eModified_B;
            const Nektar::LibUtilities::BasisKey  basisKeyDir2(basisTypeDir2,4,triPointsKeyDir2);


            Nektar::LibUtilities::PointsType triPointsTypeDir3 = Nektar::LibUtilities::eGaussRadauMAlpha2Beta0;
            const Nektar::LibUtilities::PointsKey triPointsKeyDir3(4, triPointsTypeDir3);
            Nektar::LibUtilities::BasisType       basisTypeDir3 = Nektar::LibUtilities::eModified_C;
            const Nektar::LibUtilities::BasisKey  basisKeyDir3(basisTypeDir3,4,triPointsKeyDir3);


            Nektar::LocalRegions::TetExpSharedPtr Exp =
                MemoryManager<Nektar::LocalRegions::TetExp>::AllocateSharedPtr(basisKeyDir1,
                basisKeyDir2, basisKeyDir3, tetGeom);

            std::vector<StdRegions::StdExpansionSharedPtr> CollExp;
            CollExp.push_back(Exp);

            LibUtilities::SessionReaderSharedPtr dummySession;
            Collections::CollectionOptimisation colOpt(dummySession, Collections::eIterPerExp);
            Collections::OperatorImpMap impTypes = colOpt.GetOperatorImpMap(Exp);
            Collections::Collection     c(CollExp, impTypes);
            c.Initialise(Collections::eBwdTrans);

            Array<OneD, NekDouble> coeffs(Exp->GetNcoeffs(), 1.0), tmp;
            Array<OneD, NekDouble> phys1(Exp->GetTotPoints());
            Array<OneD, NekDouble> phys2(Exp->GetTotPoints());


            Exp->BwdTrans(coeffs, phys1);
            c.ApplyOperator(Collections::eBwdTrans, coeffs, phys2);

            double epsilon = 1.0e-8;
            for(int i = 0; i < phys1.size(); ++i)
            {
                BOOST_CHECK_CLOSE(phys1[i],phys2[i], epsilon);
            }
        }


        BOOST_AUTO_TEST_CASE(TestTetBwdTrans_IterPerExp_VariableP_MultiElmt)
        {
            SpatialDomains::PointGeomSharedPtr v0(new SpatialDomains::PointGeom(3u, 0u, -1.5, -1.5, -1.5));
            SpatialDomains::PointGeomSharedPtr v1(new SpatialDomains::PointGeom(3u, 1u, 1.0, -1.0, -1.0));
            SpatialDomains::PointGeomSharedPtr v2(new SpatialDomains::PointGeom(3u, 2u, -1.0, 1.0, -1.0));
            SpatialDomains::PointGeomSharedPtr v3(new SpatialDomains::PointGeom(3u, 3u, -1.0, -1.0, 1.0));

            SpatialDomains::TetGeomSharedPtr tetGeom = CreateTet(v0, v1, v2, v3);

            Nektar::LibUtilities::PointsType triPointsTypeDir1 = Nektar::LibUtilities::eGaussLobattoLegendre;
            const Nektar::LibUtilities::PointsKey triPointsKeyDir1(5, triPointsTypeDir1);
            Nektar::LibUtilities::BasisType       basisTypeDir1 = Nektar::LibUtilities::eModified_A;
            const Nektar::LibUtilities::BasisKey  basisKeyDir1(basisTypeDir1,4,triPointsKeyDir1);

            Nektar::LibUtilities::PointsType triPointsTypeDir2 = Nektar::LibUtilities::eGaussRadauMAlpha1Beta0;
            const Nektar::LibUtilities::PointsKey triPointsKeyDir2(7, triPointsTypeDir2);
            Nektar::LibUtilities::BasisType       basisTypeDir2 = Nektar::LibUtilities::eModified_B;
            const Nektar::LibUtilities::BasisKey  basisKeyDir2(basisTypeDir2,6,triPointsKeyDir2);


            Nektar::LibUtilities::PointsType triPointsTypeDir3 = Nektar::LibUtilities::eGaussRadauMAlpha2Beta0;
            const Nektar::LibUtilities::PointsKey triPointsKeyDir3(9, triPointsTypeDir3);
            Nektar::LibUtilities::BasisType       basisTypeDir3 = Nektar::LibUtilities::eModified_C;
            const Nektar::LibUtilities::BasisKey  basisKeyDir3(basisTypeDir3,8,triPointsKeyDir3);


            Nektar::LocalRegions::TetExpSharedPtr Exp =
                MemoryManager<Nektar::LocalRegions::TetExp>::AllocateSharedPtr(basisKeyDir1,
                basisKeyDir2, basisKeyDir3, tetGeom);

            int nelmts = 10;

            std::vector<StdRegions::StdExpansionSharedPtr> CollExp;
            for(int i = 0; i < nelmts; ++i)
                CollExp.push_back(Exp);

            LibUtilities::SessionReaderSharedPtr dummySession;
            Collections::CollectionOptimisation colOpt(dummySession, Collections::eIterPerExp);
            Collections::OperatorImpMap impTypes = colOpt.GetOperatorImpMap(Exp);
            Collections::Collection     c(CollExp, impTypes);
            c.Initialise(Collections::eBwdTrans);

            Array<OneD, NekDouble> coeffs(nelmts*Exp->GetNcoeffs(), 1.0), tmp;
            Array<OneD, NekDouble> phys1(nelmts*Exp->GetTotPoints());
            Array<OneD, NekDouble> phys2(nelmts*Exp->GetTotPoints());

            for(int i = 0; i < nelmts; ++i)
            {
                Exp->BwdTrans(coeffs + i*Exp->GetNcoeffs(), tmp = phys1+i*Exp->GetTotPoints());
            }

            c.ApplyOperator(Collections::eBwdTrans, coeffs, phys2);

            double epsilon = 1.0e-8;
            for(int i = 0; i < phys1.size(); ++i)
            {
                BOOST_CHECK_CLOSE(phys1[i],phys2[i], epsilon);
            }
        }


        BOOST_AUTO_TEST_CASE(TestTetIProductWRTBase_IterPerExp_UniformP)
        {
            SpatialDomains::PointGeomSharedPtr v0(new SpatialDomains::PointGeom(3u, 0u, -1.0, -1.0, -1.0));
            SpatialDomains::PointGeomSharedPtr v1(new SpatialDomains::PointGeom(3u, 1u, 1.0, -1.0, -1.0));
            SpatialDomains::PointGeomSharedPtr v2(new SpatialDomains::PointGeom(3u, 2u, -1.0, 1.0, -1.0));
            SpatialDomains::PointGeomSharedPtr v3(new SpatialDomains::PointGeom(3u, 3u, -1.0, -1.0, 1.0));

            SpatialDomains::TetGeomSharedPtr tetGeom = CreateTet(v0, v1, v2, v3);

            Nektar::LibUtilities::PointsType triPointsTypeDir1 = Nektar::LibUtilities::eGaussLobattoLegendre;
            const Nektar::LibUtilities::PointsKey triPointsKeyDir1(5, triPointsTypeDir1);
            Nektar::LibUtilities::BasisType       basisTypeDir1 = Nektar::LibUtilities::eModified_A;
            const Nektar::LibUtilities::BasisKey  basisKeyDir1(basisTypeDir1,4,triPointsKeyDir1);

            Nektar::LibUtilities::PointsType triPointsTypeDir2 = Nektar::LibUtilities::eGaussRadauMAlpha1Beta0;
            const Nektar::LibUtilities::PointsKey triPointsKeyDir2(4, triPointsTypeDir2);
            Nektar::LibUtilities::BasisType       basisTypeDir2 = Nektar::LibUtilities::eModified_B;
            const Nektar::LibUtilities::BasisKey  basisKeyDir2(basisTypeDir2,4,triPointsKeyDir2);

            Nektar::LibUtilities::PointsType triPointsTypeDir3 = Nektar::LibUtilities::eGaussRadauMAlpha2Beta0;
            const Nektar::LibUtilities::PointsKey triPointsKeyDir3(4, triPointsTypeDir3);
            Nektar::LibUtilities::BasisType       basisTypeDir3 = Nektar::LibUtilities::eModified_C;
            const Nektar::LibUtilities::BasisKey  basisKeyDir3(basisTypeDir3,4,triPointsKeyDir3);


            Nektar::LocalRegions::TetExpSharedPtr Exp =
                MemoryManager<Nektar::LocalRegions::TetExp>::AllocateSharedPtr(basisKeyDir1,
                basisKeyDir2, basisKeyDir3, tetGeom);

            std::vector<StdRegions::StdExpansionSharedPtr> CollExp;
            CollExp.push_back(Exp);

            LibUtilities::SessionReaderSharedPtr dummySession;
            Collections::CollectionOptimisation colOpt(dummySession, Collections::eIterPerExp);
            Collections::OperatorImpMap impTypes = colOpt.GetOperatorImpMap(Exp);
            Collections::Collection     c(CollExp, impTypes);
            c.Initialise(Collections::eIProductWRTBase);

            const int nq = Exp->GetTotPoints();
            Array<OneD, NekDouble> phys(nq);
            Array<OneD, NekDouble> coeffs1(Exp->GetNcoeffs());
            Array<OneD, NekDouble> coeffs2(Exp->GetNcoeffs());

            Array<OneD, NekDouble> xc(nq), yc(nq), zc(nq);

            Exp->GetCoords(xc, yc, zc);

            for (int i = 0; i < nq; ++i)
            {
                phys[i] = sin(xc[i])*cos(yc[i])*sin(zc[i]);
            }

            Exp->IProductWRTBase(phys, coeffs1);
            c.ApplyOperator(Collections::eIProductWRTBase, phys, coeffs2);

            double epsilon = 1.0e-8;
            for(int i = 0; i < coeffs1.size(); ++i)
            {
                BOOST_CHECK_CLOSE(coeffs1[i],coeffs2[i], epsilon);
            }
        }

        BOOST_AUTO_TEST_CASE(TestTetIProductWRTBase_IterPerExp_VariableP_MultiElmt)
        {
            SpatialDomains::PointGeomSharedPtr v0(new SpatialDomains::PointGeom(3u, 0u, -1.0, -1.0, -1.0));
            SpatialDomains::PointGeomSharedPtr v1(new SpatialDomains::PointGeom(3u, 1u, 1.0, -1.0, -1.0));
            SpatialDomains::PointGeomSharedPtr v2(new SpatialDomains::PointGeom(3u, 2u, -1.0, 1.0, -1.0));
            SpatialDomains::PointGeomSharedPtr v3(new SpatialDomains::PointGeom(3u, 3u, -1.0, -1.0, 1.0));

            SpatialDomains::TetGeomSharedPtr tetGeom = CreateTet(v0, v1, v2, v3);

            Nektar::LibUtilities::PointsType triPointsTypeDir1 = Nektar::LibUtilities::eGaussLobattoLegendre;
            const Nektar::LibUtilities::PointsKey triPointsKeyDir1(5, triPointsTypeDir1);
            Nektar::LibUtilities::BasisType       basisTypeDir1 = Nektar::LibUtilities::eModified_A;
            const Nektar::LibUtilities::BasisKey  basisKeyDir1(basisTypeDir1,4,triPointsKeyDir1);

            Nektar::LibUtilities::PointsType triPointsTypeDir2 = Nektar::LibUtilities::eGaussRadauMAlpha1Beta0;
            const Nektar::LibUtilities::PointsKey triPointsKeyDir2(6, triPointsTypeDir2);
            Nektar::LibUtilities::BasisType       basisTypeDir2 = Nektar::LibUtilities::eModified_B;
            const Nektar::LibUtilities::BasisKey  basisKeyDir2(basisTypeDir2,4,triPointsKeyDir2);
            //const Nektar::LibUtilities::BasisKey  basisKeyDir2(basisTypeDir2,5,triPointsKeyDir2);

            Nektar::LibUtilities::PointsType triPointsTypeDir3 = Nektar::LibUtilities::eGaussRadauMAlpha2Beta0;
            const Nektar::LibUtilities::PointsKey triPointsKeyDir3(9, triPointsTypeDir3);
            Nektar::LibUtilities::BasisType       basisTypeDir3 = Nektar::LibUtilities::eModified_C;
            const Nektar::LibUtilities::BasisKey  basisKeyDir3(basisTypeDir3,8,triPointsKeyDir3);

            Nektar::LocalRegions::TetExpSharedPtr Exp =
                MemoryManager<Nektar::LocalRegions::TetExp>::AllocateSharedPtr(basisKeyDir1,
                basisKeyDir2, basisKeyDir3, tetGeom);

            int nelmts = 10;

            std::vector<StdRegions::StdExpansionSharedPtr> CollExp;
            for(int i = 0; i < nelmts; ++i)
            {
                CollExp.push_back(Exp);
            }

            LibUtilities::SessionReaderSharedPtr dummySession;
            Collections::CollectionOptimisation colOpt(dummySession, Collections::eIterPerExp);
            Collections::OperatorImpMap impTypes = colOpt.GetOperatorImpMap(Exp);
            Collections::Collection     c(CollExp, impTypes);
            c.Initialise(Collections::eIProductWRTBase);

            const int nq = Exp->GetTotPoints();
            Array<OneD, NekDouble> phys(nelmts*nq), tmp;
            Array<OneD, NekDouble> coeffs1(nelmts*Exp->GetNcoeffs());
            Array<OneD, NekDouble> coeffs2(nelmts*Exp->GetNcoeffs());

            Array<OneD, NekDouble> xc(nq), yc(nq), zc(nq);

            Exp->GetCoords(xc, yc, zc);

            for (int i = 0; i < nq; ++i)
            {
                phys[i] = sin(xc[i])*cos(yc[i])*sin(zc[i]);
            }
            Exp->IProductWRTBase(phys, coeffs1);

            for(int i = 1; i < nelmts; ++i)
            {
                Vmath::Vcopy(nq,&phys[0],1,&phys[i*nq],1);
                Exp->IProductWRTBase(phys +i*nq, tmp = coeffs1 + i*Exp->GetNcoeffs());
            }
            c.ApplyOperator(Collections::eIProductWRTBase, phys, coeffs2);

            double epsilon = 1.0e-4;
            for(int i = 0; i < coeffs1.size(); ++i)
            {
                // clamp values below 1e-14 to zero
                coeffs1[i] = (fabs(coeffs1[i]) < 1e-14)? 0.0: coeffs1[i];
                coeffs2[i] = (fabs(coeffs2[i]) < 1e-14)? 0.0: coeffs2[i];
                BOOST_CHECK_CLOSE(coeffs1[i],coeffs2[i], epsilon);
            }
        }

        BOOST_AUTO_TEST_CASE(TestTetBwdTrans_StdMat_UniformP)
        {
            SpatialDomains::PointGeomSharedPtr v0(new SpatialDomains::PointGeom(3u, 0u, -1.0, -1.0, -1.0));
            SpatialDomains::PointGeomSharedPtr v1(new SpatialDomains::PointGeom(3u, 1u, 1.0, -1.0, -1.0));
            SpatialDomains::PointGeomSharedPtr v2(new SpatialDomains::PointGeom(3u, 2u, -1.0, 1.0, -1.0));
            SpatialDomains::PointGeomSharedPtr v3(new SpatialDomains::PointGeom(3u, 3u, -1.0, -1.0, 1.0));

            SpatialDomains::TetGeomSharedPtr tetGeom = CreateTet(v0, v1, v2, v3);

            Nektar::LibUtilities::PointsType triPointsTypeDir1 = Nektar::LibUtilities::eGaussLobattoLegendre;
            const Nektar::LibUtilities::PointsKey triPointsKeyDir1(5, triPointsTypeDir1);
            Nektar::LibUtilities::BasisType       basisTypeDir1 = Nektar::LibUtilities::eModified_A;
            const Nektar::LibUtilities::BasisKey  basisKeyDir1(basisTypeDir1,4,triPointsKeyDir1);

            Nektar::LibUtilities::PointsType triPointsTypeDir2 = Nektar::LibUtilities::eGaussRadauMAlpha1Beta0;
            const Nektar::LibUtilities::PointsKey triPointsKeyDir2(4, triPointsTypeDir2);
            Nektar::LibUtilities::BasisType       basisTypeDir2 = Nektar::LibUtilities::eModified_B;
            const Nektar::LibUtilities::BasisKey  basisKeyDir2(basisTypeDir2,4,triPointsKeyDir2);


            Nektar::LibUtilities::PointsType triPointsTypeDir3 = Nektar::LibUtilities::eGaussRadauMAlpha2Beta0;
            const Nektar::LibUtilities::PointsKey triPointsKeyDir3(4, triPointsTypeDir3);
            Nektar::LibUtilities::BasisType       basisTypeDir3 = Nektar::LibUtilities::eModified_C;
            const Nektar::LibUtilities::BasisKey  basisKeyDir3(basisTypeDir3,4,triPointsKeyDir3);


            Nektar::LocalRegions::TetExpSharedPtr Exp =
                MemoryManager<Nektar::LocalRegions::TetExp>::AllocateSharedPtr(basisKeyDir1,
                basisKeyDir2, basisKeyDir3, tetGeom);

            std::vector<StdRegions::StdExpansionSharedPtr> CollExp;
            CollExp.push_back(Exp);

            LibUtilities::SessionReaderSharedPtr dummySession;
            Collections::CollectionOptimisation colOpt(dummySession, Collections::eStdMat);
            Collections::OperatorImpMap impTypes = colOpt.GetOperatorImpMap(Exp);
            Collections::Collection     c(CollExp, impTypes);
            c.Initialise(Collections::eBwdTrans);

            Array<OneD, NekDouble> coeffs(Exp->GetNcoeffs(), 1.0), tmp;
            Array<OneD, NekDouble> phys1(Exp->GetTotPoints());
            Array<OneD, NekDouble> phys2(Exp->GetTotPoints());


            Exp->BwdTrans(coeffs, phys1);
            c.ApplyOperator(Collections::eBwdTrans, coeffs, phys2);

            double epsilon = 1.0e-8;
            for(int i = 0; i < phys1.size(); ++i)
            {
                BOOST_CHECK_CLOSE(phys1[i],phys2[i], epsilon);
            }
        }


        BOOST_AUTO_TEST_CASE(TestTetBwdTrans_StdMat_VariableP_MultiElmt)
        {
            SpatialDomains::PointGeomSharedPtr v0(new SpatialDomains::PointGeom(3u, 0u, -1.5, -1.5, -1.5));
            SpatialDomains::PointGeomSharedPtr v1(new SpatialDomains::PointGeom(3u, 1u, 1.0, -1.0, -1.0));
            SpatialDomains::PointGeomSharedPtr v2(new SpatialDomains::PointGeom(3u, 2u, -1.0, 1.0, -1.0));
            SpatialDomains::PointGeomSharedPtr v3(new SpatialDomains::PointGeom(3u, 3u, -1.0, -1.0, 1.0));

            SpatialDomains::TetGeomSharedPtr tetGeom = CreateTet(v0, v1, v2, v3);

            Nektar::LibUtilities::PointsType triPointsTypeDir1 = Nektar::LibUtilities::eGaussLobattoLegendre;
            const Nektar::LibUtilities::PointsKey triPointsKeyDir1(5, triPointsTypeDir1);
            Nektar::LibUtilities::BasisType       basisTypeDir1 = Nektar::LibUtilities::eModified_A;
            const Nektar::LibUtilities::BasisKey  basisKeyDir1(basisTypeDir1,4,triPointsKeyDir1);

            Nektar::LibUtilities::PointsType triPointsTypeDir2 = Nektar::LibUtilities::eGaussRadauMAlpha1Beta0;
            const Nektar::LibUtilities::PointsKey triPointsKeyDir2(7, triPointsTypeDir2);
            Nektar::LibUtilities::BasisType       basisTypeDir2 = Nektar::LibUtilities::eModified_B;
            const Nektar::LibUtilities::BasisKey  basisKeyDir2(basisTypeDir2,4,triPointsKeyDir2);

            Nektar::LibUtilities::PointsType triPointsTypeDir3 = Nektar::LibUtilities::eGaussRadauMAlpha2Beta0;
            const Nektar::LibUtilities::PointsKey triPointsKeyDir3(9, triPointsTypeDir3);
            Nektar::LibUtilities::BasisType       basisTypeDir3 = Nektar::LibUtilities::eModified_C;
            const Nektar::LibUtilities::BasisKey  basisKeyDir3(basisTypeDir3,8,triPointsKeyDir3);

            Nektar::LocalRegions::TetExpSharedPtr Exp =
                MemoryManager<Nektar::LocalRegions::TetExp>::AllocateSharedPtr(basisKeyDir1,
                basisKeyDir2, basisKeyDir3, tetGeom);

            int nelmts = 10;

            std::vector<StdRegions::StdExpansionSharedPtr> CollExp;
            for(int i = 0; i < nelmts; ++i)
            {
                CollExp.push_back(Exp);
            }

            LibUtilities::SessionReaderSharedPtr dummySession;
            Collections::CollectionOptimisation colOpt(dummySession, Collections::eStdMat);
            Collections::OperatorImpMap impTypes = colOpt.GetOperatorImpMap(Exp);
            Collections::Collection     c(CollExp, impTypes);
            c.Initialise(Collections::eBwdTrans);

            Array<OneD, NekDouble> coeffs(nelmts*Exp->GetNcoeffs(), 1.0), tmp;
            Array<OneD, NekDouble> phys1(nelmts*Exp->GetTotPoints());
            Array<OneD, NekDouble> phys2(nelmts*Exp->GetTotPoints());

            for(int i = 0; i < nelmts; ++i)
            {
                Exp->BwdTrans(coeffs + i*Exp->GetNcoeffs(), tmp = phys1+i*Exp->GetTotPoints());
            }

            c.ApplyOperator(Collections::eBwdTrans, coeffs, phys2);

            double epsilon = 1.0e-8;
            for(int i = 0; i < phys1.size(); ++i)
            {
                BOOST_CHECK_CLOSE(phys1[i],phys2[i], epsilon);
            }
        }

        BOOST_AUTO_TEST_CASE(TestTetBwdTrans_SumFac_UniformP)
        {
            SpatialDomains::PointGeomSharedPtr v0(new SpatialDomains::PointGeom(3u, 0u, -1.0, -1.0, -1.0));
            SpatialDomains::PointGeomSharedPtr v1(new SpatialDomains::PointGeom(3u, 1u, 1.0, -1.0, -1.0));
            SpatialDomains::PointGeomSharedPtr v2(new SpatialDomains::PointGeom(3u, 2u, -1.0, 1.0, -1.0));
            SpatialDomains::PointGeomSharedPtr v3(new SpatialDomains::PointGeom(3u, 3u, -1.0, -1.0, 1.0));

            SpatialDomains::TetGeomSharedPtr tetGeom = CreateTet(v0, v1, v2, v3);

            Nektar::LibUtilities::PointsType triPointsTypeDir1 = Nektar::LibUtilities::eGaussLobattoLegendre;
            const Nektar::LibUtilities::PointsKey triPointsKeyDir1(5, triPointsTypeDir1);
            Nektar::LibUtilities::BasisType       basisTypeDir1 = Nektar::LibUtilities::eModified_A;
            const Nektar::LibUtilities::BasisKey  basisKeyDir1(basisTypeDir1,4,triPointsKeyDir1);

            Nektar::LibUtilities::PointsType triPointsTypeDir2 = Nektar::LibUtilities::eGaussRadauMAlpha1Beta0;
            const Nektar::LibUtilities::PointsKey triPointsKeyDir2(4, triPointsTypeDir2);
            Nektar::LibUtilities::BasisType       basisTypeDir2 = Nektar::LibUtilities::eModified_B;
            const Nektar::LibUtilities::BasisKey  basisKeyDir2(basisTypeDir2,4,triPointsKeyDir2);


            Nektar::LibUtilities::PointsType triPointsTypeDir3 = Nektar::LibUtilities::eGaussRadauMAlpha2Beta0;
            const Nektar::LibUtilities::PointsKey triPointsKeyDir3(4, triPointsTypeDir3);
            Nektar::LibUtilities::BasisType       basisTypeDir3 = Nektar::LibUtilities::eModified_C;
            const Nektar::LibUtilities::BasisKey  basisKeyDir3(basisTypeDir3,4,triPointsKeyDir3);


            Nektar::LocalRegions::TetExpSharedPtr Exp =
                MemoryManager<Nektar::LocalRegions::TetExp>::AllocateSharedPtr(basisKeyDir1,
                basisKeyDir2, basisKeyDir3, tetGeom);

            std::vector<StdRegions::StdExpansionSharedPtr> CollExp;
            CollExp.push_back(Exp);

            LibUtilities::SessionReaderSharedPtr dummySession;
            Collections::CollectionOptimisation colOpt(dummySession, Collections::eSumFac);
            Collections::OperatorImpMap impTypes = colOpt.GetOperatorImpMap(Exp);
            Collections::Collection     c(CollExp, impTypes);
            c.Initialise(Collections::eBwdTrans);

            Array<OneD, NekDouble> coeffs(Exp->GetNcoeffs(), 1.0), tmp;
            Array<OneD, NekDouble> phys1(Exp->GetTotPoints());
            Array<OneD, NekDouble> phys2(Exp->GetTotPoints());


            Exp->BwdTrans(coeffs, phys1);
            c.ApplyOperator(Collections::eBwdTrans, coeffs, phys2);

            double epsilon = 1.0e-8;
            for(int i = 0; i < phys1.size(); ++i)
            {
                BOOST_CHECK_CLOSE(phys1[i],phys2[i], epsilon);
            }
        }

        BOOST_AUTO_TEST_CASE(TestTetBwdTrans_SumFac_MultiElmt)
        {
            SpatialDomains::PointGeomSharedPtr v0(new SpatialDomains::PointGeom(3u, 0u, -1.5, -1.5, -1.5));
            SpatialDomains::PointGeomSharedPtr v1(new SpatialDomains::PointGeom(3u, 1u, 1.0, -1.0, -1.0));
            SpatialDomains::PointGeomSharedPtr v2(new SpatialDomains::PointGeom(3u, 2u, -1.0, 1.0, -1.0));
            SpatialDomains::PointGeomSharedPtr v3(new SpatialDomains::PointGeom(3u, 3u, -1.0, -1.0, 1.0));

            SpatialDomains::TetGeomSharedPtr tetGeom = CreateTet(v0, v1, v2, v3);

            Nektar::LibUtilities::PointsType triPointsTypeDir1 = Nektar::LibUtilities::eGaussLobattoLegendre;
            const Nektar::LibUtilities::PointsKey triPointsKeyDir1(5, triPointsTypeDir1);
            Nektar::LibUtilities::BasisType       basisTypeDir1 = Nektar::LibUtilities::eModified_A;
            const Nektar::LibUtilities::BasisKey  basisKeyDir1(basisTypeDir1,4,triPointsKeyDir1);

            Nektar::LibUtilities::PointsType triPointsTypeDir2 = Nektar::LibUtilities::eGaussRadauMAlpha1Beta0;
            const Nektar::LibUtilities::PointsKey triPointsKeyDir2(4, triPointsTypeDir2);
            Nektar::LibUtilities::BasisType       basisTypeDir2 = Nektar::LibUtilities::eModified_B;
            const Nektar::LibUtilities::BasisKey  basisKeyDir2(basisTypeDir2,4,triPointsKeyDir2);


            Nektar::LibUtilities::PointsType triPointsTypeDir3 = Nektar::LibUtilities::eGaussRadauMAlpha2Beta0;
            const Nektar::LibUtilities::PointsKey triPointsKeyDir3(4, triPointsTypeDir3);
            Nektar::LibUtilities::BasisType       basisTypeDir3 = Nektar::LibUtilities::eModified_C;
            const Nektar::LibUtilities::BasisKey  basisKeyDir3(basisTypeDir3,4,triPointsKeyDir3);


            Nektar::LocalRegions::TetExpSharedPtr Exp =
                MemoryManager<Nektar::LocalRegions::TetExp>::AllocateSharedPtr(basisKeyDir1,
                basisKeyDir2, basisKeyDir3, tetGeom);

            int nelmts = 10;

            std::vector<StdRegions::StdExpansionSharedPtr> CollExp;
            for(int i = 0; i < nelmts; ++i)
                CollExp.push_back(Exp);

            LibUtilities::SessionReaderSharedPtr dummySession;
            Collections::CollectionOptimisation colOpt(dummySession, Collections::eSumFac);
            Collections::OperatorImpMap impTypes = colOpt.GetOperatorImpMap(Exp);
            Collections::Collection     c(CollExp, impTypes);
            c.Initialise(Collections::eBwdTrans);


            Array<OneD, NekDouble> coeffs(nelmts*Exp->GetNcoeffs(), 1.0), tmp;
            Array<OneD, NekDouble> phys1(nelmts*Exp->GetTotPoints());
            Array<OneD, NekDouble> phys2(nelmts*Exp->GetTotPoints());

            for(int i = 0; i < nelmts; ++i)
            {
                Exp->BwdTrans(coeffs + i*Exp->GetNcoeffs(), tmp = phys1+i*Exp->GetTotPoints());
            }

            c.ApplyOperator(Collections::eBwdTrans, coeffs, phys2);

            double epsilon = 1.0e-8;
            for(int i = 0; i < phys1.size(); ++i)
            {
                BOOST_CHECK_CLOSE(phys1[i],phys2[i], epsilon);
            }
        }

        BOOST_AUTO_TEST_CASE(TestTetBwdTrans_SumFac_MultiElmt_VariableP)
        {
            SpatialDomains::PointGeomSharedPtr v0(new SpatialDomains::PointGeom(3u, 0u, -1.5, -1.5, -1.5));
            SpatialDomains::PointGeomSharedPtr v1(new SpatialDomains::PointGeom(3u, 1u, 1.0, -1.0, -1.0));
            SpatialDomains::PointGeomSharedPtr v2(new SpatialDomains::PointGeom(3u, 2u, -1.0, 1.0, -1.0));
            SpatialDomains::PointGeomSharedPtr v3(new SpatialDomains::PointGeom(3u, 3u, -1.0, -1.0, 1.0));

            SpatialDomains::TetGeomSharedPtr tetGeom = CreateTet(v0, v1, v2, v3);

            Nektar::LibUtilities::PointsType triPointsTypeDir1 = Nektar::LibUtilities::eGaussLobattoLegendre;
            const Nektar::LibUtilities::PointsKey triPointsKeyDir1(5, triPointsTypeDir1);
            Nektar::LibUtilities::BasisType       basisTypeDir1 = Nektar::LibUtilities::eModified_A;
            const Nektar::LibUtilities::BasisKey  basisKeyDir1(basisTypeDir1,4,triPointsKeyDir1);

            Nektar::LibUtilities::PointsType triPointsTypeDir2 = Nektar::LibUtilities::eGaussRadauMAlpha1Beta0;
            const Nektar::LibUtilities::PointsKey triPointsKeyDir2(6, triPointsTypeDir2);
            Nektar::LibUtilities::BasisType       basisTypeDir2 = Nektar::LibUtilities::eModified_B;
            const Nektar::LibUtilities::BasisKey  basisKeyDir2(basisTypeDir2,6,triPointsKeyDir2);


            Nektar::LibUtilities::PointsType triPointsTypeDir3 = Nektar::LibUtilities::eGaussRadauMAlpha2Beta0;
            const Nektar::LibUtilities::PointsKey triPointsKeyDir3(9, triPointsTypeDir3);
            Nektar::LibUtilities::BasisType       basisTypeDir3 = Nektar::LibUtilities::eModified_C;
            const Nektar::LibUtilities::BasisKey  basisKeyDir3(basisTypeDir3,8,triPointsKeyDir3);


            Nektar::LocalRegions::TetExpSharedPtr Exp =
                MemoryManager<Nektar::LocalRegions::TetExp>::AllocateSharedPtr(basisKeyDir1,
                basisKeyDir2, basisKeyDir3, tetGeom);

            int nelmts = 1;

            std::vector<StdRegions::StdExpansionSharedPtr> CollExp;
            for(int i = 0; i < nelmts; ++i)
                CollExp.push_back(Exp);

            LibUtilities::SessionReaderSharedPtr dummySession;
            Collections::CollectionOptimisation colOpt(dummySession, Collections::eSumFac);
            Collections::OperatorImpMap impTypes = colOpt.GetOperatorImpMap(Exp);
            Collections::Collection     c(CollExp, impTypes);
            c.Initialise(Collections::eBwdTrans);


            Array<OneD, NekDouble> coeffs(nelmts*Exp->GetNcoeffs(), 1.0), tmp;
            Array<OneD, NekDouble> phys1(nelmts*Exp->GetTotPoints());
            Array<OneD, NekDouble> phys2(nelmts*Exp->GetTotPoints());

            for(int i = 0; i < nelmts; ++i)
            {
                Exp->BwdTrans(coeffs + i*Exp->GetNcoeffs(), tmp = phys1+i*Exp->GetTotPoints());
            }

            c.ApplyOperator(Collections::eBwdTrans, coeffs, phys2);

            double epsilon = 1.0e-8;
            for(int i = 0; i < phys1.size(); ++i)
            {
                BOOST_CHECK_CLOSE(phys1[i],phys2[i], epsilon);
            }
        }

    BOOST_AUTO_TEST_CASE(TestTetBwdTrans_MatrixFree_UniformP)
    {
        SpatialDomains::PointGeomSharedPtr v0(new SpatialDomains::PointGeom(3u,
            0u, -1.0, -1.0, -1.0));
        SpatialDomains::PointGeomSharedPtr v1(new SpatialDomains::PointGeom(3u,
            1u, 1.0, -1.0, -1.0));
        SpatialDomains::PointGeomSharedPtr v2(new SpatialDomains::PointGeom(3u,
            2u, -1.0, 1.0, -1.0));
        SpatialDomains::PointGeomSharedPtr v3(new SpatialDomains::PointGeom(3u,
            3u, -1.0, -1.0, 1.0));

        SpatialDomains::TetGeomSharedPtr tetGeom = CreateTet(v0, v1, v2, v3);

        unsigned int numQuadPoints = 5;
        unsigned int numModes = 4;


        Nektar::LibUtilities::PointsType triPointsTypeDir1 =
            Nektar::LibUtilities::eGaussLobattoLegendre;
        const Nektar::LibUtilities::PointsKey triPointsKeyDir1(numQuadPoints,
            triPointsTypeDir1);
        Nektar::LibUtilities::BasisType basisTypeDir1 =
            Nektar::LibUtilities::eModified_A;
        const Nektar::LibUtilities::BasisKey basisKeyDir1(basisTypeDir1,
            numModes, triPointsKeyDir1);

        Nektar::LibUtilities::PointsType triPointsTypeDir2 =
            Nektar::LibUtilities::eGaussRadauMAlpha1Beta0;
        const Nektar::LibUtilities::PointsKey triPointsKeyDir2(numQuadPoints-1,
            triPointsTypeDir2);
        Nektar::LibUtilities::BasisType basisTypeDir2 =
            Nektar::LibUtilities::eModified_B;
        const Nektar::LibUtilities::BasisKey basisKeyDir2(basisTypeDir2,
            numModes, triPointsKeyDir2);


        Nektar::LibUtilities::PointsType triPointsTypeDir3 =
            Nektar::LibUtilities::eGaussRadauMAlpha2Beta0;
        const Nektar::LibUtilities::PointsKey triPointsKeyDir3(numQuadPoints-1,
            triPointsTypeDir3);
        Nektar::LibUtilities::BasisType basisTypeDir3 =
            Nektar::LibUtilities::eModified_C;
        const Nektar::LibUtilities::BasisKey basisKeyDir3(basisTypeDir3,
            numModes, triPointsKeyDir3);


        Nektar::LocalRegions::TetExpSharedPtr Exp =
            MemoryManager<Nektar::LocalRegions::TetExp>::AllocateSharedPtr(
            basisKeyDir1, basisKeyDir2, basisKeyDir3, tetGeom);

        std::vector<StdRegions::StdExpansionSharedPtr> CollExp;
        CollExp.push_back(Exp);

        LibUtilities::SessionReaderSharedPtr dummySession;
        Collections::CollectionOptimisation colOpt(dummySession,
            Collections::eStdMat);
        Collections::OperatorImpMap impTypes = colOpt.GetOperatorImpMap(Exp);
        // ... only one op at the time ...
        impTypes[Collections::eBwdTrans] = Collections::eMatrixFree;
        Collections::Collection c(CollExp, impTypes);
        c.Initialise(Collections::eBwdTrans);

        Array<OneD, NekDouble> coeffs(Exp->GetNcoeffs(), 1.0), tmp;
        Array<OneD, NekDouble> physRef(Exp->GetTotPoints());
        Array<OneD, NekDouble> phys(Exp->GetTotPoints());


        Exp->BwdTrans(coeffs, physRef);
        c.ApplyOperator(Collections::eBwdTrans, coeffs, phys);

        double epsilon = 1.0e-8;
        for(int i = 0; i < physRef.size(); ++i)
        {
            BOOST_CHECK_CLOSE(physRef[i], phys[i], epsilon);
        }
    }

    BOOST_AUTO_TEST_CASE(TestTetBwdTrans_MatrixFree_UniformP_OverInt)
    {
        SpatialDomains::PointGeomSharedPtr v0(new SpatialDomains::PointGeom(3u,
            0u, -1.0, -1.0, -1.0));
        SpatialDomains::PointGeomSharedPtr v1(new SpatialDomains::PointGeom(3u,
            1u, 1.0, -1.0, -1.0));
        SpatialDomains::PointGeomSharedPtr v2(new SpatialDomains::PointGeom(3u,
            2u, -1.0, 1.0, -1.0));
        SpatialDomains::PointGeomSharedPtr v3(new SpatialDomains::PointGeom(3u,
            3u, -1.0, -1.0, 1.0));

        SpatialDomains::TetGeomSharedPtr tetGeom = CreateTet(v0, v1, v2, v3);

        unsigned int numQuadPoints = 8;
        unsigned int numModes = 4;


        Nektar::LibUtilities::PointsType triPointsTypeDir1 =
            Nektar::LibUtilities::eGaussLobattoLegendre;
        const Nektar::LibUtilities::PointsKey triPointsKeyDir1(numQuadPoints,
            triPointsTypeDir1);
        Nektar::LibUtilities::BasisType basisTypeDir1 =
            Nektar::LibUtilities::eModified_A;
        const Nektar::LibUtilities::BasisKey basisKeyDir1(basisTypeDir1,
            numModes, triPointsKeyDir1);

        Nektar::LibUtilities::PointsType triPointsTypeDir2 =
            Nektar::LibUtilities::eGaussRadauMAlpha1Beta0;
        const Nektar::LibUtilities::PointsKey triPointsKeyDir2(numQuadPoints-1,
            triPointsTypeDir2);
        Nektar::LibUtilities::BasisType basisTypeDir2 =
            Nektar::LibUtilities::eModified_B;
        const Nektar::LibUtilities::BasisKey basisKeyDir2(basisTypeDir2,
            numModes, triPointsKeyDir2);


        Nektar::LibUtilities::PointsType triPointsTypeDir3 =
            Nektar::LibUtilities::eGaussRadauMAlpha2Beta0;
        const Nektar::LibUtilities::PointsKey triPointsKeyDir3(numQuadPoints-1,
            triPointsTypeDir3);
        Nektar::LibUtilities::BasisType basisTypeDir3 =
            Nektar::LibUtilities::eModified_C;
        const Nektar::LibUtilities::BasisKey basisKeyDir3(basisTypeDir3,
            numModes, triPointsKeyDir3);


        Nektar::LocalRegions::TetExpSharedPtr Exp =
            MemoryManager<Nektar::LocalRegions::TetExp>::AllocateSharedPtr(
            basisKeyDir1, basisKeyDir2, basisKeyDir3, tetGeom);

        std::vector<StdRegions::StdExpansionSharedPtr> CollExp;
        CollExp.push_back(Exp);

        LibUtilities::SessionReaderSharedPtr dummySession;
        Collections::CollectionOptimisation colOpt(dummySession,
            Collections::eStdMat);
        Collections::OperatorImpMap impTypes = colOpt.GetOperatorImpMap(Exp);
        // ... only one op at the time ...
        impTypes[Collections::eBwdTrans] = Collections::eMatrixFree;
        Collections::Collection c(CollExp, impTypes);
        c.Initialise(Collections::eBwdTrans);

        Array<OneD, NekDouble> coeffs(Exp->GetNcoeffs(), 1.0), tmp;
        Array<OneD, NekDouble> physRef(Exp->GetTotPoints());
        Array<OneD, NekDouble> phys(Exp->GetTotPoints());


        Exp->BwdTrans(coeffs, physRef);
        c.ApplyOperator(Collections::eBwdTrans, coeffs, phys);

        double epsilon = 1.0e-8;
        for(int i = 0; i < physRef.size(); ++i)
        {
            BOOST_CHECK_CLOSE(physRef[i], phys[i], epsilon);
        }
    }


        BOOST_AUTO_TEST_CASE(TestTetIProductWRTBase_StdMat_UniformP)
        {
            SpatialDomains::PointGeomSharedPtr v0(new SpatialDomains::PointGeom(3u, 0u, -1.0, -1.0, -1.0));
            SpatialDomains::PointGeomSharedPtr v1(new SpatialDomains::PointGeom(3u, 1u, 1.0, -1.0, -1.0));
            SpatialDomains::PointGeomSharedPtr v2(new SpatialDomains::PointGeom(3u, 2u, -1.0, 1.0, -1.0));
            SpatialDomains::PointGeomSharedPtr v3(new SpatialDomains::PointGeom(3u, 3u, -1.0, -1.0, 1.0));

            SpatialDomains::TetGeomSharedPtr tetGeom = CreateTet(v0, v1, v2, v3);

            Nektar::LibUtilities::PointsType triPointsTypeDir1 = Nektar::LibUtilities::eGaussLobattoLegendre;
            const Nektar::LibUtilities::PointsKey triPointsKeyDir1(5, triPointsTypeDir1);
            Nektar::LibUtilities::BasisType       basisTypeDir1 = Nektar::LibUtilities::eModified_A;
            const Nektar::LibUtilities::BasisKey  basisKeyDir1(basisTypeDir1,4,triPointsKeyDir1);

            Nektar::LibUtilities::PointsType triPointsTypeDir2 = Nektar::LibUtilities::eGaussRadauMAlpha1Beta0;
            const Nektar::LibUtilities::PointsKey triPointsKeyDir2(4, triPointsTypeDir2);
            Nektar::LibUtilities::BasisType       basisTypeDir2 = Nektar::LibUtilities::eModified_B;
            const Nektar::LibUtilities::BasisKey  basisKeyDir2(basisTypeDir2,4,triPointsKeyDir2);

            Nektar::LibUtilities::PointsType triPointsTypeDir3 = Nektar::LibUtilities::eGaussRadauMAlpha2Beta0;
            const Nektar::LibUtilities::PointsKey triPointsKeyDir3(4, triPointsTypeDir3);
            Nektar::LibUtilities::BasisType       basisTypeDir3 = Nektar::LibUtilities::eModified_C;
            const Nektar::LibUtilities::BasisKey  basisKeyDir3(basisTypeDir3,4,triPointsKeyDir3);


            Nektar::LocalRegions::TetExpSharedPtr Exp =
                MemoryManager<Nektar::LocalRegions::TetExp>::AllocateSharedPtr(basisKeyDir1,
                basisKeyDir2, basisKeyDir3, tetGeom);

            std::vector<StdRegions::StdExpansionSharedPtr> CollExp;
            CollExp.push_back(Exp);

            LibUtilities::SessionReaderSharedPtr dummySession;
            Collections::CollectionOptimisation colOpt(dummySession, Collections::eStdMat);
            Collections::OperatorImpMap impTypes = colOpt.GetOperatorImpMap(Exp);
            Collections::Collection     c(CollExp, impTypes);
            c.Initialise(Collections::eIProductWRTBase);

            const int nq = Exp->GetTotPoints();
            Array<OneD, NekDouble> phys(nq);
            Array<OneD, NekDouble> coeffs1(Exp->GetNcoeffs());
            Array<OneD, NekDouble> coeffs2(Exp->GetNcoeffs());

            Array<OneD, NekDouble> xc(nq), yc(nq), zc(nq);

            Exp->GetCoords(xc, yc, zc);

            for (int i = 0; i < nq; ++i)
            {
                phys[i] = sin(xc[i])*cos(yc[i])*sin(zc[i]);
            }

            Exp->IProductWRTBase(phys, coeffs1);
            c.ApplyOperator(Collections::eIProductWRTBase, phys, coeffs2);

            double epsilon = 1.0e-8;
            for(int i = 0; i < coeffs1.size(); ++i)
            {
                BOOST_CHECK_CLOSE(coeffs1[i],coeffs2[i], epsilon);
            }
        }

        BOOST_AUTO_TEST_CASE(TestTetIProductWRTBase_StdMat_VariableP_MultiElmt)
        {
            SpatialDomains::PointGeomSharedPtr v0(new SpatialDomains::PointGeom(3u, 0u, -1.0, -1.0, -1.0));
            SpatialDomains::PointGeomSharedPtr v1(new SpatialDomains::PointGeom(3u, 1u, 1.0, -1.0, -1.0));
            SpatialDomains::PointGeomSharedPtr v2(new SpatialDomains::PointGeom(3u, 2u, -1.0, 1.0, -1.0));
            SpatialDomains::PointGeomSharedPtr v3(new SpatialDomains::PointGeom(3u, 3u, -1.0, -1.0, 1.0));

            SpatialDomains::TetGeomSharedPtr tetGeom = CreateTet(v0, v1, v2, v3);

            Nektar::LibUtilities::PointsType triPointsTypeDir1 = Nektar::LibUtilities::eGaussLobattoLegendre;
            const Nektar::LibUtilities::PointsKey triPointsKeyDir1(5, triPointsTypeDir1);
            Nektar::LibUtilities::BasisType       basisTypeDir1 = Nektar::LibUtilities::eModified_A;
            const Nektar::LibUtilities::BasisKey  basisKeyDir1(basisTypeDir1,4,triPointsKeyDir1);

            Nektar::LibUtilities::PointsType triPointsTypeDir2 = Nektar::LibUtilities::eGaussRadauMAlpha1Beta0;
            const Nektar::LibUtilities::PointsKey triPointsKeyDir2(7, triPointsTypeDir2);
            Nektar::LibUtilities::BasisType       basisTypeDir2 = Nektar::LibUtilities::eModified_B;
            const Nektar::LibUtilities::BasisKey  basisKeyDir2(basisTypeDir2,4,triPointsKeyDir2);

            Nektar::LibUtilities::PointsType triPointsTypeDir3 = Nektar::LibUtilities::eGaussRadauMAlpha2Beta0;
            const Nektar::LibUtilities::PointsKey triPointsKeyDir3(9, triPointsTypeDir3);
            Nektar::LibUtilities::BasisType       basisTypeDir3 = Nektar::LibUtilities::eModified_C;
            const Nektar::LibUtilities::BasisKey  basisKeyDir3(basisTypeDir3,8,triPointsKeyDir3);


            Nektar::LocalRegions::TetExpSharedPtr Exp =
                MemoryManager<Nektar::LocalRegions::TetExp>::AllocateSharedPtr(basisKeyDir1,
                basisKeyDir2, basisKeyDir3, tetGeom);

            int nelmts = 10;

            std::vector<StdRegions::StdExpansionSharedPtr> CollExp;
            for(int i = 0; i < nelmts; ++i)
            {
                CollExp.push_back(Exp);
            }

            LibUtilities::SessionReaderSharedPtr dummySession;
            Collections::CollectionOptimisation colOpt(dummySession, Collections::eStdMat);
            Collections::OperatorImpMap impTypes = colOpt.GetOperatorImpMap(Exp);
            Collections::Collection     c(CollExp, impTypes);
            c.Initialise(Collections::eIProductWRTBase);

            const int nq = Exp->GetTotPoints();
            Array<OneD, NekDouble> phys(nelmts*nq), tmp;
            Array<OneD, NekDouble> coeffs1(nelmts*Exp->GetNcoeffs());
            Array<OneD, NekDouble> coeffs2(nelmts*Exp->GetNcoeffs());

            Array<OneD, NekDouble> xc(nq), yc(nq), zc(nq);

            Exp->GetCoords(xc, yc, zc);

            for (int i = 0; i < nq; ++i)
            {
                phys[i] = sin(xc[i])*cos(yc[i])*sin(zc[i]);
            }
            Exp->IProductWRTBase(phys, coeffs1);

            for(int i = 1; i < nelmts; ++i)
            {
                Vmath::Vcopy(nq,&phys[0],1,&phys[i*nq],1);
                Exp->IProductWRTBase(phys +i*nq, tmp = coeffs1 + i*Exp->GetNcoeffs());
            }
            c.ApplyOperator(Collections::eIProductWRTBase, phys, coeffs2);

            double epsilon = 1.0e-4;
            for(int i = 0; i < coeffs1.size(); ++i)
            {
                // clamp values below 1e-14 to zero
                coeffs1[i] = (fabs(coeffs1[i]) < 1e-14)? 0.0: coeffs1[i];
                coeffs2[i] = (fabs(coeffs2[i]) < 1e-14)? 0.0: coeffs2[i];
                BOOST_CHECK_CLOSE(coeffs1[i],coeffs2[i], epsilon);
            }
        }

        BOOST_AUTO_TEST_CASE(TestTetIProductWRTBase_SumFac_UniformP)
        {
            SpatialDomains::PointGeomSharedPtr v0(new SpatialDomains::PointGeom(3u, 0u, -1.0, -1.0, -1.0));
            SpatialDomains::PointGeomSharedPtr v1(new SpatialDomains::PointGeom(3u, 1u, 1.0, -1.0, -1.0));
            SpatialDomains::PointGeomSharedPtr v2(new SpatialDomains::PointGeom(3u, 2u, -1.0, 1.0, -1.0));
            SpatialDomains::PointGeomSharedPtr v3(new SpatialDomains::PointGeom(3u, 3u, -1.0, -1.0, 1.0));

            SpatialDomains::TetGeomSharedPtr tetGeom = CreateTet(v0, v1, v2, v3);

            Nektar::LibUtilities::PointsType triPointsTypeDir1 = Nektar::LibUtilities::eGaussLobattoLegendre;
            const Nektar::LibUtilities::PointsKey triPointsKeyDir1(5, triPointsTypeDir1);
            Nektar::LibUtilities::BasisType       basisTypeDir1 = Nektar::LibUtilities::eModified_A;
            const Nektar::LibUtilities::BasisKey  basisKeyDir1(basisTypeDir1,4,triPointsKeyDir1);

            Nektar::LibUtilities::PointsType triPointsTypeDir2 = Nektar::LibUtilities::eGaussRadauMAlpha1Beta0;
            const Nektar::LibUtilities::PointsKey triPointsKeyDir2(4, triPointsTypeDir2);
            Nektar::LibUtilities::BasisType       basisTypeDir2 = Nektar::LibUtilities::eModified_B;
            const Nektar::LibUtilities::BasisKey  basisKeyDir2(basisTypeDir2,4,triPointsKeyDir2);

            Nektar::LibUtilities::PointsType triPointsTypeDir3 = Nektar::LibUtilities::eGaussRadauMAlpha2Beta0;
            const Nektar::LibUtilities::PointsKey triPointsKeyDir3(4, triPointsTypeDir3);
            Nektar::LibUtilities::BasisType       basisTypeDir3 = Nektar::LibUtilities::eModified_C;
            const Nektar::LibUtilities::BasisKey  basisKeyDir3(basisTypeDir3,4,triPointsKeyDir3);


            Nektar::LocalRegions::TetExpSharedPtr Exp =
                MemoryManager<Nektar::LocalRegions::TetExp>::AllocateSharedPtr(basisKeyDir1,
                basisKeyDir2, basisKeyDir3, tetGeom);

            std::vector<StdRegions::StdExpansionSharedPtr> CollExp;
            CollExp.push_back(Exp);

            LibUtilities::SessionReaderSharedPtr dummySession;
            Collections::CollectionOptimisation colOpt(dummySession, Collections::eSumFac);
            Collections::OperatorImpMap impTypes = colOpt.GetOperatorImpMap(Exp);
            Collections::Collection     c(CollExp, impTypes);
            c.Initialise(Collections::eIProductWRTBase);

            const int nq = Exp->GetTotPoints();
            Array<OneD, NekDouble> phys(nq);
            Array<OneD, NekDouble> coeffs1(Exp->GetNcoeffs());
            Array<OneD, NekDouble> coeffs2(Exp->GetNcoeffs());

            Array<OneD, NekDouble> xc(nq), yc(nq), zc(nq);

            Exp->GetCoords(xc, yc, zc);

            for (int i = 0; i < nq; ++i)
            {
                phys[i] = sin(xc[i])*cos(yc[i])*sin(zc[i]);
            }

            Exp->IProductWRTBase(phys, coeffs1);
            c.ApplyOperator(Collections::eIProductWRTBase, phys, coeffs2);

            double epsilon = 1.0e-8;
            for(int i = 0; i < coeffs1.size(); ++i)
            {
                BOOST_CHECK_CLOSE(coeffs1[i],coeffs2[i], epsilon);
            }
        }

        BOOST_AUTO_TEST_CASE(TestTetIProductWRTBase_SumFac_VariableP_MultiElmt)
        {
            SpatialDomains::PointGeomSharedPtr v0(new SpatialDomains::PointGeom(3u, 0u, -1.0, -1.0, -1.0));
            SpatialDomains::PointGeomSharedPtr v1(new SpatialDomains::PointGeom(3u, 1u, 1.0, -1.0, -1.0));
            SpatialDomains::PointGeomSharedPtr v2(new SpatialDomains::PointGeom(3u, 2u, -1.0, 1.0, -1.0));
            SpatialDomains::PointGeomSharedPtr v3(new SpatialDomains::PointGeom(3u, 3u, -1.0, -1.0, 1.0));

            SpatialDomains::TetGeomSharedPtr tetGeom = CreateTet(v0, v1, v2, v3);

            Nektar::LibUtilities::PointsType triPointsTypeDir1 = Nektar::LibUtilities::eGaussLobattoLegendre;
            const Nektar::LibUtilities::PointsKey triPointsKeyDir1(5, triPointsTypeDir1);
            Nektar::LibUtilities::BasisType       basisTypeDir1 = Nektar::LibUtilities::eModified_A;
            const Nektar::LibUtilities::BasisKey  basisKeyDir1(basisTypeDir1,4,triPointsKeyDir1);

            Nektar::LibUtilities::PointsType triPointsTypeDir2 = Nektar::LibUtilities::eGaussRadauMAlpha1Beta0;
            const Nektar::LibUtilities::PointsKey triPointsKeyDir2(7, triPointsTypeDir2);
            Nektar::LibUtilities::BasisType       basisTypeDir2 = Nektar::LibUtilities::eModified_B;
            //const Nektar::LibUtilities::BasisKey  basisKeyDir2(basisTypeDir2,6,triPointsKeyDir2);
            const Nektar::LibUtilities::BasisKey  basisKeyDir2(basisTypeDir2,4,triPointsKeyDir2);

            Nektar::LibUtilities::PointsType triPointsTypeDir3 = Nektar::LibUtilities::eGaussRadauMAlpha2Beta0;
            const Nektar::LibUtilities::PointsKey triPointsKeyDir3(9, triPointsTypeDir3);
            Nektar::LibUtilities::BasisType       basisTypeDir3 = Nektar::LibUtilities::eModified_C;
            const Nektar::LibUtilities::BasisKey  basisKeyDir3(basisTypeDir3,8,triPointsKeyDir3);


            Nektar::LocalRegions::TetExpSharedPtr Exp =
                MemoryManager<Nektar::LocalRegions::TetExp>::AllocateSharedPtr(basisKeyDir1,
                basisKeyDir2, basisKeyDir3, tetGeom);

            int nelmts = 10;

            std::vector<StdRegions::StdExpansionSharedPtr> CollExp;
            for(int i = 0; i < nelmts; ++i)
            {
                CollExp.push_back(Exp);
            }

            LibUtilities::SessionReaderSharedPtr dummySession;
            Collections::CollectionOptimisation colOpt(dummySession, Collections::eSumFac);
            Collections::OperatorImpMap impTypes = colOpt.GetOperatorImpMap(Exp);
            Collections::Collection     c(CollExp, impTypes);
            c.Initialise(Collections::eIProductWRTBase);

            const int nq = Exp->GetTotPoints();
            Array<OneD, NekDouble> phys(nelmts*nq), tmp;
            Array<OneD, NekDouble> coeffs1(nelmts*Exp->GetNcoeffs());
            Array<OneD, NekDouble> coeffs2(nelmts*Exp->GetNcoeffs());

            Array<OneD, NekDouble> xc(nq), yc(nq), zc(nq);

            Exp->GetCoords(xc, yc, zc);

            for (int i = 0; i < nq; ++i)
            {
                phys[i] = sin(xc[i])*cos(yc[i])*sin(zc[i]);
            }
            Exp->IProductWRTBase(phys, coeffs1);

            for(int i = 1; i < nelmts; ++i)
            {
                Vmath::Vcopy(nq,&phys[0],1,&phys[i*nq],1);
                Exp->IProductWRTBase(phys +i*nq, tmp = coeffs1 + i*Exp->GetNcoeffs());
            }
            c.ApplyOperator(Collections::eIProductWRTBase, phys, coeffs2);

            double epsilon = 1.0e-4;
            for(int i = 0; i < coeffs1.size(); ++i)
            {
                // clamp values below 1e-14 to zero
                coeffs1[i] = (fabs(coeffs1[i]) < 1e-14)? 0.0: coeffs1[i];
                coeffs2[i] = (fabs(coeffs2[i]) < 1e-14)? 0.0: coeffs2[i];
                BOOST_CHECK_CLOSE(coeffs1[i],coeffs2[i], epsilon);
            }
        }

    BOOST_AUTO_TEST_CASE(TestTetIProductWRTBase_MatrixFree_UniformP_Undeformed)
    {
        SpatialDomains::PointGeomSharedPtr v0(new SpatialDomains::PointGeom(3u,
            0u, -1.0, -1.0, -1.0));
        SpatialDomains::PointGeomSharedPtr v1(new SpatialDomains::PointGeom(3u,
            1u, 1.0, -1.0, -1.0));
        SpatialDomains::PointGeomSharedPtr v2(new SpatialDomains::PointGeom(3u,
            2u, -1.0, 1.0, -1.0));
        SpatialDomains::PointGeomSharedPtr v3(new SpatialDomains::PointGeom(3u,
            3u, -1.0, -1.0, 1.0));

        SpatialDomains::TetGeomSharedPtr tetGeom = CreateTet(v0, v1, v2, v3);

        unsigned int numQuadPoints = 5;
        unsigned int numModes = 4;


        Nektar::LibUtilities::PointsType triPointsTypeDir1 =
            Nektar::LibUtilities::eGaussLobattoLegendre;
        const Nektar::LibUtilities::PointsKey triPointsKeyDir1(numQuadPoints,
            triPointsTypeDir1);
        Nektar::LibUtilities::BasisType basisTypeDir1 =
            Nektar::LibUtilities::eModified_A;
        const Nektar::LibUtilities::BasisKey basisKeyDir1(basisTypeDir1,
            numModes, triPointsKeyDir1);

        Nektar::LibUtilities::PointsType triPointsTypeDir2 =
            Nektar::LibUtilities::eGaussRadauMAlpha1Beta0;
        const Nektar::LibUtilities::PointsKey triPointsKeyDir2(numQuadPoints-1,
            triPointsTypeDir2);
        Nektar::LibUtilities::BasisType basisTypeDir2 =
            Nektar::LibUtilities::eModified_B;
        const Nektar::LibUtilities::BasisKey basisKeyDir2(basisTypeDir2,
            numModes, triPointsKeyDir2);

        Nektar::LibUtilities::PointsType triPointsTypeDir3 =
            Nektar::LibUtilities::eGaussRadauMAlpha2Beta0;
        const Nektar::LibUtilities::PointsKey triPointsKeyDir3(numQuadPoints-1,
            triPointsTypeDir3);
        Nektar::LibUtilities::BasisType basisTypeDir3 =
            Nektar::LibUtilities::eModified_C;
        const Nektar::LibUtilities::BasisKey basisKeyDir3(basisTypeDir3,
            numModes, triPointsKeyDir3);

        Nektar::LocalRegions::TetExpSharedPtr Exp =
            MemoryManager<Nektar::LocalRegions::TetExp>::AllocateSharedPtr(
            basisKeyDir1, basisKeyDir2, basisKeyDir3, tetGeom);

        std::vector<StdRegions::StdExpansionSharedPtr> CollExp;
        CollExp.push_back(Exp);

        LibUtilities::SessionReaderSharedPtr dummySession;
        Collections::CollectionOptimisation colOpt(dummySession,
            Collections::eStdMat);
        Collections::OperatorImpMap impTypes = colOpt.GetOperatorImpMap(Exp);
        // ... only one op at the time ...
        impTypes[Collections::eIProductWRTBase] = Collections::eMatrixFree;
        Collections::Collection c(CollExp, impTypes);
        c.Initialise(Collections::eIProductWRTBase);

        const int nq = Exp->GetTotPoints();
        Array<OneD, NekDouble> phys(nq);
        Array<OneD, NekDouble> coeffsRef(Exp->GetNcoeffs());
        Array<OneD, NekDouble> coeffs(Exp->GetNcoeffs());

        Array<OneD, NekDouble> xc(nq), yc(nq), zc(nq);

        Exp->GetCoords(xc, yc, zc);

        for (int i = 0; i < nq; ++i)
        {
            phys[i] = sin(xc[i])*cos(yc[i])*sin(zc[i]);
        }

        Exp->IProductWRTBase(phys, coeffsRef);
        c.ApplyOperator(Collections::eIProductWRTBase, phys, coeffs);

        double epsilon = 1.0e-8;
        for(int i = 0; i < coeffsRef.size(); ++i)
        {
            BOOST_CHECK_CLOSE(coeffsRef[i], coeffs[i], epsilon);
        }
    }

    BOOST_AUTO_TEST_CASE(TestTetIProductWRTBase_MatrixFree_UniformP_Deformed)
    {
        SpatialDomains::PointGeomSharedPtr v0(new SpatialDomains::PointGeom(3u,
            0u, -2.0, -3.0, -4.0));
        SpatialDomains::PointGeomSharedPtr v1(new SpatialDomains::PointGeom(3u,
            1u, 1.0, -1.0, -1.0));
        SpatialDomains::PointGeomSharedPtr v2(new SpatialDomains::PointGeom(3u,
            2u, -1.0, 1.0, -1.0));
        SpatialDomains::PointGeomSharedPtr v3(new SpatialDomains::PointGeom(3u,
            3u, -1.0, -1.0, 1.0));

        SpatialDomains::TetGeomSharedPtr tetGeom = CreateTet(v0, v1, v2, v3);

        unsigned int numQuadPoints = 5;
        unsigned int numModes = 4;


        Nektar::LibUtilities::PointsType triPointsTypeDir1 =
            Nektar::LibUtilities::eGaussLobattoLegendre;
        const Nektar::LibUtilities::PointsKey triPointsKeyDir1(numQuadPoints,
            triPointsTypeDir1);
        Nektar::LibUtilities::BasisType basisTypeDir1 =
            Nektar::LibUtilities::eModified_A;
        const Nektar::LibUtilities::BasisKey basisKeyDir1(basisTypeDir1,
            numModes, triPointsKeyDir1);

        Nektar::LibUtilities::PointsType triPointsTypeDir2 =
            Nektar::LibUtilities::eGaussRadauMAlpha1Beta0;
        const Nektar::LibUtilities::PointsKey triPointsKeyDir2(numQuadPoints-1,
            triPointsTypeDir2);
        Nektar::LibUtilities::BasisType basisTypeDir2 =
            Nektar::LibUtilities::eModified_B;
        const Nektar::LibUtilities::BasisKey basisKeyDir2(basisTypeDir2,
            numModes, triPointsKeyDir2);

        Nektar::LibUtilities::PointsType triPointsTypeDir3 =
            Nektar::LibUtilities::eGaussRadauMAlpha2Beta0;
        const Nektar::LibUtilities::PointsKey triPointsKeyDir3(numQuadPoints-1,
            triPointsTypeDir3);
        Nektar::LibUtilities::BasisType basisTypeDir3 =
            Nektar::LibUtilities::eModified_C;
        const Nektar::LibUtilities::BasisKey basisKeyDir3(basisTypeDir3,
            numModes, triPointsKeyDir3);

        Nektar::LocalRegions::TetExpSharedPtr Exp =
            MemoryManager<Nektar::LocalRegions::TetExp>::AllocateSharedPtr(
            basisKeyDir1, basisKeyDir2, basisKeyDir3, tetGeom);

        std::vector<StdRegions::StdExpansionSharedPtr> CollExp;
        CollExp.push_back(Exp);

        LibUtilities::SessionReaderSharedPtr dummySession;
        Collections::CollectionOptimisation colOpt(dummySession,
            Collections::eStdMat);
        Collections::OperatorImpMap impTypes = colOpt.GetOperatorImpMap(Exp);
        // ... only one op at the time ...
        impTypes[Collections::eIProductWRTBase] = Collections::eMatrixFree;
        Collections::Collection c(CollExp, impTypes);
        c.Initialise(Collections::eIProductWRTBase);

        const int nq = Exp->GetTotPoints();
        Array<OneD, NekDouble> phys(nq);
        Array<OneD, NekDouble> coeffsRef(Exp->GetNcoeffs());
        Array<OneD, NekDouble> coeffs(Exp->GetNcoeffs());

        Array<OneD, NekDouble> xc(nq), yc(nq), zc(nq);

        Exp->GetCoords(xc, yc, zc);

        for (int i = 0; i < nq; ++i)
        {
            phys[i] = sin(xc[i])*cos(yc[i])*sin(zc[i]);
        }

        Exp->IProductWRTBase(phys, coeffsRef);
        c.ApplyOperator(Collections::eIProductWRTBase, phys, coeffs);

        double epsilon = 1.0e-8;
        for(int i = 0; i < coeffsRef.size(); ++i)
        {
            BOOST_CHECK_CLOSE(coeffsRef[i], coeffs[i], epsilon);
        }
    }

    BOOST_AUTO_TEST_CASE(TestTetIProductWRTBase_MatrixFree_UniformP_Deformed_OverInt)
    {
        SpatialDomains::PointGeomSharedPtr v0(new SpatialDomains::PointGeom(3u,
            0u, -2.0, -3.0, -4.0));
        SpatialDomains::PointGeomSharedPtr v1(new SpatialDomains::PointGeom(3u,
            1u, 1.0, -1.0, -1.0));
        SpatialDomains::PointGeomSharedPtr v2(new SpatialDomains::PointGeom(3u,
            2u, -1.0, 1.0, -1.0));
        SpatialDomains::PointGeomSharedPtr v3(new SpatialDomains::PointGeom(3u,
            3u, -1.0, -1.0, 1.0));

        SpatialDomains::TetGeomSharedPtr tetGeom = CreateTet(v0, v1, v2, v3);

        unsigned int numQuadPoints = 8;
        unsigned int numModes = 4;


        Nektar::LibUtilities::PointsType triPointsTypeDir1 =
            Nektar::LibUtilities::eGaussLobattoLegendre;
        const Nektar::LibUtilities::PointsKey triPointsKeyDir1(numQuadPoints,
            triPointsTypeDir1);
        Nektar::LibUtilities::BasisType basisTypeDir1 =
            Nektar::LibUtilities::eModified_A;
        const Nektar::LibUtilities::BasisKey basisKeyDir1(basisTypeDir1,
            numModes, triPointsKeyDir1);

        Nektar::LibUtilities::PointsType triPointsTypeDir2 =
            Nektar::LibUtilities::eGaussRadauMAlpha1Beta0;
        const Nektar::LibUtilities::PointsKey triPointsKeyDir2(numQuadPoints-1,
            triPointsTypeDir2);
        Nektar::LibUtilities::BasisType basisTypeDir2 =
            Nektar::LibUtilities::eModified_B;
        const Nektar::LibUtilities::BasisKey basisKeyDir2(basisTypeDir2,
            numModes, triPointsKeyDir2);

        Nektar::LibUtilities::PointsType triPointsTypeDir3 =
            Nektar::LibUtilities::eGaussRadauMAlpha2Beta0;
        const Nektar::LibUtilities::PointsKey triPointsKeyDir3(numQuadPoints-1,
            triPointsTypeDir3);
        Nektar::LibUtilities::BasisType basisTypeDir3 =
            Nektar::LibUtilities::eModified_C;
        const Nektar::LibUtilities::BasisKey basisKeyDir3(basisTypeDir3,
            numModes, triPointsKeyDir3);

        Nektar::LocalRegions::TetExpSharedPtr Exp =
            MemoryManager<Nektar::LocalRegions::TetExp>::AllocateSharedPtr(
            basisKeyDir1, basisKeyDir2, basisKeyDir3, tetGeom);

        std::vector<StdRegions::StdExpansionSharedPtr> CollExp;
        CollExp.push_back(Exp);

        LibUtilities::SessionReaderSharedPtr dummySession;
        Collections::CollectionOptimisation colOpt(dummySession,
            Collections::eStdMat);
        Collections::OperatorImpMap impTypes = colOpt.GetOperatorImpMap(Exp);
        // ... only one op at the time ...
        impTypes[Collections::eIProductWRTBase] = Collections::eMatrixFree;
        Collections::Collection c(CollExp, impTypes);
        c.Initialise(Collections::eIProductWRTBase);

        const int nq = Exp->GetTotPoints();
        Array<OneD, NekDouble> phys(nq);
        Array<OneD, NekDouble> coeffsRef(Exp->GetNcoeffs());
        Array<OneD, NekDouble> coeffs(Exp->GetNcoeffs());

        Array<OneD, NekDouble> xc(nq), yc(nq), zc(nq);

        Exp->GetCoords(xc, yc, zc);

        for (int i = 0; i < nq; ++i)
        {
            phys[i] = sin(xc[i])*cos(yc[i])*sin(zc[i]);
        }

        Exp->IProductWRTBase(phys, coeffsRef);
        c.ApplyOperator(Collections::eIProductWRTBase, phys, coeffs);

        double epsilon = 1.0e-8;
        for(int i = 0; i < coeffsRef.size(); ++i)
        {
            BOOST_CHECK_CLOSE(coeffsRef[i], coeffs[i], epsilon);
        }
    }

        BOOST_AUTO_TEST_CASE(TestTetPhysDeriv_IterPerExp_UniformP)
        {
            SpatialDomains::PointGeomSharedPtr v0(new SpatialDomains::PointGeom(3u, 0u, -1.0, -1.0, -1.0));
            SpatialDomains::PointGeomSharedPtr v1(new SpatialDomains::PointGeom(3u, 1u, 1.0, -1.0, -1.0));
            SpatialDomains::PointGeomSharedPtr v2(new SpatialDomains::PointGeom(3u, 2u, -1.0, 1.0, -1.0));
            SpatialDomains::PointGeomSharedPtr v3(new SpatialDomains::PointGeom(3u, 3u, -1.0, -1.0, 1.0));

            SpatialDomains::TetGeomSharedPtr tetGeom = CreateTet(v0, v1, v2, v3);

            Nektar::LibUtilities::PointsType triPointsTypeDir1 = Nektar::LibUtilities::eGaussLobattoLegendre;
            const Nektar::LibUtilities::PointsKey triPointsKeyDir1(5, triPointsTypeDir1);
            Nektar::LibUtilities::BasisType       basisTypeDir1 = Nektar::LibUtilities::eModified_A;
            const Nektar::LibUtilities::BasisKey  basisKeyDir1(basisTypeDir1,4,triPointsKeyDir1);

            Nektar::LibUtilities::PointsType triPointsTypeDir2 = Nektar::LibUtilities::eGaussRadauMAlpha1Beta0;
            const Nektar::LibUtilities::PointsKey triPointsKeyDir2(4, triPointsTypeDir2);
            Nektar::LibUtilities::BasisType       basisTypeDir2 = Nektar::LibUtilities::eModified_B;
            const Nektar::LibUtilities::BasisKey  basisKeyDir2(basisTypeDir2,4,triPointsKeyDir2);

            Nektar::LibUtilities::PointsType triPointsTypeDir3 = Nektar::LibUtilities::eGaussRadauMAlpha2Beta0;
            const Nektar::LibUtilities::PointsKey triPointsKeyDir3(4, triPointsTypeDir3);
            Nektar::LibUtilities::BasisType       basisTypeDir3 = Nektar::LibUtilities::eModified_C;
            const Nektar::LibUtilities::BasisKey  basisKeyDir3(basisTypeDir3,4,triPointsKeyDir3);


            Nektar::LocalRegions::TetExpSharedPtr Exp =
                MemoryManager<Nektar::LocalRegions::TetExp>::AllocateSharedPtr(basisKeyDir1,
                basisKeyDir2, basisKeyDir3, tetGeom);

            std::vector<StdRegions::StdExpansionSharedPtr> CollExp;
            CollExp.push_back(Exp);

            LibUtilities::SessionReaderSharedPtr dummySession;
            Collections::CollectionOptimisation colOpt(dummySession, Collections::eIterPerExp);
            Collections::OperatorImpMap impTypes = colOpt.GetOperatorImpMap(Exp);
            Collections::Collection     c(CollExp, impTypes);
            c.Initialise(Collections::ePhysDeriv);

            const int nq = Exp->GetTotPoints();
            Array<OneD, NekDouble> xc(nq), yc(nq), zc(nq);
            Array<OneD, NekDouble> phys(nq),tmp,tmp1,tmp2;
            Array<OneD, NekDouble> diff1(3*nq);
            Array<OneD, NekDouble> diff2(3*nq);

            Exp->GetCoords(xc, yc, zc);

            for (int i = 0; i < nq; ++i)
            {
                phys[i] = sin(xc[i])*cos(yc[i])*sin(zc[i]);
            }

            Exp->PhysDeriv(phys,diff1,tmp = diff1+nq, tmp1 = diff1+2*nq);
            c.ApplyOperator(Collections::ePhysDeriv, phys, diff2,tmp = diff2+nq, tmp2 = diff2+2*nq);

            double epsilon = 1.0e-8;
            for(int i = 0; i < diff1.size(); ++i)
            {
                BOOST_CHECK_CLOSE(diff1[i],diff2[i], epsilon);
            }
        }

        BOOST_AUTO_TEST_CASE(TestTetPhysDeriv_IterPerExp_VariableP_MultiElmt)
        {
            SpatialDomains::PointGeomSharedPtr v0(new SpatialDomains::PointGeom(3u, 0u, -1.0, -1.0, -1.0));
            SpatialDomains::PointGeomSharedPtr v1(new SpatialDomains::PointGeom(3u, 1u, 1.0, -1.0, -1.0));
            SpatialDomains::PointGeomSharedPtr v2(new SpatialDomains::PointGeom(3u, 2u, -1.0, 1.0, -1.0));
            SpatialDomains::PointGeomSharedPtr v3(new SpatialDomains::PointGeom(3u, 3u, -1.0, -1.0, 1.0));

            SpatialDomains::TetGeomSharedPtr tetGeom = CreateTet(v0, v1, v2, v3);

            Nektar::LibUtilities::PointsType triPointsTypeDir1 = Nektar::LibUtilities::eGaussLobattoLegendre;
            const Nektar::LibUtilities::PointsKey triPointsKeyDir1(5, triPointsTypeDir1);
            Nektar::LibUtilities::BasisType       basisTypeDir1 = Nektar::LibUtilities::eModified_A;
            const Nektar::LibUtilities::BasisKey  basisKeyDir1(basisTypeDir1,4,triPointsKeyDir1);

            Nektar::LibUtilities::PointsType triPointsTypeDir2 = Nektar::LibUtilities::eGaussRadauMAlpha1Beta0;
            const Nektar::LibUtilities::PointsKey triPointsKeyDir2(7, triPointsTypeDir2);
            Nektar::LibUtilities::BasisType       basisTypeDir2 = Nektar::LibUtilities::eModified_B;
            const Nektar::LibUtilities::BasisKey  basisKeyDir2(basisTypeDir2,6,triPointsKeyDir2);

            Nektar::LibUtilities::PointsType triPointsTypeDir3 = Nektar::LibUtilities::eGaussRadauMAlpha2Beta0;
            const Nektar::LibUtilities::PointsKey triPointsKeyDir3(9, triPointsTypeDir3);
            Nektar::LibUtilities::BasisType       basisTypeDir3 = Nektar::LibUtilities::eModified_C;
            const Nektar::LibUtilities::BasisKey  basisKeyDir3(basisTypeDir3,8,triPointsKeyDir3);


            Nektar::LocalRegions::TetExpSharedPtr Exp =
                MemoryManager<Nektar::LocalRegions::TetExp>::AllocateSharedPtr(basisKeyDir1,
                basisKeyDir2, basisKeyDir3, tetGeom);

            int nelmts = 10;

            std::vector<StdRegions::StdExpansionSharedPtr> CollExp;
            for(int i = 0; i < nelmts; ++i)
            {
                CollExp.push_back(Exp);
            }

            LibUtilities::SessionReaderSharedPtr dummySession;
            Collections::CollectionOptimisation colOpt(dummySession, Collections::eIterPerExp);
            Collections::OperatorImpMap impTypes = colOpt.GetOperatorImpMap(Exp);
            Collections::Collection     c(CollExp, impTypes);
            c.Initialise(Collections::ePhysDeriv);

            const int nq = Exp->GetTotPoints();
            Array<OneD, NekDouble> xc(nq), yc(nq), zc(nq);
            Array<OneD, NekDouble> phys(nelmts*nq),tmp,tmp1,tmp2;
            Array<OneD, NekDouble> diff1(3*nelmts*nq);
            Array<OneD, NekDouble> diff2(3*nelmts*nq);

            Exp->GetCoords(xc, yc, zc);

            for (int i = 0; i < nq; ++i)
            {
                phys[i] = sin(xc[i])*cos(yc[i])*sin(zc[i]);
            }
            Exp->PhysDeriv(phys, diff1,
                           tmp1 = diff1+(nelmts)*nq,
                           tmp2 = diff1+(2*nelmts)*nq);

            for(int i = 1; i < nelmts; ++i)
            {
                Vmath::Vcopy(nq,phys,1,tmp = phys+i*nq,1);
                Exp->PhysDeriv(phys, tmp = diff1+i*nq,
                               tmp1 = diff1+(nelmts+i)*nq,
                               tmp2 = diff1+(2*nelmts+i)*nq);
            }

            c.ApplyOperator(Collections::ePhysDeriv, phys, diff2,tmp = diff2 + nelmts*nq,
                            tmp2 = diff2+2*nelmts*nq);

            double epsilon = 1.0e-8;
            for(int i = 0; i < diff1.size(); ++i)
            {
                BOOST_CHECK_CLOSE(diff1[i],diff2[i], epsilon);
            }
        }


        BOOST_AUTO_TEST_CASE(TestTetPhysDeriv_StdMat_UniformP)
        {
            SpatialDomains::PointGeomSharedPtr v0(new SpatialDomains::PointGeom(3u, 0u, -1.0, -1.0, -1.0));
            SpatialDomains::PointGeomSharedPtr v1(new SpatialDomains::PointGeom(3u, 1u, 1.0, -1.0, -1.0));
            SpatialDomains::PointGeomSharedPtr v2(new SpatialDomains::PointGeom(3u, 2u, -1.0, 1.0, -1.0));
            SpatialDomains::PointGeomSharedPtr v3(new SpatialDomains::PointGeom(3u, 3u, -1.0, -1.0, 1.0));

            SpatialDomains::TetGeomSharedPtr tetGeom = CreateTet(v0, v1, v2, v3);

            Nektar::LibUtilities::PointsType triPointsTypeDir1 = Nektar::LibUtilities::eGaussLobattoLegendre;
            const Nektar::LibUtilities::PointsKey triPointsKeyDir1(5, triPointsTypeDir1);
            Nektar::LibUtilities::BasisType       basisTypeDir1 = Nektar::LibUtilities::eModified_A;
            const Nektar::LibUtilities::BasisKey  basisKeyDir1(basisTypeDir1,4,triPointsKeyDir1);

            Nektar::LibUtilities::PointsType triPointsTypeDir2 = Nektar::LibUtilities::eGaussRadauMAlpha1Beta0;
            const Nektar::LibUtilities::PointsKey triPointsKeyDir2(4, triPointsTypeDir2);
            Nektar::LibUtilities::BasisType       basisTypeDir2 = Nektar::LibUtilities::eModified_B;
            const Nektar::LibUtilities::BasisKey  basisKeyDir2(basisTypeDir2,4,triPointsKeyDir2);

            Nektar::LibUtilities::PointsType triPointsTypeDir3 = Nektar::LibUtilities::eGaussRadauMAlpha2Beta0;
            const Nektar::LibUtilities::PointsKey triPointsKeyDir3(4, triPointsTypeDir3);
            Nektar::LibUtilities::BasisType       basisTypeDir3 = Nektar::LibUtilities::eModified_C;
            const Nektar::LibUtilities::BasisKey  basisKeyDir3(basisTypeDir3,4,triPointsKeyDir3);


            Nektar::LocalRegions::TetExpSharedPtr Exp =
                MemoryManager<Nektar::LocalRegions::TetExp>::AllocateSharedPtr(basisKeyDir1,
                basisKeyDir2, basisKeyDir3, tetGeom);

            std::vector<StdRegions::StdExpansionSharedPtr> CollExp;
            CollExp.push_back(Exp);

            LibUtilities::SessionReaderSharedPtr dummySession;
            Collections::CollectionOptimisation colOpt(dummySession, Collections::eStdMat);
            Collections::OperatorImpMap impTypes = colOpt.GetOperatorImpMap(Exp);
            Collections::Collection     c(CollExp, impTypes);
            c.Initialise(Collections::ePhysDeriv);

            const int nq = Exp->GetTotPoints();
            Array<OneD, NekDouble> xc(nq), yc(nq), zc(nq);
            Array<OneD, NekDouble> phys(nq),tmp,tmp1,tmp2;
            Array<OneD, NekDouble> diff1(3*nq);
            Array<OneD, NekDouble> diff2(3*nq);

            Exp->GetCoords(xc, yc, zc);

            for (int i = 0; i < nq; ++i)
            {
                phys[i] = sin(xc[i])*cos(yc[i])*sin(zc[i]);
            }

            Exp->PhysDeriv(phys,diff1,tmp = diff1+nq, tmp1 = diff1+2*nq);
            c.ApplyOperator(Collections::ePhysDeriv, phys, diff2,tmp = diff2+nq, tmp2 = diff2+2*nq);

            double epsilon = 1.0e-8;
            for(int i = 0; i < diff1.size(); ++i)
            {
                BOOST_CHECK_CLOSE(diff1[i],diff2[i], epsilon);
            }
        }

        BOOST_AUTO_TEST_CASE(TestTetPhysDeriv_StdMat_VariableP_MultiElmt)
        {
            SpatialDomains::PointGeomSharedPtr v0(new SpatialDomains::PointGeom(3u, 0u, -1.0, -1.0, -1.0));
            SpatialDomains::PointGeomSharedPtr v1(new SpatialDomains::PointGeom(3u, 1u, 1.0, -1.0, -1.0));
            SpatialDomains::PointGeomSharedPtr v2(new SpatialDomains::PointGeom(3u, 2u, -1.0, 1.0, -1.0));
            SpatialDomains::PointGeomSharedPtr v3(new SpatialDomains::PointGeom(3u, 3u, -1.0, -1.0, 1.0));

            SpatialDomains::TetGeomSharedPtr tetGeom = CreateTet(v0, v1, v2, v3);

            Nektar::LibUtilities::PointsType triPointsTypeDir1 = Nektar::LibUtilities::eGaussLobattoLegendre;
            const Nektar::LibUtilities::PointsKey triPointsKeyDir1(5, triPointsTypeDir1);
            Nektar::LibUtilities::BasisType       basisTypeDir1 = Nektar::LibUtilities::eModified_A;
            const Nektar::LibUtilities::BasisKey  basisKeyDir1(basisTypeDir1,4,triPointsKeyDir1);

            Nektar::LibUtilities::PointsType triPointsTypeDir2 = Nektar::LibUtilities::eGaussRadauMAlpha1Beta0;
            const Nektar::LibUtilities::PointsKey triPointsKeyDir2(7, triPointsTypeDir2);
            Nektar::LibUtilities::BasisType       basisTypeDir2 = Nektar::LibUtilities::eModified_B;
            const Nektar::LibUtilities::BasisKey  basisKeyDir2(basisTypeDir2,6,triPointsKeyDir2);

            Nektar::LibUtilities::PointsType triPointsTypeDir3 = Nektar::LibUtilities::eGaussRadauMAlpha2Beta0;
            const Nektar::LibUtilities::PointsKey triPointsKeyDir3(9, triPointsTypeDir3);
            Nektar::LibUtilities::BasisType       basisTypeDir3 = Nektar::LibUtilities::eModified_C;
            const Nektar::LibUtilities::BasisKey  basisKeyDir3(basisTypeDir3,8,triPointsKeyDir3);


            Nektar::LocalRegions::TetExpSharedPtr Exp =
                MemoryManager<Nektar::LocalRegions::TetExp>::AllocateSharedPtr(basisKeyDir1,
                basisKeyDir2, basisKeyDir3, tetGeom);

            int nelmts = 10;

            std::vector<StdRegions::StdExpansionSharedPtr> CollExp;
            for(int i = 0; i < nelmts; ++i)
            {
                CollExp.push_back(Exp);
            }

            LibUtilities::SessionReaderSharedPtr dummySession;
            Collections::CollectionOptimisation colOpt(dummySession, Collections::eStdMat);
            Collections::OperatorImpMap impTypes = colOpt.GetOperatorImpMap(Exp);
            Collections::Collection     c(CollExp, impTypes);
            c.Initialise(Collections::ePhysDeriv);

            const int nq = Exp->GetTotPoints();
            Array<OneD, NekDouble> xc(nq), yc(nq), zc(nq);
            Array<OneD, NekDouble> phys(nelmts*nq),tmp,tmp1,tmp2;
            Array<OneD, NekDouble> diff1(3*nelmts*nq);
            Array<OneD, NekDouble> diff2(3*nelmts*nq);

            Exp->GetCoords(xc, yc, zc);

            for (int i = 0; i < nq; ++i)
            {
                phys[i] = sin(xc[i])*cos(yc[i])*sin(zc[i]);
            }
            Exp->PhysDeriv(phys, diff1,
                           tmp1 = diff1+(nelmts)*nq,
                           tmp2 = diff1+(2*nelmts)*nq);

            for(int i = 1; i < nelmts; ++i)
            {
                Vmath::Vcopy(nq,phys,1,tmp = phys+i*nq,1);
                Exp->PhysDeriv(phys, tmp = diff1+i*nq,
                               tmp1 = diff1+(nelmts+i)*nq,
                               tmp2 = diff1+(2*nelmts+i)*nq);
            }

            c.ApplyOperator(Collections::ePhysDeriv, phys, diff2,tmp = diff2 + nelmts*nq,
                            tmp2 = diff2+2*nelmts*nq);

            double epsilon = 1.0e-8;
            for(int i = 0; i < diff1.size(); ++i)
            {
                BOOST_CHECK_CLOSE(diff1[i],diff2[i], epsilon);
            }
        }

        BOOST_AUTO_TEST_CASE(TestTetPhysDeriv_SumFac_UniformP)
        {
            SpatialDomains::PointGeomSharedPtr v0(new SpatialDomains::PointGeom(3u, 0u, -1.0, -1.0, -1.0));
            SpatialDomains::PointGeomSharedPtr v1(new SpatialDomains::PointGeom(3u, 1u, 1.0, -1.0, -1.0));
            SpatialDomains::PointGeomSharedPtr v2(new SpatialDomains::PointGeom(3u, 2u, -1.0, 1.0, -1.0));
            SpatialDomains::PointGeomSharedPtr v3(new SpatialDomains::PointGeom(3u, 3u, -1.0, -1.0, 1.0));

            SpatialDomains::TetGeomSharedPtr tetGeom = CreateTet(v0, v1, v2, v3);

            Nektar::LibUtilities::PointsType triPointsTypeDir1 = Nektar::LibUtilities::eGaussLobattoLegendre;
            const Nektar::LibUtilities::PointsKey triPointsKeyDir1(5, triPointsTypeDir1);
            Nektar::LibUtilities::BasisType       basisTypeDir1 = Nektar::LibUtilities::eModified_A;
            const Nektar::LibUtilities::BasisKey  basisKeyDir1(basisTypeDir1,4,triPointsKeyDir1);

            Nektar::LibUtilities::PointsType triPointsTypeDir2 = Nektar::LibUtilities::eGaussRadauMAlpha1Beta0;
            const Nektar::LibUtilities::PointsKey triPointsKeyDir2(4, triPointsTypeDir2);
            Nektar::LibUtilities::BasisType       basisTypeDir2 = Nektar::LibUtilities::eModified_B;
            const Nektar::LibUtilities::BasisKey  basisKeyDir2(basisTypeDir2,4,triPointsKeyDir2);

            Nektar::LibUtilities::PointsType triPointsTypeDir3 = Nektar::LibUtilities::eGaussRadauMAlpha2Beta0;
            const Nektar::LibUtilities::PointsKey triPointsKeyDir3(4, triPointsTypeDir3);
            Nektar::LibUtilities::BasisType       basisTypeDir3 = Nektar::LibUtilities::eModified_C;
            const Nektar::LibUtilities::BasisKey  basisKeyDir3(basisTypeDir3,4,triPointsKeyDir3);


            Nektar::LocalRegions::TetExpSharedPtr Exp =
                MemoryManager<Nektar::LocalRegions::TetExp>::AllocateSharedPtr(basisKeyDir1,
                basisKeyDir2, basisKeyDir3, tetGeom);

            std::vector<StdRegions::StdExpansionSharedPtr> CollExp;
            CollExp.push_back(Exp);

            LibUtilities::SessionReaderSharedPtr dummySession;
            Collections::CollectionOptimisation colOpt(dummySession, Collections::eSumFac);
            Collections::OperatorImpMap impTypes = colOpt.GetOperatorImpMap(Exp);
            Collections::Collection     c(CollExp, impTypes);
            c.Initialise(Collections::ePhysDeriv);

            const int nq = Exp->GetTotPoints();
            Array<OneD, NekDouble> xc(nq), yc(nq), zc(nq);
            Array<OneD, NekDouble> phys(nq),tmp,tmp1,tmp2;
            Array<OneD, NekDouble> diff1(3*nq);
            Array<OneD, NekDouble> diff2(3*nq);

            Exp->GetCoords(xc, yc, zc);

            for (int i = 0; i < nq; ++i)
            {
                phys[i] = sin(xc[i])*cos(yc[i])*sin(zc[i]);
            }

            Exp->PhysDeriv(phys,diff1,tmp = diff1+nq, tmp1 = diff1+2*nq);
            c.ApplyOperator(Collections::ePhysDeriv, phys, diff2,tmp = diff2+nq, tmp2 = diff2+2*nq);

            double epsilon = 1.0e-8;
            for(int i = 0; i < diff1.size(); ++i)
            {
                BOOST_CHECK_CLOSE(diff1[i],diff2[i], epsilon);
            }
        }


        BOOST_AUTO_TEST_CASE(TestTetPhysDeriv_SumFac_VariableP_MultiElmt)
        {
            SpatialDomains::PointGeomSharedPtr v0(new SpatialDomains::PointGeom(3u, 0u, -1.0, -1.0, -1.0));
            SpatialDomains::PointGeomSharedPtr v1(new SpatialDomains::PointGeom(3u, 1u, 1.0, -1.0, -1.0));
            SpatialDomains::PointGeomSharedPtr v2(new SpatialDomains::PointGeom(3u, 2u, -1.0, 1.0, -1.0));
            SpatialDomains::PointGeomSharedPtr v3(new SpatialDomains::PointGeom(3u, 3u, -1.0, -1.0, 1.0));

            SpatialDomains::TetGeomSharedPtr tetGeom = CreateTet(v0, v1, v2, v3);

            Nektar::LibUtilities::PointsType triPointsTypeDir1 = Nektar::LibUtilities::eGaussLobattoLegendre;
            const Nektar::LibUtilities::PointsKey triPointsKeyDir1(5, triPointsTypeDir1);
            Nektar::LibUtilities::BasisType       basisTypeDir1 = Nektar::LibUtilities::eModified_A;
            const Nektar::LibUtilities::BasisKey  basisKeyDir1(basisTypeDir1,4,triPointsKeyDir1);

            Nektar::LibUtilities::PointsType triPointsTypeDir2 = Nektar::LibUtilities::eGaussRadauMAlpha1Beta0;
            const Nektar::LibUtilities::PointsKey triPointsKeyDir2(7, triPointsTypeDir2);
            Nektar::LibUtilities::BasisType       basisTypeDir2 = Nektar::LibUtilities::eModified_B;
            const Nektar::LibUtilities::BasisKey  basisKeyDir2(basisTypeDir2,6,triPointsKeyDir2);

            Nektar::LibUtilities::PointsType triPointsTypeDir3 = Nektar::LibUtilities::eGaussRadauMAlpha2Beta0;
            const Nektar::LibUtilities::PointsKey triPointsKeyDir3(9, triPointsTypeDir3);
            Nektar::LibUtilities::BasisType       basisTypeDir3 = Nektar::LibUtilities::eModified_C;
            const Nektar::LibUtilities::BasisKey  basisKeyDir3(basisTypeDir3,8,triPointsKeyDir3);


            Nektar::LocalRegions::TetExpSharedPtr Exp =
                MemoryManager<Nektar::LocalRegions::TetExp>::AllocateSharedPtr(basisKeyDir1,
                basisKeyDir2, basisKeyDir3, tetGeom);

            int nelmts = 10;

            std::vector<StdRegions::StdExpansionSharedPtr> CollExp;
            for(int i = 0; i < nelmts; ++i)
            {
                CollExp.push_back(Exp);
            }

            LibUtilities::SessionReaderSharedPtr dummySession;
            Collections::CollectionOptimisation colOpt(dummySession, Collections::eSumFac);
            Collections::OperatorImpMap impTypes = colOpt.GetOperatorImpMap(Exp);
            Collections::Collection     c(CollExp, impTypes);
            c.Initialise(Collections::ePhysDeriv);

            const int nq = Exp->GetTotPoints();
            Array<OneD, NekDouble> xc(nq), yc(nq), zc(nq);
            Array<OneD, NekDouble> phys(nelmts*nq),tmp,tmp1,tmp2;
            Array<OneD, NekDouble> diff1(3*nelmts*nq);
            Array<OneD, NekDouble> diff2(3*nelmts*nq);

            Exp->GetCoords(xc, yc, zc);

            for (int i = 0; i < nq; ++i)
            {
                phys[i] = sin(xc[i])*cos(yc[i])*sin(zc[i]);
            }
            Exp->PhysDeriv(phys, diff1,
                           tmp1 = diff1+(nelmts)*nq,
                           tmp2 = diff1+(2*nelmts)*nq);

            for(int i = 1; i < nelmts; ++i)
            {
                Vmath::Vcopy(nq,phys,1,tmp = phys+i*nq,1);
                Exp->PhysDeriv(phys, tmp = diff1+i*nq,
                               tmp1 = diff1+(nelmts+i)*nq,
                               tmp2 = diff1+(2*nelmts+i)*nq);
            }

            c.ApplyOperator(Collections::ePhysDeriv, phys, diff2,tmp = diff2 + nelmts*nq,
                            tmp2 = diff2+2*nelmts*nq);

            double epsilon = 1.0e-8;
            for(int i = 0; i < diff1.size(); ++i)
            {
                BOOST_CHECK_CLOSE(diff1[i],diff2[i], epsilon);
            }
        }

    BOOST_AUTO_TEST_CASE(TestTetPhysDeriv_MatrixFree_UniformP)
    {
         SpatialDomains::PointGeomSharedPtr v0(new SpatialDomains::PointGeom(3u,
            0u, -1.0, -1.0, -1.0));
        SpatialDomains::PointGeomSharedPtr v1(new SpatialDomains::PointGeom(3u,
            1u, 1.0, -1.0, -1.0));
        SpatialDomains::PointGeomSharedPtr v2(new SpatialDomains::PointGeom(3u,
            2u, -1.0, 1.0, -1.0));
        SpatialDomains::PointGeomSharedPtr v3(new SpatialDomains::PointGeom(3u,
            3u, -1.0, -1.0, 1.0));

        SpatialDomains::TetGeomSharedPtr tetGeom = CreateTet(v0, v1, v2, v3);

        unsigned int numQuadPoints = 5;
        unsigned int numModes = 4;


        Nektar::LibUtilities::PointsType triPointsTypeDir1 =
            Nektar::LibUtilities::eGaussLobattoLegendre;
        const Nektar::LibUtilities::PointsKey triPointsKeyDir1(numQuadPoints,
            triPointsTypeDir1);
        Nektar::LibUtilities::BasisType basisTypeDir1 =
            Nektar::LibUtilities::eModified_A;
        const Nektar::LibUtilities::BasisKey basisKeyDir1(basisTypeDir1,
            numModes, triPointsKeyDir1);

        Nektar::LibUtilities::PointsType triPointsTypeDir2 =
            Nektar::LibUtilities::eGaussRadauMAlpha1Beta0;
        const Nektar::LibUtilities::PointsKey triPointsKeyDir2(numQuadPoints-1,
            triPointsTypeDir2);
        Nektar::LibUtilities::BasisType basisTypeDir2 =
            Nektar::LibUtilities::eModified_B;
        const Nektar::LibUtilities::BasisKey basisKeyDir2(basisTypeDir2,
            numModes, triPointsKeyDir2);

        Nektar::LibUtilities::PointsType triPointsTypeDir3 =
            Nektar::LibUtilities::eGaussRadauMAlpha2Beta0;
        const Nektar::LibUtilities::PointsKey triPointsKeyDir3(numQuadPoints-1,
            triPointsTypeDir3);
        Nektar::LibUtilities::BasisType basisTypeDir3 =
            Nektar::LibUtilities::eModified_C;
        const Nektar::LibUtilities::BasisKey basisKeyDir3(basisTypeDir3,
            numModes, triPointsKeyDir3);

        Nektar::LocalRegions::TetExpSharedPtr Exp =
            MemoryManager<Nektar::LocalRegions::TetExp>::AllocateSharedPtr(
            basisKeyDir1, basisKeyDir2, basisKeyDir3, tetGeom);

        std::vector<StdRegions::StdExpansionSharedPtr> CollExp;
        CollExp.push_back(Exp);

        LibUtilities::SessionReaderSharedPtr dummySession;
        Collections::CollectionOptimisation colOpt(dummySession,
            Collections::eStdMat);
        Collections::OperatorImpMap impTypes = colOpt.GetOperatorImpMap(Exp);
        // ... only one op at the time ...
        impTypes[Collections::ePhysDeriv] = Collections::eMatrixFree;
        Collections::Collection c(CollExp, impTypes);
        c.Initialise(Collections::ePhysDeriv);

        const int nq = Exp->GetTotPoints();
        Array<OneD, NekDouble> xc(nq), yc(nq), zc(nq);
        Array<OneD, NekDouble> phys(nq),tmp,tmp1,tmp2;
        Array<OneD, NekDouble> diffRef(3*nq);
        Array<OneD, NekDouble> diff(3*nq);

        Exp->GetCoords(xc, yc, zc);

        for (int i = 0; i < nq; ++i)
        {
            phys[i] = sin(xc[i])*cos(yc[i])*sin(zc[i]);
        }

        Exp->PhysDeriv(phys,diffRef,tmp = diffRef+nq, tmp1 = diffRef+2*nq);
        c.ApplyOperator(Collections::ePhysDeriv, phys, diff,tmp = diff+nq,
            tmp2 = diff+2*nq);

        double epsilon = 1.0e-8;
        for(int i = 0; i < diffRef.size(); ++i)
        {
            BOOST_CHECK_CLOSE(diffRef[i], diff[i], epsilon);
        }
    }


        BOOST_AUTO_TEST_CASE(TestTetIProductWRTDerivBase_IterPerExp_UniformP)
        {
            SpatialDomains::PointGeomSharedPtr v0(new SpatialDomains::PointGeom(3u, 0u, -1.0, -1.0, -1.0));
            SpatialDomains::PointGeomSharedPtr v1(new SpatialDomains::PointGeom(3u, 1u, 1.0, -1.0, -1.0));
            SpatialDomains::PointGeomSharedPtr v2(new SpatialDomains::PointGeom(3u, 2u, -1.0, 1.0, -1.0));
            SpatialDomains::PointGeomSharedPtr v3(new SpatialDomains::PointGeom(3u, 3u, -1.0, -1.0, 1.0));

            SpatialDomains::TetGeomSharedPtr tetGeom = CreateTet(v0, v1, v2, v3);

            Nektar::LibUtilities::PointsType triPointsTypeDir1 = Nektar::LibUtilities::eGaussLobattoLegendre;
            const Nektar::LibUtilities::PointsKey triPointsKeyDir1(5, triPointsTypeDir1);
            Nektar::LibUtilities::BasisType       basisTypeDir1 = Nektar::LibUtilities::eModified_A;
            const Nektar::LibUtilities::BasisKey  basisKeyDir1(basisTypeDir1,4,triPointsKeyDir1);

            Nektar::LibUtilities::PointsType triPointsTypeDir2 = Nektar::LibUtilities::eGaussRadauMAlpha1Beta0;
            const Nektar::LibUtilities::PointsKey triPointsKeyDir2(4, triPointsTypeDir2);
            Nektar::LibUtilities::BasisType       basisTypeDir2 = Nektar::LibUtilities::eModified_B;
            const Nektar::LibUtilities::BasisKey  basisKeyDir2(basisTypeDir2,4,triPointsKeyDir2);

            Nektar::LibUtilities::PointsType triPointsTypeDir3 = Nektar::LibUtilities::eGaussRadauMAlpha2Beta0;
            const Nektar::LibUtilities::PointsKey triPointsKeyDir3(4, triPointsTypeDir3);
            Nektar::LibUtilities::BasisType       basisTypeDir3 = Nektar::LibUtilities::eModified_C;
            const Nektar::LibUtilities::BasisKey  basisKeyDir3(basisTypeDir3,4,triPointsKeyDir3);


            Nektar::LocalRegions::TetExpSharedPtr Exp =
                MemoryManager<Nektar::LocalRegions::TetExp>::AllocateSharedPtr(basisKeyDir1,
                basisKeyDir2, basisKeyDir3, tetGeom);

            std::vector<StdRegions::StdExpansionSharedPtr> CollExp;
            CollExp.push_back(Exp);

            LibUtilities::SessionReaderSharedPtr dummySession;
            Collections::CollectionOptimisation colOpt(dummySession, Collections::eIterPerExp);
            Collections::OperatorImpMap impTypes = colOpt.GetOperatorImpMap(Exp);
            Collections::Collection     c(CollExp, impTypes);
            c.Initialise(Collections::eIProductWRTDerivBase);

            const int nq = Exp->GetTotPoints();
            const int nm = Exp->GetNcoeffs();
            Array<OneD, NekDouble> phys1(nq);
            Array<OneD, NekDouble> phys2(nq);
            Array<OneD, NekDouble> phys3(nq);
            Array<OneD, NekDouble> coeffs1(nm);
            Array<OneD, NekDouble> coeffs2(nm);

            Array<OneD, NekDouble> xc(nq), yc(nq), zc(nq);

            Exp->GetCoords(xc, yc, zc);

            for (int i = 0; i < nq; ++i)
            {
                phys1[i] = sin(xc[i])*cos(yc[i])*sin(zc[i]);
                phys2[i] = cos(xc[i])*sin(yc[i])*cos(zc[i]);
                phys3[i] = cos(xc[i])*sin(yc[i])*sin(zc[i]);
            }

            // Standard routines
            Exp->IProductWRTDerivBase(0, phys1, coeffs1);
            Exp->IProductWRTDerivBase(1, phys2, coeffs2);
            Vmath::Vadd(nm,coeffs1,1,coeffs2,1,coeffs1,1);
            Exp->IProductWRTDerivBase(2, phys3, coeffs2);
            Vmath::Vadd(nm,coeffs1,1,coeffs2,1,coeffs1,1);

            c.ApplyOperator(Collections::eIProductWRTDerivBase, phys1,
                            phys2, phys3, coeffs2);

            double epsilon = 1.0e-8;
            for(int i = 0; i < coeffs1.size(); ++i)
            {
                coeffs1[i] = (fabs(coeffs1[i]) < 1e-14)? 0.0: coeffs1[i];
                coeffs2[i] = (fabs(coeffs2[i]) < 1e-14)? 0.0: coeffs2[i];
                BOOST_CHECK_CLOSE(coeffs1[i],coeffs2[i], epsilon);
            }
        }

        BOOST_AUTO_TEST_CASE(TestTetIProductWRTDerivBase_IterPerExp_VariableP_MultiElmt)
        {
            SpatialDomains::PointGeomSharedPtr v0(new SpatialDomains::PointGeom(3u, 0u, -1.0, -1.0, -1.0));
            SpatialDomains::PointGeomSharedPtr v1(new SpatialDomains::PointGeom(3u, 1u, 1.0, -1.0, -1.0));
            SpatialDomains::PointGeomSharedPtr v2(new SpatialDomains::PointGeom(3u, 2u, -1.0, 1.0, -1.0));
            SpatialDomains::PointGeomSharedPtr v3(new SpatialDomains::PointGeom(3u, 3u, -1.0, -1.0, 1.0));

            SpatialDomains::TetGeomSharedPtr tetGeom = CreateTet(v0, v1, v2, v3);

            Nektar::LibUtilities::PointsType triPointsTypeDir1 = Nektar::LibUtilities::eGaussLobattoLegendre;
            const Nektar::LibUtilities::PointsKey triPointsKeyDir1(5, triPointsTypeDir1);
            Nektar::LibUtilities::BasisType       basisTypeDir1 = Nektar::LibUtilities::eModified_A;
            const Nektar::LibUtilities::BasisKey  basisKeyDir1(basisTypeDir1,4,triPointsKeyDir1);

            Nektar::LibUtilities::PointsType triPointsTypeDir2 = Nektar::LibUtilities::eGaussRadauMAlpha1Beta0;
            const Nektar::LibUtilities::PointsKey triPointsKeyDir2(6, triPointsTypeDir2);
            Nektar::LibUtilities::BasisType       basisTypeDir2 = Nektar::LibUtilities::eModified_B;
            const Nektar::LibUtilities::BasisKey  basisKeyDir2(basisTypeDir2,4,triPointsKeyDir2);
            //const Nektar::LibUtilities::BasisKey  basisKeyDir2(basisTypeDir2,5,triPointsKeyDir2);

            Nektar::LibUtilities::PointsType triPointsTypeDir3 = Nektar::LibUtilities::eGaussRadauMAlpha2Beta0;
            const Nektar::LibUtilities::PointsKey triPointsKeyDir3(9, triPointsTypeDir3);
            Nektar::LibUtilities::BasisType       basisTypeDir3 = Nektar::LibUtilities::eModified_C;
            const Nektar::LibUtilities::BasisKey  basisKeyDir3(basisTypeDir3,8,triPointsKeyDir3);


            Nektar::LocalRegions::TetExpSharedPtr Exp =
                MemoryManager<Nektar::LocalRegions::TetExp>::AllocateSharedPtr(basisKeyDir1,
                basisKeyDir2, basisKeyDir3, tetGeom);

            int nelmts = 1;

            std::vector<StdRegions::StdExpansionSharedPtr> CollExp;
            for(int i = 0; i < nelmts; ++i)
            {
                CollExp.push_back(Exp);
            }

            LibUtilities::SessionReaderSharedPtr dummySession;
            Collections::CollectionOptimisation colOpt(dummySession, Collections::eStdMat);
            Collections::OperatorImpMap impTypes = colOpt.GetOperatorImpMap(Exp);
            Collections::Collection     c(CollExp, impTypes);
            c.Initialise(Collections::eIProductWRTDerivBase);

            const int nq = Exp->GetTotPoints();
            const int nm = Exp->GetNcoeffs();
            Array<OneD, NekDouble> phys1(nelmts*nq),tmp;
            Array<OneD, NekDouble> phys2(nelmts*nq);
            Array<OneD, NekDouble> phys3(nelmts*nq);
            Array<OneD, NekDouble> coeffs1(nelmts*nm);
            Array<OneD, NekDouble> coeffs2(nelmts*nm);

            Array<OneD, NekDouble> xc(nq), yc(nq), zc(nq);

            Exp->GetCoords(xc, yc, zc);

            for (int i = 0; i < nq; ++i)
            {
                phys1[i] = sin(xc[i])*cos(yc[i])*sin(zc[i]);
                phys2[i] = cos(xc[i])*sin(yc[i])*cos(zc[i]);
                phys3[i] = cos(xc[i])*sin(yc[i])*sin(zc[i]);
            }
            for(int i = 1; i < nelmts; ++i)
            {
                Vmath::Vcopy(nq,phys1,1,tmp = phys1+i*nq,1);
                Vmath::Vcopy(nq,phys2,1,tmp = phys2+i*nq,1);
                Vmath::Vcopy(nq,phys3,1,tmp = phys3+i*nq,1);
            }

            // Standard routines
            for(int i = 0; i < nelmts; ++i)
            {
                Exp->IProductWRTDerivBase(0, phys1 + i*nq, tmp = coeffs1 + i*nm);
                Exp->IProductWRTDerivBase(1, phys2 + i*nq, tmp = coeffs2 + i*nm);
                Vmath::Vadd(nm,coeffs1+i*nm ,1,coeffs2+i*nm ,1,tmp = coeffs1 + i*nm,1);
                Exp->IProductWRTDerivBase(2, phys3 + i*nq, tmp = coeffs2 + i*nm);
                Vmath::Vadd(nm,coeffs1+i*nm ,1,coeffs2+i*nm ,1,tmp = coeffs1 + i*nm,1);
            }

            c.ApplyOperator(Collections::eIProductWRTDerivBase, phys1,
                            phys2, phys3, coeffs2);

            double epsilon = 1.0e-8;
            for(int i = 0; i < coeffs1.size(); ++i)
            {
                coeffs1[i] = (fabs(coeffs1[i]) < 1e-14)? 0.0: coeffs1[i];
                coeffs2[i] = (fabs(coeffs2[i]) < 1e-14)? 0.0: coeffs2[i];
                BOOST_CHECK_CLOSE(coeffs1[i],coeffs2[i], epsilon);
            }
        }


        BOOST_AUTO_TEST_CASE(TestTetIProductWRTDerivBase_StdMat_UniformP)
        {
            SpatialDomains::PointGeomSharedPtr v0(new SpatialDomains::PointGeom(3u, 0u, -1.0, -1.0, -1.0));
            SpatialDomains::PointGeomSharedPtr v1(new SpatialDomains::PointGeom(3u, 1u, 1.0, -1.0, -1.0));
            SpatialDomains::PointGeomSharedPtr v2(new SpatialDomains::PointGeom(3u, 2u, -1.0, 1.0, -1.0));
            SpatialDomains::PointGeomSharedPtr v3(new SpatialDomains::PointGeom(3u, 3u, -1.0, -1.0, 1.0));

            SpatialDomains::TetGeomSharedPtr tetGeom = CreateTet(v0, v1, v2, v3);

            Nektar::LibUtilities::PointsType triPointsTypeDir1 = Nektar::LibUtilities::eGaussLobattoLegendre;
            const Nektar::LibUtilities::PointsKey triPointsKeyDir1(5, triPointsTypeDir1);
            Nektar::LibUtilities::BasisType       basisTypeDir1 = Nektar::LibUtilities::eModified_A;
            const Nektar::LibUtilities::BasisKey  basisKeyDir1(basisTypeDir1,4,triPointsKeyDir1);

            Nektar::LibUtilities::PointsType triPointsTypeDir2 = Nektar::LibUtilities::eGaussRadauMAlpha1Beta0;
            const Nektar::LibUtilities::PointsKey triPointsKeyDir2(4, triPointsTypeDir2);
            Nektar::LibUtilities::BasisType       basisTypeDir2 = Nektar::LibUtilities::eModified_B;
            const Nektar::LibUtilities::BasisKey  basisKeyDir2(basisTypeDir2,4,triPointsKeyDir2);

            Nektar::LibUtilities::PointsType triPointsTypeDir3 = Nektar::LibUtilities::eGaussRadauMAlpha2Beta0;
            const Nektar::LibUtilities::PointsKey triPointsKeyDir3(4, triPointsTypeDir3);
            Nektar::LibUtilities::BasisType       basisTypeDir3 = Nektar::LibUtilities::eModified_C;
            const Nektar::LibUtilities::BasisKey  basisKeyDir3(basisTypeDir3,4,triPointsKeyDir3);


            Nektar::LocalRegions::TetExpSharedPtr Exp =
                MemoryManager<Nektar::LocalRegions::TetExp>::AllocateSharedPtr(basisKeyDir1,
                basisKeyDir2, basisKeyDir3, tetGeom);

            std::vector<StdRegions::StdExpansionSharedPtr> CollExp;
            CollExp.push_back(Exp);

            LibUtilities::SessionReaderSharedPtr dummySession;
            Collections::CollectionOptimisation colOpt(dummySession, Collections::eStdMat);
            Collections::OperatorImpMap impTypes = colOpt.GetOperatorImpMap(Exp);
            Collections::Collection     c(CollExp, impTypes);
            c.Initialise(Collections::eIProductWRTDerivBase);

            const int nq = Exp->GetTotPoints();
            const int nm = Exp->GetNcoeffs();
            Array<OneD, NekDouble> phys1(nq);
            Array<OneD, NekDouble> phys2(nq);
            Array<OneD, NekDouble> phys3(nq);
            Array<OneD, NekDouble> coeffs1(nm);
            Array<OneD, NekDouble> coeffs2(nm);

            Array<OneD, NekDouble> xc(nq), yc(nq), zc(nq);

            Exp->GetCoords(xc, yc, zc);

            for (int i = 0; i < nq; ++i)
            {
                phys1[i] = sin(xc[i])*cos(yc[i])*sin(zc[i]);
                phys2[i] = cos(xc[i])*sin(yc[i])*cos(zc[i]);
                phys3[i] = cos(xc[i])*sin(yc[i])*sin(zc[i]);
            }

            // Standard routines
            Exp->IProductWRTDerivBase(0, phys1, coeffs1);
            Exp->IProductWRTDerivBase(1, phys2, coeffs2);
            Vmath::Vadd(nm,coeffs1,1,coeffs2,1,coeffs1,1);
            Exp->IProductWRTDerivBase(2, phys3, coeffs2);
            Vmath::Vadd(nm,coeffs1,1,coeffs2,1,coeffs1,1);

            c.ApplyOperator(Collections::eIProductWRTDerivBase, phys1,
                            phys2, phys3, coeffs2);

            double epsilon = 1.0e-8;
            for(int i = 0; i < coeffs1.size(); ++i)
            {
                coeffs1[i] = (fabs(coeffs1[i]) < 1e-14)? 0.0: coeffs1[i];
                coeffs2[i] = (fabs(coeffs2[i]) < 1e-14)? 0.0: coeffs2[i];
                BOOST_CHECK_CLOSE(coeffs1[i],coeffs2[i], epsilon);
            }
        }

        BOOST_AUTO_TEST_CASE(TestTetIProductWRTDerivBase_StdMat_VariableP_MultiElmt)
        {
            SpatialDomains::PointGeomSharedPtr v0(new SpatialDomains::PointGeom(3u, 0u, -1.0, -1.0, -1.0));
            SpatialDomains::PointGeomSharedPtr v1(new SpatialDomains::PointGeom(3u, 1u, 1.0, -1.0, -1.0));
            SpatialDomains::PointGeomSharedPtr v2(new SpatialDomains::PointGeom(3u, 2u, -1.0, 1.0, -1.0));
            SpatialDomains::PointGeomSharedPtr v3(new SpatialDomains::PointGeom(3u, 3u, -1.0, -1.0, 1.0));

            SpatialDomains::TetGeomSharedPtr tetGeom = CreateTet(v0, v1, v2, v3);

            Nektar::LibUtilities::PointsType triPointsTypeDir1 = Nektar::LibUtilities::eGaussLobattoLegendre;
            const Nektar::LibUtilities::PointsKey triPointsKeyDir1(5, triPointsTypeDir1);
            Nektar::LibUtilities::BasisType       basisTypeDir1 = Nektar::LibUtilities::eModified_A;
            const Nektar::LibUtilities::BasisKey  basisKeyDir1(basisTypeDir1,4,triPointsKeyDir1);

            Nektar::LibUtilities::PointsType triPointsTypeDir2 = Nektar::LibUtilities::eGaussRadauMAlpha1Beta0;
            const Nektar::LibUtilities::PointsKey triPointsKeyDir2(6, triPointsTypeDir2);
            Nektar::LibUtilities::BasisType       basisTypeDir2 = Nektar::LibUtilities::eModified_B;
            const Nektar::LibUtilities::BasisKey  basisKeyDir2(basisTypeDir2,4,triPointsKeyDir2);
            //const Nektar::LibUtilities::BasisKey  basisKeyDir2(basisTypeDir2,5,triPointsKeyDir2);

            Nektar::LibUtilities::PointsType triPointsTypeDir3 = Nektar::LibUtilities::eGaussRadauMAlpha2Beta0;
            const Nektar::LibUtilities::PointsKey triPointsKeyDir3(9, triPointsTypeDir3);
            Nektar::LibUtilities::BasisType       basisTypeDir3 = Nektar::LibUtilities::eModified_C;
            const Nektar::LibUtilities::BasisKey  basisKeyDir3(basisTypeDir3,8,triPointsKeyDir3);


            Nektar::LocalRegions::TetExpSharedPtr Exp =
                MemoryManager<Nektar::LocalRegions::TetExp>::AllocateSharedPtr(basisKeyDir1,
                basisKeyDir2, basisKeyDir3, tetGeom);

            int nelmts = 1;

            std::vector<StdRegions::StdExpansionSharedPtr> CollExp;
            for(int i = 0; i < nelmts; ++i)
            {
                CollExp.push_back(Exp);
            }

            LibUtilities::SessionReaderSharedPtr dummySession;
            Collections::CollectionOptimisation colOpt(dummySession, Collections::eStdMat);
            Collections::OperatorImpMap impTypes = colOpt.GetOperatorImpMap(Exp);
            Collections::Collection     c(CollExp, impTypes);
            c.Initialise(Collections::eIProductWRTDerivBase);

            const int nq = Exp->GetTotPoints();
            const int nm = Exp->GetNcoeffs();
            Array<OneD, NekDouble> phys1(nelmts*nq),tmp;
            Array<OneD, NekDouble> phys2(nelmts*nq);
            Array<OneD, NekDouble> phys3(nelmts*nq);
            Array<OneD, NekDouble> coeffs1(nelmts*nm);
            Array<OneD, NekDouble> coeffs2(nelmts*nm);

            Array<OneD, NekDouble> xc(nq), yc(nq), zc(nq);

            Exp->GetCoords(xc, yc, zc);

            for (int i = 0; i < nq; ++i)
            {
                phys1[i] = sin(xc[i])*cos(yc[i])*sin(zc[i]);
                phys2[i] = cos(xc[i])*sin(yc[i])*cos(zc[i]);
                phys3[i] = cos(xc[i])*sin(yc[i])*sin(zc[i]);
            }
            for(int i = 1; i < nelmts; ++i)
            {
                Vmath::Vcopy(nq,phys1,1,tmp = phys1+i*nq,1);
                Vmath::Vcopy(nq,phys2,1,tmp = phys2+i*nq,1);
                Vmath::Vcopy(nq,phys3,1,tmp = phys3+i*nq,1);
            }

            // Standard routines
            for(int i = 0; i < nelmts; ++i)
            {
                Exp->IProductWRTDerivBase(0, phys1 + i*nq, tmp = coeffs1 + i*nm);
                Exp->IProductWRTDerivBase(1, phys2 + i*nq, tmp = coeffs2 + i*nm);
                Vmath::Vadd(nm,coeffs1+i*nm ,1,coeffs2+i*nm ,1,tmp = coeffs1 + i*nm,1);
                Exp->IProductWRTDerivBase(2, phys3 + i*nq, tmp = coeffs2 + i*nm);
                Vmath::Vadd(nm,coeffs1+i*nm ,1,coeffs2+i*nm ,1,tmp = coeffs1 + i*nm,1);
            }

            c.ApplyOperator(Collections::eIProductWRTDerivBase, phys1,
                            phys2, phys3, coeffs2);

            double epsilon = 1.0e-8;
            for(int i = 0; i < coeffs1.size(); ++i)
            {
                coeffs1[i] = (fabs(coeffs1[i]) < 1e-14)? 0.0: coeffs1[i];
                coeffs2[i] = (fabs(coeffs2[i]) < 1e-14)? 0.0: coeffs2[i];
                BOOST_CHECK_CLOSE(coeffs1[i],coeffs2[i], epsilon);
            }
        }

        BOOST_AUTO_TEST_CASE(TestTetIProductWRTDerivBase_SumFac_UniformP)
        {
            SpatialDomains::PointGeomSharedPtr v0(new SpatialDomains::PointGeom(3u, 0u, -1.0, -1.0, -1.0));
            SpatialDomains::PointGeomSharedPtr v1(new SpatialDomains::PointGeom(3u, 1u, 1.0, -1.0, -1.0));
            SpatialDomains::PointGeomSharedPtr v2(new SpatialDomains::PointGeom(3u, 2u, -1.0, 1.0, -1.0));
            SpatialDomains::PointGeomSharedPtr v3(new SpatialDomains::PointGeom(3u, 3u, -1.0, -1.0, 1.0));

            SpatialDomains::TetGeomSharedPtr tetGeom = CreateTet(v0, v1, v2, v3);

            Nektar::LibUtilities::PointsType triPointsTypeDir1 = Nektar::LibUtilities::eGaussLobattoLegendre;
            const Nektar::LibUtilities::PointsKey triPointsKeyDir1(5, triPointsTypeDir1);
            Nektar::LibUtilities::BasisType       basisTypeDir1 = Nektar::LibUtilities::eModified_A;
            const Nektar::LibUtilities::BasisKey  basisKeyDir1(basisTypeDir1,4,triPointsKeyDir1);

            Nektar::LibUtilities::PointsType triPointsTypeDir2 = Nektar::LibUtilities::eGaussRadauMAlpha1Beta0;
            const Nektar::LibUtilities::PointsKey triPointsKeyDir2(4, triPointsTypeDir2);
            Nektar::LibUtilities::BasisType       basisTypeDir2 = Nektar::LibUtilities::eModified_B;
            const Nektar::LibUtilities::BasisKey  basisKeyDir2(basisTypeDir2,4,triPointsKeyDir2);

            Nektar::LibUtilities::PointsType triPointsTypeDir3 = Nektar::LibUtilities::eGaussRadauMAlpha2Beta0;
            const Nektar::LibUtilities::PointsKey triPointsKeyDir3(4, triPointsTypeDir3);
            Nektar::LibUtilities::BasisType       basisTypeDir3 = Nektar::LibUtilities::eModified_C;
            const Nektar::LibUtilities::BasisKey  basisKeyDir3(basisTypeDir3,4,triPointsKeyDir3);


            Nektar::LocalRegions::TetExpSharedPtr Exp =
                MemoryManager<Nektar::LocalRegions::TetExp>::AllocateSharedPtr(basisKeyDir1,
                basisKeyDir2, basisKeyDir3, tetGeom);

            std::vector<StdRegions::StdExpansionSharedPtr> CollExp;
            CollExp.push_back(Exp);

            LibUtilities::SessionReaderSharedPtr dummySession;
            Collections::CollectionOptimisation colOpt(dummySession, Collections::eSumFac);
            Collections::OperatorImpMap impTypes = colOpt.GetOperatorImpMap(Exp);
            Collections::Collection     c(CollExp, impTypes);
            c.Initialise(Collections::eIProductWRTDerivBase);

            const int nq = Exp->GetTotPoints();
            const int nm = Exp->GetNcoeffs();
            Array<OneD, NekDouble> phys1(nq);
            Array<OneD, NekDouble> phys2(nq);
            Array<OneD, NekDouble> phys3(nq);
            Array<OneD, NekDouble> coeffs1(nm);
            Array<OneD, NekDouble> coeffs2(nm);

            Array<OneD, NekDouble> xc(nq), yc(nq), zc(nq);

            Exp->GetCoords(xc, yc, zc);

            for (int i = 0; i < nq; ++i)
            {
                phys1[i] = sin(xc[i])*cos(yc[i])*sin(zc[i]);
                phys2[i] = cos(xc[i])*sin(yc[i])*cos(zc[i]);
                phys3[i] = cos(xc[i])*sin(yc[i])*sin(zc[i]);
            }

            // Standard routines
            Exp->IProductWRTDerivBase(0, phys1, coeffs1);
            Exp->IProductWRTDerivBase(1, phys2, coeffs2);
            Vmath::Vadd(nm,coeffs1,1,coeffs2,1,coeffs1,1);
            Exp->IProductWRTDerivBase(2, phys3, coeffs2);
            Vmath::Vadd(nm,coeffs1,1,coeffs2,1,coeffs1,1);

            c.ApplyOperator(Collections::eIProductWRTDerivBase, phys1,
                            phys2, phys3, coeffs2);

            double epsilon = 1.0e-7;
            for(int i = 0; i < coeffs1.size(); ++i)
            {
                coeffs1[i] = (fabs(coeffs1[i]) < 1e-14)? 0.0: coeffs1[i];
                coeffs2[i] = (fabs(coeffs2[i]) < 1e-14)? 0.0: coeffs2[i];
                BOOST_CHECK_CLOSE(coeffs1[i],coeffs2[i], epsilon);
            }
        }

        BOOST_AUTO_TEST_CASE(TestTetIProductWRTDerivBase_SumFac_VariableP_MultiElmt)
        {
            SpatialDomains::PointGeomSharedPtr v0(new SpatialDomains::PointGeom(3u, 0u, -1.0, -1.0, -1.0));
            SpatialDomains::PointGeomSharedPtr v1(new SpatialDomains::PointGeom(3u, 1u, 1.0, -1.0, -1.0));
            SpatialDomains::PointGeomSharedPtr v2(new SpatialDomains::PointGeom(3u, 2u, -1.0, 1.0, -1.0));
            SpatialDomains::PointGeomSharedPtr v3(new SpatialDomains::PointGeom(3u, 3u, -1.0, -1.0, 1.0));

            SpatialDomains::TetGeomSharedPtr tetGeom = CreateTet(v0, v1, v2, v3);

            Nektar::LibUtilities::PointsType triPointsTypeDir1 = Nektar::LibUtilities::eGaussLobattoLegendre;
            const Nektar::LibUtilities::PointsKey triPointsKeyDir1(5, triPointsTypeDir1);
            Nektar::LibUtilities::BasisType       basisTypeDir1 = Nektar::LibUtilities::eModified_A;
            const Nektar::LibUtilities::BasisKey  basisKeyDir1(basisTypeDir1,4,triPointsKeyDir1);

            Nektar::LibUtilities::PointsType triPointsTypeDir2 = Nektar::LibUtilities::eGaussRadauMAlpha1Beta0;
            const Nektar::LibUtilities::PointsKey triPointsKeyDir2(6, triPointsTypeDir2);
            Nektar::LibUtilities::BasisType       basisTypeDir2 = Nektar::LibUtilities::eModified_B;
            const Nektar::LibUtilities::BasisKey  basisKeyDir2(basisTypeDir2,4,triPointsKeyDir2);
            //const Nektar::LibUtilities::BasisKey  basisKeyDir2(basisTypeDir2,5,triPointsKeyDir2);

            Nektar::LibUtilities::PointsType triPointsTypeDir3 = Nektar::LibUtilities::eGaussRadauMAlpha2Beta0;
            const Nektar::LibUtilities::PointsKey triPointsKeyDir3(9, triPointsTypeDir3);
            Nektar::LibUtilities::BasisType       basisTypeDir3 = Nektar::LibUtilities::eModified_C;
            const Nektar::LibUtilities::BasisKey  basisKeyDir3(basisTypeDir3,8,triPointsKeyDir3);


            Nektar::LocalRegions::TetExpSharedPtr Exp =
                MemoryManager<Nektar::LocalRegions::TetExp>::AllocateSharedPtr(basisKeyDir1,
                basisKeyDir2, basisKeyDir3, tetGeom);

            int nelmts = 1;

            std::vector<StdRegions::StdExpansionSharedPtr> CollExp;
            for(int i = 0; i < nelmts; ++i)
            {
                CollExp.push_back(Exp);
            }

            LibUtilities::SessionReaderSharedPtr dummySession;
            Collections::CollectionOptimisation colOpt(dummySession, Collections::eSumFac);
            Collections::OperatorImpMap impTypes = colOpt.GetOperatorImpMap(Exp);
            Collections::Collection     c(CollExp, impTypes);
            c.Initialise(Collections::eIProductWRTDerivBase);

            const int nq = Exp->GetTotPoints();
            const int nm = Exp->GetNcoeffs();
            Array<OneD, NekDouble> phys1(nelmts*nq),tmp;
            Array<OneD, NekDouble> phys2(nelmts*nq);
            Array<OneD, NekDouble> phys3(nelmts*nq);
            Array<OneD, NekDouble> coeffs1(nelmts*nm);
            Array<OneD, NekDouble> coeffs2(nelmts*nm);

            Array<OneD, NekDouble> xc(nq), yc(nq), zc(nq);

            Exp->GetCoords(xc, yc, zc);

            for (int i = 0; i < nq; ++i)
            {
                phys1[i] = sin(xc[i])*cos(yc[i])*sin(zc[i]);
                phys2[i] = cos(xc[i])*sin(yc[i])*cos(zc[i]);
                phys3[i] = cos(xc[i])*sin(yc[i])*sin(zc[i]);
            }
            for(int i = 1; i < nelmts; ++i)
            {
                Vmath::Vcopy(nq,phys1,1,tmp = phys1+i*nq,1);
                Vmath::Vcopy(nq,phys2,1,tmp = phys2+i*nq,1);
                Vmath::Vcopy(nq,phys3,1,tmp = phys3+i*nq,1);
            }

            // Standard routines
            for(int i = 0; i < nelmts; ++i)
            {
                Exp->IProductWRTDerivBase(0, phys1 + i*nq, tmp = coeffs1 + i*nm);
                Exp->IProductWRTDerivBase(1, phys2 + i*nq, tmp = coeffs2 + i*nm);
                Vmath::Vadd(nm,coeffs1+i*nm ,1,coeffs2+i*nm ,1,tmp = coeffs1 + i*nm,1);
                Exp->IProductWRTDerivBase(2, phys3 + i*nq, tmp = coeffs2 + i*nm);
                Vmath::Vadd(nm,coeffs1+i*nm ,1,coeffs2+i*nm ,1,tmp = coeffs1 + i*nm,1);
            }

            c.ApplyOperator(Collections::eIProductWRTDerivBase, phys1,
                            phys2, phys3, coeffs2);

            double epsilon = 1.0e-7;
            for(int i = 0; i < coeffs1.size(); ++i)
            {
                coeffs1[i] = (fabs(coeffs1[i]) < 1e-14)? 0.0: coeffs1[i];
                coeffs2[i] = (fabs(coeffs2[i]) < 1e-14)? 0.0: coeffs2[i];
                BOOST_CHECK_CLOSE(coeffs1[i],coeffs2[i], epsilon);
            }
        }

<<<<<<< HEAD
        BOOST_AUTO_TEST_CASE(TestTetmHelmholtz_MatrixFree_UniformP)
        {
            SpatialDomains::PointGeomSharedPtr v0(new SpatialDomains::PointGeom(3u,
            0u, -1.0, -1.0, -1.0));
            SpatialDomains::PointGeomSharedPtr v1(new SpatialDomains::PointGeom(3u,
            1u, 1.0, -1.0, -1.0));
            SpatialDomains::PointGeomSharedPtr v2(new SpatialDomains::PointGeom(3u,
            2u, -1.0, 1.0, -1.0));
            SpatialDomains::PointGeomSharedPtr v3(new SpatialDomains::PointGeom(3u,
            3u, -1.0, -1.0, 1.0));

            SpatialDomains::TetGeomSharedPtr tetGeom = CreateTet(v0, v1, v2, v3);
            
            unsigned int numQuadPoints = 5;
            unsigned int numModes = 4;
            
            Nektar::LibUtilities::PointsType triPointsTypeDir1 =
                Nektar::LibUtilities::eGaussLobattoLegendre;
            const Nektar::LibUtilities::PointsKey triPointsKeyDir1(numQuadPoints,
                                                                   triPointsTypeDir1);
            Nektar::LibUtilities::BasisType basisTypeDir1 =
                Nektar::LibUtilities::eModified_A;
            const Nektar::LibUtilities::BasisKey basisKeyDir1(basisTypeDir1,
            numModes, triPointsKeyDir1);
            
            Nektar::LibUtilities::PointsType triPointsTypeDir2 =
                Nektar::LibUtilities::eGaussRadauMAlpha1Beta0;
            const Nektar::LibUtilities::PointsKey triPointsKeyDir2(numQuadPoints-1,
                                                                   triPointsTypeDir2);
            Nektar::LibUtilities::BasisType basisTypeDir2 =
                Nektar::LibUtilities::eModified_B;
            const Nektar::LibUtilities::BasisKey basisKeyDir2(basisTypeDir2,
            numModes, triPointsKeyDir2);

            Nektar::LibUtilities::PointsType triPointsTypeDir3 =
                Nektar::LibUtilities::eGaussRadauMAlpha2Beta0;
            const Nektar::LibUtilities::PointsKey triPointsKeyDir3(numQuadPoints-1,
                                                                   triPointsTypeDir3);
            Nektar::LibUtilities::BasisType basisTypeDir3 =
                Nektar::LibUtilities::eModified_C;
            const Nektar::LibUtilities::BasisKey basisKeyDir3(basisTypeDir3,
                                                    numModes, triPointsKeyDir3);

            Nektar::LocalRegions::TetExpSharedPtr Exp =
                MemoryManager<Nektar::LocalRegions::TetExp>::AllocateSharedPtr
                (basisKeyDir1, basisKeyDir2, basisKeyDir3, tetGeom);
            
            Nektar::StdRegions::StdTetExpSharedPtr stdExp =
                MemoryManager<Nektar::StdRegions::StdTetExp>::AllocateSharedPtr
                (basisKeyDir1, basisKeyDir1, basisKeyDir1);
            
            int nelmts = 10;
            
            std::vector<StdRegions::StdExpansionSharedPtr> CollExp;
            for(int i = 0; i < nelmts; ++i)
            {
                CollExp.push_back(Exp);
            }
            
            LibUtilities::SessionReaderSharedPtr dummySession;
            Collections::CollectionOptimisation colOpt(dummySession,
                                                       Collections::eMatrixFree);
            Collections::OperatorImpMap impTypes = colOpt.GetOperatorImpMap(stdExp);
            Collections::Collection     c(CollExp, impTypes);
            c.Initialise (Collections::eHelmholtz);
            StdRegions::ConstFactorMap factors;
            
            factors[StdRegions::eFactorLambda] = 0.0; 
            
            const int nm = Exp->GetNcoeffs();
            Array<OneD, NekDouble> coeffsIn(nelmts*nm);
            Array<OneD, NekDouble> coeffsRef(nelmts*nm);
            Array<OneD, NekDouble> coeffs(nelmts*nm), tmp;
            
            for (int i = 0; i < nm; ++i)
            {
                coeffsIn[i] = 1.0; 
            }
            
            for(int i = 1; i < nelmts; ++i)
            {
                Vmath::Vcopy(nm,coeffsIn,1,tmp = coeffsIn + i*nm,1);
            }
            
            StdRegions::StdMatrixKey mkey(StdRegions::eHelmholtz,
                                          Exp->DetShapeType(),
                                          *Exp, factors);
            
            for(int i = 0; i < nelmts; ++i)
            {            
                // Standard routines
                Exp->GeneralMatrixOp(coeffsIn + i*nm,
                                     tmp = coeffsRef + i*nm, mkey);
            }
            
            c.ApplyOperator(Collections::eHelmholtz,coeffsIn,coeffs,factors);
            
            double epsilon = 1.0e-8;
            for(int i = 0; i < coeffsRef.size(); ++i)
            {
                coeffsRef[i] = (std::abs(coeffsRef[i]) < 1e-14)? 0.0: coeffsRef[i];
                coeffs[i] = (std::abs(coeffs[i]) < 1e-14)? 0.0: coeffs[i];
                BOOST_CHECK_CLOSE(coeffsRef[i], coeffs[i], epsilon);
            }
        }

        BOOST_AUTO_TEST_CASE(TestTetmHelmholtz_MatrixFree_Deformed_OverInt)
        {
            SpatialDomains::PointGeomSharedPtr v0(new SpatialDomains::PointGeom
                                                  (3u, 0u, -2.0, -3.0, -4.0));
            SpatialDomains::PointGeomSharedPtr v1(new SpatialDomains::PointGeom
                                                  (3u, 1u, 1.0, -1.0, -1.0));
            SpatialDomains::PointGeomSharedPtr v2(new SpatialDomains::PointGeom
                                                  (3u, 2u, -1.0, 1.0, -1.0));
            SpatialDomains::PointGeomSharedPtr v3(new SpatialDomains::PointGeom
                                                  (3u, 3u, -1.0, -1.0, 1.0));

            SpatialDomains::TetGeomSharedPtr tetGeom = CreateTet(v0, v1, v2, v3);
            
            unsigned int numQuadPoints = 8;
            unsigned int numModes = 4;
            
            Nektar::LibUtilities::PointsType triPointsTypeDir1 =
                Nektar::LibUtilities::eGaussLobattoLegendre;
            const Nektar::LibUtilities::PointsKey triPointsKeyDir1(numQuadPoints,
                                                                   triPointsTypeDir1);
            Nektar::LibUtilities::BasisType basisTypeDir1 =
                Nektar::LibUtilities::eModified_A;
            const Nektar::LibUtilities::BasisKey basisKeyDir1(basisTypeDir1,
            numModes, triPointsKeyDir1);
            
            Nektar::LibUtilities::PointsType triPointsTypeDir2 =
                Nektar::LibUtilities::eGaussRadauMAlpha1Beta0;
            const Nektar::LibUtilities::PointsKey triPointsKeyDir2(numQuadPoints-1,
                                                                   triPointsTypeDir2);
            Nektar::LibUtilities::BasisType basisTypeDir2 =
                Nektar::LibUtilities::eModified_B;
            const Nektar::LibUtilities::BasisKey basisKeyDir2(basisTypeDir2,
            numModes, triPointsKeyDir2);

            Nektar::LibUtilities::PointsType triPointsTypeDir3 =
                Nektar::LibUtilities::eGaussRadauMAlpha2Beta0;
            const Nektar::LibUtilities::PointsKey triPointsKeyDir3(numQuadPoints-1,
                                                                   triPointsTypeDir3);
            Nektar::LibUtilities::BasisType basisTypeDir3 =
                Nektar::LibUtilities::eModified_C;
            const Nektar::LibUtilities::BasisKey basisKeyDir3(basisTypeDir3,
                                                    numModes, triPointsKeyDir3);

            Nektar::LocalRegions::TetExpSharedPtr Exp =
                MemoryManager<Nektar::LocalRegions::TetExp>::AllocateSharedPtr
                (basisKeyDir1, basisKeyDir2, basisKeyDir3, tetGeom);
            
            Nektar::StdRegions::StdTetExpSharedPtr stdExp =
                MemoryManager<Nektar::StdRegions::StdTetExp>::AllocateSharedPtr
                (basisKeyDir1, basisKeyDir1, basisKeyDir1);
            
            int nelmts = 10;
            
            std::vector<StdRegions::StdExpansionSharedPtr> CollExp;
            for(int i = 0; i < nelmts; ++i)
            {
                CollExp.push_back(Exp);
            }
            
            LibUtilities::SessionReaderSharedPtr dummySession;
            Collections::CollectionOptimisation colOpt(dummySession,
                                                       Collections::eMatrixFree);
            Collections::OperatorImpMap impTypes = colOpt.GetOperatorImpMap(stdExp);
            Collections::Collection     c(CollExp, impTypes);
            c.Initialise (Collections::eHelmholtz);
            StdRegions::ConstFactorMap factors;
            
            factors[StdRegions::eFactorLambda] = 0.0; 
            
            const int nm = Exp->GetNcoeffs();
            Array<OneD, NekDouble> coeffsIn(nelmts*nm);
            Array<OneD, NekDouble> coeffsRef(nelmts*nm);
            Array<OneD, NekDouble> coeffs(nelmts*nm), tmp;
            
            for (int i = 0; i < nm; ++i)
            {
                coeffsIn[i] = 1.0; 
            }
            
            for(int i = 1; i < nelmts; ++i)
            {
                Vmath::Vcopy(nm,coeffsIn,1,tmp = coeffsIn + i*nm,1);
            }
            
            StdRegions::StdMatrixKey mkey(StdRegions::eHelmholtz,
                                          Exp->DetShapeType(),
                                          *Exp, factors);
            
            for(int i = 0; i < nelmts; ++i)
            {            
                // Standard routines
                Exp->GeneralMatrixOp(coeffsIn + i*nm,
                                     tmp = coeffsRef + i*nm, mkey);
            }
            
            c.ApplyOperator(Collections::eHelmholtz,coeffsIn,coeffs,factors);
            
            double epsilon = 1.0e-8;
            for(int i = 0; i < coeffsRef.size(); ++i)
            {
                coeffsRef[i] = (std::abs(coeffsRef[i]) < 1e-14)? 0.0: coeffsRef[i];
                coeffs[i] = (std::abs(coeffs[i]) < 1e-14)? 0.0: coeffs[i];
                BOOST_CHECK_CLOSE(coeffsRef[i], coeffs[i], epsilon);
            }
        }        
=======
    BOOST_AUTO_TEST_CASE(TestTetIProductWRTDerivBase_MatrixFree_UniformP_Undeformed)
    {
        SpatialDomains::PointGeomSharedPtr v0(new SpatialDomains::PointGeom(3u,
            0u, -2.0, -3.0, -4.0));
        SpatialDomains::PointGeomSharedPtr v1(new SpatialDomains::PointGeom(3u,
            1u, 1.0, -1.0, -1.0));
        SpatialDomains::PointGeomSharedPtr v2(new SpatialDomains::PointGeom(3u,
            2u, -1.0, 1.0, -1.0));
        SpatialDomains::PointGeomSharedPtr v3(new SpatialDomains::PointGeom(3u,
            3u, -1.0, -1.0, 1.0));

        SpatialDomains::TetGeomSharedPtr tetGeom = CreateTet(v0, v1, v2, v3);

        unsigned int numQuadPoints = 5;
        unsigned int numModes = 4;

        Nektar::LibUtilities::PointsType triPointsTypeDir1 =
            Nektar::LibUtilities::eGaussLobattoLegendre;
        const Nektar::LibUtilities::PointsKey triPointsKeyDir1(numQuadPoints,
            triPointsTypeDir1);
        Nektar::LibUtilities::BasisType basisTypeDir1 =
            Nektar::LibUtilities::eModified_A;
        const Nektar::LibUtilities::BasisKey basisKeyDir1(basisTypeDir1,
            numModes, triPointsKeyDir1);

        Nektar::LibUtilities::PointsType triPointsTypeDir2 =
            Nektar::LibUtilities::eGaussRadauMAlpha1Beta0;
        const Nektar::LibUtilities::PointsKey triPointsKeyDir2(numQuadPoints-1,
            triPointsTypeDir2);
        Nektar::LibUtilities::BasisType basisTypeDir2 =
            Nektar::LibUtilities::eModified_B;
        const Nektar::LibUtilities::BasisKey basisKeyDir2(basisTypeDir2,
            numModes, triPointsKeyDir2);

        Nektar::LibUtilities::PointsType triPointsTypeDir3 =
            Nektar::LibUtilities::eGaussRadauMAlpha2Beta0;
        const Nektar::LibUtilities::PointsKey triPointsKeyDir3(numQuadPoints-1,
            triPointsTypeDir3);
        Nektar::LibUtilities::BasisType basisTypeDir3 =
            Nektar::LibUtilities::eModified_C;
        const Nektar::LibUtilities::BasisKey basisKeyDir3(basisTypeDir3,
            numModes, triPointsKeyDir3);

        Nektar::LocalRegions::TetExpSharedPtr Exp =
            MemoryManager<Nektar::LocalRegions::TetExp>::AllocateSharedPtr(
            basisKeyDir1, basisKeyDir2, basisKeyDir3, tetGeom);

        std::vector<StdRegions::StdExpansionSharedPtr> CollExp;
        CollExp.push_back(Exp);

        LibUtilities::SessionReaderSharedPtr dummySession;
        Collections::CollectionOptimisation colOpt(dummySession,
            Collections::eStdMat);
        Collections::OperatorImpMap impTypes = colOpt.GetOperatorImpMap(Exp);
        // ... only one op at the time ...
        impTypes[Collections::eIProductWRTDerivBase] = Collections::eMatrixFree;
        Collections::Collection c(CollExp, impTypes);


        const int nq = Exp->GetTotPoints();
        const int nm = Exp->GetNcoeffs();
        Array<OneD, NekDouble> phys1(nq);
        Array<OneD, NekDouble> phys2(nq);
        Array<OneD, NekDouble> phys3(nq);
        Array<OneD, NekDouble> coeffsRef(nm);
        Array<OneD, NekDouble> coeffs(nm);

        Array<OneD, NekDouble> xc(nq), yc(nq), zc(nq);

        Exp->GetCoords(xc, yc, zc);

        for (int i = 0; i < nq; ++i)
        {
            phys1[i] = sin(xc[i])*cos(yc[i])*sin(zc[i]);
            phys2[i] = cos(xc[i])*sin(yc[i])*cos(zc[i]);
            phys3[i] = cos(xc[i])*sin(yc[i])*sin(zc[i]);
        }

        // Standard routines
        Exp->IProductWRTDerivBase(0, phys1, coeffsRef);
        Exp->IProductWRTDerivBase(1, phys2, coeffs);
        Vmath::Vadd(nm,coeffsRef,1,coeffs,1,coeffsRef,1);
        Exp->IProductWRTDerivBase(2, phys3, coeffs);
        Vmath::Vadd(nm,coeffsRef,1,coeffs,1,coeffsRef,1);

        c.ApplyOperator(Collections::eIProductWRTDerivBase, phys1,
                        phys2, phys3, coeffs);

        double epsilon = 1.0e-7;
        for(int i = 0; i < coeffsRef.size(); ++i)
        {
            coeffsRef[i] = (std::abs(coeffsRef[i]) < 1e-14)? 0.0: coeffsRef[i];
            coeffs[i] = (std::abs(coeffs[i]) < 1e-14)? 0.0: coeffs[i];
            BOOST_CHECK_CLOSE(coeffsRef[i], coeffs[i], epsilon);
        }
>>>>>>> 1e31ecfb
    }


    } // namespace
}<|MERGE_RESOLUTION|>--- conflicted
+++ resolved
@@ -2322,7 +2322,6 @@
             }
         }
 
-<<<<<<< HEAD
         BOOST_AUTO_TEST_CASE(TestTetmHelmholtz_MatrixFree_UniformP)
         {
             SpatialDomains::PointGeomSharedPtr v0(new SpatialDomains::PointGeom(3u,
@@ -2534,8 +2533,8 @@
                 BOOST_CHECK_CLOSE(coeffsRef[i], coeffs[i], epsilon);
             }
         }        
-=======
-    BOOST_AUTO_TEST_CASE(TestTetIProductWRTDerivBase_MatrixFree_UniformP_Undeformed)
+
+        BOOST_AUTO_TEST_CASE(TestTetIProductWRTDerivBase_MatrixFree_UniformP_Undeformed)
     {
         SpatialDomains::PointGeomSharedPtr v0(new SpatialDomains::PointGeom(3u,
             0u, -2.0, -3.0, -4.0));
@@ -2630,9 +2629,6 @@
             coeffs[i] = (std::abs(coeffs[i]) < 1e-14)? 0.0: coeffs[i];
             BOOST_CHECK_CLOSE(coeffsRef[i], coeffs[i], epsilon);
         }
->>>>>>> 1e31ecfb
     }
-
-
     } // namespace
 }