///////////////////////////////////////////////////////////////////////////////
//
// File StdHexExp.cpp
//
// For more information, please see: http://www.nektar.info
//
// The MIT License
//
// Copyright (c) 2006 Division of Applied Mathematics, Brown University (USA),
// Department of Aeronautics, Imperial College London (UK), and Scientific
// Computing and Imaging Institute, University of Utah (USA).
//
// License for the specific language governing rights and limitations under
// Permission is hereby granted, free of charge, to any person obtaining a
// copy of this software and associated documentation files (the "Software"),
// to deal in the Software without restriction, including without limitation
// the rights to use, copy, modify, merge, publish, distribute, sublicense,
// and/or sell copies of the Software, and to permit persons to whom the
// Software is furnished to do so, subject to the following conditions:
//
// The above copyright notice and this permission notice shall be included
// in all copies or substantial portions of the Software.
//
// THE SOFTWARE IS PROVIDED "AS IS", WITHOUT WARRANTY OF ANY KIND, EXPRESS
// OR IMPLIED, INCLUDING BUT NOT LIMITED TO THE WARRANTIES OF MERCHANTABILITY,
// FITNESS FOR A PARTICULAR PURPOSE AND NONINFRINGEMENT. IN NO EVENT SHALL
// THE AUTHORS OR COPYRIGHT HOLDERS BE LIABLE FOR ANY CLAIM, DAMAGES OR OTHER
// LIABILITY, WHETHER IN AN ACTION OF CONTRACT, TORT OR OTHERWISE, ARISING
// FROM, OUT OF OR IN CONNECTION WITH THE SOFTWARE OR THE USE OR OTHER
// DEALINGS IN THE SOFTWARE.
//
// Description: Heaxhedral methods
//
///////////////////////////////////////////////////////////////////////////////

#include <StdRegions/StdHexExp.h>

#ifdef max
#undef max
#endif

namespace Nektar
{
    namespace StdRegions
    {

        StdHexExp::StdHexExp()
        {
        }


        StdHexExp::StdHexExp(const LibUtilities::BasisKey &Ba,
                        const LibUtilities::BasisKey &Bb,
                        const LibUtilities::BasisKey &Bc):
            StdExpansion(Ba.GetNumModes()*Bb.GetNumModes()*Bc.GetNumModes(), 3,
                                                   Ba, Bb, Bc),
            StdExpansion3D(Ba.GetNumModes()*Bb.GetNumModes()*Bc.GetNumModes(),
                           Ba, Bb, Bc)
        {
        }


        StdHexExp::StdHexExp(const  LibUtilities::BasisKey &Ba,
                        const  LibUtilities::BasisKey &Bb,
                        const  LibUtilities::BasisKey &Bc,
                        NekDouble *coeffs,
                        NekDouble *phys)
        {
        }


        StdHexExp::StdHexExp(const StdHexExp &T):
            StdExpansion(T),
            StdExpansion3D(T)
        {
        }


        StdHexExp::~StdHexExp()
        {
        }


        //////////////////////////////
        // Integration Methods
        //////////////////////////////
        /**
         * @param   fx          ?
         * @param   gy          ?
         * @param   hz          ?
         * @param   inarray     ?
         * @param   outarray    ?
         */
        void StdHexExp::TripleTensorProduct(
                                const Array<OneD, const NekDouble>& fx,
                                const Array<OneD, const NekDouble>& gy,
                                const Array<OneD, const NekDouble>& hz,
                                const Array<OneD, const NekDouble>& inarray,
                                      Array<OneD, NekDouble> & outarray )
        {

            // Using matrix operation, not sum-factorization.
            // Regarding the 3D array, inarray[k][j][i], x is changing the
            // fastest and z the slowest. Thus, the first x-vector of points
            // refers to the first row of the first stack. The first y-vector
            // refers to the first column of the first stack. The first z-
            // vector refers to the vector of stacks intersecting the first row
            // and first column. So in C++, i refers to column, j to row, and k
            // to stack. Contrasting this with the usual C++ matrix convention,
            // note that i does not refer to a C++ row, nor j to C++ column.

            int nx = fx.num_elements();
            int ny = gy.num_elements();
            int nz = hz.num_elements();

            // Multiply by integration constants...
            // Hadamard multiplication refers to elementwise multiplication of
            // two vectors.

            // Hadamard each row with the first vector (x-vector); the index i
            // is changing the fastest.
            // For each j and k, iterate over each row in all of the stacks at
            // once.
            for (int jk = 0; jk < ny*nz; ++jk)
            {
                Vmath::Vmul(
                    nx,                     // Size of first weight vector
                    &inarray[0] + jk*nx, 1, // Offset and stride of each row-
                                            //  vector (x is changing fastest)
                    fx.get(), 1,            // First weight vector (with stride
                                            //  of 1)
                    &outarray[0] + jk*nx, 1 // Output has same offset and
                                            //  stride as input
                    );
            }

            // Hadamard each column with the second vector (y-vector)
            // For each stack in the 3D-array,  do the following...
            for (int k = 0; k < nz; ++k)
            {
                // Iterate over each column in the current stack
                for (int i = 0; i < nx; ++i)
                {
                    Vmath::Vmul(
                        ny,                     // Size of second weight vector
                        &outarray[0] + i + nx*ny*k, nx,     // Offset and
                                                //  stride of each column-vector
                        gy.get(), 1,            // second weight vector (with
                                                //  stride of 1)
                        &outarray[0] + i + nx*ny*k, nx      // Output has same
                                                //  offset and stride as input
                        );
                }
            }

            // Hadamard each stack-vector with the third vector (z-vector)
            // Iterate over each element in the topmost stack
            for (int ij = 0; ij < nx*ny; ++ij)
            {
                Vmath::Vmul(
                    nz,                         // Size of third weight vector
                    &outarray[0] + ij, nx*ny,   // Offset and stride of each
                                                //  stack-vector
                    hz.get(), 1,                // Third weight vector (with
                                                //  stride of 1)
                    &outarray[0] + ij, nx*ny    // Output has same offset and
                                                //  stride as input
                    );
            }

        }


        /**
         * Inner-Product with respect to the weights: i.e., this is the triple
         * sum of the product of the four inputs over the Hexahedron
         * x-dimension is the row, it is the index that changes the fastest
         * y-dimension is the column
         * z-dimension is the stack, it is the index that changes the slowest
         */
        NekDouble StdHexExp::TripleInnerProduct(
                                     const Array<OneD, const NekDouble>& fxyz,
                                     const Array<OneD, const NekDouble>& wx,
                                     const Array<OneD, const NekDouble>& wy,
                                     const Array<OneD, const NekDouble>& wz
                                      )
        {
            int Qx = wx.num_elements();
            int Qy = wy.num_elements();
            int Qz = wz.num_elements();

            if( fxyz.num_elements() != Qx*Qy*Qz ) {
                cerr << "TripleTetrahedralInnerProduct expected "
                     << fxyz.num_elements()
                     << " quadrature points from the discretized input "
                        "function but got "
                     << Qx*Qy*Qz << " instead." << endl;
            }

            // Sum-factorizing over the stacks
            Array<OneD, NekDouble> A(Qx*Qy, 0.0);
            for( int i = 0; i < Qx; ++i ) {
                for( int j = 0; j < Qy; ++j ) {
                    for( int k = 0; k < Qz; ++k ) {
                        A[i + Qx*j] +=  fxyz[i + Qx*(j + Qy*k)] * wz[k];
                    }
                }
            }

            // Sum-factorizing over the columns
            Array<OneD, NekDouble> b(Qx, 0.0);
            for( int i = 0; i < Qx; ++i ) {
                for( int j = 0; j < Qy; ++j ) {
                    b[i] +=  A[i + Qx*j] * wy[j];
                }
            }

            // Sum-factorizing over the rows
            NekDouble c = 0;
            for( int i = 0; i < Qx; ++i ) {
                c +=  b[i] * wx[i];
            }

            return c;
        }


        /**
         * @param   inarray     ?
         * @param   wx          ?
         * @param   wy          ?
         * @param   wz          ?
         */
        NekDouble StdHexExp::Integral3D(
                                const Array<OneD, const NekDouble>& inarray,
                                const Array<OneD, const NekDouble>& wx,
                                const Array<OneD, const NekDouble>& wy,
                                const Array<OneD, const NekDouble>& wz)
        {
            return TripleInnerProduct( inarray, wx, wy, wz );

        }


        /**
         * @param   inarray     Definition of function to be returned at
         *                      quadrature point of expansion.
         * @returns
         *  \f$\int^1_{-1}\int^1_{-1}\int^1_{-1} u(\xi_1, \xi_2, \xi_3)
         *                      J[i,j,k] d  \xi_1 d \xi_2 d \xi_3 \f$ \n
         *  \f$ = \sum_{i=0}^{Q_1 - 1} \sum_{j=0}^{Q_2 - 1}
         *          \sum_{k=0}^{Q_3 - 1} u(\xi_{1i}, \xi_{2j},\xi_{3k})
         *          w_{i} w_{j}  w_{k}   \f$ \n
         *  where \f$inarray[i,j, k] = u(\xi_{1i},\xi_{2j}, \xi_{3k}) \f$ \n
         *  and \f$ J[i,j,k] \f$ is the Jacobian evaluated at the quadrature
         *  point.
         */
        NekDouble StdHexExp::v_Integral(
                                const Array<OneD, const NekDouble>& inarray)
        {
            Array<OneD, const NekDouble> w0, w1, w2;

            w0 = m_base[0]->GetW();
            w1 = m_base[1]->GetW();
            w2 = m_base[2]->GetW();

            return Integral3D(inarray, w0, w1, w2);
        }


        bool StdHexExp::v_IsBoundaryInteriorExpansion()
        {
            return (m_base[0]->GetBasisType() == LibUtilities::eModified_A) &&
                   (m_base[1]->GetBasisType() == LibUtilities::eModified_A) &&
                   (m_base[2]->GetBasisType() == LibUtilities::eModified_A);
        }


        ///////////////////////////////
        /// Differentiation Methods
        ///////////////////////////////
        /**
         * For Hexahedral region can use the PhysTensorDeriv function defined
         * under StdExpansion. Following tenserproduct:
         */
        void StdHexExp::v_PhysDeriv(const Array<OneD, const NekDouble>& inarray,
                                  Array<OneD, NekDouble> &out_d0,
                                  Array<OneD, NekDouble> &out_d1,
                                  Array<OneD, NekDouble> &out_d2)
        {
            PhysTensorDeriv(inarray, out_d0, out_d1, out_d2);
        }


        /**
         * @param   dir         Direction in which to compute derivative.
         *                      Valid values are 0, 1, 2.
         * @param   inarray     Input array.
         * @param   outarray    Output array.
         */
        void StdHexExp::v_PhysDeriv(const int dir,
                               const Array<OneD, const NekDouble>& inarray,
                                     Array<OneD,       NekDouble>& outarray)
        {
            switch(dir)
            {
            case 0:
                {
                    PhysDeriv(inarray, outarray, NullNekDouble1DArray,
                              NullNekDouble1DArray);
                }
                break;
            case 1:
                {
                    PhysDeriv(inarray, NullNekDouble1DArray, outarray,
                              NullNekDouble1DArray);
                }
                break;
            case 2:
                {
                    PhysDeriv(inarray, NullNekDouble1DArray,
                              NullNekDouble1DArray, outarray);
                }
                break;
            default:
                {
                    ASSERTL1(false,"input dir is out of range");
                }
                break;
            }
        }

        void StdHexExp::v_StdPhysDeriv(
            const Array<OneD, const NekDouble> &inarray,
                  Array<OneD,       NekDouble> &out_d0,
                  Array<OneD,       NekDouble> &out_d1,
                  Array<OneD,       NekDouble> &out_d2)
        {
            StdHexExp::v_PhysDeriv(inarray, out_d0, out_d1, out_d2);
        }


        void StdHexExp::v_StdPhysDeriv(const int dir,
                               const Array<OneD, const NekDouble>& inarray,
                                     Array<OneD,       NekDouble>& outarray)
        {
            StdHexExp::v_PhysDeriv(dir, inarray, outarray);
        }

        /**
         * Backward transformation is three dimensional tensorial expansion
         * \f$ u (\xi_{1i}, \xi_{2j}, \xi_{3k})
         *  = \sum_{p=0}^{Q_x} \psi_p^a (\xi_{1i})
         *  \lbrace { \sum_{q=0}^{Q_y} \psi_{q}^a (\xi_{2j})
         *    \lbrace { \sum_{r=0}^{Q_z} \hat u_{pqr} \psi_{r}^a (\xi_{3k})
         *    \rbrace}
         *  \rbrace}. \f$
         * And sumfactorizing step of the form is as:\\
         * \f$ f_{r} (\xi_{3k})
         * = \sum_{r=0}^{Q_z} \hat u_{pqr} \psi_{r}^a (\xi_{3k}),\\
         * g_{p} (\xi_{2j}, \xi_{3k})
         * = \sum_{r=0}^{Q_y} \psi_{p}^a (\xi_{2j}) f_{r} (\xi_{3k}),\\
         * u(\xi_{1i}, \xi_{2j}, \xi_{3k})
         * = \sum_{p=0}^{Q_x} \psi_{p}^a (\xi_{1i}) g_{p} (\xi_{2j}, \xi_{3k}).
         * \f$
         *
         * @param   inarray     ?
         * @param   outarray    ?
         */
        void StdHexExp::v_BwdTrans(
                                const Array<OneD, const NekDouble>& inarray,
                                      Array<OneD, NekDouble> &outarray)
        {
            ASSERTL1( (m_base[1]->GetBasisType() != LibUtilities::eOrtho_B)  ||
                      (m_base[1]->GetBasisType() != LibUtilities::eModified_B),
                      "Basis[1] is not a general tensor type");

            ASSERTL1( (m_base[2]->GetBasisType() != LibUtilities::eOrtho_C) ||
                      (m_base[2]->GetBasisType() != LibUtilities::eModified_C),
                      "Basis[2] is not a general tensor type");

            if(m_base[0]->Collocation() && m_base[1]->Collocation()
                    && m_base[2]->Collocation())
            {
                Vmath::Vcopy(m_base[0]->GetNumPoints()
                                * m_base[1]->GetNumPoints()
                                * m_base[2]->GetNumPoints(),
                             inarray, 1, outarray, 1);
            }
            else
            {
                StdHexExp::BwdTrans_SumFac(inarray,outarray);
            }
        }


        /**
         *
         */
        void StdHexExp::v_BwdTrans_SumFac(const Array<OneD, const NekDouble>& inarray,
                                         Array<OneD, NekDouble> &outarray)
        {
            Array<OneD, NekDouble> wsp(m_base[0]->GetNumPoints()*
                                       m_base[2]->GetNumModes()*
                                       (m_base[1]->GetNumModes() + m_base[1]->GetNumPoints())); // FIX THIS

            BwdTrans_SumFacKernel(m_base[0]->GetBdata(),
                                    m_base[1]->GetBdata(),
                                    m_base[2]->GetBdata(),
                                    inarray,outarray,wsp,true,true,true);
        }


        /**
         * @param   base0       x-dirn basis matrix
         * @param   base1       y-dirn basis matrix
         * @param   base2       z-dirn basis matrix
         * @param   inarray     Input vector of modes.
         * @param   outarray    Output vector of physical space data.
         * @param   wsp         Workspace of size Q_x*P_z*(P_y+Q_y)
         * @param   doCheckCollDir0     Check for collocation of basis.
         * @param   doCheckCollDir1     Check for collocation of basis.
         * @param   doCheckCollDir2     Check for collocation of basis.
         * @todo    Account for some directions being collocated. See
         *          StdQuadExp as an example.
         */
        void StdHexExp::v_BwdTrans_SumFacKernel(
                    const Array<OneD, const NekDouble>& base0,
                    const Array<OneD, const NekDouble>& base1,
                    const Array<OneD, const NekDouble>& base2,
                    const Array<OneD, const NekDouble>& inarray,
                          Array<OneD, NekDouble> &outarray,
                          Array<OneD, NekDouble> &wsp,
                    bool doCheckCollDir0,
                    bool doCheckCollDir1,
                    bool doCheckCollDir2)
        {
            int  nquad0  = m_base[0]->GetNumPoints();
            int  nquad1  = m_base[1]->GetNumPoints();
            int  nquad2  = m_base[2]->GetNumPoints();
            int  nmodes0 = m_base[0]->GetNumModes();
            int  nmodes1 = m_base[1]->GetNumModes();
            int  nmodes2 = m_base[2]->GetNumModes();

            // Check if using collocation, if requested.
            bool colldir0 = doCheckCollDir0?(m_base[0]->Collocation()):false;
            bool colldir1 = doCheckCollDir1?(m_base[1]->Collocation()):false;
            bool colldir2 = doCheckCollDir2?(m_base[2]->Collocation()):false;

            // If collocation in all directions, Physical values at quadrature
            // points is just a copy of the modes.
            if(colldir0 && colldir1 && colldir2)
            {
                Vmath::Vcopy(m_ncoeffs,inarray.get(),1,outarray.get(),1);
            }
            else
            {
                // Check sufficiently large workspace.
                ASSERTL1(wsp.num_elements()>=nquad0*nmodes2*(nmodes1+nquad1),
                         "Workspace size is not sufficient");

                // Assign second half of workspace for 2nd DGEMM operation.
                Array<OneD, NekDouble> wsp2 = wsp + nquad0*nmodes1*nmodes2;

                // BwdTrans in each direction using DGEMM
                Blas::Dgemm('T','T', nmodes1*nmodes2, nquad0, nmodes0,
                            1.0, &inarray[0],   nmodes0,
                                 base0.get(),   nquad0,
                            0.0, &wsp[0],       nmodes1*nmodes2);
                Blas::Dgemm('T','T', nquad0*nmodes2,  nquad1, nmodes1,
                            1.0, &wsp[0],       nmodes1,
                                 base1.get(),   nquad1,
                            0.0, &wsp2[0],      nquad0*nmodes2);
                Blas::Dgemm('T','T', nquad0*nquad1,   nquad2, nmodes2,
                            1.0, &wsp2[0],      nmodes2,
                                 base2.get(),   nquad2,
                            0.0, &outarray[0],  nquad0*nquad1);
            }
        }


        /**
         * Solves the system
         * \f$ \mathbf{B^{\top}WB\hat{u}}=\mathbf{B^{\top}Wu^{\delta}} \f$
         *
         * @param   inarray     array of physical quadrature points to be
         *                      transformed, \f$ \mathbf{u^{\delta}} \f$.
         * @param   outarray    array of expansion coefficients,
         *                      \f$ \mathbf{\hat{u}} \f$.
         */
        void StdHexExp::v_FwdTrans(
                    const Array<OneD, const NekDouble>& inarray,
                          Array<OneD, NekDouble> &outarray)
        {
            // If using collocation expansion, coefficients match physical
            // data points so just do a direct copy.
            if( (m_base[0]->Collocation())
                    &&(m_base[1]->Collocation())
                    &&(m_base[2]->Collocation()) )
            {
                Vmath::Vcopy(GetNcoeffs(), &inarray[0], 1, &outarray[0], 1);
            }
            else
            {
                // Compute B^TWu
                IProductWRTBase(inarray,outarray);

                // get Mass matrix inverse
                StdMatrixKey      masskey(eInvMass,DetShapeType(),*this);
                DNekMatSharedPtr matsys = GetStdMatrix(masskey);

                // copy inarray in case inarray == outarray
                DNekVec in (m_ncoeffs,outarray);
                DNekVec out(m_ncoeffs,outarray,eWrapper);

                // Solve for coefficients.
                out = (*matsys)*in;

            }
        }

        /**
         * \f$
         * \begin{array}{rcl}
         * I_{pqr} = (\phi_{pqr}, u)_{\delta} & = &
         * \sum_{i=0}^{nq_0} \sum_{j=0}^{nq_1} \sum_{k=0}^{nq_2}
         * \psi_{p}^{a}(\xi_{1i}) \psi_{q}^{a}(\xi_{2j}) \psi_{r}^{a}(\xi_{3k})
         * w_i w_j w_k u(\xi_{1,i} \xi_{2,j} \xi_{3,k})
         *
         * J_{i,j,k}\\ & = & \sum_{i=0}^{nq_0} \psi_p^a(\xi_{1,i})
         *                   \sum_{j=0}^{nq_1} \psi_{q}^a(\xi_{2,j})
         *                   \sum_{k=0}^{nq_2} \psi_{r}^a
         *                   u(\xi_{1i},\xi_{2j},\xi_{3k}) J_{i,j,k}
         * \end{array} \f$ \n
         * where
         * \f$ \phi_{pqr} (\xi_1 , \xi_2 , \xi_3)
         *  = \psi_p^a( \xi_1) \psi_{q}^a(\xi_2) \psi_{r}^a(\xi_3) \f$ \n
         * which can be implemented as \n
         * \f$f_{r} (\xi_{3k})
         *  = \sum_{k=0}^{nq_3} \psi_{r}^a u(\xi_{1i},\xi_{2j}, \xi_{3k})
         * J_{i,j,k} = {\bf B_3 U}   \f$ \n
         * \f$ g_{q} (\xi_{3k})
         *  = \sum_{j=0}^{nq_1} \psi_{q}^a(\xi_{2j}) f_{r}(\xi_{3k})
         *  = {\bf B_2 F}  \f$ \n
         * \f$ (\phi_{pqr}, u)_{\delta}
         *  = \sum_{k=0}^{nq_0} \psi_{p}^a (\xi_{3k})  g_{q} (\xi_{3k})
         *  = {\bf B_1 G} \f$
         *
         * @param   inarray     ?
         * @param   outarray    ?
         */
        void StdHexExp::v_IProductWRTBase(
                const Array<OneD, const NekDouble> &inarray,
                      Array<OneD,       NekDouble> &outarray)
        {
            if(m_base[0]->Collocation() && 
               m_base[1]->Collocation() && 
               m_base[2]->Collocation())
            {
                MultiplyByQuadratureMetric(inarray,outarray);
            }
            else
            {
                StdHexExp::v_IProductWRTBase_SumFac(inarray,outarray);
            }
        }

        /**
         * Implementation of the local matrix inner product operation.
         */
        void StdHexExp::v_IProductWRTBase_MatOp(const Array<OneD, const NekDouble>& inarray,
                                               Array<OneD, NekDouble> &outarray)
        {
            int nq = GetTotPoints();
            StdMatrixKey      iprodmatkey(eIProductWRTBase,DetShapeType(),*this);
            DNekMatSharedPtr  iprodmat = GetStdMatrix(iprodmatkey);

            Blas::Dgemv('N',m_ncoeffs,nq,1.0,iprodmat->GetPtr().get(),
                        m_ncoeffs, inarray.get(), 1, 0.0, outarray.get(), 1);
        }

        /**
         * Implementation of the sum-factorization inner product operation.
         */
        void StdHexExp::v_IProductWRTBase_SumFac(
            const Array<OneD, const NekDouble>& inarray,
                  Array<OneD, NekDouble> &outarray)
        {
            int    nquad0 = m_base[0]->GetNumPoints();
            int    nquad1 = m_base[1]->GetNumPoints();
            int    nquad2 = m_base[2]->GetNumPoints();
            int    order0 = m_base[0]->GetNumModes();
            int    order1 = m_base[1]->GetNumModes();

            Array<OneD, NekDouble> tmp(inarray.num_elements());
            Array<OneD, NekDouble> wsp(nquad0*nquad1*(nquad2+order0) + 
                                       order0*order1*nquad2);

            MultiplyByQuadratureMetric(inarray,tmp);

            StdHexExp::IProductWRTBase_SumFacKernel(m_base[0]->GetBdata(),
                                         m_base[1]->GetBdata(),
                                         m_base[2]->GetBdata(),
                                         tmp,outarray,wsp,true,true,true);
        }


        /**
         * Implementation of the sum-factorisation inner product operation.
         * @todo    Implement cases where only some directions are collocated.
         */
        void StdHexExp::v_IProductWRTBase_SumFacKernel(const Array<OneD, const NekDouble>& base0,
                                                     const Array<OneD, const NekDouble>& base1,
                                                     const Array<OneD, const NekDouble>& base2,
                                                     const Array<OneD, const NekDouble>& inarray,
                                                     Array<OneD, NekDouble> &outarray,
                                                     Array<OneD, NekDouble> &wsp,
                                                     bool doCheckCollDir0,
                                                     bool doCheckCollDir1,
                                                     bool doCheckCollDir2)
        {
            int    nquad0 = m_base[0]->GetNumPoints();
            int    nquad1 = m_base[1]->GetNumPoints();
            int    nquad2 = m_base[2]->GetNumPoints();
            int    nmodes0 = m_base[0]->GetNumModes();
            int    nmodes1 = m_base[1]->GetNumModes();
            int    nmodes2 = m_base[2]->GetNumModes();

            bool colldir0 = doCheckCollDir0?(m_base[0]->Collocation()):false;
            bool colldir1 = doCheckCollDir1?(m_base[1]->Collocation()):false;
            bool colldir2 = doCheckCollDir2?(m_base[2]->Collocation()):false;

            if(colldir0 && colldir1 && colldir2)
            {
                Vmath::Vcopy(m_ncoeffs,inarray.get(),1,outarray.get(),1);
            }
            else
            {               
                ASSERTL1(wsp.num_elements() >= nmodes0*nquad2*(nquad1+nmodes1),
                         "Insufficient workspace size");

                Array<OneD, NekDouble> tmp0 = wsp;
                Array<OneD, NekDouble> tmp1 = wsp + nmodes0*nquad1*nquad2;

                Blas::Dgemm('T', 'N', nquad1*nquad2, nmodes0, nquad0,
                            1.0, inarray.get(),  nquad0,
                                 base0.get(),    nquad0,
                            0.0, tmp0.get(),     nquad1*nquad2);

                Blas::Dgemm('T', 'N', nquad2*nmodes0, nmodes1, nquad1,
                            1.0, tmp0.get(),     nquad1,
                                 base1.get(),    nquad1,
                            0.0, tmp1.get(),     nquad2*nmodes0);

                Blas::Dgemm('T', 'N', nmodes0*nmodes1, nmodes2, nquad2,
                            1.0, tmp1.get(),     nquad2,
                                 base2.get(),    nquad2,
                            0.0, outarray.get(), nmodes0*nmodes1);
            }
        }


        void StdHexExp::v_IProductWRTDerivBase(const int dir,
                const Array<OneD, const NekDouble>& inarray,
                Array<OneD, NekDouble> & outarray)
        {
            StdHexExp::IProductWRTDerivBase_SumFac(dir,inarray,outarray);
        }


        void StdHexExp::v_IProductWRTDerivBase_MatOp(const int dir,
                                                    const Array<OneD, const NekDouble>& inarray,
                                                    Array<OneD, NekDouble> &outarray)
        {
            ASSERTL0((dir==0)||(dir==1)||(dir==2),"input dir is out of range");

            int nq = GetTotPoints();
            MatrixType mtype;

            switch (dir)
            {
                case 0:
                    mtype = eIProductWRTDerivBase0;
                    break;
                case 1:
                    mtype = eIProductWRTDerivBase1;
                    break;
                case 2:
                    mtype = eIProductWRTDerivBase2;
                    break;
            }

            StdMatrixKey      iprodmatkey(mtype,DetShapeType(),*this);
            DNekMatSharedPtr  iprodmat = GetStdMatrix(iprodmatkey);

            Blas::Dgemv('N',m_ncoeffs,nq,1.0,iprodmat->GetPtr().get(),
                        m_ncoeffs, inarray.get(), 1, 0.0, outarray.get(), 1);
        }


        void StdHexExp::v_IProductWRTDerivBase_SumFac(const int dir,
                                                     const Array<OneD, const NekDouble>& inarray,
                                                     Array<OneD, NekDouble> &outarray)
        {
            ASSERTL0((dir==0)||(dir==1)||(dir==2),"input dir is out of range");

            int    nquad1 = m_base[1]->GetNumPoints();
            int    nquad2 = m_base[2]->GetNumPoints();
            int    order0 = m_base[0]->GetNumModes();
            int    order1 = m_base[1]->GetNumModes();

            // If outarray > inarray then no need for temporary storage.
            Array<OneD, NekDouble> tmp = outarray;
            if (outarray.num_elements() < inarray.num_elements())
            {
                tmp = Array<OneD, NekDouble>(inarray.num_elements());
            }

            // Need workspace for sumfackernel though
            Array<OneD, NekDouble> wsp(order0*nquad2*(nquad1+order1));

            // multiply by integration constants
            MultiplyByQuadratureMetric(inarray,tmp);

            // perform sum-factorisation
            switch (dir)
            {
                case 0:
                    IProductWRTBase_SumFacKernel(m_base[0]->GetDbdata(),
                                                 m_base[1]->GetBdata(),
                                                 m_base[2]->GetBdata(),
                                                 tmp,outarray,wsp,
                                                 false,true,true);
                    break;
                case 1:
                    IProductWRTBase_SumFacKernel(m_base[0]->GetBdata(),
                                                 m_base[1]->GetDbdata(),
                                                 m_base[2]->GetBdata(),
                                                 tmp,outarray,wsp,
                                                 true,false,true);
                    break;
                case 2:
                    IProductWRTBase_SumFacKernel(m_base[0]->GetBdata(),
                                                 m_base[1]->GetBdata(),
                                                 m_base[2]->GetDbdata(),
                                                 tmp,outarray,wsp,
                                                 true,true,false);
                    break;
            }
        }


        NekDouble StdHexExp::v_PhysEvaluate(
<<<<<<< HEAD
                const Array<OneD, const NekDouble>& Lcoords)
        {
            return StdExpansion3D::v_PhysEvaluate(Lcoords, m_phys);
        }

        void StdHexExp::v_LocCoordToLocCollapsed(
                                              const Array<OneD, const NekDouble>& xi,
                                              Array<OneD, NekDouble>& eta)
        {
            eta[0] = xi[0];
            eta[1] = xi[1];
            eta[2] = xi[2];
        }
                                          
        NekDouble StdHexExp::v_PhysEvaluate(
=======
>>>>>>> 55155ad1
                const Array<OneD, const NekDouble>& Lcoords,
                const Array<OneD, const NekDouble>& physvals)
        {
            return StdExpansion3D::v_PhysEvaluate(Lcoords, physvals);
        }


        /**
         * @note for hexahedral expansions _base[0] (i.e. p) modes run fastest.
         */
        void StdHexExp::v_FillMode(const int mode,
                                Array<OneD, NekDouble> &outarray)
        {
            int    i,j;
            int   nquad0 = m_base[0]->GetNumPoints();
            int   nquad1 = m_base[1]->GetNumPoints();
            int   nquad2 = m_base[2]->GetNumPoints();

            Array<OneD, const NekDouble> base0  = m_base[0]->GetBdata();
            Array<OneD, const NekDouble> base1  = m_base[1]->GetBdata();
            Array<OneD, const NekDouble> base2  = m_base[2]->GetBdata();

            int   btmp0 = m_base[0]->GetNumModes();
            int   btmp1 = m_base[1]->GetNumModes();
            int   mode2 = mode/(btmp0*btmp1);
            int   mode1 = (mode-mode2*btmp0*btmp1)/btmp0;
            int   mode0 = (mode-mode2*btmp0*btmp1)%btmp0;

            ASSERTL2(mode2 == (int)floor((1.0*mode)/(btmp0*btmp1)),
                     "Integer Truncation not Equiv to Floor");
            ASSERTL2(mode1 == (int)floor((1.0*mode-mode2*btmp0*btmp1)
                                /(btmp0*btmp1)),
                     "Integer Truncation not Equiv to Floor");
            ASSERTL2(m_ncoeffs <= mode,
                     "calling argument mode is larger than total expansion "
                     "order");

            for(i = 0; i < nquad1*nquad2; ++i)
            {
                Vmath::Vcopy(nquad0,(NekDouble *)(base0.get() + mode0*nquad0),1,
                             &outarray[0]+i*nquad0, 1);
            }

            for(j = 0; j < nquad2; ++j)
            {
                for(i = 0; i < nquad0; ++i)
                {
                    Vmath::Vmul(nquad1,(NekDouble *)(base1.get() + mode1*nquad1),1,
                                &outarray[0]+i+j*nquad0*nquad1, nquad0,
                                &outarray[0]+i+j*nquad0*nquad1, nquad0);
                }
            }

            for(i = 0; i < nquad2; i++)
            {
                Blas::Dscal(nquad0*nquad1,base2[mode2*nquad2+i],
                            &outarray[0]+i*nquad0*nquad1,1);
            }
        }


        int StdHexExp::v_GetNverts() const
        {
            return 8;
        }


        int StdHexExp::v_GetNedges() const
        {
            return 12;
        }


        int StdHexExp::v_GetNfaces() const
        {
            return 6;
        }


        LibUtilities::ShapeType StdHexExp::v_DetShapeType() const
        {
            return LibUtilities::eHexahedron;
        };


        int StdHexExp::v_NumBndryCoeffs() const
        {
            ASSERTL1(GetBasisType(0) == LibUtilities::eModified_A ||
                     GetBasisType(0) == LibUtilities::eGLL_Lagrange,
                     "BasisType is not a boundary interior form");
            ASSERTL1(GetBasisType(1) == LibUtilities::eModified_A ||
                     GetBasisType(1) == LibUtilities::eGLL_Lagrange,
                     "BasisType is not a boundary interior form");
            ASSERTL1(GetBasisType(2) == LibUtilities::eModified_A ||
                     GetBasisType(2) == LibUtilities::eGLL_Lagrange,
                     "BasisType is not a boundary interior form");

            int nmodes0 = m_base[0]->GetNumModes();
            int nmodes1 = m_base[1]->GetNumModes();
            int nmodes2 = m_base[2]->GetNumModes();

            return ( 2*( nmodes0*nmodes1 + nmodes0*nmodes2
                        + nmodes1*nmodes2)
                     - 4*( nmodes0 + nmodes1 + nmodes2 ) + 8 );
        }

        int StdHexExp::v_NumDGBndryCoeffs() const
        {
            ASSERTL1(GetBasisType(0) == LibUtilities::eModified_A ||
                     GetBasisType(0) == LibUtilities::eGLL_Lagrange,
                     "BasisType is not a boundary interior form");
            ASSERTL1(GetBasisType(1) == LibUtilities::eModified_A ||
                     GetBasisType(1) == LibUtilities::eGLL_Lagrange,
                     "BasisType is not a boundary interior form");
            ASSERTL1(GetBasisType(2) == LibUtilities::eModified_A ||
                     GetBasisType(2) == LibUtilities::eGLL_Lagrange,
                     "BasisType is not a boundary interior form");

            int nmodes0 = m_base[0]->GetNumModes();
            int nmodes1 = m_base[1]->GetNumModes();
            int nmodes2 = m_base[2]->GetNumModes();

            return  2*( nmodes0*nmodes1 + nmodes0*nmodes2
                        + nmodes1*nmodes2 );
        }

        int StdHexExp::v_GetEdgeNcoeffs(const int i) const
        {
            ASSERTL2((i >= 0)&&(i <= 11),"edge id is out of range");

            if((i == 0)||(i == 2)||(i == 8)||(i == 10))
            {
                return  GetBasisNumModes(0);
            }
            else if((i == 1)||(i == 3)||(i == 9)||(i == 11))
            {
                return  GetBasisNumModes(1);
            }
            else
            {
                return GetBasisNumModes(2);
            }
        }

        int StdHexExp::v_GetTotalEdgeIntNcoeffs() const
        {
	  return 4*(GetBasisNumModes(0)+GetBasisNumModes(1)+GetBasisNumModes(2));
	}


        int StdHexExp::v_GetFaceNcoeffs(const int i) const
        {
            ASSERTL2((i >= 0) && (i <= 5), "face id is out of range");
            if((i == 0) || (i == 5))
            {
                return GetBasisNumModes(0)*GetBasisNumModes(1);
            }
            else if((i == 1) || (i == 3))
            {
                return GetBasisNumModes(0)*GetBasisNumModes(2);
            }
            else
            {
                return GetBasisNumModes(1)*GetBasisNumModes(2);
            }
        }


        int StdHexExp::v_GetFaceIntNcoeffs(const int i) const
        {
            ASSERTL2((i >= 0) && (i <= 5), "face id is out of range");
            if((i == 0) || (i == 5))
            {
                return (GetBasisNumModes(0)-2)*(GetBasisNumModes(1)-2);
            }
            else if((i == 1) || (i == 3))
            {
                return (GetBasisNumModes(0)-2)*(GetBasisNumModes(2)-2);
            }
            else
            {
                return (GetBasisNumModes(1)-2)*(GetBasisNumModes(2)-2);
            }

        }

        int StdHexExp::v_GetTotalFaceIntNcoeffs() const
        {
	    return 2*((GetBasisNumModes(0)-2)*(GetBasisNumModes(1)-2)+
	              (GetBasisNumModes(0)-2)*(GetBasisNumModes(2)-2)+
		      (GetBasisNumModes(1)-2)*(GetBasisNumModes(2)-2));
	}

        int StdHexExp::v_GetFaceNumPoints(const int i) const
        {
            ASSERTL2(i >= 0 && i <= 5, "face id is out of range");
            
            if (i == 0 || i == 5)
            {
                return m_base[0]->GetNumPoints()*
                       m_base[1]->GetNumPoints();
            }
            else if (i == 1 || i == 3)
            {
                return m_base[0]->GetNumPoints()*
                       m_base[2]->GetNumPoints();
            }
            else
            {
                return m_base[1]->GetNumPoints()*
                       m_base[2]->GetNumPoints();
            }
        }

        LibUtilities::PointsKey StdHexExp::v_GetFacePointsKey(
            const int i, const int j) const
        {
            ASSERTL2(i >= 0 && i <= 5, "face id is out of range");
            ASSERTL2(j == 0 || j == 1, "face direction is out of range");
            
            if (i == 0 || i == 5)
            {
                return m_base[j]->GetPointsKey();
            }
            else if (i == 1 || i == 3)
            {
                return m_base[2*j]->GetPointsKey();
            }
            else
            {
                return m_base[j+1]->GetPointsKey();
            }
        }

        int StdHexExp::v_CalcNumberOfCoefficients(const std::vector<unsigned int> &nummodes, int &modes_offset)
        {
            int nmodes = nummodes[modes_offset]*nummodes[modes_offset+1]*nummodes[modes_offset+2];
            modes_offset += 3;

            return nmodes;
        }


        const LibUtilities::BasisKey StdHexExp::v_DetFaceBasisKey(
            const int i, const int k) const
        {
            ASSERTL2(i >= 0 && i <= 6, "face id is out of range");
            ASSERTL2(k >= 0 && k <= 1, "basis key id is out of range");
            
            //temporary solution, need to add conditions based on face id
            //also need to add check of the points type
            switch(i)
            {
                case 0:
                case 5:
                    switch(k)
                    {
                        case 0:
                            return GetBasis(0)->GetBasisKey();
                            break;
                        case 1:
                            return GetBasis(1)->GetBasisKey();
                            break;
                    }
                    break;
                case 1:
                case 3:
                    switch(k)
                    {
                        case 0:
                            return GetBasis(0)->GetBasisKey();
                            break;
                        case 1:
                            return GetBasis(2)->GetBasisKey();
                            break;
                    }
                    break;
                case 2:
                case 4:
                    switch(k)
                    {
                        case 0:
                            return GetBasis(1)->GetBasisKey();
                            break;
                        case 1:
                            return GetBasis(2)->GetBasisKey();
                            break;
                    }
                    break;
            }
            
            // Should never get here.
            return LibUtilities::NullBasisKey;
        }

        LibUtilities::BasisType StdHexExp::v_GetEdgeBasisType(const int i) const
        {
            ASSERTL2((i >= 0)&&(i <= 11),"edge id is out of range");

            if((i == 0)||(i == 2)||(i==8)||(i==10))
            {
                return  GetBasisType(0);
            }
            else if((i == 1)||(i == 3)||(i == 9)||(i == 11))
            {
                return  GetBasisType(1);
            }
            else
            {
                return GetBasisType(2);
            }
        }

        void StdHexExp::v_GetCoords( Array<OneD, NekDouble> & xi_x,
                                Array<OneD, NekDouble> & xi_y,
                                Array<OneD, NekDouble> & xi_z)
        {
            Array<OneD, const NekDouble> eta_x = m_base[0]->GetZ();
            Array<OneD, const NekDouble> eta_y = m_base[1]->GetZ();
            Array<OneD, const NekDouble> eta_z = m_base[2]->GetZ();
            int Qx = GetNumPoints(0);
            int Qy = GetNumPoints(1);
            int Qz = GetNumPoints(2);

            // Convert collapsed coordinates into cartesian coordinates:
            // eta --> xi
            for( int k = 0; k < Qz; ++k ) {
                for( int j = 0; j < Qy; ++j ) {
                    for( int i = 0; i < Qx; ++i ) {
                        int s = i + Qx*(j + Qy*k);
                        xi_x[s] = eta_x[i];
                        xi_y[s] = eta_y[j];
                        xi_z[s] = eta_z[k];

                    }
                }
            }
        }


        /**
         * Only for basis type Modified_A or GLL_LAGRANGE in all directions.
         */
        void StdHexExp::v_GetFaceToElementMap(
            const int                  fid,
            const Orientation          faceOrient,
            Array<OneD, unsigned int> &maparray,
            Array<OneD,          int> &signarray,
            int                        nummodesA,
            int                        nummodesB)
        {
            int i,j;
            const int nummodes0 = m_base[0]->GetNumModes();
            const int nummodes1 = m_base[1]->GetNumModes();
            const int nummodes2 = m_base[2]->GetNumModes();
            
            ASSERTL1(GetEdgeBasisType(0) == GetEdgeBasisType(1) &&
                     GetEdgeBasisType(0) == GetEdgeBasisType(2),
                     "Method only implemented if BasisType is indentical in "
                     "all directions");
            ASSERTL1(GetEdgeBasisType(0) == LibUtilities::eModified_A ||
                     GetEdgeBasisType(0) == LibUtilities::eGLL_Lagrange,
                     "Method only implemented for Modified_A or GLL_Lagrange BasisType");
                        
            if (nummodesA == -1)
            {
                switch(fid)
                {
                    case 0:
                    case 5:
                        nummodesA = nummodes0;
                        nummodesB = nummodes1;
                        break;
                    case 1:
                    case 3:
                        nummodesA = nummodes0;
                        nummodesB = nummodes2;
                        break;
                    case 2:
                    case 4:
                        nummodesA = nummodes1;
                        nummodesB = nummodes2;
                        break;
                }
            }
            
            
            bool modified = GetEdgeBasisType(0) == LibUtilities::eModified_A;
            int nFaceCoeffs = nummodesA*nummodesB;
            
            if(maparray.num_elements() != nFaceCoeffs)
            {
                maparray = Array<OneD, unsigned int>(nFaceCoeffs);
            }
            
            if(signarray.num_elements() != nFaceCoeffs)
            {
                signarray = Array<OneD, int>(nFaceCoeffs,1);
            }
            else
            {
                fill( signarray.get() , signarray.get()+nFaceCoeffs, 1 );
            }
            
            Array<OneD, int> arrayindx(nFaceCoeffs);
            
            for(i = 0; i < nummodesB; i++)
            {
                for(j = 0; j < nummodesA; j++)
                {
                    if( faceOrient < 9 )
                    {
                        arrayindx[i*nummodesA+j] = i*nummodesA+j;
                    }
                    else
                    {
                        arrayindx[i*nummodesA+j] = j*nummodesB+i;
                    }
                }
            }
            
            int offset = 0;
            int jump1 = 1;
            int jump2 = 1;
            
            switch(fid)
            {
                case 5:
                {
                    if (modified)
                    {
                        offset = nummodes0*nummodes1;
                    }
                    else
                    {
                        offset = (nummodes2-1)*nummodes0*nummodes1;
                        jump1 = nummodes0;
                    }
                }
                case 0:
                {
                    jump1 = nummodes0;
                }
                    break;
                case 3:
                {
                    if (modified)
                    {
                        offset = nummodes0;
                    }
                    else
                    {
                        offset = nummodes0*(nummodes1-1);
                        jump1 = nummodes0*nummodes1;
                    }
                }
                case 1:
                {
                    jump1 = nummodes0*nummodes1;
                }
                    break;
                case 2:
                {
                    if (modified)
                    {
                        offset = 1;
                    }
                    else
                    {
                        offset = nummodes0-1;
                        jump1 = nummodes0*nummodes1;
                        jump2 = nummodes0;
                        
                    }
                }
                case 4:
                {
                    jump1 = nummodes0*nummodes1;
                    jump2 = nummodes0;
                }
                    break;
                default:
                    ASSERTL0(false,"fid must be between 0 and 5");
            }
            
            for(i = 0; i < nummodesB; i++)
            {
                for(j = 0; j < nummodesA; j++)
                {
                    maparray[ arrayindx[i*nummodesA+j] ]
                    = i*jump1 + j*jump2 + offset;
                }
            }
            
            
            
            if( (faceOrient==6) || (faceOrient==8) ||
               (faceOrient==11) || (faceOrient==12) )
            {
                if(faceOrient<9)
                {
                    if (modified)
                    {
                        for(i = 3; i < nummodesB; i+=2)
                        {
                            for(j = 0; j < nummodesA; j++)
                            {
                                signarray[ arrayindx[i*nummodesA+j] ] *= -1;
                            }
                        }
                        
                        for(i = 0; i < nummodesA; i++)
                        {
                            swap( maparray[i] , maparray[i+nummodesA] );
                            swap( signarray[i] , signarray[i+nummodesA] );
                        }
                        
                    }
                    else
                    {
                        for(i = 0; i < nummodesA; i++)
                        {
                            for(j = 0; j < nummodesB/2; j++)
                            {
                                swap( maparray[i + j*nummodesA],
                                     maparray[i+nummodesA*nummodesB
                                              -nummodesA -j*nummodesA] );
                                swap( signarray[i + j*nummodesA],
                                     signarray[i+nummodesA*nummodesB
                                              -nummodesA -j*nummodesA]);
                            }
                        }
                    }
                }
                else
                {
                    if (modified)
                    {
                        for(i = 0; i < nummodesB; i++)
                        {
                            for(j = 3; j < nummodesA; j+=2)
                            {
                                signarray[ arrayindx[i*nummodesA+j] ] *= -1;
                            }
                        }
                        
                        for(i = 0; i < nummodesB; i++)
                        {
                            swap( maparray[i] , maparray[i+nummodesB] );
                            swap( signarray[i] , signarray[i+nummodesB] );
                        }
                        
                    }
                    else
                    {
                        for(i = 0; i < nummodesA; i++)
                        {
                            for(j = 0; j < nummodesB/2; j++)
                            {
                                swap( maparray[i*nummodesB + j],
                                     maparray[i*nummodesB + nummodesB -1 -j]);
                                swap( signarray[i*nummodesB + j],
                                     signarray[i*nummodesB + nummodesB -1 -j]);
                            }
                        }
                    }
                }
            }
            
            if( (faceOrient==7) || (faceOrient==8) ||
               (faceOrient==10) || (faceOrient==12) )
            {
                if(faceOrient<9)
                {
                    if (modified)
                    {
                        for(i = 0; i < nummodesB; i++)
                        {
                            for(j = 3; j < nummodesA; j+=2)
                            {
                                signarray[ arrayindx[i*nummodesA+j] ] *= -1;
                            }
                        }
                        
                        for(i = 0; i < nummodesB; i++)
                        {
                            swap( maparray[i*nummodesA],
                                 maparray[i*nummodesA+1]);
                            swap( signarray[i*nummodesA],
                                 signarray[i*nummodesA+1]);
                        }
                    }
                    else
                    {
                        for(i = 0; i < nummodesB; i++)
                        {
                            for(j = 0; j < nummodesA/2; j++)
                            {
                                swap( maparray[i*nummodesA + j],
                                     maparray[i*nummodesA + nummodesA -1 -j]);
                                swap( signarray[i*nummodesA + j],
                                     signarray[i*nummodesA + nummodesA -1 -j]);
                            }
                        }
                    }
                    
                    
                    
                }
                else
                {
                    if (modified)
                    {
                        for(i = 3; i < nummodesB; i+=2)
                        {
                            for(j = 0; j < nummodesA; j++)
                            {
                                signarray[ arrayindx[i*nummodesA+j] ] *= -1;
                            }
                        }
                        
                        for(i = 0; i < nummodesA; i++)
                        {
                            swap( maparray[i*nummodesB],
                                 maparray[i*nummodesB+1]);
                            swap( signarray[i*nummodesB],
                                 signarray[i*nummodesB+1]);
                        }
                    }
                    else
                    {
                        for(i = 0; i < nummodesB; i++)
                        {
                            for(j = 0; j < nummodesA/2; j++)
                            {
                                swap( maparray[i + j*nummodesB] ,
                                     maparray[i+nummodesA*nummodesB -
                                              nummodesB -j*nummodesB] );
                                swap( signarray[i + j*nummodesB] ,
                                     signarray[i+nummodesA*nummodesB -
                                               nummodesB -j*nummodesB] );
                                
                            }
                        }
                        
                    }
                }
            }
        }



        /**
         * Expansions in each of the three dimensions must be of type
         * LibUtilities#eModified_A or LibUtilities#eGLL_Lagrange.
         *
         * @param   localVertexId   ID of vertex (0..7)
         * @returns Position of vertex in local numbering scheme.
         */
        int StdHexExp::v_GetVertexMap(const int localVertexId, bool useCoeffPacking)
        {
            ASSERTL1(GetBasisType(0) == LibUtilities::eModified_A ||
                     GetBasisType(0) == LibUtilities::eGLL_Lagrange,
                     "BasisType is not a boundary interior form");
            ASSERTL1(GetBasisType(1) == LibUtilities::eModified_A ||
                     GetBasisType(1) == LibUtilities::eGLL_Lagrange,
                     "BasisType is not a boundary interior form");
            ASSERTL1(GetBasisType(2) == LibUtilities::eModified_A ||
                     GetBasisType(2) == LibUtilities::eGLL_Lagrange,
                     "BasisType is not a boundary interior form");

            ASSERTL1((localVertexId>=0)&&(localVertexId<8),
                     "local vertex id must be between 0 and 7");

            int p = 0;
            int q = 0;
            int r = 0;

            // Retrieve the number of modes in each dimension.
            int nummodes [3] = {m_base[0]->GetNumModes(),
                                m_base[1]->GetNumModes(),
                                m_base[2]->GetNumModes()};

            if(useCoeffPacking == true) // follow packing of coefficients i.e q,r,p
            {
                if(localVertexId > 3)
                {
                    if( GetBasisType(2) == LibUtilities::eGLL_Lagrange)
                    {
                        r = nummodes[2]-1;
                    }
                    else
                    {
                        r = 1;
                    }
                }
                
                switch(localVertexId % 4)
                {
                case 0:
                    break;
                case 1:
                    {
                        if( GetBasisType(0) == LibUtilities::eGLL_Lagrange)
                        {
                            p = nummodes[0]-1;
                        }
                        else
                        {
                            p = 1;
                        }
                    }
                    break;
                case 2:
                    {
                        if( GetBasisType(1) == LibUtilities::eGLL_Lagrange)
                        {
                            q = nummodes[1]-1;
                        }
                        else
                        {
                            q = 1;
                        }
                    }
                    break;
                case 3:
                    {
                        if( GetBasisType(1) == LibUtilities::eGLL_Lagrange)
                        {
                            p = nummodes[0]-1;
                            q = nummodes[1]-1;
                        }
                        else
                        {
                            p = 1;
                            q = 1;
                        }
                    }
                    break;
                }
            }
            else
            {
                // Right face (vertices 1,2,5,6)
                if( (localVertexId % 4) % 3 > 0 )
                {
                    if( GetBasisType(0) == LibUtilities::eGLL_Lagrange)
                    {
                        p = nummodes[0]-1;
                    }
                    else
                    {
                        p = 1;
                    }
                }
                
                // Back face (vertices 2,3,6,7)
                if( localVertexId % 4 > 1 )
                {
                    if( GetBasisType(1) == LibUtilities::eGLL_Lagrange)
                    {
                        q = nummodes[1]-1;
                    }
                    else
                    {
                        q = 1;
                    }
                }
                
                // Top face (vertices 4,5,6,7)
                if( localVertexId > 3)
                {
                    if( GetBasisType(2) == LibUtilities::eGLL_Lagrange)
                    {
                        r = nummodes[2]-1;
                    }
                    else
                    {
                        r = 1;
                    }
                }
            }
            // Compute the local number.
            return r*nummodes[0]*nummodes[1] + q*nummodes[0] + p;
        }


        /**
         * @param   eid         The edge to compute the numbering for.
         * @param   edgeOrient  Orientation of the edge.
         * @param   maparray    Storage for computed mapping array.
         * @param   signarray   ?
         */
        void StdHexExp::v_GetEdgeInteriorMap(const int eid,
                                const Orientation edgeOrient,
                                Array<OneD, unsigned int> &maparray,
                                Array<OneD, int> &signarray)
        {
            ASSERTL1(GetBasisType(0) == LibUtilities::eModified_A ||
                     GetBasisType(0) == LibUtilities::eGLL_Lagrange,
                     "BasisType is not a boundary interior form");
            ASSERTL1(GetBasisType(1) == LibUtilities::eModified_A ||
                     GetBasisType(1) == LibUtilities::eGLL_Lagrange,
                     "BasisType is not a boundary interior form");
            ASSERTL1(GetBasisType(2) == LibUtilities::eModified_A ||
                     GetBasisType(2) == LibUtilities::eGLL_Lagrange,
                     "BasisType is not a boundary interior form");

            ASSERTL1((eid>=0)&&(eid<12),
                     "local edge id must be between 0 and 11");

            int nEdgeIntCoeffs = GetEdgeNcoeffs(eid)-2;

            if(maparray.num_elements()!=nEdgeIntCoeffs)
            {
                maparray = Array<OneD, unsigned int>(nEdgeIntCoeffs);
            }

            if(signarray.num_elements() != nEdgeIntCoeffs)
            {
                signarray = Array<OneD, int>(nEdgeIntCoeffs,1);
            }
            else
            {
                fill( signarray.get() , signarray.get()+nEdgeIntCoeffs, 1 );
            }

            int nummodes [3] = {m_base[0]->GetNumModes(),
                                m_base[1]->GetNumModes(),
                                m_base[2]->GetNumModes()};

            const LibUtilities::BasisType bType [3] = {GetBasisType(0),
                                                       GetBasisType(1),
                                                       GetBasisType(2)};

            bool reverseOrdering = false;
            bool signChange = false;

            int IdxRange [3][2] = {{0,0},{0,0},{0,0}};

            switch(eid)
            {
            case 0:
            case 1:
            case 2:
            case 3:
                {
                    IdxRange[2][0] = 0;
                    IdxRange[2][1] = 1;
                }
                break;
            case 8:
            case 9:
            case 10:
            case 11:
                {
                    if( bType[2] == LibUtilities::eGLL_Lagrange)
                    {
                        IdxRange[2][0] = nummodes[2] - 1;
                        IdxRange[2][1] = nummodes[2];
                    }
                    else
                    {
                        IdxRange[2][0] = 1;
                        IdxRange[2][1] = 2;
                    }
                }
                break;
            case 4:
            case 5:
            case 6:
            case 7:
                {
                    if( bType[2] == LibUtilities::eGLL_Lagrange)
                    {
                        IdxRange[2][0] = 1;
                        IdxRange[2][1] = nummodes[2] - 1;

                        if(edgeOrient==eBackwards)
                        {
                            reverseOrdering = true;
                        }
                    }
                    else
                    {
                        IdxRange[2][0] = 2;
                        IdxRange[2][1] = nummodes[2];

                        if(edgeOrient==eBackwards)
                        {
                            signChange = true;
                        }
                    }
                }
                break;
            }

            switch(eid)
            {
            case 0:
            case 4:
            case 5:
            case 8:
                {
                    IdxRange[1][0] = 0;
                    IdxRange[1][1] = 1;
                }
                break;
            case 2:
            case 6:
            case 7:
            case 10:
                {
                    if( bType[1] == LibUtilities::eGLL_Lagrange)
                    {
                        IdxRange[1][0] = nummodes[1] - 1;
                        IdxRange[1][1] = nummodes[1];
                    }
                    else
                    {
                        IdxRange[1][0] = 1;
                        IdxRange[1][1] = 2;
                    }
                }
                break;
            case 1:
            case 9:
                {
                    if( bType[1] == LibUtilities::eGLL_Lagrange)
                    {
                        IdxRange[1][0] = 1;
                        IdxRange[1][1] = nummodes[1] - 1;

                        if(edgeOrient==eBackwards)
                        {
                            reverseOrdering = true;
                        }
                    }
                    else
                    {
                        IdxRange[1][0] = 2;
                        IdxRange[1][1] = nummodes[1];

                        if(edgeOrient==eBackwards)
                        {
                            signChange = true;
                        }
                    }
                }
                break;
            case 3:
            case 11:
                {
                    if( bType[1] == LibUtilities::eGLL_Lagrange)
                    {
                        IdxRange[1][0] = 1;
                        IdxRange[1][1] = nummodes[1] - 1;

                        if(edgeOrient==eForwards)
                        {
                            reverseOrdering = true;
                        }
                    }
                    else
                    {
                        IdxRange[1][0] = 2;
                        IdxRange[1][1] = nummodes[1];

                        if(edgeOrient==eForwards)
                        {
                            signChange = true;
                        }
                    }
                }
                break;
            }

            switch(eid)
            {
            case 3:
            case 4:
            case 7:
            case 11:
                {
                    IdxRange[0][0] = 0;
                    IdxRange[0][1] = 1;
                }
                break;
            case 1:
            case 5:
            case 6:
            case 9:
                {
                    if( bType[0] == LibUtilities::eGLL_Lagrange)
                    {
                        IdxRange[0][0] = nummodes[0] - 1;
                        IdxRange[0][1] = nummodes[0];
                    }
                    else
                    {
                        IdxRange[0][0] = 1;
                        IdxRange[0][1] = 2;
                    }
                }
                break;
            case 0:
            case 8:
                {
                    if( bType[0] == LibUtilities::eGLL_Lagrange)
                    {
                        IdxRange[0][0] = 1;
                        IdxRange[0][1] = nummodes[0] - 1;

                        if(edgeOrient==eBackwards)
                        {
                            reverseOrdering = true;
                        }
                    }
                    else
                    {
                        IdxRange[0][0] = 2;
                        IdxRange[0][1] = nummodes[0];

                        if(edgeOrient==eBackwards)
                        {
                            signChange = true;
                        }
                    }
                }
                break;
            case 2:
            case 10:
                {
                    if( bType[0] == LibUtilities::eGLL_Lagrange)
                    {
                        IdxRange[0][0] = 1;
                        IdxRange[0][1] = nummodes[0] - 1;

                        if(edgeOrient==eForwards)
                        {
                            reverseOrdering = true;
                        }
                    }
                    else
                    {
                        IdxRange[0][0] = 2;
                        IdxRange[0][1] = nummodes[0];

                        if(edgeOrient==eForwards)
                        {
                            signChange = true;
                        }
                    }
                }
                break;
            }

            int p,q,r;
            int cnt = 0;

            for(r = IdxRange[2][0]; r < IdxRange[2][1]; r++)
            {
                for(q = IdxRange[1][0]; q < IdxRange[1][1]; q++)
                {
                    for(p = IdxRange[0][0]; p < IdxRange[0][1]; p++)
                    {
                        maparray[cnt++]
                                = r*nummodes[0]*nummodes[1] + q*nummodes[0] + p;
                    }
                }
            }

            if( reverseOrdering )
            {
                reverse( maparray.get() , maparray.get()+nEdgeIntCoeffs );
            }

            if( signChange )
            {
                for(p = 1; p < nEdgeIntCoeffs; p+=2)
                {
                    signarray[p] = -1;
                }
            }
        }


        /**
         * Generate mapping describing which elemental modes lie on the
         * interior of a given face. Accounts for face orientation.
         */
        void StdHexExp::v_GetFaceInteriorMap(const int fid,
                                const Orientation faceOrient,
                                Array<OneD, unsigned int> &maparray,
                                Array<OneD, int>& signarray)
        {
            ASSERTL1(GetBasisType(0) == LibUtilities::eModified_A ||
                     GetBasisType(0) == LibUtilities::eGLL_Lagrange,
                     "BasisType is not a boundary interior form");
            ASSERTL1(GetBasisType(1) == LibUtilities::eModified_A ||
                     GetBasisType(1) == LibUtilities::eGLL_Lagrange,
                     "BasisType is not a boundary interior form");
            ASSERTL1(GetBasisType(2) == LibUtilities::eModified_A ||
                     GetBasisType(2) == LibUtilities::eGLL_Lagrange,
                     "BasisType is not a boundary interior form");

            ASSERTL1((fid>=0)&&(fid<6),
                     "local face id must be between 0 and 5");

            int nFaceIntCoeffs = GetFaceIntNcoeffs(fid);

            if(maparray.num_elements()!=nFaceIntCoeffs)
            {
                maparray = Array<OneD, unsigned int>(nFaceIntCoeffs);
            }

            if(signarray.num_elements() != nFaceIntCoeffs)
            {
                signarray = Array<OneD, int>(nFaceIntCoeffs,1);
            }
            else
            {
                fill( signarray.get() , signarray.get()+nFaceIntCoeffs, 1 );
            }

            int nummodes [3] = {m_base[0]->GetNumModes(),
                                m_base[1]->GetNumModes(),
                                m_base[2]->GetNumModes()};

            const LibUtilities::BasisType bType [3] = {GetBasisType(0),
                                                       GetBasisType(1),
                                                       GetBasisType(2)};

            int nummodesA = 0;
            int nummodesB = 0;

            // Determine the number of modes in face directions A & B based
            // on the face index given.
            switch(fid)
            {
            case 0:
            case 5:
                {
                    nummodesA = nummodes[0];
                    nummodesB = nummodes[1];
                }
                break;
            case 1:
            case 3:
                {
                    nummodesA = nummodes[0];
                    nummodesB = nummodes[2];
                }
                break;
            case 2:
            case 4:
                {
                    nummodesA = nummodes[1];
                    nummodesB = nummodes[2];
                }
            }

            int i,j;
            Array<OneD, int> arrayindx(nFaceIntCoeffs);

            // Create a mapping array to account for transposition of the
            // coordinates due to face orientation.
            for(i = 0; i < (nummodesB-2); i++)
            {
                for(j = 0; j < (nummodesA-2); j++)
                {
                    if( faceOrient < 9 )
                    {
                        arrayindx[i*(nummodesA-2)+j] = i*(nummodesA-2)+j;
                    }
                    else
                    {
                        arrayindx[i*(nummodesA-2)+j] = j*(nummodesB-2)+i;
                    }
                }
            }

            int IdxRange [3][2];
            int Incr[3];

            Array<OneD, int> sign0(nummodes[0], 1);
            Array<OneD, int> sign1(nummodes[1], 1);
            Array<OneD, int> sign2(nummodes[2], 1);

            // Set the upper and lower bounds, and increment for the faces
            // involving the first coordinate direction.
            switch(fid)
            {
            case 0: // bottom face
                {
                    IdxRange[2][0] = 0;
                    IdxRange[2][1] = 1;
                    Incr[2] = 1;
                }
                break;
            case 5: // top face
                {
                    if( bType[2] == LibUtilities::eGLL_Lagrange)
                    {
                        IdxRange[2][0] = nummodes[2] - 1;
                        IdxRange[2][1] = nummodes[2];
                        Incr[2] = 1;
                    }
                    else
                    {
                        IdxRange[2][0] = 1;
                        IdxRange[2][1] = 2;
                        Incr[2] = 1;
                    }

                }
                break;
            default: // all other faces
                {
                    if( bType[2] == LibUtilities::eGLL_Lagrange)
                    {
                        if( (((int) faceOrient)-5) % 2 )
                        {
                            IdxRange[2][0] = nummodes[2] - 2;
                            IdxRange[2][1] = 0;
                            Incr[2] = -1;

                        }
                        else
                        {
                            IdxRange[2][0] = 1;
                            IdxRange[2][1] = nummodes[2] - 1;
                            Incr[2] = 1;
                        }
                    }
                    else
                    {
                        IdxRange[2][0] = 2;
                        IdxRange[2][1] = nummodes[2];
                        Incr[2] = 1;

                        if( (((int) faceOrient)-5) % 2 )
                        {
                            for(i = 3; i < nummodes[2]; i+=2)
                            {
                                sign2[i] = -1;
                            }
                        }
                    }
                }
            }

            // Set the upper and lower bounds, and increment for the faces
            // involving the second coordinate direction.
            switch(fid)
            {
            case 1:
                {
                    IdxRange[1][0] = 0;
                    IdxRange[1][1] = 1;
                    Incr[1] = 1;
                }
                break;
            case 3:
                {
                    if( bType[1] == LibUtilities::eGLL_Lagrange)
                    {
                        IdxRange[1][0] = nummodes[1] - 1;
                        IdxRange[1][1] = nummodes[1];
                        Incr[1] = 1;
                    }
                    else
                    {
                        IdxRange[1][0] = 1;
                        IdxRange[1][1] = 2;
                        Incr[1] = 1;
                    }
                }
                break;
            case 0:
            case 5:
                {
                    if( bType[1] == LibUtilities::eGLL_Lagrange)
                    {
                        if( (((int) faceOrient)-5) % 2 )
                        {
                            IdxRange[1][0] = nummodes[1] - 2;
                            IdxRange[1][1] = 0;
                            Incr[1] = -1;

                        }
                        else
                        {
                            IdxRange[1][0] = 1;
                            IdxRange[1][1] = nummodes[1] - 1;
                            Incr[1] = 1;
                        }
                    }
                    else
                    {
                        IdxRange[1][0] = 2;
                        IdxRange[1][1] = nummodes[1];
                        Incr[1] = 1;

                        if( (((int) faceOrient)-5) % 2 )
                        {
                            for(i = 3; i < nummodes[1]; i+=2)
                            {
                                sign1[i] = -1;
                            }
                        }
                    }
                }
                break;
            default: // case2: case4:
                {
                    if( bType[1] == LibUtilities::eGLL_Lagrange)
                    {
                        if( (((int) faceOrient)-5) % 4 > 1 )
                        {
                            IdxRange[1][0] = nummodes[1] - 2;
                            IdxRange[1][1] = 0;
                            Incr[1] = -1;

                        }
                        else
                        {
                            IdxRange[1][0] = 1;
                            IdxRange[1][1] = nummodes[1] - 1;
                            Incr[1] = 1;
                        }
                    }
                    else
                    {
                        IdxRange[1][0] = 2;
                        IdxRange[1][1] = nummodes[1];
                        Incr[1] = 1;

                        if( (((int) faceOrient)-5) % 4 > 1 )
                        {
                            for(i = 3; i < nummodes[1]; i+=2)
                            {
                                sign1[i] = -1;
                            }
                        }
                    }
                }
            }

            switch(fid)
            {
            case 4:
                {
                    IdxRange[0][0] = 0;
                    IdxRange[0][1] = 1;
                    Incr[0] = 1;
                }
                break;
            case 2:
                {
                    if( bType[0] == LibUtilities::eGLL_Lagrange)
                    {
                        IdxRange[0][0] = nummodes[0] - 1;
                        IdxRange[0][1] = nummodes[0];
                        Incr[0] = 1;
                    }
                    else
                    {
                        IdxRange[0][0] = 1;
                        IdxRange[0][1] = 2;
                        Incr[0] = 1;
                    }
                }
                break;
            default:
                {
                    if( bType[0] == LibUtilities::eGLL_Lagrange)
                    {
                        if( (((int) faceOrient)-5) % 4 > 1 )
                        {
                            IdxRange[0][0] = nummodes[0] - 2;
                            IdxRange[0][1] = 0;
                            Incr[0] = -1;

                        }
                        else
                        {
                            IdxRange[0][0] = 1;
                            IdxRange[0][1] = nummodes[0] - 1;
                            Incr[0] = 1;
                        }
                    }
                    else
                    {
                        IdxRange[0][0] = 2;
                        IdxRange[0][1] = nummodes[0];
                        Incr[0] = 1;

                        if( (((int) faceOrient)-5) % 4 > 1 )
                        {
                            for(i = 3; i < nummodes[0]; i+=2)
                            {
                                sign0[i] = -1;
                            }
                        }
                    }
                }
            }

            int p,q,r;
            int cnt = 0;

            for(r = IdxRange[2][0]; r != IdxRange[2][1]; r+=Incr[2])
            {
                for(q = IdxRange[1][0]; q != IdxRange[1][1]; q+=Incr[1])
                {
                    for(p = IdxRange[0][0]; p != IdxRange[0][1]; p+=Incr[0])
                    {
                        maparray [ arrayindx[cnt  ] ]
                                = r*nummodes[0]*nummodes[1] + q*nummodes[0] + p;
                        signarray[ arrayindx[cnt++] ]
                                = sign0[p] * sign1[q] * sign2[r];
                    }
                }
            }
        }


        /**
         * @param   outarray    Storage area for computed map.
         */
        void StdHexExp::v_GetInteriorMap(Array<OneD, unsigned int>& outarray)
        {
            ASSERTL1(GetBasisType(0) == LibUtilities::eModified_A ||
                     GetBasisType(0) == LibUtilities::eGLL_Lagrange,
                     "BasisType is not a boundary interior form");
            ASSERTL1(GetBasisType(1) == LibUtilities::eModified_A ||
                     GetBasisType(1) == LibUtilities::eGLL_Lagrange,
                     "BasisType is not a boundary interior form");
            ASSERTL1(GetBasisType(2) == LibUtilities::eModified_A ||
                     GetBasisType(2) == LibUtilities::eGLL_Lagrange,
                     "BasisType is not a boundary interior form");

            int i;
            int nummodes [3] = {m_base[0]->GetNumModes(),
                                m_base[1]->GetNumModes(),
                                m_base[2]->GetNumModes()};

            int nIntCoeffs = m_ncoeffs - NumBndryCoeffs();

            if(outarray.num_elements() != nIntCoeffs)
            {
                outarray = Array<OneD, unsigned int>(nIntCoeffs);
            }

            const LibUtilities::BasisType Btype [3] = {GetBasisType(0),
                                                       GetBasisType(1),
                                                       GetBasisType(2)};

            int p,q,r;
            int cnt = 0;

            int IntIdx [3][2];

            for(i = 0; i < 3; i++)
            {
                if( Btype[i] == LibUtilities::eModified_A)
                {
                    IntIdx[i][0]  = 2;
                    IntIdx[i][1]  = nummodes[i];
                }
                else
                {
                    IntIdx[i][0]  = 1;
                    IntIdx[i][1]  = nummodes[i]-1;
                }
            }

            for(r = IntIdx[2][0]; r < IntIdx[2][1]; r++)
            {
                for( q = IntIdx[1][0]; q < IntIdx[1][1]; q++)
                {
                    for( p = IntIdx[0][0]; p < IntIdx[0][1]; p++)
                    {
                        outarray[cnt++] = r*nummodes[0]*nummodes[1] +
                            q*nummodes[0] + p;
                    }
                }
            }
        }


        /**
         * @param   outarray    Storage for computed map.
         */
        void StdHexExp::v_GetBoundaryMap(Array<OneD, unsigned int>& outarray)
        {
            ASSERTL1(GetBasisType(0) == LibUtilities::eModified_A ||
                     GetBasisType(0) == LibUtilities::eGLL_Lagrange,
                     "BasisType is not a boundary interior form");
            ASSERTL1(GetBasisType(1) == LibUtilities::eModified_A ||
                     GetBasisType(1) == LibUtilities::eGLL_Lagrange,
                     "BasisType is not a boundary interior form");
            ASSERTL1(GetBasisType(2) == LibUtilities::eModified_A ||
                     GetBasisType(2) == LibUtilities::eGLL_Lagrange,
                     "BasisType is not a boundary interior form");

            int i;
            int nummodes [3] = {m_base[0]->GetNumModes(),
                                m_base[1]->GetNumModes(),
                                m_base[2]->GetNumModes()};

            int nBndCoeffs = NumBndryCoeffs();

            if(outarray.num_elements()!=nBndCoeffs)
            {
                outarray = Array<OneD, unsigned int>(nBndCoeffs);
            }

            const LibUtilities::BasisType Btype [3] = {GetBasisType(0),
                                                       GetBasisType(1),
                                                       GetBasisType(2)};

            int p,q,r;
            int cnt = 0;

            int BndIdx [3][2];
            int IntIdx [3][2];

            for(i = 0; i < 3; i++)
            {
                BndIdx[i][0] = 0;

                if( Btype[i] == LibUtilities::eModified_A)
                {
                    BndIdx[i][1] = 1;
                    IntIdx[i][0]  = 2;
                    IntIdx[i][1]  = nummodes[i];
                }
                else
                {
                    BndIdx[i][1] = nummodes[i]-1;
                    IntIdx[i][0]  = 1;
                    IntIdx[i][1]  = nummodes[i]-1;
                }
            }


            for(i = 0; i < 2; i++)
            {
                r = BndIdx[2][i];
                for( q = 0; q < nummodes[1]; q++)
                {
                    for( p = 0; p < nummodes[0]; p++)
                    {
                        outarray[cnt++] = r*nummodes[0]*nummodes[1]+q*nummodes[0] + p;
                    }
                }
            }

            for(r = IntIdx[2][0]; r < IntIdx[2][1]; r++)
            {
                for( i = 0; i < 2; i++)
                {
                    q = BndIdx[1][i];
                    for( p = 0; p < nummodes[0]; p++)
                    {
                        outarray[cnt++] = r*nummodes[0]*nummodes[1] +
                            q*nummodes[0] + p;
                    }
                }

                for( q = IntIdx[1][0]; q < IntIdx[1][1]; q++)
                {
                    for( i = 0; i < 2; i++)
                    {
                        p = BndIdx[0][i];
                        outarray[cnt++] = r*nummodes[0]*nummodes[1] +
                            q*nummodes[0] + p;
                    }
                }
            }

            sort(outarray.get(), outarray.get() + nBndCoeffs);
        }

        DNekMatSharedPtr StdHexExp::v_GenMatrix(const StdMatrixKey &mkey)
        {
            return StdExpansion::CreateGeneralMatrix(mkey);
        }


        DNekMatSharedPtr StdHexExp::v_CreateStdMatrix(const StdMatrixKey &mkey)
        {
            return StdExpansion::CreateGeneralMatrix(mkey);
        }


        void StdHexExp::v_MassMatrixOp(
                            const Array<OneD, const NekDouble> &inarray,
                            Array<OneD,NekDouble> &outarray,
                            const StdMatrixKey &mkey)
        {
            StdExpansion::MassMatrixOp_MatFree(inarray,outarray,mkey);
        }


        void StdHexExp::v_LaplacianMatrixOp(
                            const Array<OneD, const NekDouble> &inarray,
                            Array<OneD,NekDouble> &outarray,
                            const StdMatrixKey &mkey)
        {
            StdHexExp::v_LaplacianMatrixOp_MatFree(inarray,outarray,mkey);
        }


        void StdHexExp::v_LaplacianMatrixOp(const int k1, const int k2,
                            const Array<OneD, const NekDouble> &inarray,
                            Array<OneD,NekDouble> &outarray,
                            const StdMatrixKey &mkey)
        {
            StdExpansion::LaplacianMatrixOp_MatFree(k1,k2,inarray,outarray,
                                                        mkey);
        }


        void StdHexExp::v_WeakDerivMatrixOp(const int i,
                            const Array<OneD, const NekDouble> &inarray,
                            Array<OneD,NekDouble> &outarray,
                            const StdMatrixKey &mkey)
        {
            StdExpansion::WeakDerivMatrixOp_MatFree(i,inarray,outarray,
                                                        mkey);
        }

        void StdHexExp::v_HelmholtzMatrixOp(
                            const Array<OneD, const NekDouble> &inarray,
                            Array<OneD,NekDouble> &outarray,
                            const StdMatrixKey &mkey)
        {
            StdHexExp::v_HelmholtzMatrixOp_MatFree(inarray,outarray,mkey);
        }


        void StdHexExp::v_LaplacianMatrixOp_MatFree(
                            const Array<OneD, const NekDouble> &inarray,
                            Array<OneD,NekDouble> &outarray,
                            const StdMatrixKey &mkey)
        {
            ASSERTL0(false,"StdHexExp::v_LaplacianMatrixOp_MatFree needs fixing");
/*            if(mkey.GetNvariableLaplacianCoefficients() == 0)
            {
                // This implementation is only valid when there are no coefficients
                // associated to the Laplacian operator
                int       nquad0  = m_base[0]->GetNumPoints();
                int       nquad1  = m_base[1]->GetNumPoints();
                int       nqtot   = nquad0*nquad1;
                int       nmodes0 = m_base[0]->GetNumModes();
                int       nmodes1 = m_base[1]->GetNumModes();
                int       wspsize = max(max(max(nqtot,m_ncoeffs),nquad1*nmodes0),nquad0*nmodes1);

                const Array<OneD, const NekDouble>& base0  = m_base[0]->GetBdata();
                const Array<OneD, const NekDouble>& base1  = m_base[1]->GetBdata();
                const Array<OneD, const NekDouble>& dbase0 = m_base[0]->GetDbdata();
                const Array<OneD, const NekDouble>& dbase1 = m_base[1]->GetDbdata();

                // Allocate temporary storage
                Array<OneD,NekDouble> wsp0(3*wspsize);
                Array<OneD,NekDouble> wsp1(wsp0+wspsize);
                Array<OneD,NekDouble> wsp2(wsp0+2*wspsize);

                if(!(m_base[0]->Collocation() && m_base[1]->Collocation()))
                {
                    // LAPLACIAN MATRIX OPERATION
                    // wsp0 = u       = B   * u_hat
                    // wsp1 = du_dxi1 = D_xi1 * wsp0 = D_xi1 * u
                    // wsp2 = du_dxi2 = D_xi2 * wsp0 = D_xi2 * u
                    BwdTrans_SumFacKernel(base0,base1,inarray,wsp0,wsp1,true,true);
                    StdExpansion2D::PhysTensorDeriv(wsp0,wsp1,wsp2);
                }
                else
                {
                    StdExpansion2D::PhysTensorDeriv(inarray,wsp1,wsp2);
                }

                // wsp1 = k = wsp1 * w0 * w1
                // wsp2 = l = wsp2 * w0 * w1
                MultiplyByQuadratureMetric(wsp1,wsp1);
                MultiplyByQuadratureMetric(wsp2,wsp2);

                // outarray = m = (D_xi1 * B)^T * k
                // wsp1     = n = (D_xi2 * B)^T * l
                IProductWRTBase_SumFacKernel(dbase0,base1,wsp1,outarray,wsp0,false,true);
                IProductWRTBase_SumFacKernel(base0,dbase1,wsp2,wsp1,    wsp0,true,false);

                // outarray = outarray + wsp1
                //          = L * u_hat
                Vmath::Vadd(m_ncoeffs,wsp1.get(),1,outarray.get(),1,outarray.get(),1);
            }
            else
            {
                StdExpansion::LaplacianMatrixOp_MatFree_GenericImpl(inarray,outarray,mkey);
            }*/
        }

        void StdHexExp::v_HelmholtzMatrixOp_MatFree(
                            const Array<OneD, const NekDouble> &inarray,
                            Array<OneD,NekDouble> &outarray,
                            const StdMatrixKey &mkey)
        {
            ASSERTL0(false,"StdHexExp::v_HelmholtzMatrixOp_MatFree needs fixing");
/*            int       nquad0  = m_base[0]->GetNumPoints();
            int       nquad1  = m_base[1]->GetNumPoints();
            int       nqtot   = nquad0*nquad1;
            int       nmodes0 = m_base[0]->GetNumModes();
            int       nmodes1 = m_base[1]->GetNumModes();
            int       wspsize = max(max(max(nqtot,m_ncoeffs),nquad1*nmodes0),nquad0*nmodes1);
            NekDouble lambda  = mkey.GetConstant(0);

            const Array<OneD, const NekDouble>& base0  = m_base[0]->GetBdata();
            const Array<OneD, const NekDouble>& base1  = m_base[1]->GetBdata();
            const Array<OneD, const NekDouble>& dbase0 = m_base[0]->GetDbdata();
            const Array<OneD, const NekDouble>& dbase1 = m_base[1]->GetDbdata();

            // Allocate temporary storage
            Array<OneD,NekDouble> wsp0(4*wspsize);
            Array<OneD,NekDouble> wsp1(wsp0+wspsize);
            Array<OneD,NekDouble> wsp2(wsp0+2*wspsize);
            Array<OneD,NekDouble> wsp3(wsp0+3*wspsize);

            if(!(m_base[0]->Collocation() && m_base[1]->Collocation()))
            {
                // MASS MATRIX OPERATION
                // The following is being calculated:
                // wsp0     = B   * u_hat = u
                // wsp1     = W   * wsp0
                // outarray = B^T * wsp1  = B^T * W * B * u_hat = M * u_hat
                BwdTrans_SumFacKernel       (base0,base1,inarray,wsp0,    wsp1,true,true);
                MultiplyByQuadratureMetric  (wsp0,wsp2);
                IProductWRTBase_SumFacKernel(base0,base1,wsp2,   outarray,wsp1,true,true);

                // LAPLACIAN MATRIX OPERATION
                // wsp1 = du_dxi1 = D_xi1 * wsp0 = D_xi1 * u
                // wsp2 = du_dxi2 = D_xi2 * wsp0 = D_xi2 * u
                StdExpansion2D::PhysTensorDeriv(wsp0,wsp1,wsp2);
            }
            else
            {
                // specialised implementation for the classical spectral element method
                StdExpansion2D::PhysTensorDeriv(inarray,wsp1,wsp2);
                MultiplyByQuadratureMetric(inarray,outarray);
            }

            // wsp1 = k = wsp1 * w0 * w1
            // wsp2 = l = wsp2 * w0 * w1
            MultiplyByQuadratureMetric(wsp1,wsp1);
            MultiplyByQuadratureMetric(wsp2,wsp2);

            // wsp1 = m = (D_xi1 * B)^T * k
            // wsp0 = n = (D_xi2 * B)^T * l
            IProductWRTBase_SumFacKernel(dbase0,base1,wsp1,wsp0,wsp3,false,true);
            IProductWRTBase_SumFacKernel(base0,dbase1,wsp2,wsp1,wsp3,true,false);

            // outarray = lambda * outarray + (wsp0 + wsp1)
            //          = (lambda * M + L ) * u_hat
            Vmath::Vstvpp(m_ncoeffs,lambda,&outarray[0],1,&wsp1[0],1,&wsp0[0],1,&outarray[0],1);
*/        }


        void StdHexExp::v_GeneralMatrixOp_MatOp(
                            const Array<OneD, const NekDouble> &inarray,
                            Array<OneD,NekDouble> &outarray,
                            const StdMatrixKey &mkey)
        {
            DNekMatSharedPtr mat = m_stdMatrixManager[mkey];

            if(inarray.get() == outarray.get())
            {
                Array<OneD,NekDouble> tmp(m_ncoeffs);
                Vmath::Vcopy(m_ncoeffs,inarray.get(),1,tmp.get(),1);

                Blas::Dgemv('N', m_ncoeffs, m_ncoeffs, 1.0, mat->GetPtr().get(),
                            m_ncoeffs, tmp.get(), 1, 0.0, outarray.get(), 1);
            }
            else
            {
                Blas::Dgemv('N', m_ncoeffs, m_ncoeffs, 1.0, mat->GetPtr().get(),
                            m_ncoeffs, inarray.get(), 1, 0.0, outarray.get(), 1);
            }
        }


        void StdHexExp::v_MultiplyByStdQuadratureMetric(const Array<OneD, const NekDouble>& inarray,
                                                 Array<OneD, NekDouble> &outarray)
        {
            int    i;
            int    nquad0 = m_base[0]->GetNumPoints();
            int    nquad1 = m_base[1]->GetNumPoints();
            int    nquad2 = m_base[2]->GetNumPoints();
            int nq01 = nquad0*nquad1;
            int nq12 = nquad1*nquad2;

            const Array<OneD, const NekDouble>& w0 = m_base[0]->GetW();
            const Array<OneD, const NekDouble>& w1 = m_base[1]->GetW();
            const Array<OneD, const NekDouble>& w2 = m_base[2]->GetW();

            for(i = 0; i < nq12; ++i)
            {
                Vmath::Vmul(nquad0, inarray.get()+i*nquad0, 1,
                            w0.get(), 1, outarray.get()+i*nquad0,1);
            }

            for(i = 0; i < nq12; ++i)
            {
                Vmath::Smul(nquad0, w1[i%nquad2], outarray.get()+i*nquad0, 1,
                            outarray.get()+i*nquad0, 1);
            }

            for(i = 0; i < nquad2; ++i)
            {
                Vmath::Smul(nq01, w2[i], outarray.get()+i*nq01, 1,
                            outarray.get()+i*nq01, 1);
            }
        }
        
        void StdHexExp::v_SVVLaplacianFilter(Array<OneD, NekDouble> &array,
                                              const StdMatrixKey &mkey)
        {
            // Generate an orthonogal expansion
            int qa = m_base[0]->GetNumPoints();
            int qb = m_base[1]->GetNumPoints();
            int qc = m_base[2]->GetNumPoints();
            int nmodes_a = m_base[0]->GetNumModes();
            int nmodes_b = m_base[1]->GetNumModes();
            int nmodes_c = m_base[2]->GetNumModes();
            // Declare orthogonal basis. 
            LibUtilities::PointsKey pa(qa,m_base[0]->GetPointsType());
            LibUtilities::PointsKey pb(qb,m_base[1]->GetPointsType());
            LibUtilities::PointsKey pc(qc,m_base[2]->GetPointsType());

            LibUtilities::BasisKey Ba(LibUtilities::eOrtho_A,nmodes_a,pa);
            LibUtilities::BasisKey Bb(LibUtilities::eOrtho_A,nmodes_b,pb);
            LibUtilities::BasisKey Bc(LibUtilities::eOrtho_A,nmodes_c,pc);
            StdHexExp OrthoExp(Ba,Bb,Bc);
            
            Array<OneD, NekDouble> orthocoeffs(OrthoExp.GetNcoeffs()); 
            int i,j,k;
            
            int cutoff = (int) (mkey.GetConstFactor(eFactorSVVCutoffRatio)*min(nmodes_a,nmodes_b));
            NekDouble  SvvDiffCoeff  = mkey.GetConstFactor(eFactorSVVDiffCoeff);
            
            // project onto modal  space.
            OrthoExp.FwdTrans(array,orthocoeffs);
            

            //  Filter just trilinear space
            int nmodes = max(nmodes_a,nmodes_b);
            nmodes = max(nmodes,nmodes_c);

            Array<OneD, NekDouble> fac(nmodes,1.0);
            for(j = cutoff; j < nmodes; ++j)
            {
                fac[j] = fabs((j-nmodes)/((NekDouble) (j-cutoff+1.0)));
                fac[j] *= fac[j]; //added this line to conform with equation
            }

            for(i = 0; i < nmodes_a; ++i)
            {
                for(j = 0; j < nmodes_b; ++j)
                {
                    for(k =  0; k < nmodes_c; ++k)
                    {
                        if((i >= cutoff)||(j >= cutoff)||(k >= cutoff))
                        {
                            orthocoeffs[i*nmodes_a*nmodes_b + j*nmodes_c + k] *= (1.0+SvvDiffCoeff*exp(-fac[i]+fac[j]+fac[k]));
                        }
                    }
                }
            }
            
            // backward transform to physical space
            OrthoExp.BwdTrans(orthocoeffs,array);
        }                        
    }
}
<|MERGE_RESOLUTION|>--- conflicted
+++ resolved
@@ -751,15 +751,8 @@
 
 
         NekDouble StdHexExp::v_PhysEvaluate(
-<<<<<<< HEAD
-                const Array<OneD, const NekDouble>& Lcoords)
-        {
-            return StdExpansion3D::v_PhysEvaluate(Lcoords, m_phys);
-        }
-
-        void StdHexExp::v_LocCoordToLocCollapsed(
-                                              const Array<OneD, const NekDouble>& xi,
-                                              Array<OneD, NekDouble>& eta)
+                                            const Array<OneD, const NekDouble>& xi,
+                                            Array<OneD, NekDouble>& eta)
         {
             eta[0] = xi[0];
             eta[1] = xi[1];
@@ -767,8 +760,6 @@
         }
                                           
         NekDouble StdHexExp::v_PhysEvaluate(
-=======
->>>>>>> 55155ad1
                 const Array<OneD, const NekDouble>& Lcoords,
                 const Array<OneD, const NekDouble>& physvals)
         {
