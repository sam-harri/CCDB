///////////////////////////////////////////////////////////////////////////////
//
// File StdHexExp.cpp
//
// For more information, please see: http://www.nektar.info
//
// The MIT License
//
// Copyright (c) 2006 Division of Applied Mathematics, Brown University (USA),
// Department of Aeronautics, Imperial College London (UK), and Scientific
// Computing and Imaging Institute, University of Utah (USA).
//
// Permission is hereby granted, free of charge, to any person obtaining a
// copy of this software and associated documentation files (the "Software"),
// to deal in the Software without restriction, including without limitation
// the rights to use, copy, modify, merge, publish, distribute, sublicense,
// and/or sell copies of the Software, and to permit persons to whom the
// Software is furnished to do so, subject to the following conditions:
//
// The above copyright notice and this permission notice shall be included
// in all copies or substantial portions of the Software.
//
// THE SOFTWARE IS PROVIDED "AS IS", WITHOUT WARRANTY OF ANY KIND, EXPRESS
// OR IMPLIED, INCLUDING BUT NOT LIMITED TO THE WARRANTIES OF MERCHANTABILITY,
// FITNESS FOR A PARTICULAR PURPOSE AND NONINFRINGEMENT. IN NO EVENT SHALL
// THE AUTHORS OR COPYRIGHT HOLDERS BE LIABLE FOR ANY CLAIM, DAMAGES OR OTHER
// LIABILITY, WHETHER IN AN ACTION OF CONTRACT, TORT OR OTHERWISE, ARISING
// FROM, OUT OF OR IN CONNECTION WITH THE SOFTWARE OR THE USE OR OTHER
// DEALINGS IN THE SOFTWARE.
//
// Description: Heaxhedral methods
//
///////////////////////////////////////////////////////////////////////////////

#include <StdRegions/StdHexExp.h>

#ifdef max
#undef max
#endif

using namespace std;

namespace Nektar
{
    namespace StdRegions
    {

        StdHexExp::StdHexExp()
        {
        }

        StdHexExp::StdHexExp(const LibUtilities::BasisKey &Ba,
                        const LibUtilities::BasisKey &Bb,
                        const LibUtilities::BasisKey &Bc):
            StdExpansion(Ba.GetNumModes()*Bb.GetNumModes()*Bc.GetNumModes(), 3,
                                                   Ba, Bb, Bc),
            StdExpansion3D(Ba.GetNumModes()*Bb.GetNumModes()*Bc.GetNumModes(),
                           Ba, Bb, Bc)
        {
        }

        StdHexExp::StdHexExp(const StdHexExp &T):
            StdExpansion(T),
            StdExpansion3D(T)
        {
        }

        StdHexExp::~StdHexExp()
        {
        }

        bool StdHexExp::v_IsBoundaryInteriorExpansion()
        {
            return
                (m_base[0]->GetBasisType() == LibUtilities::eModified_A &&
                 m_base[1]->GetBasisType() == LibUtilities::eModified_A &&
                 m_base[2]->GetBasisType() == LibUtilities::eModified_A) ||
                (m_base[0]->GetBasisType() == LibUtilities::eGLL_Lagrange &&
                 m_base[1]->GetBasisType() == LibUtilities::eGLL_Lagrange &&
                 m_base[1]->GetBasisType() == LibUtilities::eGLL_Lagrange);
        }

        ///////////////////////////////
        /// Differentiation Methods
        ///////////////////////////////
        /**
         * For Hexahedral region can use the PhysTensorDeriv function defined
         * under StdExpansion. Following tenserproduct:
         */
        void StdHexExp::v_PhysDeriv(const Array<OneD, const NekDouble>& inarray,
                                  Array<OneD, NekDouble> &out_d0,
                                  Array<OneD, NekDouble> &out_d1,
                                  Array<OneD, NekDouble> &out_d2)
        {
            StdExpansion3D::PhysTensorDeriv(inarray, out_d0, out_d1, out_d2);
        }

        /**
         * @param   dir         Direction in which to compute derivative.
         *                      Valid values are 0, 1, 2.
         * @param   inarray     Input array.
         * @param   outarray    Output array.
         */
        void StdHexExp::v_PhysDeriv(const int dir,
                               const Array<OneD, const NekDouble>& inarray,
                                     Array<OneD,       NekDouble>& outarray)
        {
            switch(dir)
            {
            case 0:
                {
                    PhysDeriv(inarray, outarray, NullNekDouble1DArray,
                              NullNekDouble1DArray);
                }
                break;
            case 1:
                {
                    PhysDeriv(inarray, NullNekDouble1DArray, outarray,
                              NullNekDouble1DArray);
                }
                break;
            case 2:
                {
                    PhysDeriv(inarray, NullNekDouble1DArray,
                              NullNekDouble1DArray, outarray);
                }
                break;
            default:
                {
                    ASSERTL1(false,"input dir is out of range");
                }
                break;
            }
        }

        void StdHexExp::v_StdPhysDeriv(
            const Array<OneD, const NekDouble> &inarray,
                  Array<OneD,       NekDouble> &out_d0,
                  Array<OneD,       NekDouble> &out_d1,
                  Array<OneD,       NekDouble> &out_d2)
        {
            StdHexExp::v_PhysDeriv(inarray, out_d0, out_d1, out_d2);
        }

        void StdHexExp::v_StdPhysDeriv(const int dir,
                               const Array<OneD, const NekDouble>& inarray,
                                     Array<OneD,       NekDouble>& outarray)
        {
            StdHexExp::v_PhysDeriv(dir, inarray, outarray);
        }

        /**
         * Backward transformation is three dimensional tensorial expansion
         * \f$ u (\xi_{1i}, \xi_{2j}, \xi_{3k})
         *  = \sum_{p=0}^{Q_x} \psi_p^a (\xi_{1i})
         *  \lbrace { \sum_{q=0}^{Q_y} \psi_{q}^a (\xi_{2j})
         *    \lbrace { \sum_{r=0}^{Q_z} \hat u_{pqr} \psi_{r}^a (\xi_{3k})
         *    \rbrace}
         *  \rbrace}. \f$
         * And sumfactorizing step of the form is as:\\
         * \f$ f_{r} (\xi_{3k})
         * = \sum_{r=0}^{Q_z} \hat u_{pqr} \psi_{r}^a (\xi_{3k}),\\
         * g_{p} (\xi_{2j}, \xi_{3k})
         * = \sum_{r=0}^{Q_y} \psi_{p}^a (\xi_{2j}) f_{r} (\xi_{3k}),\\
         * u(\xi_{1i}, \xi_{2j}, \xi_{3k})
         * = \sum_{p=0}^{Q_x} \psi_{p}^a (\xi_{1i}) g_{p} (\xi_{2j}, \xi_{3k}).
         * \f$
         *
         * @param   inarray     ?
         * @param   outarray    ?
         */
        void StdHexExp::v_BwdTrans(
                                const Array<OneD, const NekDouble>& inarray,
                                      Array<OneD, NekDouble> &outarray)
        {
            ASSERTL1( (m_base[1]->GetBasisType() != LibUtilities::eOrtho_B)  ||
                      (m_base[1]->GetBasisType() != LibUtilities::eModified_B),
                      "Basis[1] is not a general tensor type");

            ASSERTL1( (m_base[2]->GetBasisType() != LibUtilities::eOrtho_C) ||
                      (m_base[2]->GetBasisType() != LibUtilities::eModified_C),
                      "Basis[2] is not a general tensor type");

            if(m_base[0]->Collocation() && m_base[1]->Collocation()
                    && m_base[2]->Collocation())
            {
                Vmath::Vcopy(m_base[0]->GetNumPoints()
                                * m_base[1]->GetNumPoints()
                                * m_base[2]->GetNumPoints(),
                             inarray, 1, outarray, 1);
            }
            else
            {
                StdHexExp::BwdTrans_SumFac(inarray,outarray);
            }
        }


        /**
         *
         */
        void StdHexExp::v_BwdTrans_SumFac(const Array<OneD, const NekDouble>& inarray,
                                         Array<OneD, NekDouble> &outarray)
        {
            Array<OneD, NekDouble> wsp(m_base[0]->GetNumPoints()*
                                       m_base[2]->GetNumModes()*
                                       (m_base[1]->GetNumModes() + m_base[1]->GetNumPoints())); // FIX THIS

            BwdTrans_SumFacKernel(m_base[0]->GetBdata(),
                                    m_base[1]->GetBdata(),
                                    m_base[2]->GetBdata(),
                                    inarray,outarray,wsp,true,true,true);
        }

        /**
         * @param   base0       x-dirn basis matrix
         * @param   base1       y-dirn basis matrix
         * @param   base2       z-dirn basis matrix
         * @param   inarray     Input vector of modes.
         * @param   outarray    Output vector of physical space data.
         * @param   wsp         Workspace of size Q_x*P_z*(P_y+Q_y)
         * @param   doCheckCollDir0     Check for collocation of basis.
         * @param   doCheckCollDir1     Check for collocation of basis.
         * @param   doCheckCollDir2     Check for collocation of basis.
         * @todo    Account for some directions being collocated. See
         *          StdQuadExp as an example.
         */
        void StdHexExp::v_BwdTrans_SumFacKernel(
                    const Array<OneD, const NekDouble>& base0,
                    const Array<OneD, const NekDouble>& base1,
                    const Array<OneD, const NekDouble>& base2,
                    const Array<OneD, const NekDouble>& inarray,
                          Array<OneD, NekDouble> &outarray,
                          Array<OneD, NekDouble> &wsp,
                    bool doCheckCollDir0,
                    bool doCheckCollDir1,
                    bool doCheckCollDir2)
        {
            int  nquad0  = m_base[0]->GetNumPoints();
            int  nquad1  = m_base[1]->GetNumPoints();
            int  nquad2  = m_base[2]->GetNumPoints();
            int  nmodes0 = m_base[0]->GetNumModes();
            int  nmodes1 = m_base[1]->GetNumModes();
            int  nmodes2 = m_base[2]->GetNumModes();

            // Check if using collocation, if requested.
            bool colldir0 = doCheckCollDir0?(m_base[0]->Collocation()):false;
            bool colldir1 = doCheckCollDir1?(m_base[1]->Collocation()):false;
            bool colldir2 = doCheckCollDir2?(m_base[2]->Collocation()):false;

            // If collocation in all directions, Physical values at quadrature
            // points is just a copy of the modes.
            if(colldir0 && colldir1 && colldir2)
            {
                Vmath::Vcopy(m_ncoeffs,inarray.get(),1,outarray.get(),1);
            }
            else
            {
                // Check sufficiently large workspace.
                ASSERTL1(wsp.size()>=nquad0*nmodes2*(nmodes1+nquad1),
                         "Workspace size is not sufficient");

                // Assign second half of workspace for 2nd DGEMM operation.
                Array<OneD, NekDouble> wsp2 = wsp + nquad0*nmodes1*nmodes2;

                // BwdTrans in each direction using DGEMM
                Blas::Dgemm('T','T', nmodes1*nmodes2, nquad0, nmodes0,
                            1.0, &inarray[0],   nmodes0,
                                 base0.get(),   nquad0,
                            0.0, &wsp[0],       nmodes1*nmodes2);
                Blas::Dgemm('T','T', nquad0*nmodes2,  nquad1, nmodes1,
                            1.0, &wsp[0],       nmodes1,
                                 base1.get(),   nquad1,
                            0.0, &wsp2[0],      nquad0*nmodes2);
                Blas::Dgemm('T','T', nquad0*nquad1,   nquad2, nmodes2,
                            1.0, &wsp2[0],      nmodes2,
                                 base2.get(),   nquad2,
                            0.0, &outarray[0],  nquad0*nquad1);
            }
        }

        /**
         * Solves the system
         * \f$ \mathbf{B^{\top}WB\hat{u}}=\mathbf{B^{\top}Wu^{\delta}} \f$
         *
         * @param   inarray     array of physical quadrature points to be
         *                      transformed, \f$ \mathbf{u^{\delta}} \f$.
         * @param   outarray    array of expansion coefficients,
         *                      \f$ \mathbf{\hat{u}} \f$.
         */
        void StdHexExp::v_FwdTrans(
                    const Array<OneD, const NekDouble>& inarray,
                          Array<OneD, NekDouble> &outarray)
        {
            // If using collocation expansion, coefficients match physical
            // data points so just do a direct copy.
            if( (m_base[0]->Collocation())
                    &&(m_base[1]->Collocation())
                    &&(m_base[2]->Collocation()) )
            {
                Vmath::Vcopy(GetNcoeffs(), &inarray[0], 1, &outarray[0], 1);
            }
            else
            {
                // Compute B^TWu
                IProductWRTBase(inarray,outarray);

                // get Mass matrix inverse
                StdMatrixKey      masskey(eInvMass,DetShapeType(),*this);
                DNekMatSharedPtr matsys = GetStdMatrix(masskey);

                // copy inarray in case inarray == outarray
                DNekVec in (m_ncoeffs,outarray);
                DNekVec out(m_ncoeffs,outarray,eWrapper);

                // Solve for coefficients.
                out = (*matsys)*in;

            }
        }

        /**
         * \f$
         * \begin{array}{rcl}
         * I_{pqr} = (\phi_{pqr}, u)_{\delta} & = &
         * \sum_{i=0}^{nq_0} \sum_{j=0}^{nq_1} \sum_{k=0}^{nq_2}
         * \psi_{p}^{a}(\xi_{1i}) \psi_{q}^{a}(\xi_{2j}) \psi_{r}^{a}(\xi_{3k})
         * w_i w_j w_k u(\xi_{1,i} \xi_{2,j} \xi_{3,k})
         *
         * J_{i,j,k}\\ & = & \sum_{i=0}^{nq_0} \psi_p^a(\xi_{1,i})
         *                   \sum_{j=0}^{nq_1} \psi_{q}^a(\xi_{2,j})
         *                   \sum_{k=0}^{nq_2} \psi_{r}^a
         *                   u(\xi_{1i},\xi_{2j},\xi_{3k}) J_{i,j,k}
         * \end{array} \f$ \n
         * where
         * \f$ \phi_{pqr} (\xi_1 , \xi_2 , \xi_3)
         *  = \psi_p^a( \xi_1) \psi_{q}^a(\xi_2) \psi_{r}^a(\xi_3) \f$ \n
         * which can be implemented as \n
         * \f$f_{r} (\xi_{3k})
         *  = \sum_{k=0}^{nq_3} \psi_{r}^a u(\xi_{1i},\xi_{2j}, \xi_{3k})
         * J_{i,j,k} = {\bf B_3 U}   \f$ \n
         * \f$ g_{q} (\xi_{3k})
         *  = \sum_{j=0}^{nq_1} \psi_{q}^a(\xi_{2j}) f_{r}(\xi_{3k})
         *  = {\bf B_2 F}  \f$ \n
         * \f$ (\phi_{pqr}, u)_{\delta}
         *  = \sum_{k=0}^{nq_0} \psi_{p}^a (\xi_{3k})  g_{q} (\xi_{3k})
         *  = {\bf B_1 G} \f$
         *
         * @param   inarray     ?
         * @param   outarray    ?
         */
        void StdHexExp::v_IProductWRTBase(
                const Array<OneD, const NekDouble> &inarray,
                      Array<OneD,       NekDouble> &outarray)
        {
            if(m_base[0]->Collocation() &&
               m_base[1]->Collocation() &&
               m_base[2]->Collocation())
            {
                MultiplyByQuadratureMetric(inarray,outarray);
            }
            else
            {
                StdHexExp::v_IProductWRTBase_SumFac(inarray,outarray);
            }
        }

        /**
         * Implementation of the local matrix inner product operation.
         */
        void StdHexExp::v_IProductWRTBase_MatOp
                               (const Array<OneD, const NekDouble>& inarray,
                                Array<OneD, NekDouble> &outarray)
        {
            int nq = GetTotPoints();
            StdMatrixKey      iprodmatkey(eIProductWRTBase,DetShapeType(),*this);
            DNekMatSharedPtr  iprodmat = GetStdMatrix(iprodmatkey);

            Blas::Dgemv('N',m_ncoeffs,nq,1.0,iprodmat->GetPtr().get(),
                        m_ncoeffs, inarray.get(), 1, 0.0, outarray.get(), 1);
        }

        /**
         * Implementation of the sum-factorization inner product operation.
         */
        void StdHexExp::v_IProductWRTBase_SumFac(
            const Array<OneD, const NekDouble>& inarray,
                  Array<OneD,       NekDouble> &outarray,
            bool                                multiplybyweights)
        {
            int    nquad0 = m_base[0]->GetNumPoints();
            int    nquad1 = m_base[1]->GetNumPoints();
            int    nquad2 = m_base[2]->GetNumPoints();
            int    order0 = m_base[0]->GetNumModes();
            int    order1 = m_base[1]->GetNumModes();

            Array<OneD, NekDouble> wsp(nquad0*nquad1*(nquad2+order0) +
                                       order0*order1*nquad2);

            if(multiplybyweights)
            {
                Array<OneD, NekDouble> tmp(inarray.size());
                MultiplyByQuadratureMetric(inarray,tmp);

                StdHexExp::IProductWRTBase_SumFacKernel(m_base[0]->GetBdata(),
                                           m_base[1]->GetBdata(),
                                           m_base[2]->GetBdata(),
                                           tmp,outarray,wsp,true,true,true);
            }
            else
            {
                StdHexExp::IProductWRTBase_SumFacKernel(m_base[0]->GetBdata(),
                                           m_base[1]->GetBdata(),
                                           m_base[2]->GetBdata(),
                                           inarray,outarray,wsp,true,true,true);
            }
        }


        /**
         * Implementation of the sum-factorisation inner product operation.
         * @todo    Implement cases where only some directions are collocated.
         */
        void StdHexExp::v_IProductWRTBase_SumFacKernel
                              (const Array<OneD, const NekDouble>& base0,
                               const Array<OneD, const NekDouble>& base1,
                               const Array<OneD, const NekDouble>& base2,
                               const Array<OneD, const NekDouble>& inarray,
                               Array<OneD, NekDouble> &outarray,
                               Array<OneD, NekDouble> &wsp,
                               bool doCheckCollDir0,
                               bool doCheckCollDir1,
                               bool doCheckCollDir2)
        {
            int  nquad0  = m_base[0]->GetNumPoints();
            int  nquad1  = m_base[1]->GetNumPoints();
            int  nquad2  = m_base[2]->GetNumPoints();
            int  nmodes0 = m_base[0]->GetNumModes();
            int  nmodes1 = m_base[1]->GetNumModes();
            int  nmodes2 = m_base[2]->GetNumModes();

            bool colldir0 = doCheckCollDir0?(m_base[0]->Collocation()):false;
            bool colldir1 = doCheckCollDir1?(m_base[1]->Collocation()):false;
            bool colldir2 = doCheckCollDir2?(m_base[2]->Collocation()):false;

            if(colldir0 && colldir1 && colldir2)
            {
                Vmath::Vcopy(m_ncoeffs,inarray.get(),1,outarray.get(),1);
            }
            else
            {
                ASSERTL1(wsp.size() >= nmodes0*nquad2*(nquad1+nmodes1),
                         "Insufficient workspace size");

                Array<OneD, NekDouble> tmp0 = wsp;
                Array<OneD, NekDouble> tmp1 = wsp + nmodes0*nquad1*nquad2;


               if(colldir0)
               {
                    // reshuffle data for next operation.
                    for(int n = 0; n < nmodes0; ++n)
                    {
                        Vmath::Vcopy(nquad1*nquad2,inarray.get()+n,nquad0,
                                     tmp0.get()+nquad1*nquad2*n,1);
                    }
                }
                else
                {
                    Blas::Dgemm('T', 'N', nquad1*nquad2, nmodes0, nquad0,
                                1.0, inarray.get(),  nquad0,
                                 base0.get(),    nquad0,
                                0.0, tmp0.get(),     nquad1*nquad2);
                }

                if(colldir1)
                {
                    // reshuffle data for next operation.
                    for(int n = 0; n < nmodes1; ++n)
                    {
                        Vmath::Vcopy(nquad2*nmodes0,tmp0.get()+n,nquad1,
                                     tmp1.get()+nquad2*nmodes0*n,1);
                    }
                }
                else
                {
                    Blas::Dgemm('T', 'N', nquad2*nmodes0, nmodes1, nquad1,
                                1.0, tmp0.get(),     nquad1,
                                base1.get(),    nquad1,
                                0.0, tmp1.get(),     nquad2*nmodes0);
                }

                if(colldir2)
                {
                    // reshuffle data for next operation.
                    for(int n = 0; n < nmodes2; ++n)
                    {
                        Vmath::Vcopy(nmodes0*nmodes1,tmp1.get()+n,nquad2,
                                     outarray.get()+nmodes0*nmodes1*n,1);
                    }
                }
                else
                {
                    Blas::Dgemm('T', 'N', nmodes0*nmodes1, nmodes2, nquad2,
                                1.0, tmp1.get(),     nquad2,
                                base2.get(),    nquad2,
                                0.0, outarray.get(), nmodes0*nmodes1);
                }
           }
        }

        void StdHexExp::v_IProductWRTStdDerivBase(const int dir,
                const Array<OneD, const NekDouble>& inarray,
                Array<OneD, NekDouble> & outarray)
        {
            StdHexExp::IProductWRTDerivBase_SumFac(dir,inarray,outarray);
        }


        void StdHexExp::v_IProductWRTDerivBase_MatOp
                               (const int dir,
                                const Array<OneD, const NekDouble>& inarray,
                                Array<OneD, NekDouble> &outarray)
        {
            ASSERTL0((dir==0)||(dir==1)||(dir==2),"input dir is out of range");

            int nq = GetTotPoints();
            MatrixType mtype = eIProductWRTDerivBase0;

            switch (dir)
            {
                case 0:
                    mtype = eIProductWRTDerivBase0;
                    break;
                case 1:
                    mtype = eIProductWRTDerivBase1;
                    break;
                case 2:
                    mtype = eIProductWRTDerivBase2;
                    break;
            }

            StdMatrixKey      iprodmatkey(mtype,DetShapeType(),*this);
            DNekMatSharedPtr  iprodmat = GetStdMatrix(iprodmatkey);

            Blas::Dgemv('N',m_ncoeffs,nq,1.0,iprodmat->GetPtr().get(),
                        m_ncoeffs, inarray.get(), 1, 0.0, outarray.get(), 1);
        }


        void StdHexExp::v_IProductWRTDerivBase_SumFac
                              (const int dir,
                               const Array<OneD, const NekDouble>& inarray,
                               Array<OneD, NekDouble> &outarray)
        {
            ASSERTL0((dir==0)||(dir==1)||(dir==2),"input dir is out of range");

            int    nquad1 = m_base[1]->GetNumPoints();
            int    nquad2 = m_base[2]->GetNumPoints();
            int    order0 = m_base[0]->GetNumModes();
            int    order1 = m_base[1]->GetNumModes();

            // If outarray > inarray then no need for temporary storage.
            Array<OneD, NekDouble> tmp = outarray;
            if (outarray.size() < inarray.size())
            {
                tmp = Array<OneD, NekDouble>(inarray.size());
            }

            // Need workspace for sumfackernel though
            Array<OneD, NekDouble> wsp(order0*nquad2*(nquad1+order1));

            // multiply by integration constants
            MultiplyByQuadratureMetric(inarray,tmp);

            // perform sum-factorisation
            switch (dir)
            {
                case 0:
                    IProductWRTBase_SumFacKernel(m_base[0]->GetDbdata(),
                                                 m_base[1]->GetBdata(),
                                                 m_base[2]->GetBdata(),
                                                 tmp,outarray,wsp,
                                                 false,true,true);
                    break;
                case 1:
                    IProductWRTBase_SumFacKernel(m_base[0]->GetBdata(),
                                                 m_base[1]->GetDbdata(),
                                                 m_base[2]->GetBdata(),
                                                 tmp,outarray,wsp,
                                                 true,false,true);
                    break;
                case 2:
                    IProductWRTBase_SumFacKernel(m_base[0]->GetBdata(),
                                                 m_base[1]->GetBdata(),
                                                 m_base[2]->GetDbdata(),
                                                 tmp,outarray,wsp,
                                                 true,true,false);
                    break;
            }
        }

        void StdHexExp::v_LocCoordToLocCollapsed
                          (const Array<OneD, const NekDouble>& xi,
                           Array<OneD, NekDouble>& eta)
        {
            eta[0] = xi[0];
            eta[1] = xi[1];
            eta[2] = xi[2];
        }

        void StdHexExp::v_LocCollapsedToLocCoord
                          (const Array<OneD, const NekDouble>& eta,
                           Array<OneD, NekDouble>& xi)
        {
            xi[0] = eta[0];
            xi[1] = eta[1];
            xi[2] = eta[2];
        }

        /**
         * @note for hexahedral expansions _base[0] (i.e. p) modes run fastest.
         */
        void StdHexExp::v_FillMode(const int mode,
                                Array<OneD, NekDouble> &outarray)
        {
            int   nquad0 = m_base[0]->GetNumPoints();
            int   nquad1 = m_base[1]->GetNumPoints();
            int   nquad2 = m_base[2]->GetNumPoints();

            Array<OneD, const NekDouble> base0  = m_base[0]->GetBdata();
            Array<OneD, const NekDouble> base1  = m_base[1]->GetBdata();
            Array<OneD, const NekDouble> base2  = m_base[2]->GetBdata();

            int   btmp0 = m_base[0]->GetNumModes();
            int   btmp1 = m_base[1]->GetNumModes();
            int   mode2 = mode/(btmp0*btmp1);
            int   mode1 = (mode-mode2*btmp0*btmp1)/btmp0;
            int   mode0 = (mode-mode2*btmp0*btmp1)%btmp0;

            ASSERTL2(mode == mode2 * btmp0 * btmp1 + mode1 * btmp1 + mode0,
                     "Mode lookup failed.");
            ASSERTL2(mode < m_ncoeffs,
                     "Calling argument mode is larger than total expansion "
                     "order");

            for(int i = 0; i < nquad1*nquad2; ++i)
            {
                Vmath::Vcopy(nquad0,(NekDouble *)(base0.get() + mode0*nquad0),1,
                             &outarray[0]+i*nquad0, 1);
            }

            for(int j = 0; j < nquad2; ++j)
            {
                for(int i = 0; i < nquad0; ++i)
                {
                    Vmath::Vmul(nquad1,(NekDouble *)(base1.get() + mode1*nquad1),1,
                                &outarray[0]+i+j*nquad0*nquad1, nquad0,
                                &outarray[0]+i+j*nquad0*nquad1, nquad0);
                }
            }

            for(int i = 0; i < nquad2; i++)
            {
                Blas::Dscal(nquad0*nquad1,base2[mode2*nquad2+i],
                            &outarray[0]+i*nquad0*nquad1,1);
            }
        }

        NekDouble StdHexExp::v_PhysEvaluateBasis(
            const Array<OneD, const NekDouble>& coords,
            int mode)
        {
            ASSERTL2(coords[0] > -1 - NekConstants::kNekZeroTol,
                     "coord[0] < -1");
            ASSERTL2(coords[0] <  1 + NekConstants::kNekZeroTol,
                     "coord[0] >  1");
            ASSERTL2(coords[1] > -1 - NekConstants::kNekZeroTol,
                     "coord[1] < -1");
            ASSERTL2(coords[1] <  1 + NekConstants::kNekZeroTol,
                     "coord[1] >  1");
            ASSERTL2(coords[2] > -1 - NekConstants::kNekZeroTol,
                     "coord[2] < -1");
            ASSERTL2(coords[2] <  1 + NekConstants::kNekZeroTol,
                     "coord[2] >  1");

            const int nm0 = m_base[0]->GetNumModes();
            const int nm1 = m_base[1]->GetNumModes();
            const int mode2 = mode / (nm0 * nm1);
            const int mode1 = (mode - mode2 * nm0 * nm1) / nm0;
            const int mode0 = (mode - mode2 * nm0 * nm1) % nm0;

            return
                StdExpansion::BaryEvaluateBasis<0>(coords[0], mode0) *
                StdExpansion::BaryEvaluateBasis<1>(coords[1], mode1) *
                StdExpansion::BaryEvaluateBasis<2>(coords[2], mode2);
        }

        int StdHexExp::v_GetNverts() const
        {
            return 8;
        }

        int StdHexExp::v_GetNedges() const
        {
            return 12;
        }

        int StdHexExp::v_GetNtraces() const
        {
            return 6;
        }
        
        LibUtilities::ShapeType StdHexExp::v_DetShapeType() const
        {
            return LibUtilities::eHexahedron;
        }


        int StdHexExp::v_NumBndryCoeffs() const
        {
            ASSERTL1(GetBasisType(0) == LibUtilities::eModified_A ||
                     GetBasisType(0) == LibUtilities::eGLL_Lagrange,
                     "BasisType is not a boundary interior form");
            ASSERTL1(GetBasisType(1) == LibUtilities::eModified_A ||
                     GetBasisType(1) == LibUtilities::eGLL_Lagrange,
                     "BasisType is not a boundary interior form");
            ASSERTL1(GetBasisType(2) == LibUtilities::eModified_A ||
                     GetBasisType(2) == LibUtilities::eGLL_Lagrange,
                     "BasisType is not a boundary interior form");

            int nmodes0 = m_base[0]->GetNumModes();
            int nmodes1 = m_base[1]->GetNumModes();
            int nmodes2 = m_base[2]->GetNumModes();

            return ( 2*( nmodes0*nmodes1 + nmodes0*nmodes2
                        + nmodes1*nmodes2)
                     - 4*( nmodes0 + nmodes1 + nmodes2 ) + 8 );
        }

        int StdHexExp::v_NumDGBndryCoeffs() const
        {
            ASSERTL1(GetBasisType(0) == LibUtilities::eModified_A ||
                     GetBasisType(0) == LibUtilities::eGLL_Lagrange,
                     "BasisType is not a boundary interior form");
            ASSERTL1(GetBasisType(1) == LibUtilities::eModified_A ||
                     GetBasisType(1) == LibUtilities::eGLL_Lagrange,
                     "BasisType is not a boundary interior form");
            ASSERTL1(GetBasisType(2) == LibUtilities::eModified_A ||
                     GetBasisType(2) == LibUtilities::eGLL_Lagrange,
                     "BasisType is not a boundary interior form");

            int nmodes0 = m_base[0]->GetNumModes();
            int nmodes1 = m_base[1]->GetNumModes();
            int nmodes2 = m_base[2]->GetNumModes();

            return  2*( nmodes0*nmodes1 + nmodes0*nmodes2
                        + nmodes1*nmodes2 );
        }

        int StdHexExp::v_GetTraceNcoeffs(const int i) const
        {
            ASSERTL2((i >= 0) && (i <= 5), "face id is out of range");
            if((i == 0) || (i == 5))
            {
                return GetBasisNumModes(0)*GetBasisNumModes(1);
            }
            else if((i == 1) || (i == 3))
            {
                return GetBasisNumModes(0)*GetBasisNumModes(2);
            }
            else
            {
                return GetBasisNumModes(1)*GetBasisNumModes(2);
            }
        }

        int StdHexExp::v_GetTraceIntNcoeffs(const int i) const
        {
            ASSERTL2((i >= 0) && (i <= 5), "face id is out of range");
            if((i == 0) || (i == 5))
            {
                return (GetBasisNumModes(0)-2)*(GetBasisNumModes(1)-2);
            }
            else if((i == 1) || (i == 3))
            {
                return (GetBasisNumModes(0)-2)*(GetBasisNumModes(2)-2);
            }
            else
            {
                return (GetBasisNumModes(1)-2)*(GetBasisNumModes(2)-2);
            }

        }

        int StdHexExp::v_GetTotalTraceIntNcoeffs() const
        {
            return 2*((GetBasisNumModes(0)-2)*(GetBasisNumModes(1)-2)+
                      (GetBasisNumModes(0)-2)*(GetBasisNumModes(2)-2)+
                (GetBasisNumModes(1)-2)*(GetBasisNumModes(2)-2));
        }

        int StdHexExp::v_GetTraceNumPoints(const int i) const
        {
            ASSERTL2(i >= 0 && i <= 5, "face id is out of range");

            if (i == 0 || i == 5)
            {
                return m_base[0]->GetNumPoints()*
                       m_base[1]->GetNumPoints();
            }
            else if (i == 1 || i == 3)
            {
                return m_base[0]->GetNumPoints()*
                       m_base[2]->GetNumPoints();
            }
            else
            {
                return m_base[1]->GetNumPoints()*
                       m_base[2]->GetNumPoints();
            }
        }

        LibUtilities::PointsKey StdHexExp::v_GetTracePointsKey(
            const int i, const int j) const
        {
            ASSERTL2(i >= 0 && i <= 5, "face id is out of range");
            ASSERTL2(j == 0 || j == 1, "face direction is out of range");

            if (i == 0 || i == 5)
            {
                return m_base[j]->GetPointsKey();
            }
            else if (i == 1 || i == 3)
            {
                return m_base[2*j]->GetPointsKey();
            }
            else
            {
                return m_base[j+1]->GetPointsKey();
            }
        }

        int StdHexExp::v_CalcNumberOfCoefficients(const std::vector<unsigned int> &nummodes, int &modes_offset)
        {
            int nmodes = nummodes[modes_offset]*nummodes[modes_offset+1]*nummodes[modes_offset+2];
            modes_offset += 3;

            return nmodes;
        }

        const LibUtilities::BasisKey StdHexExp::v_GetTraceBasisKey(
            const int i, const int k) const
        {
            ASSERTL2(i >= 0 && i <= 5, "face id is out of range");
            ASSERTL2(k >= 0 && k <= 1, "basis key id is out of range");

            int dir = k;
            switch(i)
            {
                case 0:
                case 5:
                    dir = k;
                    break;
                case 1:
                case 3:
                    dir = 2*k;
                    break;
                case 2:
                case 4:
                    dir = k+1;
                    break;
            }

            return EvaluateQuadFaceBasisKey(k,
                                            m_base[dir]->GetBasisType(),
                                            m_base[dir]->GetNumPoints(),
                                            m_base[dir]->GetNumModes());
        }

        void StdHexExp::v_GetCoords( Array<OneD, NekDouble> & xi_x,
                                Array<OneD, NekDouble> & xi_y,
                                Array<OneD, NekDouble> & xi_z)
        {
            Array<OneD, const NekDouble> eta_x = m_base[0]->GetZ();
            Array<OneD, const NekDouble> eta_y = m_base[1]->GetZ();
            Array<OneD, const NekDouble> eta_z = m_base[2]->GetZ();
            int Qx = GetNumPoints(0);
            int Qy = GetNumPoints(1);
            int Qz = GetNumPoints(2);

            // Convert collapsed coordinates into cartesian coordinates:
            // eta --> xi
            for( int k = 0; k < Qz; ++k ) {
                for( int j = 0; j < Qy; ++j ) {
                    for( int i = 0; i < Qx; ++i ) {
                        int s = i + Qx*(j + Qy*k);
                        xi_x[s] = eta_x[i];
                        xi_y[s] = eta_y[j];
                        xi_z[s] = eta_z[k];

                    }
                }
            }
        }

        void StdHexExp::v_GetTraceNumModes(
                    const int    fid,
                    int &numModes0,
                    int &numModes1,
                    Orientation  faceOrient)
        {
            int nummodes [3] = {m_base[0]->GetNumModes(),
                                m_base[1]->GetNumModes(),
                                m_base[2]->GetNumModes()};
            switch(fid)
            {
            case 0:
            case 5:
                {
                    numModes0 = nummodes[0];
                    numModes1 = nummodes[1];
                }
                break;
            case 1:
            case 3:
                {
                    numModes0 = nummodes[0];
                    numModes1 = nummodes[2];
                }
                break;
            case 2:
            case 4:
                {
                    numModes0 = nummodes[1];
                    numModes1 = nummodes[2];
                }
                break;
            default:
                {
                    ASSERTL0(false,"fid out of range");
                }
                break;
            }

            if ( faceOrient >= eDir1FwdDir2_Dir2FwdDir1 )
            {
                std::swap(numModes0, numModes1);
            }
        }


        /**
         * Expansions in each of the three dimensions must be of type
         * LibUtilities#eModified_A or LibUtilities#eGLL_Lagrange.
         *
         * @param   localVertexId   ID of vertex (0..7)
         * @returns Position of vertex in local numbering scheme.
         */
        int StdHexExp::v_GetVertexMap(const int localVertexId, bool useCoeffPacking)
        {
            ASSERTL1(GetBasisType(0) == LibUtilities::eModified_A ||
                     GetBasisType(0) == LibUtilities::eGLL_Lagrange,
                     "BasisType is not a boundary interior form");
            ASSERTL1(GetBasisType(1) == LibUtilities::eModified_A ||
                     GetBasisType(1) == LibUtilities::eGLL_Lagrange,
                     "BasisType is not a boundary interior form");
            ASSERTL1(GetBasisType(2) == LibUtilities::eModified_A ||
                     GetBasisType(2) == LibUtilities::eGLL_Lagrange,
                     "BasisType is not a boundary interior form");

            ASSERTL1((localVertexId>=0)&&(localVertexId<8),
                     "local vertex id must be between 0 and 7");

            int p = 0;
            int q = 0;
            int r = 0;

            // Retrieve the number of modes in each dimension.
            int nummodes [3] = {m_base[0]->GetNumModes(),
                                m_base[1]->GetNumModes(),
                                m_base[2]->GetNumModes()};

            if(useCoeffPacking == true) // follow packing of coefficients i.e q,r,p
            {
                if(localVertexId > 3)
                {
                    if( GetBasisType(2) == LibUtilities::eGLL_Lagrange)
                    {
                        r = nummodes[2]-1;
                    }
                    else
                    {
                        r = 1;
                    }
                }

                switch(localVertexId % 4)
                {
                case 0:
                    break;
                case 1:
                    {
                        if( GetBasisType(0) == LibUtilities::eGLL_Lagrange)
                        {
                            p = nummodes[0]-1;
                        }
                        else
                        {
                            p = 1;
                        }
                    }
                    break;
                case 2:
                    {
                        if( GetBasisType(1) == LibUtilities::eGLL_Lagrange)
                        {
                            q = nummodes[1]-1;
                        }
                        else
                        {
                            q = 1;
                        }
                    }
                    break;
                case 3:
                    {
                        if( GetBasisType(1) == LibUtilities::eGLL_Lagrange)
                        {
                            p = nummodes[0]-1;
                            q = nummodes[1]-1;
                        }
                        else
                        {
                            p = 1;
                            q = 1;
                        }
                    }
                    break;
                }
            }
            else
            {
                // Right face (vertices 1,2,5,6)
                if( (localVertexId % 4) % 3 > 0 )
                {
                    if( GetBasisType(0) == LibUtilities::eGLL_Lagrange)
                    {
                        p = nummodes[0]-1;
                    }
                    else
                    {
                        p = 1;
                    }
                }

                // Back face (vertices 2,3,6,7)
                if( localVertexId % 4 > 1 )
                {
                    if( GetBasisType(1) == LibUtilities::eGLL_Lagrange)
                    {
                        q = nummodes[1]-1;
                    }
                    else
                    {
                        q = 1;
                    }
                }

                // Top face (vertices 4,5,6,7)
                if( localVertexId > 3)
                {
                    if( GetBasisType(2) == LibUtilities::eGLL_Lagrange)
                    {
                        r = nummodes[2]-1;
                    }
                    else
                    {
                        r = 1;
                    }
                }
            }
            // Compute the local number.
            return r*nummodes[0]*nummodes[1] + q*nummodes[0] + p;
        }


        /**
         * @param   outarray    Storage area for computed map.
         */
        void StdHexExp::v_GetInteriorMap(Array<OneD, unsigned int>& outarray)
        {
            ASSERTL1(GetBasisType(0) == LibUtilities::eModified_A ||
                     GetBasisType(0) == LibUtilities::eGLL_Lagrange,
                     "BasisType is not a boundary interior form");
            ASSERTL1(GetBasisType(1) == LibUtilities::eModified_A ||
                     GetBasisType(1) == LibUtilities::eGLL_Lagrange,
                     "BasisType is not a boundary interior form");
            ASSERTL1(GetBasisType(2) == LibUtilities::eModified_A ||
                     GetBasisType(2) == LibUtilities::eGLL_Lagrange,
                     "BasisType is not a boundary interior form");

            int i;
            int nummodes [3] = {m_base[0]->GetNumModes(),
                                m_base[1]->GetNumModes(),
                                m_base[2]->GetNumModes()};

            int nIntCoeffs = m_ncoeffs - NumBndryCoeffs();

            if(outarray.size() != nIntCoeffs)
            {
                outarray = Array<OneD, unsigned int>(nIntCoeffs);
            }

            const LibUtilities::BasisType Btype [3] = {GetBasisType(0),
                                                       GetBasisType(1),
                                                       GetBasisType(2)};

            int p,q,r;
            int cnt = 0;

            int IntIdx [3][2];

            for(i = 0; i < 3; i++)
            {
                if( Btype[i] == LibUtilities::eModified_A)
                {
                    IntIdx[i][0]  = 2;
                    IntIdx[i][1]  = nummodes[i];
                }
                else
                {
                    IntIdx[i][0]  = 1;
                    IntIdx[i][1]  = nummodes[i]-1;
                }
            }

            for(r = IntIdx[2][0]; r < IntIdx[2][1]; r++)
            {
                for( q = IntIdx[1][0]; q < IntIdx[1][1]; q++)
                {
                    for( p = IntIdx[0][0]; p < IntIdx[0][1]; p++)
                    {
                        outarray[cnt++] = r*nummodes[0]*nummodes[1] +
                            q*nummodes[0] + p;
                    }
                }
            }
        }


        /**
         * @param   outarray    Storage for computed map.
         */
        void StdHexExp::v_GetBoundaryMap(Array<OneD, unsigned int>& outarray)
        {
            ASSERTL1(GetBasisType(0) == LibUtilities::eModified_A ||
                     GetBasisType(0) == LibUtilities::eGLL_Lagrange,
                     "BasisType is not a boundary interior form");
            ASSERTL1(GetBasisType(1) == LibUtilities::eModified_A ||
                     GetBasisType(1) == LibUtilities::eGLL_Lagrange,
                     "BasisType is not a boundary interior form");
            ASSERTL1(GetBasisType(2) == LibUtilities::eModified_A ||
                     GetBasisType(2) == LibUtilities::eGLL_Lagrange,
                     "BasisType is not a boundary interior form");

            int i;
            int nummodes [3] = {m_base[0]->GetNumModes(),
                                m_base[1]->GetNumModes(),
                                m_base[2]->GetNumModes()};

            int nBndCoeffs = NumBndryCoeffs();

            if(outarray.size()!=nBndCoeffs)
            {
                outarray = Array<OneD, unsigned int>(nBndCoeffs);
            }

            const LibUtilities::BasisType Btype [3] = {GetBasisType(0),
                                                       GetBasisType(1),
                                                       GetBasisType(2)};

            int p,q,r;
            int cnt = 0;

            int BndIdx [3][2];
            int IntIdx [3][2];

            for(i = 0; i < 3; i++)
            {
                BndIdx[i][0] = 0;

                if( Btype[i] == LibUtilities::eModified_A)
                {
                    BndIdx[i][1] = 1;
                    IntIdx[i][0]  = 2;
                    IntIdx[i][1]  = nummodes[i];
                }
                else
                {
                    BndIdx[i][1] = nummodes[i]-1;
                    IntIdx[i][0]  = 1;
                    IntIdx[i][1]  = nummodes[i]-1;
                }
            }


            for(i = 0; i < 2; i++)
            {
                r = BndIdx[2][i];
                for( q = 0; q < nummodes[1]; q++)
                {
                    for( p = 0; p < nummodes[0]; p++)
                    {
                        outarray[cnt++] = r*nummodes[0]*nummodes[1]+q*nummodes[0] + p;
                    }
                }
            }

            for(r = IntIdx[2][0]; r < IntIdx[2][1]; r++)
            {
                for( i = 0; i < 2; i++)
                {
                    q = BndIdx[1][i];
                    for( p = 0; p < nummodes[0]; p++)
                    {
                        outarray[cnt++] = r*nummodes[0]*nummodes[1] +
                            q*nummodes[0] + p;
                    }
                }

                for( q = IntIdx[1][0]; q < IntIdx[1][1]; q++)
                {
                    for( i = 0; i < 2; i++)
                    {
                        p = BndIdx[0][i];
                        outarray[cnt++] = r*nummodes[0]*nummodes[1] +
                            q*nummodes[0] + p;
                    }
                }
            }

            sort(outarray.get(), outarray.get() + nBndCoeffs);
        }

        /**
         * Only for basis type Modified_A or GLL_LAGRANGE in all directions.
         */
        void StdHexExp::v_GetTraceCoeffMap(
            const unsigned int        fid,
            Array<OneD, unsigned int> &maparray)
        {
            int i,j;
            int nummodesA=0, nummodesB=0;

            ASSERTL1(GetBasisType(0) == GetBasisType(1) &&
                     GetBasisType(0) == GetBasisType(2),
                     "Method only implemented if BasisType is indentical in "
                     "all directions");
            ASSERTL1(GetBasisType(0) == LibUtilities::eModified_A ||
                     GetBasisType(0) == LibUtilities::eGLL_Lagrange,
                     "Method only implemented for Modified_A or "
                     "GLL_Lagrange BasisType");

            const int nummodes0 = m_base[0]->GetNumModes();
            const int nummodes1 = m_base[1]->GetNumModes();
            const int nummodes2 = m_base[2]->GetNumModes();

            switch(fid)
            {
            case 0:
            case 5:
                nummodesA = nummodes0;
                nummodesB = nummodes1;
                break;
            case 1:
            case 3:
                nummodesA = nummodes0;
                nummodesB = nummodes2;
                break;
            case 2:
            case 4:
                nummodesA = nummodes1;
                nummodesB = nummodes2;
                break;
            default:
                ASSERTL0(false,"fid must be between 0 and 5");
            }

            int nFaceCoeffs = nummodesA*nummodesB;

            if(maparray.size() != nFaceCoeffs)
            {
                maparray = Array<OneD, unsigned int>(nFaceCoeffs);
            }

            bool modified = (GetBasisType(0) == LibUtilities::eModified_A);

            int offset = 0;
            int jump1 = 1;
            int jump2 = 1;

            switch(fid)
            {
                case 5:
                {
                    if (modified)
                    {
                        offset = nummodes0*nummodes1;
                    }
                    else
                    {
                        offset = (nummodes2-1)*nummodes0*nummodes1;
                        jump1 = nummodes0;
                    }
                }
                /* Falls through. */
                case 0:
                {
                    jump1 = nummodes0;
                    break;
                }
                case 3:
                {
                    if (modified)
                    {
                        offset = nummodes0;
                    }
                    else
                    {
                        offset = nummodes0*(nummodes1-1);
                        jump1 = nummodes0*nummodes1;
                    }
                }
                /* Falls through. */
                case 1:
                {
                    jump1 = nummodes0*nummodes1;
                    break;
                }
                case 2:
                {
                    if (modified)
                    {
                        offset = 1;
                    }
                    else
                    {
                        offset = nummodes0-1;
                        jump1 = nummodes0*nummodes1;
                        jump2 = nummodes0;

                    }
                }
                /* Falls through. */
                case 4:
                {
                    jump1 = nummodes0*nummodes1;
                    jump2 = nummodes0;
                    break;
                }
                default:
                    ASSERTL0(false,"fid must be between 0 and 5");
            }

            for(i = 0; i < nummodesB; i++)
            {
                for(j = 0; j < nummodesA; j++)
                {
                    maparray[ i*nummodesA+j] = i*jump1 + j*jump2 + offset;
                }
            }
        }

        void StdHexExp::v_GetElmtTraceToTraceMap(
            const unsigned int         fid,
            Array<OneD, unsigned int>  &maparray,
            Array<OneD,          int> &signarray,
            Orientation                faceOrient,
            int                        P,
            int                        Q)
        {
            int i,j;
            int nummodesA=0, nummodesB=0;
            
            ASSERTL1(GetBasisType(0) == GetBasisType(1) &&
                     GetBasisType(0) == GetBasisType(2),
                     "Method only implemented if BasisType is indentical in "
                     "all directions");
            ASSERTL1(GetBasisType(0) == LibUtilities::eModified_A ||
                     GetBasisType(0) == LibUtilities::eGLL_Lagrange,
                     "Method only implemented for Modified_A or "
                     "GLL_Lagrange BasisType");
            
            const int nummodes0 = m_base[0]->GetNumModes();
            const int nummodes1 = m_base[1]->GetNumModes();
            const int nummodes2 = m_base[2]->GetNumModes();
            
            switch(fid)
            {
            case 0:
            case 5:
                nummodesA = nummodes0;
                nummodesB = nummodes1;
                break;
            case 1:
            case 3:
                nummodesA = nummodes0;
                nummodesB = nummodes2;
                break;
            case 2:
            case 4:
                nummodesA = nummodes1;
                nummodesB = nummodes2;
                break;
            default:
                ASSERTL0(false,"fid must be between 0 and 5");
            }
            
            
            if (P == -1)
            {
                P = nummodesA;
                Q = nummodesB;
            }
            
            bool modified = (GetBasisType(0) == LibUtilities::eModified_A);
            
            // check that 
            if(modified == false)
            {
                ASSERTL1((P==nummodesA)||(Q==nummodesB),
                         "Different trace space face dimention "
                         "and element face dimention not possible for "
                         "GLL-Lagrange bases");
            }
            
            int nFaceCoeffs = P*Q;
            
            if(maparray.size() != nFaceCoeffs)
            {
                maparray = Array<OneD, unsigned int>(nFaceCoeffs);
            }

            if(signarray.size() != nFaceCoeffs)
            {
                signarray = Array<OneD, int>(nFaceCoeffs,1);
            }
            else
            {
                fill( signarray.get() , signarray.get()+nFaceCoeffs, 1 );
            }

            Array<OneD, int> arrayindx(nFaceCoeffs);
            
            // setup indexing to manage transpose directions
            for(i = 0; i < Q; i++)
            {
                for(j = 0; j < P; j++)
                {
<<<<<<< HEAD
                    if( faceOrient < eDir1FwdDir2_Dir2FwdDir1 )
                    {
                        arrayindx[i*P+j] = i*P+j;
                    }
                    else
                    {
                        arrayindx[i*P+j] = j*Q+i;
=======
                    // zero signmap and set maparray to zero if elemental
                    // modes are not as large as face modesl
                    for(int i = 0; i < nummodesB; i++)
                    {
                        for(int j = nummodesA; j < P; j++)
                        {
                            signarray[arrayindx[i*P+j]] = 0.0;
                            maparray[arrayindx[i*P+j]]  = maparray[0];
                        }
                    }

                    for(int i = nummodesB; i < Q; i++)
                    {
                        for(int j = 0; j < P; j++)
                        {
                            signarray[arrayindx[i*P+j]] = 0.0;
                            maparray[arrayindx[i*P+j]]  = maparray[0];
                        }
>>>>>>> 707783cc
                    }
                }
            }

            // zero signmap and set maparray to zero entry if
            // elemental modes are not as large as face modesl
            for(i = 0; i < nummodesB; i++)
            {
                // fill values into map array of trace size
                // for element face index 
                for(j = 0; j < nummodesA; j++)
                {
                    maparray[ arrayindx[i*P+j]] = i*nummodesA+j; 
                }
                
                // zero values if P > numModesA
                for(j = nummodesA; j < P; j++)
                {
                    signarray[arrayindx[i*P+j]] = 0.0;
                    maparray[arrayindx[i*P+j]]  = maparray[0];
                }
            }
        
            // zero values if Q > numModesB
            for(i = nummodesB; i < Q; i++)
            {
                for(j = 0; j < P; j++)
                {
                    signarray[arrayindx[i*P+j]] = 0.0;
                    maparray[arrayindx[i*P+j]]  = maparray[0];
                }
            }
        

           // Now reorientate indices accordign to orientation 
           if( (faceOrient==eDir1FwdDir1_Dir2BwdDir2) ||
                (faceOrient==eDir1BwdDir1_Dir2BwdDir2) ||
                (faceOrient==eDir1BwdDir2_Dir2FwdDir1) ||
                (faceOrient==eDir1BwdDir2_Dir2BwdDir1) )
            {
                if(faceOrient<eDir1FwdDir2_Dir2FwdDir1)
                {
                    if (modified)
                    {
                        for(int i = 3; i < Q; i+=2)
                        {
                            for(int j = 0; j < P; j++)
                            {
                                signarray[ arrayindx[i*P+j] ] *= -1;
                            }
                        }

                        for(int i = 0; i < P; i++)
                        {
                            swap(maparray[i], maparray[i+P]);
                            swap(signarray[i], signarray[i+P]);
                        }

                    }
                    else
                    {
                        for(int i = 0; i < P; i++)
                        {
                            for(int j = 0; j < Q/2; j++)
                            {
                                swap(maparray[i+j*P], maparray[i+P*Q-P-j*P]);
                                swap(signarray[i+j*P], signarray[i+P*Q-P-j*P]);
                            }
                        }
                    }
                }
                else
                {
                    if (modified)
                    {
                        for(int i = 0; i < Q; i++)
                        {
                            for(int j = 3; j < P; j+=2)
                            {
                                signarray[ arrayindx[i*P+j] ] *= -1;
                            }
                        }

                        for(int i = 0; i < Q; i++)
                        {
                            swap( maparray[i] , maparray[i+Q] );
                            swap( signarray[i] , signarray[i+Q] );
                        }

                    }
                    else
                    {
                        for(int i = 0; i < P; i++)
                        {
                            for(int j = 0; j < Q/2; j++)
                            {
                                swap(maparray[i*Q+j], maparray[i*Q+Q-1-j]);
                                swap(signarray[i*Q+j], signarray[i*Q+Q-1-j]);
                            }
                        }
                    }
                }
            }

            if( (faceOrient==eDir1BwdDir1_Dir2FwdDir2) ||
                (faceOrient==eDir1BwdDir1_Dir2BwdDir2) ||
                (faceOrient==eDir1FwdDir2_Dir2BwdDir1) ||
                (faceOrient==eDir1BwdDir2_Dir2BwdDir1) )
            {
                if(faceOrient<eDir1FwdDir2_Dir2FwdDir1)
                {
                    if (modified)
                    {
                        for(i = 0; i < Q; i++)
                        {
                            for(j = 3; j < P; j+=2)
                            {
                                signarray[ arrayindx[i*P+j] ] *= -1;
                            }
                        }

                        for(i = 0; i < Q; i++)
                        {
                            swap( maparray[i*P],  maparray[i*P+1]);
                            swap( signarray[i*P], signarray[i*P+1]);
                        }
                    }
                    else
                    {
                        for(i = 0; i < Q; i++)
                        {
                            for(j = 0; j < P/2; j++)
                            {
                                swap(maparray[i*P+j], maparray[i*P+P-1-j]);
                                swap(signarray[i*P+j], signarray[i*P+P-1-j]);
                            }
                        }
                    }
                }
                else
                {
                    if (modified)
                    {
                        for(i = 3; i < Q; i+=2)
                        {
                            for(j = 0; j < P; j++)
                            {
                                signarray[ arrayindx[i*P+j] ] *= -1;
                            }
                        }

                        for(i = 0; i < P; i++)
                        {
                            swap(maparray[i*Q], maparray[i*Q+1]);
                            swap( signarray[i*Q], signarray[i*Q+1]);
                        }
                    }
                    else
                    {
                        for(i = 0; i < Q; i++)
                        {
                            for(j = 0; j < P/2; j++)
                            {
                                swap(maparray[i+j*Q], maparray[i+P*Q-Q-j*Q]);
                                swap(signarray[i+j*Q], signarray[i+P*Q-Q-j*Q]);
                            }
                        }
                    }
                }
            }
        }

        // Note when all shapes have been split into this form this
        // method could be moved to StadExpansions
        void StdHexExp::v_GetTraceToElementMap(
             const int                  tid,
             Array<OneD, unsigned int>& maparray,
             Array<OneD, int>&          signarray,
             Orientation                traceOrient,
             int P,  int Q)
        {
            Array<OneD, unsigned int> map1, map2;
            v_GetTraceCoeffMap(tid,map1);
            v_GetElmtTraceToTraceMap(tid,map2,signarray,traceOrient,P,Q);

            if(maparray.size() != map2.size())
            {
                maparray = Array<OneD, unsigned int>(map2.size());
            }
            
            for(int i = 0; i < map2.size(); ++i)
            {
                maparray[i] = map1[map2[i]];
            }
        }
        
        /**
         * @param   eid         The edge to compute the numbering for.
         * @param   edgeOrient  Orientation of the edge.
         * @param   maparray    Storage for computed mapping array.
         * @param   signarray   ?
         */
        void StdHexExp::v_GetEdgeInteriorToElementMap
                               (const int eid,
                                Array<OneD, unsigned int> &maparray,
                                Array<OneD, int> &signarray,
                                const Orientation edgeOrient)
        {
            ASSERTL1(GetBasisType(0) == LibUtilities::eModified_A ||
                     GetBasisType(0) == LibUtilities::eGLL_Lagrange,
                     "BasisType is not a boundary interior form");
            ASSERTL1(GetBasisType(1) == LibUtilities::eModified_A ||
                     GetBasisType(1) == LibUtilities::eGLL_Lagrange,
                     "BasisType is not a boundary interior form");
            ASSERTL1(GetBasisType(2) == LibUtilities::eModified_A ||
                     GetBasisType(2) == LibUtilities::eGLL_Lagrange,
                     "BasisType is not a boundary interior form");

            ASSERTL1((eid>=0)&&(eid<12),
                     "local edge id must be between 0 and 11");

            int nEdgeIntCoeffs = GetEdgeNcoeffs(eid)-2;

            if(maparray.size()!=nEdgeIntCoeffs)
            {
                maparray = Array<OneD, unsigned int>(nEdgeIntCoeffs);
            }

            if(signarray.size() != nEdgeIntCoeffs)
            {
                signarray = Array<OneD, int>(nEdgeIntCoeffs,1);
            }
            else
            {
                fill( signarray.get() , signarray.get()+nEdgeIntCoeffs, 1 );
            }

            int nummodes [3] = {m_base[0]->GetNumModes(),
                                m_base[1]->GetNumModes(),
                                m_base[2]->GetNumModes()};

            const LibUtilities::BasisType bType [3] = {GetBasisType(0),
                                                       GetBasisType(1),
                                                       GetBasisType(2)};

            bool reverseOrdering = false;
            bool signChange = false;

            int IdxRange [3][2] = {{0,0},{0,0},{0,0}};

            switch(eid)
            {
            case 0:
            case 1:
            case 2:
            case 3:
                {
                    IdxRange[2][0] = 0;
                    IdxRange[2][1] = 1;
                }
                break;
            case 8:
            case 9:
            case 10:
            case 11:
                {
                    if( bType[2] == LibUtilities::eGLL_Lagrange)
                    {
                        IdxRange[2][0] = nummodes[2] - 1;
                        IdxRange[2][1] = nummodes[2];
                    }
                    else
                    {
                        IdxRange[2][0] = 1;
                        IdxRange[2][1] = 2;
                    }
                }
                break;
            case 4:
            case 5:
            case 6:
            case 7:
                {
                    if( bType[2] == LibUtilities::eGLL_Lagrange)
                    {
                        IdxRange[2][0] = 1;
                        IdxRange[2][1] = nummodes[2] - 1;

                        if(edgeOrient==eBackwards)
                        {
                            reverseOrdering = true;
                        }
                    }
                    else
                    {
                        IdxRange[2][0] = 2;
                        IdxRange[2][1] = nummodes[2];

                        if(edgeOrient==eBackwards)
                        {
                            signChange = true;
                        }
                    }
                }
                break;
            }

            switch(eid)
            {
            case 0:
            case 4:
            case 5:
            case 8:
                {
                    IdxRange[1][0] = 0;
                    IdxRange[1][1] = 1;
                }
                break;
            case 2:
            case 6:
            case 7:
            case 10:
                {
                    if( bType[1] == LibUtilities::eGLL_Lagrange)
                    {
                        IdxRange[1][0] = nummodes[1] - 1;
                        IdxRange[1][1] = nummodes[1];
                    }
                    else
                    {
                        IdxRange[1][0] = 1;
                        IdxRange[1][1] = 2;
                    }
                }
                break;
            case 1:
            case 9:
                {
                    if( bType[1] == LibUtilities::eGLL_Lagrange)
                    {
                        IdxRange[1][0] = 1;
                        IdxRange[1][1] = nummodes[1] - 1;

                        if(edgeOrient==eBackwards)
                        {
                            reverseOrdering = true;
                        }
                    }
                    else
                    {
                        IdxRange[1][0] = 2;
                        IdxRange[1][1] = nummodes[1];

                        if(edgeOrient==eBackwards)
                        {
                            signChange = true;
                        }
                    }
                }
                break;
            case 3:
            case 11:
                {
                    if( bType[1] == LibUtilities::eGLL_Lagrange)
                    {
                        IdxRange[1][0] = 1;
                        IdxRange[1][1] = nummodes[1] - 1;

                        if(edgeOrient==eForwards)
                        {
                            reverseOrdering = true;
                        }
                    }
                    else
                    {
                        IdxRange[1][0] = 2;
                        IdxRange[1][1] = nummodes[1];

                        if(edgeOrient==eForwards)
                        {
                            signChange = true;
                        }
                    }
                }
                break;
            }

            switch(eid)
            {
            case 3:
            case 4:
            case 7:
            case 11:
                {
                    IdxRange[0][0] = 0;
                    IdxRange[0][1] = 1;
                }
                break;
            case 1:
            case 5:
            case 6:
            case 9:
                {
                    if( bType[0] == LibUtilities::eGLL_Lagrange)
                    {
                        IdxRange[0][0] = nummodes[0] - 1;
                        IdxRange[0][1] = nummodes[0];
                    }
                    else
                    {
                        IdxRange[0][0] = 1;
                        IdxRange[0][1] = 2;
                    }
                }
                break;
            case 0:
            case 8:
                {
                    if( bType[0] == LibUtilities::eGLL_Lagrange)
                    {
                        IdxRange[0][0] = 1;
                        IdxRange[0][1] = nummodes[0] - 1;

                        if(edgeOrient==eBackwards)
                        {
                            reverseOrdering = true;
                        }
                    }
                    else
                    {
                        IdxRange[0][0] = 2;
                        IdxRange[0][1] = nummodes[0];

                        if(edgeOrient==eBackwards)
                        {
                            signChange = true;
                        }
                    }
                }
                break;
            case 2:
            case 10:
                {
                    if( bType[0] == LibUtilities::eGLL_Lagrange)
                    {
                        IdxRange[0][0] = 1;
                        IdxRange[0][1] = nummodes[0] - 1;

                        if(edgeOrient==eForwards)
                        {
                            reverseOrdering = true;
                        }
                    }
                    else
                    {
                        IdxRange[0][0] = 2;
                        IdxRange[0][1] = nummodes[0];

                        if(edgeOrient==eForwards)
                        {
                            signChange = true;
                        }
                    }
                }
                break;
            }

            int cnt = 0;

            for(int r = IdxRange[2][0]; r < IdxRange[2][1]; r++)
            {
                for(int q = IdxRange[1][0]; q < IdxRange[1][1]; q++)
                {
                    for(int p = IdxRange[0][0]; p < IdxRange[0][1]; p++)
                    {
                        maparray[cnt++]
                                = r*nummodes[0]*nummodes[1] + q*nummodes[0] + p;
                    }
                }
            }

            if( reverseOrdering )
            {
                reverse( maparray.get() , maparray.get()+nEdgeIntCoeffs );
            }

            if(signChange)
            {
                for(int p = 1; p < nEdgeIntCoeffs; p+=2)
                {
                    signarray[p] = -1;
                }
            }
        }


        /**
         * Generate mapping describing which elemental modes lie on the
         * interior of a given face. Accounts for face orientation.
         */
        void StdHexExp::v_GetTraceInteriorToElementMap(const int fid,
                                              Array<OneD, unsigned int> &maparray,
                                              Array<OneD, int>& signarray,
                                              const Orientation faceOrient)
        {
            ASSERTL1(GetBasisType(0) == LibUtilities::eModified_A ||
                     GetBasisType(0) == LibUtilities::eGLL_Lagrange,
                     "BasisType is not a boundary interior form");
            ASSERTL1(GetBasisType(1) == LibUtilities::eModified_A ||
                     GetBasisType(1) == LibUtilities::eGLL_Lagrange,
                     "BasisType is not a boundary interior form");
            ASSERTL1(GetBasisType(2) == LibUtilities::eModified_A ||
                     GetBasisType(2) == LibUtilities::eGLL_Lagrange,
                     "BasisType is not a boundary interior form");

            ASSERTL1((fid>=0)&&(fid<6),
                     "local face id must be between 0 and 5");

            int nFaceIntCoeffs = v_GetTraceIntNcoeffs(fid);

            if(maparray.size()!=nFaceIntCoeffs)
            {
                maparray = Array<OneD, unsigned int>(nFaceIntCoeffs);
            }

            if(signarray.size() != nFaceIntCoeffs)
            {
                signarray = Array<OneD, int>(nFaceIntCoeffs,1);
            }
            else
            {
                fill( signarray.get() , signarray.get()+nFaceIntCoeffs, 1 );
            }

            int nummodes [3] = {m_base[0]->GetNumModes(),
                                m_base[1]->GetNumModes(),
                                m_base[2]->GetNumModes()};

            const LibUtilities::BasisType bType [3] = {GetBasisType(0),
                                                       GetBasisType(1),
                                                       GetBasisType(2)};

            int nummodesA = 0;
            int nummodesB = 0;

            // Determine the number of modes in face directions A & B based
            // on the face index given.
            switch(fid)
            {
            case 0:
            case 5:
                {
                    nummodesA = nummodes[0];
                    nummodesB = nummodes[1];
                }
                break;
            case 1:
            case 3:
                {
                    nummodesA = nummodes[0];
                    nummodesB = nummodes[2];
                }
                break;
            case 2:
            case 4:
                {
                    nummodesA = nummodes[1];
                    nummodesB = nummodes[2];
                }
            }

            Array<OneD, int> arrayindx(nFaceIntCoeffs);

            // Create a mapping array to account for transposition of the
            // coordinates due to face orientation.
            for(int i = 0; i < (nummodesB-2); i++)
            {
                for(int j = 0; j < (nummodesA-2); j++)
                {
                    if( faceOrient < eDir1FwdDir2_Dir2FwdDir1 )
                    {
                        arrayindx[i*(nummodesA-2)+j] = i*(nummodesA-2)+j;
                    }
                    else
                    {
                        arrayindx[i*(nummodesA-2)+j] = j*(nummodesB-2)+i;
                    }
                }
            }

            int IdxRange [3][2];
            int Incr[3];

            Array<OneD, int> sign0(nummodes[0], 1);
            Array<OneD, int> sign1(nummodes[1], 1);
            Array<OneD, int> sign2(nummodes[2], 1);

            // Set the upper and lower bounds, and increment for the faces
            // involving the first coordinate direction.
            switch(fid)
            {
            case 0: // bottom face
                {
                    IdxRange[2][0] = 0;
                    IdxRange[2][1] = 1;
                    Incr[2] = 1;
                }
                break;
            case 5: // top face
                {
                    if( bType[2] == LibUtilities::eGLL_Lagrange)
                    {
                        IdxRange[2][0] = nummodes[2] - 1;
                        IdxRange[2][1] = nummodes[2];
                        Incr[2] = 1;
                    }
                    else
                    {
                        IdxRange[2][0] = 1;
                        IdxRange[2][1] = 2;
                        Incr[2] = 1;
                    }

                }
                break;
            default: // all other faces
                {
                    if( bType[2] == LibUtilities::eGLL_Lagrange)
                    {
                        if( ((int) (faceOrient-eDir1FwdDir1_Dir2FwdDir2)) % 2 )
                        {
                            IdxRange[2][0] = nummodes[2] - 2;
                            IdxRange[2][1] = 0;
                            Incr[2] = -1;

                        }
                        else
                        {
                            IdxRange[2][0] = 1;
                            IdxRange[2][1] = nummodes[2] - 1;
                            Incr[2] = 1;
                        }
                    }
                    else
                    {
                        IdxRange[2][0] = 2;
                        IdxRange[2][1] = nummodes[2];
                        Incr[2] = 1;

                        if( ((int) (faceOrient-eDir1FwdDir1_Dir2FwdDir2)) % 2 )
                        {
                            for(int i = 3; i < nummodes[2]; i+=2)
                            {
                                sign2[i] = -1;
                            }
                        }
                    }
                }
            }

            // Set the upper and lower bounds, and increment for the faces
            // involving the second coordinate direction.
            switch(fid)
            {
            case 1:
                {
                    IdxRange[1][0] = 0;
                    IdxRange[1][1] = 1;
                    Incr[1] = 1;
                }
                break;
            case 3:
                {
                    if( bType[1] == LibUtilities::eGLL_Lagrange)
                    {
                        IdxRange[1][0] = nummodes[1] - 1;
                        IdxRange[1][1] = nummodes[1];
                        Incr[1] = 1;
                    }
                    else
                    {
                        IdxRange[1][0] = 1;
                        IdxRange[1][1] = 2;
                        Incr[1] = 1;
                    }
                }
                break;
            case 0:
            case 5:
                {
                    if( bType[1] == LibUtilities::eGLL_Lagrange)
                    {
                        if( ((int) (faceOrient-eDir1FwdDir1_Dir2FwdDir2)) % 2 )
                        {
                            IdxRange[1][0] = nummodes[1] - 2;
                            IdxRange[1][1] = 0;
                            Incr[1] = -1;

                        }
                        else
                        {
                            IdxRange[1][0] = 1;
                            IdxRange[1][1] = nummodes[1] - 1;
                            Incr[1] = 1;
                        }
                    }
                    else
                    {
                        IdxRange[1][0] = 2;
                        IdxRange[1][1] = nummodes[1];
                        Incr[1] = 1;

                        if( ((int) (faceOrient-eDir1FwdDir1_Dir2FwdDir2)) % 2 )
                        {
                            for(int i = 3; i < nummodes[1]; i+=2)
                            {
                                sign1[i] = -1;
                            }
                        }
                    }
                }
                break;
            default: // case2: case4:
                {
                    if( bType[1] == LibUtilities::eGLL_Lagrange)
                    {
                        if( ((int) (faceOrient-eDir1FwdDir1_Dir2FwdDir2)) % 4 > 1 )
                        {
                            IdxRange[1][0] = nummodes[1] - 2;
                            IdxRange[1][1] = 0;
                            Incr[1] = -1;

                        }
                        else
                        {
                            IdxRange[1][0] = 1;
                            IdxRange[1][1] = nummodes[1] - 1;
                            Incr[1] = 1;
                        }
                    }
                    else
                    {
                        IdxRange[1][0] = 2;
                        IdxRange[1][1] = nummodes[1];
                        Incr[1] = 1;

                        if( ((int) (faceOrient-eDir1FwdDir1_Dir2FwdDir2)) % 4 > 1 )
                        {
                            for(int i = 3; i < nummodes[1]; i+=2)
                            {
                                sign1[i] = -1;
                            }
                        }
                    }
                }
            }

            switch(fid)
            {
            case 4:
                {
                    IdxRange[0][0] = 0;
                    IdxRange[0][1] = 1;
                    Incr[0] = 1;
                }
                break;
            case 2:
                {
                    if( bType[0] == LibUtilities::eGLL_Lagrange)
                    {
                        IdxRange[0][0] = nummodes[0] - 1;
                        IdxRange[0][1] = nummodes[0];
                        Incr[0] = 1;
                    }
                    else
                    {
                        IdxRange[0][0] = 1;
                        IdxRange[0][1] = 2;
                        Incr[0] = 1;
                    }
                }
                break;
            default:
                {
                    if( bType[0] == LibUtilities::eGLL_Lagrange)
                    {
                        if( ((int) (faceOrient-eDir1FwdDir1_Dir2FwdDir2)) % 4 > 1 )
                        {
                            IdxRange[0][0] = nummodes[0] - 2;
                            IdxRange[0][1] = 0;
                            Incr[0] = -1;

                        }
                        else
                        {
                            IdxRange[0][0] = 1;
                            IdxRange[0][1] = nummodes[0] - 1;
                            Incr[0] = 1;
                        }
                    }
                    else
                    {
                        IdxRange[0][0] = 2;
                        IdxRange[0][1] = nummodes[0];
                        Incr[0] = 1;

                        if( ((int) (faceOrient-eDir1FwdDir1_Dir2FwdDir2)) % 4 > 1 )
                        {
                            for(int i = 3; i < nummodes[0]; i+=2)
                            {
                                sign0[i] = -1;
                            }
                        }
                    }
                }
            }

            int cnt = 0;

            for(int r = IdxRange[2][0]; r != IdxRange[2][1]; r+=Incr[2])
            {
                for(int q = IdxRange[1][0]; q != IdxRange[1][1]; q+=Incr[1])
                {
                    for(int p = IdxRange[0][0]; p != IdxRange[0][1]; p+=Incr[0])
                    {
                        maparray [ arrayindx[cnt  ] ]
                                = r*nummodes[0]*nummodes[1] + q*nummodes[0] + p;
                        signarray[ arrayindx[cnt++] ]
                                = sign0[p] * sign1[q] * sign2[r];
                    }
                }
            }
        }

        int StdHexExp::v_GetEdgeNcoeffs(const int i) const
        {
            ASSERTL2((i >= 0)&&(i <= 11),"edge id is out of range");

            if((i == 0)||(i == 2)||(i == 8)||(i == 10))
            {
                return  GetBasisNumModes(0);
            }
            else if((i == 1)||(i == 3)||(i == 9)||(i == 11))
            {
                return  GetBasisNumModes(1);
            }
            else
            {
                return GetBasisNumModes(2);
            }
        }

        DNekMatSharedPtr StdHexExp::v_GenMatrix(const StdMatrixKey &mkey)
        {
            return StdExpansion::CreateGeneralMatrix(mkey);
        }


        DNekMatSharedPtr StdHexExp::v_CreateStdMatrix(const StdMatrixKey &mkey)
        {
            return StdExpansion::CreateGeneralMatrix(mkey);
        }


        void StdHexExp::v_MassMatrixOp(
                            const Array<OneD, const NekDouble> &inarray,
                            Array<OneD,NekDouble> &outarray,
                            const StdMatrixKey &mkey)
        {
            StdExpansion::MassMatrixOp_MatFree(inarray,outarray,mkey);
        }


        void StdHexExp::v_LaplacianMatrixOp(
                            const Array<OneD, const NekDouble> &inarray,
                            Array<OneD,NekDouble> &outarray,
                            const StdMatrixKey &mkey)
        {
            StdHexExp::v_LaplacianMatrixOp_MatFree(inarray,outarray,mkey);
        }


        void StdHexExp::v_LaplacianMatrixOp(const int k1, const int k2,
                            const Array<OneD, const NekDouble> &inarray,
                            Array<OneD,NekDouble> &outarray,
                            const StdMatrixKey &mkey)
        {
            StdExpansion::LaplacianMatrixOp_MatFree(k1,k2,inarray,outarray,
                                                        mkey);
        }


        void StdHexExp::v_WeakDerivMatrixOp(const int i,
                            const Array<OneD, const NekDouble> &inarray,
                            Array<OneD,NekDouble> &outarray,
                            const StdMatrixKey &mkey)
        {
            StdExpansion::WeakDerivMatrixOp_MatFree(i,inarray,outarray,
                                                        mkey);
        }

        void StdHexExp::v_HelmholtzMatrixOp(
                            const Array<OneD, const NekDouble> &inarray,
                            Array<OneD,NekDouble> &outarray,
                            const StdMatrixKey &mkey)
        {
            StdHexExp::v_HelmholtzMatrixOp_MatFree(inarray,outarray,mkey);
        }


        void StdHexExp::v_GeneralMatrixOp_MatOp(
                            const Array<OneD, const NekDouble> &inarray,
                            Array<OneD,NekDouble> &outarray,
                            const StdMatrixKey &mkey)
        {
            DNekMatSharedPtr mat = m_stdMatrixManager[mkey];

            if(inarray.get() == outarray.get())
            {
                Array<OneD,NekDouble> tmp(m_ncoeffs);
                Vmath::Vcopy(m_ncoeffs,inarray.get(),1,tmp.get(),1);

                Blas::Dgemv('N', m_ncoeffs, m_ncoeffs, 1.0, mat->GetPtr().get(),
                            m_ncoeffs, tmp.get(), 1, 0.0, outarray.get(), 1);
            }
            else
            {
                Blas::Dgemv('N', m_ncoeffs, m_ncoeffs, 1.0, mat->GetPtr().get(),
                            m_ncoeffs, inarray.get(), 1, 0.0, outarray.get(), 1);
            }
        }


        void StdHexExp::v_MultiplyByStdQuadratureMetric(const Array<OneD, const NekDouble>& inarray,
                                                 Array<OneD, NekDouble> &outarray)
        {
            int    nquad0 = m_base[0]->GetNumPoints();
            int    nquad1 = m_base[1]->GetNumPoints();
            int    nquad2 = m_base[2]->GetNumPoints();
            int nq01 = nquad0*nquad1;
            int nq12 = nquad1*nquad2;

            const Array<OneD, const NekDouble>& w0 = m_base[0]->GetW();
            const Array<OneD, const NekDouble>& w1 = m_base[1]->GetW();
            const Array<OneD, const NekDouble>& w2 = m_base[2]->GetW();

            for(int i = 0; i < nq12; ++i)
            {
                Vmath::Vmul(nquad0, inarray.get()+i*nquad0, 1,
                            w0.get(), 1, outarray.get()+i*nquad0,1);
            }

            for(int i = 0; i < nq12; ++i)
            {
                Vmath::Smul(nquad0, w1[i%nquad1], outarray.get()+i*nquad0, 1,
                            outarray.get()+i*nquad0, 1);
            }

            for(int i = 0; i < nquad2; ++i)
            {
                Vmath::Smul(nq01, w2[i], outarray.get()+i*nq01, 1,
                            outarray.get()+i*nq01, 1);
            }
        }

        void StdHexExp::v_SVVLaplacianFilter(Array<OneD, NekDouble> &array,
                                              const StdMatrixKey &mkey)
        {
            // Generate an orthonogal expansion
            int qa = m_base[0]->GetNumPoints();
            int qb = m_base[1]->GetNumPoints();
            int qc = m_base[2]->GetNumPoints();
            int nmodes_a = m_base[0]->GetNumModes();
            int nmodes_b = m_base[1]->GetNumModes();
            int nmodes_c = m_base[2]->GetNumModes();
            // Declare orthogonal basis.
            LibUtilities::PointsKey pa(qa,m_base[0]->GetPointsType());
            LibUtilities::PointsKey pb(qb,m_base[1]->GetPointsType());
            LibUtilities::PointsKey pc(qc,m_base[2]->GetPointsType());

            LibUtilities::BasisKey Ba(LibUtilities::eOrtho_A,nmodes_a,pa);
            LibUtilities::BasisKey Bb(LibUtilities::eOrtho_A,nmodes_b,pb);
            LibUtilities::BasisKey Bc(LibUtilities::eOrtho_A,nmodes_c,pc);
            StdHexExp OrthoExp(Ba,Bb,Bc);

            Array<OneD, NekDouble> orthocoeffs(OrthoExp.GetNcoeffs());
            int cnt=0;

            // project onto modal  space.
            OrthoExp.FwdTrans(array,orthocoeffs);

            if(mkey.ConstFactorExists(eFactorSVVPowerKerDiffCoeff))
            {
                // Rodrigo's power kernel
                NekDouble cutoff = mkey.GetConstFactor(eFactorSVVCutoffRatio);
                NekDouble  SvvDiffCoeff  =
                    mkey.GetConstFactor(eFactorSVVPowerKerDiffCoeff)*
                    mkey.GetConstFactor(eFactorSVVDiffCoeff);

                for(int i = 0; i < nmodes_a; ++i)
                {
                    for(int j = 0; j < nmodes_b; ++j)
                    {
                        NekDouble fac1 = std::max(
                                   pow((1.0*i)/(nmodes_a-1),cutoff*nmodes_a),
                                   pow((1.0*j)/(nmodes_b-1),cutoff*nmodes_b));

                        for(int k = 0; k < nmodes_c; ++k)
                        {
                            NekDouble fac = std::max(fac1,
                                     pow((1.0*k)/(nmodes_c-1),cutoff*nmodes_c));

                            orthocoeffs[cnt]
                                *= SvvDiffCoeff * fac;
                            cnt++;
                        }
                    }
                }
            }
            else if(mkey.ConstFactorExists(eFactorSVVDGKerDiffCoeff))  // Rodrigo/Mansoor's DG Kernel
            {
                NekDouble  SvvDiffCoeff  =
                    mkey.GetConstFactor(eFactorSVVDGKerDiffCoeff)*
                    mkey.GetConstFactor(eFactorSVVDiffCoeff);

                int max_abc = max(nmodes_a-kSVVDGFiltermodesmin,
                                  nmodes_b-kSVVDGFiltermodesmin);
                max_abc = max(max_abc, nmodes_c-kSVVDGFiltermodesmin);
                // clamp max_abc
                max_abc = max(max_abc,0);
                max_abc = min(max_abc,kSVVDGFiltermodesmax-kSVVDGFiltermodesmin);

                for(int i = 0; i < nmodes_a; ++i)
                {
                    for(int j = 0; j < nmodes_b; ++j)
                    {
                        int maxij = max(i,j);

                        for(int k = 0; k < nmodes_c; ++k)
                        {
                            int maxijk = max(maxij,k);
                            maxijk = min(maxijk,kSVVDGFiltermodesmax-1);

                            orthocoeffs[cnt] *= SvvDiffCoeff *
                                kSVVDGFilter[max_abc][maxijk];
                            cnt++;
                        }
                    }
                }
            }
            else
            {

                int cutoff = (int) (mkey.GetConstFactor(eFactorSVVCutoffRatio)*min(nmodes_a,nmodes_b));
                NekDouble  SvvDiffCoeff  = mkey.GetConstFactor(eFactorSVVDiffCoeff);
                //  Filter just trilinear space
                int nmodes = max(nmodes_a,nmodes_b);
                nmodes = max(nmodes,nmodes_c);

                Array<OneD, NekDouble> fac(nmodes,1.0);
                for(int j = cutoff; j < nmodes; ++j)
                {
                    fac[j] = fabs((j-nmodes)/((NekDouble) (j-cutoff+1.0)));
                    fac[j] *= fac[j]; //added this line to conform with equation
                }

                for(int i = 0; i < nmodes_a; ++i)
                {
                    for(int j = 0; j < nmodes_b; ++j)
                    {
                        for(int k =  0; k < nmodes_c; ++k)
                        {
                            if((i >= cutoff)||(j >= cutoff)||(k >= cutoff))
                            {
                                orthocoeffs[i*nmodes_a*nmodes_b +
                                            j*nmodes_c + k] *=
                                    (SvvDiffCoeff*exp(-(fac[i]+fac[j]+fac[k])));
                            }
                            else
                            {
                                orthocoeffs[i*nmodes_a*nmodes_b + j*nmodes_c + k] *= 0.0;
                            }
                        }
                    }
                }
            }

            // backward transform to physical space
            OrthoExp.BwdTrans(orthocoeffs,array);
        }

        void StdHexExp::v_ExponentialFilter(
                                          Array<OneD, NekDouble> &array,
                                    const NekDouble        alpha,
                                    const NekDouble        exponent,
                                    const NekDouble        cutoff)
        {
            // Generate an orthogonal expansion
            int qa      = m_base[0]->GetNumPoints();
            int qb      = m_base[1]->GetNumPoints();
            int qc      = m_base[2]->GetNumPoints();
            int nmodesA = m_base[0]->GetNumModes();
            int nmodesB = m_base[1]->GetNumModes();
            int nmodesC = m_base[2]->GetNumModes();
            int P  = nmodesA - 1;
            int Q  = nmodesB - 1;
            int R  = nmodesC - 1;

            // Declare orthogonal basis.
            LibUtilities::PointsKey pa(qa,m_base[0]->GetPointsType());
            LibUtilities::PointsKey pb(qb,m_base[1]->GetPointsType());
            LibUtilities::PointsKey pc(qc,m_base[2]->GetPointsType());

            LibUtilities::BasisKey Ba(LibUtilities::eOrtho_A, nmodesA, pa);
            LibUtilities::BasisKey Bb(LibUtilities::eOrtho_A, nmodesB, pb);
            LibUtilities::BasisKey Bc(LibUtilities::eOrtho_A, nmodesC, pc);
            StdHexExp OrthoExp(Ba,Bb,Bc);

            // Cutoff
            int Pcut = cutoff*P;
            int Qcut = cutoff*Q;
            int Rcut = cutoff*R;

            // Project onto orthogonal space.
            Array<OneD, NekDouble> orthocoeffs(OrthoExp.GetNcoeffs());
            OrthoExp.FwdTrans(array,orthocoeffs);

            //
            NekDouble fac, fac1, fac2, fac3;
            int index = 0;
            for(int i = 0; i < nmodesA; ++i)
            {
                for(int j = 0; j < nmodesB; ++j)
                {
                    for(int k = 0; k < nmodesC; ++k, ++index)
                    {
                        //to filter out only the "high-modes"
                        if(i > Pcut || j > Qcut || k > Rcut)
                        {
                            fac1 = (NekDouble) (i - Pcut)/( (NekDouble)(P - Pcut) );
                            fac2 = (NekDouble) (j - Qcut)/( (NekDouble)(Q - Qcut) );
                            fac3 = (NekDouble) (k - Rcut)/( (NekDouble)(R - Rcut) );
                            fac  = max( max(fac1, fac2), fac3);
                            fac  = pow(fac, exponent);
                            orthocoeffs[index] *= exp(-alpha*fac);
                        }
                    }
                }
            }

            // backward transform to physical space
            OrthoExp.BwdTrans(orthocoeffs,array);
        }
    }
}<|MERGE_RESOLUTION|>--- conflicted
+++ resolved
@@ -1458,15 +1458,6 @@
             {
                 for(j = 0; j < P; j++)
                 {
-<<<<<<< HEAD
-                    if( faceOrient < eDir1FwdDir2_Dir2FwdDir1 )
-                    {
-                        arrayindx[i*P+j] = i*P+j;
-                    }
-                    else
-                    {
-                        arrayindx[i*P+j] = j*Q+i;
-=======
                     // zero signmap and set maparray to zero if elemental
                     // modes are not as large as face modesl
                     for(int i = 0; i < nummodesB; i++)
@@ -1485,7 +1476,6 @@
                             signarray[arrayindx[i*P+j]] = 0.0;
                             maparray[arrayindx[i*P+j]]  = maparray[0];
                         }
->>>>>>> 707783cc
                     }
                 }
             }
