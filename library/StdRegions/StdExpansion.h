--- conflicted
+++ resolved
@@ -447,15 +447,7 @@
              */
             int GetNtraces() const
             {
-<<<<<<< HEAD
                 return v_GetNtraces(); 
-=======
-                const size_t nBase = m_base.size();
-                return
-                    nBase == 1 ? 2 :
-                    nBase == 2 ? GetNedges() :
-                    nBase == 3 ? GetNfaces() : 0;
->>>>>>> 1a916cde
             }
 
             /** \brief This function returns the shape of the expansion domain
@@ -729,12 +721,6 @@
                 return m_IndexMapManager[ikey];
             }
 
-
-<<<<<<< HEAD
-=======
-            STD_REGIONS_EXPORT virtual void SetUpPhysNormals(const int edge);
-
->>>>>>> 1a916cde
             void NormVectorIProductWRTBase(const Array<OneD, const NekDouble> &Fx, Array< OneD, NekDouble> &outarray)
             {
                 v_NormVectorIProductWRTBase(Fx,outarray);
