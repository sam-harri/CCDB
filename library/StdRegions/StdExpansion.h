///////////////////////////////////////////////////////////////////////////////
//
// File Stdexpansion.h
//
// For more information, please see: http://www.nektar.info
//
// The MIT License
//
// Copyright (c) 2006 Division of Applied Mathematics, Brown University (USA),
// Department of Aeronautics, Imperial College London (UK), and Scientific
// Computing and Imaging Institute, University of Utah (USA).
//
// License for the specific language governing rights and limitations under
// Permission is hereby granted, free of charge, to any person obtaining a
// copy of this software and associated documentation files (the "Software"),
// to deal in the Software without restriction, including without limitation
// the rights to use, copy, modify, merge, publish, distribute, sublicense,
// and/or sell copies of the Software, and to permit persons to whom the
// Software is furnished to do so, subject to the following conditions:
//
// The above copyright notice and this permission notice shall be included
// in all copies or substantial portions of the Software.
//
// THE SOFTWARE IS PROVIDED "AS IS", WITHOUT WARRANTY OF ANY KIND, EXPRESS
// OR IMPLIED, INCLUDING BUT NOT LIMITED TO THE WARRANTIES OF MERCHANTABILITY,
// FITNESS FOR A PARTICULAR PURPOSE AND NONINFRINGEMENT. IN NO EVENT SHALL
// THE AUTHORS OR COPYRIGHT HOLDERS BE LIABLE FOR ANY CLAIM, DAMAGES OR OTHER
// LIABILITY, WHETHER IN AN ACTION OF CONTRACT, TORT OR OTHERWISE, ARISING
// FROM, OUT OF OR IN CONNECTION WITH THE SOFTWARE OR THE USE OR OTHER
// DEALINGS IN THE SOFTWARE.
//
// Description: Class definition StdExpansion which is the base class
// to all expansion shapes
//
///////////////////////////////////////////////////////////////////////////////

#ifndef NEKTAR_LIB_STDREGIONS_STANDARDEXPANSION_H
#define NEKTAR_LIB_STDREGIONS_STANDARDEXPANSION_H

#include <fstream>
#include <vector>

#include <StdRegions/StdRegions.hpp>
#include <StdRegions/StdRegionsDeclspec.h>
#include <StdRegions/SpatialDomainsDeclarations.hpp>
#include <StdRegions/StdMatrixKey.h>
#include <StdRegions/IndexMapKey.h>
#include <LibUtilities/LinearAlgebra/NekTypeDefs.hpp>
#include <boost/enable_shared_from_this.hpp>
namespace Nektar { namespace LocalRegions { class MatrixKey; class Expansion; } }


namespace Nektar
{
    namespace StdRegions
    {

        class StdExpansion1D;
        class StdExpansion2D;

        typedef Array<OneD, Array<OneD, NekDouble> > NormalVector;

        /** \brief The base class for all shapes
         *
         *  This is the lowest level basic class for all shapes and so
         *  contains the definition of common data and common routine to all
         *  elements
         */
        class StdExpansion : public boost::enable_shared_from_this<StdExpansion>
        {
        public:

            /** \brief Default Constructor */
            STD_REGIONS_EXPORT StdExpansion();

            /** \brief Constructor */
            STD_REGIONS_EXPORT StdExpansion(const int numcoeffs, const int numbases,
                         const LibUtilities::BasisKey &Ba = LibUtilities::NullBasisKey,
                         const LibUtilities::BasisKey &Bb = LibUtilities::NullBasisKey,
                         const LibUtilities::BasisKey &Bc = LibUtilities::NullBasisKey);


            /** \brief Copy Constructor */
            STD_REGIONS_EXPORT StdExpansion(const StdExpansion &T);

            /** \brief Destructor */
            STD_REGIONS_EXPORT virtual ~StdExpansion();


            // Standard Expansion Routines Applicable Regardless of Region

            /** \brief This function returns the number of 1D bases used in
             *  the expansion
             *
             *  \return returns the number of 1D bases used in the expansion,
             *  which is equal to number dimension of the expansion
             */
            inline int GetNumBases() const
            {
                return m_base.num_elements();
            }

            /** \brief This function gets the shared point to basis
             *
             *  \return returns the shared pointer to the bases
             */
            inline const Array<OneD, const LibUtilities::BasisSharedPtr>& GetBase() const
            {
                return(m_base);
            }

            /** \brief This function gets the shared point to basis in
             *  the \a dir direction
             *
             *  \return returns the shared pointer to the basis in
             *  directin \a dir
             */
            inline const LibUtilities::BasisSharedPtr& GetBasis(int dir) const
            {
                ASSERTL1(dir < m_base.num_elements(),
                         "dir is larger than number of bases");
                return(m_base[dir]);
            }

            /** \brief This function returns the total number of coefficients
             *  used in the expansion
             *
             *  \return returns the total number of coefficients (which is
             *  equivalent to the total number of modes) used in the expansion
             */
            inline int GetNcoeffs(void) const
            {
                return(m_ncoeffs);
            }

            /** \brief This function returns the total number of quadrature
             *  points used in the element
             *
             *  \return returns the total number of quadrature points
             */
            inline  int GetTotPoints() const
            {
                int i;
                int nqtot = 1;

                for(i=0; i < m_base.num_elements(); ++i)
                {
                    nqtot *= m_base[i]->GetNumPoints();
                }

                return  nqtot;
            }


            /** \brief This function returns the type of basis used in the \a dir
             *  direction
             *
             *  The different types of bases implemented in the code are defined
             *  in the LibUtilities::BasisType enumeration list. As a result, the
             *  function will return one of the types of this enumeration list.
             *
             *  \param dir the direction
             *  \return returns the type of basis used in the \a dir direction
             */
            inline  LibUtilities::BasisType GetBasisType(const int dir) const
            {
                ASSERTL1(dir < m_base.num_elements(), "dir is larger than m_numbases");
                return(m_base[dir]->GetBasisType());
            }

            /** \brief This function returns the number of expansion modes
             *  in the \a dir direction
             *
             *  \param dir the direction
             *  \return returns the number of expansion modes in the \a dir
             *  direction
             */
            inline int GetBasisNumModes(const int dir) const
            {
                ASSERTL1(dir < m_base.num_elements(),"dir is larger than m_numbases");
                return(m_base[dir]->GetNumModes());
            }


            /** \brief This function returns the maximum number of
             *  expansion modes over all local directions
             *
             *  \return returns the maximum number of expansion modes
             *  over all local directions
             */
            inline int EvalBasisNumModesMax(void) const
            {
                int i;
                int returnval = 0;

                for(i = 0; i < m_base.num_elements(); ++i)
                {
                    returnval = max(returnval, m_base[i]->GetNumModes());
                }

                return returnval;
            }

            /** \brief This function returns the type of quadrature points used
             *  in the \a dir direction
             *
             *  The different types of quadrature points implemented in the code
             *  are defined in the LibUtilities::PointsType enumeration list.
             *  As a result, the function will return one of the types of this
             *  enumeration list.
             *
             *  \param dir the direction
             *  \return returns the type of quadrature points  used in the \a dir
             *  direction
             */
            inline LibUtilities::PointsType GetPointsType(const int dir)  const
            {
                ASSERTL1(dir < m_base.num_elements(), "dir is larger than m_numbases");
                return(m_base[dir]->GetPointsType());
            }

            /** \brief This function returns the number of quadrature points
             *  in the \a dir direction
             *
             *  \param dir the direction
             *  \return returns the number of quadrature points in the \a dir
             *  direction
             */
            inline int GetNumPoints(const int dir) const
            {
                ASSERTL1(dir < m_base.num_elements() || dir == 0,
                         "dir is larger than m_numbases");
                return(m_base.num_elements() > 0 ? m_base[dir]->GetNumPoints() : 1);
            }

            /** \brief This function returns a pointer to the array containing
             *  the quadrature points in \a dir direction
             *
             *  \param dir the direction
             *  \return returns a pointer to the array containing
             *  the quadrature points in \a dir direction
             */
            inline const Array<OneD, const NekDouble>& GetPoints(const int dir) const
            {
                return m_base[dir]->GetZ();
            }


            // Wrappers around virtual Functions

            /** \brief This function returns the number of vertices of the
             *  expansion domain
             *
             *  This function is a wrapper around the virtual function
             *  \a v_GetNverts()
             *
             *  \return returns the number of vertices of the expansion domain
             */
            int GetNverts() const
            {
                return v_GetNverts();
            }

            /** \brief This function returns the number of edges of the
             *  expansion domain
             *
             *  This function is a wrapper around the virtual function
             *  \a v_GetNedges()
             *
             *  \return returns the number of edges of the expansion domain
             */
            int GetNedges() const
            {
                return v_GetNedges();
            }

            /** \brief This function returns the number of expansion coefficients
             *  belonging to the \a i-th edge
             *
             *  This function is a wrapper around the virtual function
             *  \a v_GetEdgeNcoeffs()
             *
             *  \param i specifies which edge
             *  \return returns the number of expansion coefficients belonging to
             *  the \a i-th edge
             */
            int GetEdgeNcoeffs(const int i) const
            {
                return v_GetEdgeNcoeffs(i);
            }


            int GetTotalEdgeIntNcoeffs() const
            {
                return v_GetTotalEdgeIntNcoeffs();
            }

            /** \brief This function returns the number of quadrature points
             *  belonging to the \a i-th edge
             *
             *  This function is a wrapper around the virtual function
             *  \a v_GetEdgeNumPoints()
             *
             *  \param i specifies which edge
             *  \return returns the number of expansion coefficients belonging to
             *  the \a i-th edge
             */
            int GetEdgeNumPoints(const int i) const
            {
                return v_GetEdgeNumPoints(i);
            }


            int DetCartesianDirOfEdge(const int edge)
            {
                return v_DetCartesianDirOfEdge(edge);
            }

            const LibUtilities::BasisKey DetEdgeBasisKey(const int i) const
            {
                return v_DetEdgeBasisKey(i);
            }

            const LibUtilities::BasisKey DetFaceBasisKey(const int i, const int k) const
            {
                return v_DetFaceBasisKey(i, k);
            }
            /**
             * \brief This function returns the number of quadrature points
             * belonging to the \a i-th face.
             *
             * This function is a wrapper around the virtual function \a
             * v_GetFaceNcoeffs()
             *
             * \param i specifies which face
             * \return returns the number of expansion coefficients belonging to
             * the \a i-th face
             */
            int GetFaceNumPoints(const int i) const
            {
                return v_GetFaceNumPoints(i);
            }

            /** \brief This function returns the number of expansion coefficients
             *  belonging to the \a i-th face
             *
             *  This function is a wrapper around the virtual function
             *  \a v_GetFaceNcoeffs()
             *
             *  \param i specifies which face
             *  \return returns the number of expansion coefficients belonging to
             *  the \a i-th face
             */
            int GetFaceNcoeffs(const int i) const
            {
                return v_GetFaceNcoeffs(i);
            }

            int GetFaceIntNcoeffs(const int i) const
            {
                return v_GetFaceIntNcoeffs(i);
            }

            int GetTotalFaceIntNcoeffs() const
            {
                return v_GetTotalFaceIntNcoeffs();
            }

            LibUtilities::PointsKey GetFacePointsKey(const int i, const int j) const
            {
                return v_GetFacePointsKey(i, j);
            }

            int NumBndryCoeffs(void)  const
            {
                return v_NumBndryCoeffs();
            }

            int NumDGBndryCoeffs(void)  const
            {
                return v_NumDGBndryCoeffs();
            }

            /** \brief This function returns the type of expansion basis on the
             *  \a i-th edge
             *
             *  This function is a wrapper around the virtual function
             *  \a v_GetEdgeBasisType()
             *
             *  The different types of bases implemented in the code are defined
             *  in the LibUtilities::BasisType enumeration list. As a result, the
             *  function will return one of the types of this enumeration list.
             *
             *  \param i specifies which edge
             *  \return returns the expansion basis on the \a i-th edge
             */
            LibUtilities::BasisType GetEdgeBasisType(const int i) const
            {
                return v_GetEdgeBasisType(i);
            }


            /** \brief This function returns the number of faces of the
             *  expansion domain
             *
             *  This function is a wrapper around the virtual function
             *  \a v_GetNFaces()
             *
             *  \return returns the number of faces of the expansion domain
             */
            int GetNfaces() const
            {
                return v_GetNfaces();
            }

            /**
             * @brief Returns the number of trace elements connected to this
             * element.
             *
             * For example, a quadrilateral has four edges, so this function
             * would return 4.
             */
            int GetNtrace() const
            {
                const int nBase = m_base.num_elements();
                return
                    nBase == 1 ? 2 :
                    nBase == 2 ? GetNedges() :
                    nBase == 3 ? GetNfaces() : 0;
            }

            /** \brief This function returns the shape of the expansion domain
             *
             *  This function is a wrapper around the virtual function
             *  \a v_DetShapeType()
             *
             *  The different shape types implemented in the code are defined
             *  in the ::ShapeType enumeration list. As a result, the
             *  function will return one of the types of this enumeration list.
             *
             *  \return returns the shape of the expansion domain
             */
            LibUtilities::ShapeType DetShapeType() const
            {
                return v_DetShapeType();
            }

            int GetShapeDimension() const
            {
                return v_GetShapeDimension();
            }

            bool IsBoundaryInteriorExpansion()
            {
                return v_IsBoundaryInteriorExpansion();
            }


            /** \brief This function performs the Backward transformation from
             *  coefficient space to physical space
             *
             *  This function is a wrapper around the virtual function
             *  \a v_BwdTrans()
             *
             *  Based on the expansion coefficients, this function evaluates the
             *  expansion at the quadrature points. This is equivalent to the
             *  operation \f[ u(\xi_{1i}) =
             *  \sum_{p=0}^{P-1} \hat{u}_p \phi_p(\xi_{1i}) \f] which can be
             *  evaluated as \f$ {\bf u} = {\bf B}^T {\bf \hat{u}} \f$ with
             *  \f${\bf B}[i][j] = \phi_i(\xi_{j})\f$
             *
             *  This function requires that the coefficient array
             *  \f$\mathbf{\hat{u}}\f$ provided as \a inarray.
             *
             *  The resulting array
             *  \f$\mathbf{u}[m]=u(\mathbf{\xi}_m)\f$ containing the
             *  expansion evaluated at the quadrature points, is stored
             *  in the \a outarray.
             *
             *  \param inarray contains the values of the expansion
             *  coefficients (input of the function)
             *
             *  \param outarray contains the values of the expansion evaluated
             *  at the quadrature points (output of the function)
             */

            void  BwdTrans (const Array<OneD, const NekDouble>& inarray,
                            Array<OneD, NekDouble> &outarray)
            {
                v_BwdTrans (inarray, outarray);
            }

            /**
             * @brief This function performs the Forward transformation from
             * physical space to coefficient space.
             */
            inline void FwdTrans (const Array<OneD, const NekDouble>& inarray,
                            Array<OneD, NekDouble> &outarray);

            void FwdTrans_BndConstrained(const Array<OneD, const NekDouble>& inarray,
                                         Array<OneD, NekDouble> &outarray)
            {
                v_FwdTrans_BndConstrained(inarray,outarray);
            }

            /** \brief This function integrates the specified function over the
             *  domain
             *
             *  This function is a wrapper around the virtual function
             *  \a v_Integral()
             *
             *  Based on the values of the function evaluated at the quadrature
             *  points (which are stored in \a inarray), this function calculates
             *  the integral of this function over the domain.  This is
             *  equivalent to the numerical evaluation of the operation
             *  \f[ I=\int u(\mathbf{\xi})d \mathbf{\xi}\f]
             *
             *  \param inarray values of the function to be integrated evaluated
             *  at the quadrature points (i.e.
             *  \a inarray[m]=\f$u(\mathbf{\xi}_m)\f$)
             *  \return returns the value of the calculated integral
             *
             *              Inputs:\n

            - \a inarray: definition of function to be returned at quadrature point
            of expansion.

            Outputs:\n

            - returns \f$\int^1_{-1}\int^1_{-1} u(\xi_1, \xi_2) J[i,j] d
            \xi_1 d \xi_2 \f$ where \f$inarray[i,j] =
            u(\xi_{1i},\xi_{2j}) \f$ and \f$ J[i,j] \f$ is the
            Jacobian evaluated at the quadrature point.
             *
             */
            NekDouble Integral(const Array<OneD, const NekDouble>& inarray )
            {
                return v_Integral(inarray);
            }

            /** \brief This function fills the array \a outarray with the
             *  \a mode-th mode of the expansion
             *
             *  This function is a wrapper around the virtual function
             *  \a v_FillMode()
             *
             *  The requested mode is evaluated at the quadrature points
             *
             *  \param mode the mode that should be filled
             *  \param outarray contains the values of the \a mode-th mode of the
             *  expansion evaluated at the quadrature points (output of the
             *  function)
             */
            void FillMode(const int mode, Array<OneD, NekDouble> &outarray)
            {
                v_FillMode(mode, outarray);
            }

            /** \brief this function calculates the inner product of a given
             *  function \a f with the different modes of the expansion
             *
             *  This function is a wrapper around the virtual function
             *  \a v_IProductWRTBase()
             *
             *  This is equivalent to the numerical evaluation of
             *  \f[ I[p] = \int \phi_p(\mathbf{x}) f(\mathbf{x}) d\mathbf{x}\f]
             *            \f$ \begin{array}{rcl} I_{pq} = (\phi_q \phi_q, u) & = &
            \sum_{i=0}^{nq_0} \sum_{j=0}^{nq_1} \phi_p(\xi_{0,i})
            \phi_q(\xi_{1,j}) w^0_i w^1_j u(\xi_{0,i} \xi_{1,j})
            J_{i,j}\\ & = & \sum_{i=0}^{nq_0} \phi_p(\xi_{0,i})
            \sum_{j=0}^{nq_1} \phi_q(\xi_{1,j}) \tilde{u}_{i,j}
            J_{i,j} \end{array} \f$

            where

            \f$  \tilde{u}_{i,j} = w^0_i w^1_j u(\xi_{0,i},\xi_{1,j}) \f$

            which can be implemented as

            \f$  f_{qi} = \sum_{j=0}^{nq_1} \phi_q(\xi_{1,j}) \tilde{u}_{i,j} =
            {\bf B_1 U}  \f$
            \f$  I_{pq} = \sum_{i=0}^{nq_0} \phi_p(\xi_{0,i}) f_{qi} =
            {\bf B_0 F}  \f$
             *
             *  \param inarray contains the values of the function \a f
             *  evaluated at the quadrature points
             *  \param outarray contains the values of the inner product of \a f
             *  with the different modes, i.e. \f$ outarray[p] = I[p]\f$
             *  (output of the function)
             */
            void IProductWRTBase(const Array<OneD, const NekDouble>& inarray,
                                 Array<OneD, NekDouble> &outarray)
            {
                v_IProductWRTBase(inarray, outarray);
            }

            void IProductWRTBase(
                    const Array<OneD, const NekDouble>& base,
                    const Array<OneD, const NekDouble>& inarray,
                    Array<OneD, NekDouble> &outarray,
                    int coll_check)
            {
                v_IProductWRTBase(base, inarray, outarray, coll_check);
            }


            void   IProductWRTDerivBase(const int dir,
                                        const Array<OneD, const NekDouble>& inarray,
                                        Array<OneD, NekDouble> &outarray)
            {
                v_IProductWRTDerivBase(dir,inarray, outarray);
            }

            /// \brief Get the element id of this expansion when used
            /// in a list by returning value of #m_elmt_id
            inline int GetElmtId()
            {
                return m_elmt_id;
            }


            /// \brief Set the element id of this expansion when used
            /// in a list by returning value of #m_elmt_id
            inline void SetElmtId(const int id)
            {
                m_elmt_id = id;
            }

            /** \brief this function returns the physical coordinates of the
             *  quadrature points of the expansion
             *
             *  This function is a wrapper around the virtual function
             *  \a v_GetCoords()
             *
             *  \param coords an array containing the coordinates of the
             *  quadrature points (output of the function)
             */
            void GetCoords(Array<OneD, NekDouble> &coords_1,
                           Array<OneD, NekDouble> &coords_2 = NullNekDouble1DArray,
                           Array<OneD, NekDouble> &coords_3 = NullNekDouble1DArray)
            {
                v_GetCoords(coords_1,coords_2,coords_3);
            }

            /** \brief given the coordinates of a point of the element in the
             *  local collapsed coordinate system, this function calculates the
             *  physical coordinates of the point
             *
             *  This function is a wrapper around the virtual function
             *  \a v_GetCoord()
             *
             *  \param Lcoords the coordinates in the local collapsed
             *  coordinate system
             *  \param coords the physical coordinates (output of the function)
             */
            void GetCoord(const Array<OneD, const NekDouble>& Lcoord,
                          Array<OneD, NekDouble> &coord)
            {
                v_GetCoord(Lcoord, coord);
            }

            inline DNekMatSharedPtr GetStdMatrix(const StdMatrixKey &mkey)
            {
                return m_stdMatrixManager[mkey];
            }

            inline DNekBlkMatSharedPtr GetStdStaticCondMatrix(const StdMatrixKey &mkey)
            {
                return m_stdStaticCondMatrixManager[mkey];
            }

            inline IndexMapValuesSharedPtr GetIndexMap(const IndexMapKey &ikey)
            {
                return m_IndexMapManager[ikey];
            }

            const Array<OneD, const NekDouble>& GetPhysNormals(void)
            {
                return v_GetPhysNormals();
            }

            void SetPhysNormals(Array<OneD, const NekDouble> &normal)
            {
                v_SetPhysNormals(normal);
            }

            STD_REGIONS_EXPORT virtual void SetUpPhysNormals(const int edge);

            void NormVectorIProductWRTBase(const Array<OneD, const NekDouble> &Fx, const Array<OneD, const NekDouble> &Fy, Array< OneD, NekDouble> &outarray)
            {
                v_NormVectorIProductWRTBase(Fx,Fy,outarray);
            }

            void NormVectorIProductWRTBase(const Array<OneD, const NekDouble> &Fx, const Array<OneD, const NekDouble> &Fy, const Array<OneD, const NekDouble> &Fz, Array< OneD, NekDouble> &outarray)
            {
                v_NormVectorIProductWRTBase(Fx,Fy,Fz,outarray);
            }

            DNekScalBlkMatSharedPtr GetLocStaticCondMatrix(const LocalRegions::MatrixKey &mkey)
            {
                return v_GetLocStaticCondMatrix(mkey);
            }

            STD_REGIONS_EXPORT void DropLocStaticCondMatrix(const LocalRegions::MatrixKey &mkey)
            {
                return v_DropLocStaticCondMatrix(mkey);
            }

            StdRegions::Orientation GetForient(int face)
            {
                return v_GetForient(face);
            }

            StdRegions::Orientation GetEorient(int edge)
            {
                return v_GetEorient(edge);
            }

            StdRegions::Orientation GetPorient(int point)
            {
                return v_GetPorient(point);
            }

            StdRegions::Orientation GetCartesianEorient(int edge)
            {
                return v_GetCartesianEorient(edge);
            }

            void SetCoeffsToOrientation(
                Array<OneD, NekDouble> &coeffs,
                StdRegions::Orientation dir)
            {
                v_SetCoeffsToOrientation(coeffs, dir);
            }

            void SetCoeffsToOrientation(
                StdRegions::Orientation dir,
                Array<OneD, const NekDouble> &inarray,
                Array<OneD, NekDouble> &outarray)
            {
                v_SetCoeffsToOrientation(dir,inarray,outarray);
            }

            int CalcNumberOfCoefficients(const std::vector<unsigned int>  &nummodes, int &modes_offset)
            {
                return v_CalcNumberOfCoefficients(nummodes,modes_offset);
            }

            void ExtractDataToCoeffs(const NekDouble *data,
                                     const std::vector<unsigned int > &nummodes,
                                     const int nmodes_offset,
                                     NekDouble *coeffs)
            {
                v_ExtractDataToCoeffs(data,nummodes,nmodes_offset,coeffs);
            }

            // virtual functions related to LocalRegions
            STD_REGIONS_EXPORT NekDouble StdPhysEvaluate(
                                            const Array<OneD, const NekDouble> &Lcoord,
                                            const Array<OneD, const NekDouble> &physvals);


            int GetCoordim()
            {
                return v_GetCoordim();
            }

            void GetBoundaryMap(Array<OneD, unsigned int> &outarray)
            {
                v_GetBoundaryMap(outarray);
            }

            void GetInteriorMap(Array<OneD, unsigned int> &outarray)
            {
                v_GetInteriorMap(outarray);
            }

            int GetVertexMap(const int localVertexId,
                             bool useCoeffPacking = false)
            {
                return v_GetVertexMap(localVertexId,useCoeffPacking);
            }

            void GetEdgeInteriorMap(const int eid, const Orientation edgeOrient,
                                    Array<OneD, unsigned int> &maparray,
                                    Array<OneD, int> &signarray)
            {
                v_GetEdgeInteriorMap(eid,edgeOrient,maparray,signarray);
            }

            void GetFaceInteriorMap(const int fid, const Orientation faceOrient,
                                    Array<OneD, unsigned int> &maparray,
                                    Array<OneD, int> &signarray)
            {
                v_GetFaceInteriorMap(fid,faceOrient,maparray,signarray);
            }

            void GetEdgeToElementMap(const int eid, const Orientation edgeOrient,
                                     Array<OneD, unsigned int> &maparray,
                                     Array<OneD, int> &signarray)
            {
                v_GetEdgeToElementMap(eid,edgeOrient,maparray,signarray);
            }

            void GetFaceToElementMap(const int fid, const Orientation faceOrient,
                                     Array<OneD, unsigned int> &maparray,
                                     Array<OneD, int> &signarray,
                                     int nummodesA = -1, int nummodesB = -1)
            {
                v_GetFaceToElementMap(fid,faceOrient,maparray,signarray,
                                      nummodesA,nummodesB);
            }


            /**
             * @brief Extract the physical values along edge \a edge from \a
             * inarray into \a outarray following the local edge orientation
             * and point distribution defined by defined in \a EdgeExp.
             */

            void GetEdgePhysVals(const int edge, const Array<OneD,
                                 const NekDouble> &inarray,
                                       Array<OneD,NekDouble> &outarray)
            {
                v_GetEdgePhysVals(edge,inarray,outarray);
            }

            void GetEdgePhysVals(const int edge,
                                 const boost::shared_ptr<StdExpansion> &EdgeExp,
                                 const Array<OneD, const NekDouble> &inarray,
                                       Array<OneD,NekDouble> &outarray)
            {
                v_GetEdgePhysVals(edge,EdgeExp,inarray,outarray);
            }

            void GetTracePhysVals(const int edge, const boost::shared_ptr<StdExpansion> &EdgeExp, const Array<OneD, const NekDouble> &inarray, Array<OneD,NekDouble> &outarray)
            {
                v_GetTracePhysVals(edge,EdgeExp,inarray,outarray);
            }

            void GetVertexPhysVals(const int vertex,
                                   const Array<OneD, const NekDouble> &inarray,
                                         NekDouble &outarray)
            {
                v_GetVertexPhysVals(vertex, inarray, outarray);
            }

            void GetEdgeInterpVals(const int edge,const Array<OneD,
                                   const NekDouble> &inarray,
                                         Array<OneD,NekDouble> &outarray)
            {
                v_GetEdgeInterpVals(edge, inarray, outarray);
            }

            /**
             * @brief Extract the metric factors to compute the contravariant
             * fluxes along edge \a edge and stores them into \a outarray
             * following the local edge orientation (i.e. anticlockwise
             * convention).
             */
            void GetEdgeQFactors(
                    const int edge,
                    Array<OneD, NekDouble> &outarray)
            {
                v_GetEdgeQFactors(edge, outarray);
            }

<<<<<<< HEAD
            
=======


>>>>>>> aed43873
            void GetFacePhysVals(
                const int                                face,
                const boost::shared_ptr<StdExpansion>   &FaceExp,
                const Array<OneD, const NekDouble>      &inarray,
                      Array<OneD,       NekDouble>      &outarray,
                StdRegions::Orientation                  orient = eNoOrientation)
            {
                v_GetFacePhysVals(face, FaceExp, inarray, outarray, orient);
            }

            void GetFacePhysMap(
                const int           face,
                Array<OneD, int>   &outarray)
            {
                v_GetFacePhysMap(face, outarray);
            }

            void MultiplyByQuadratureMetric(
                    const Array<OneD, const NekDouble> &inarray,
                          Array<OneD, NekDouble> &outarray)
            {
                v_MultiplyByQuadratureMetric(inarray, outarray);
            }

            void MultiplyByStdQuadratureMetric(
                    const Array<OneD, const NekDouble> &inarray,
                          Array<OneD, NekDouble> & outarray)
            {
                v_MultiplyByStdQuadratureMetric(inarray, outarray);
            }

            // Matrix Routines

            /** \brief this function generates the mass matrix
             *  \f$\mathbf{M}[i][j] =
             *  \int \phi_i(\mathbf{x}) \phi_j(\mathbf{x}) d\mathbf{x}\f$
             *
             *  \return returns the mass matrix
             */

            STD_REGIONS_EXPORT DNekMatSharedPtr CreateGeneralMatrix(const StdMatrixKey &mkey);

            STD_REGIONS_EXPORT void GeneralMatrixOp(const Array<OneD, const NekDouble> &inarray,
                                 Array<OneD,NekDouble> &outarray,
                                 const StdMatrixKey &mkey);

            void MassMatrixOp(const Array<OneD, const NekDouble> &inarray,
                              Array<OneD,NekDouble> &outarray,
                              const StdMatrixKey &mkey)
            {
                v_MassMatrixOp(inarray,outarray,mkey);
            }

            void LaplacianMatrixOp(const Array<OneD, const NekDouble> &inarray,
                                   Array<OneD,NekDouble> &outarray,
                                   const StdMatrixKey &mkey)
            {
                v_LaplacianMatrixOp(inarray,outarray,mkey);
            }

            void ReduceOrderCoeffs(int numMin,
                                   const Array<OneD, const NekDouble> &inarray,
                                   Array<OneD,NekDouble> &outarray)
            {
                v_ReduceOrderCoeffs(numMin,inarray,outarray);
            }

            void SVVLaplacianFilter(Array<OneD,NekDouble> &array,
                                    const StdMatrixKey &mkey)
            {
                v_SVVLaplacianFilter(array,mkey);
            }

            void LaplacianMatrixOp(const int k1, const int k2,
                                   const Array<OneD, const NekDouble> &inarray,
                                   Array<OneD,NekDouble> &outarray,
                                   const StdMatrixKey &mkey)
            {
                v_LaplacianMatrixOp(k1,k2,inarray,outarray,mkey);
            }

            void WeakDerivMatrixOp(const int i,
                                   const Array<OneD, const NekDouble> &inarray,
                                   Array<OneD,NekDouble> &outarray,
                                   const StdMatrixKey &mkey)
            {
                v_WeakDerivMatrixOp(i,inarray,outarray,mkey);
            }

            void WeakDirectionalDerivMatrixOp(const Array<OneD, const NekDouble> &inarray,
                                              Array<OneD,NekDouble> &outarray,
                                              const StdMatrixKey &mkey)
            {
                v_WeakDirectionalDerivMatrixOp(inarray,outarray,mkey);
            }

            void MassLevelCurvatureMatrixOp(const Array<OneD, const NekDouble> &inarray,
                                            Array<OneD,NekDouble> &outarray,
                                            const StdMatrixKey &mkey)
            {
                v_MassLevelCurvatureMatrixOp(inarray,outarray,mkey);
            }

            void LinearAdvectionDiffusionReactionMatrixOp(const Array<OneD, const NekDouble> &inarray,
                                                 Array<OneD,NekDouble> &outarray,
                                                          const StdMatrixKey &mkey,
                                                          bool addDiffusionTerm = true)
            {
                v_LinearAdvectionDiffusionReactionMatrixOp(inarray,outarray,mkey,addDiffusionTerm);
            }

            /**
             * @param   inarray     Input array @f$ \mathbf{u} @f$.
             * @param   outarray    Output array @f$ \boldsymbol{\nabla^2u}
             *                          + \lambda \boldsymbol{u} @f$.
             * @param   mkey
             */
            void HelmholtzMatrixOp(const Array<OneD, const NekDouble> &inarray,
                                   Array<OneD,NekDouble> &outarray,
                                   const StdMatrixKey &mkey)
            {
                v_HelmholtzMatrixOp(inarray,outarray,mkey);
            }

            DNekMatSharedPtr GenMatrix (const StdMatrixKey &mkey)
            {
                return v_GenMatrix(mkey);
            }

            void PhysDeriv (const Array<OneD, const NekDouble>& inarray,
                            Array<OneD, NekDouble> &out_d0,
                            Array<OneD, NekDouble> &out_d1 = NullNekDouble1DArray,
                            Array<OneD, NekDouble> &out_d2 = NullNekDouble1DArray)
            {
                v_PhysDeriv (inarray, out_d0, out_d1, out_d2);
            }

            void PhysDeriv(const int dir,
                           const Array<OneD, const NekDouble>& inarray,
                           Array<OneD, NekDouble> &outarray)
            {
                v_PhysDeriv (dir, inarray, outarray);
            }

            void PhysDeriv_s(const Array<OneD, const NekDouble>& inarray,
                             Array<OneD, NekDouble> &out_ds)
            {
                v_PhysDeriv_s(inarray,out_ds);
            }

            void PhysDeriv_n(const Array<OneD, const NekDouble>& inarray,
            	             Array<OneD, NekDouble>& out_dn)
            {
            	 v_PhysDeriv_n(inarray,out_dn);
            }

            void PhysDirectionalDeriv(const Array<OneD, const NekDouble>& inarray,
                                      const Array<OneD, const NekDouble>& direction,
                                      Array<OneD, NekDouble> &outarray)
            {
                v_PhysDirectionalDeriv (inarray, direction, outarray);
            }

            void StdPhysDeriv(const Array<OneD, const NekDouble>& inarray,
                              Array<OneD, NekDouble> &out_d0,
                              Array<OneD, NekDouble> &out_d1 = NullNekDouble1DArray,
                              Array<OneD, NekDouble> &out_d2 = NullNekDouble1DArray)
            {
                v_StdPhysDeriv(inarray, out_d0, out_d1, out_d2);
            }

            void StdPhysDeriv (const int dir,
                               const Array<OneD, const NekDouble>& inarray,
                               Array<OneD, NekDouble> &outarray)
            {
                v_StdPhysDeriv(dir,inarray,outarray);
            }

            void AddRobinMassMatrix(const int edgeid, const Array<OneD, const NekDouble > &primCoeffs, DNekMatSharedPtr &inoutmat)
            {
                v_AddRobinMassMatrix(edgeid,primCoeffs,inoutmat);
            }

            void AddRobinEdgeContribution(const int edgeid, const Array<OneD, const NekDouble> &primCoeffs, Array<OneD, NekDouble> &coeffs)
            {
                v_AddRobinEdgeContribution(edgeid, primCoeffs, coeffs);
            }

            /** \brief This function evaluates the expansion at a single
             *  (arbitrary) point of the domain
             *
             *  This function is a wrapper around the virtual function
             *  \a v_PhysEvaluate()
             *
             *  Based on the value of the expansion at the quadrature
             *  points provided in \a physvals, this function
             *  calculates the value of the expansion at an arbitrary
             *  single points (with coordinates \f$ \mathbf{x_c}\f$
             *  given by the pointer \a coords). This operation,
             *  equivalent to \f[ u(\mathbf{x_c}) = \sum_p
             *  \phi_p(\mathbf{x_c}) \hat{u}_p \f] is evaluated using
             *  Lagrangian interpolants through the quadrature points:
             *  \f[ u(\mathbf{x_c}) = \sum_p h_p(\mathbf{x_c}) u_p\f]
             *
             *  \param coords the coordinates of the single point
             *  \param physvals the interpolated field at the quadrature points
             *
             *  \return returns the value of the expansion at the
             *  single point
             */
            NekDouble PhysEvaluate(const Array<OneD, const NekDouble>& coords,
                                   const Array<OneD, const NekDouble>& physvals)
            {
                return v_PhysEvaluate(coords,physvals);
            }


            /** \brief This function evaluates the expansion at a single
             *  (arbitrary) point of the domain
             *
             *  This function is a wrapper around the virtual function
             *  \a v_PhysEvaluate()
             *
             *  Based on the value of the expansion at the quadrature
             *  points provided in \a physvals, this function
             *  calculates the value of the expansion at an arbitrary
             *  single points associated with the interpolation
             *  matrices provided in \f$ I \f$.
             *
             *  \param I an Array of lagrange interpolantes evaluated
             *  at the coordinate and going through the local physical
             *  quadrature
             *  \param physvals the interpolated field at the quadrature points
             *
             *  \return returns the value of the expansion at the
             *  single point
             */
            NekDouble PhysEvaluate(const Array<OneD, DNekMatSharedPtr>& I,
                                   const Array<OneD, const NekDouble >& physvals)
            {
                return v_PhysEvaluate(I,physvals);
            }


            /**
             * \brief Convert local cartesian coordinate \a xi into local
             * collapsed coordinates \a eta
             **/
            void LocCoordToLocCollapsed(const Array<OneD, const NekDouble>& xi,
                                        Array<OneD, NekDouble>& eta)
            {
                v_LocCoordToLocCollapsed(xi,eta);
            }

            const boost::shared_ptr<SpatialDomains::GeomFactors>& GetMetricInfo(void) const
            {
                return v_GetMetricInfo();
            }

            /// \brief Get the element id of this expansion when used
            /// in a list by returning value of #m_elmt_id
            STD_REGIONS_EXPORT virtual int v_GetElmtId();

            STD_REGIONS_EXPORT virtual const Array<OneD, const NekDouble>& v_GetPhysNormals(void);

            STD_REGIONS_EXPORT virtual void v_SetPhysNormals(Array<OneD, const NekDouble> &normal);

            STD_REGIONS_EXPORT virtual void v_SetUpPhysNormals(const int edge);

            STD_REGIONS_EXPORT virtual int v_CalcNumberOfCoefficients(const std::vector<unsigned int>  &nummodes, int &modes_offset);

            /**
             * @brief Unpack data from input file assuming it comes from the
             * same expansion type.
             * @see StdExpansion::ExtractDataToCoeffs
             */
            STD_REGIONS_EXPORT virtual  void v_ExtractDataToCoeffs(const NekDouble *data,
                                                const std::vector<unsigned int > &nummodes,
                                                const int nmode_offset,
                                                NekDouble *coeffs);

            STD_REGIONS_EXPORT virtual void v_NormVectorIProductWRTBase(const Array<OneD, const NekDouble> &Fx, const Array<OneD, const NekDouble> &Fy, Array< OneD, NekDouble> &outarray);

            STD_REGIONS_EXPORT virtual void v_NormVectorIProductWRTBase(const Array<OneD, const NekDouble> &Fx, const Array<OneD, const NekDouble> &Fy, const Array<OneD, const NekDouble> &Fz, Array< OneD, NekDouble> &outarray);

            STD_REGIONS_EXPORT virtual DNekScalBlkMatSharedPtr v_GetLocStaticCondMatrix(const LocalRegions::MatrixKey &mkey);

            STD_REGIONS_EXPORT virtual void v_DropLocStaticCondMatrix(const LocalRegions::MatrixKey &mkey);


            STD_REGIONS_EXPORT virtual StdRegions::Orientation v_GetForient(int face);

            STD_REGIONS_EXPORT virtual StdRegions::Orientation v_GetEorient(int edge);

            STD_REGIONS_EXPORT virtual StdRegions::Orientation v_GetCartesianEorient(int edge);

            STD_REGIONS_EXPORT virtual StdRegions::Orientation v_GetPorient(int point);

            /** \brief Function to evaluate the discrete \f$ L_\infty\f$
             *  error \f$ |\epsilon|_\infty = \max |u - u_{exact}|\f$ where \f$
             *    u_{exact}\f$ is given by the array \a sol.
             *
             *    This function takes the physical value space array \a m_phys as
             *  approximate solution
             *
             *  \param sol array of solution function  at physical quadrature
             *  points
             *  \return returns the \f$ L_\infty \f$ error as a NekDouble.
             */
             STD_REGIONS_EXPORT NekDouble Linf(const Array<OneD, const NekDouble>& phys, const Array<OneD, const NekDouble>& sol = NullNekDouble1DArray);

            /** \brief Function to evaluate the discrete \f$ L_2\f$ error,
             *  \f$ | \epsilon |_{2} = \left [ \int^1_{-1} [u - u_{exact}]^2
             *  dx \right]^{1/2} d\xi_1 \f$ where \f$ u_{exact}\f$ is given by
             *  the array \a sol.
             *
             *    This function takes the physical value space array \a m_phys as
             *  approximate solution
             *
             *  \param sol array of solution function  at physical quadrature
             *  points
             *  \return returns the \f$ L_2 \f$ error as a double.
             */
             STD_REGIONS_EXPORT NekDouble L2(const Array<OneD, const NekDouble>& phys, const Array<OneD, const NekDouble>& sol = NullNekDouble1DArray);

            /** \brief Function to evaluate the discrete \f$ H^1\f$
             *  error, \f$ | \epsilon |^1_{2} = \left [ \int^1_{-1} [u -
             *  u_{exact}]^2 + \nabla(u - u_{exact})\cdot\nabla(u -
             *  u_{exact})\cdot dx \right]^{1/2} d\xi_1 \f$ where \f$
             *  u_{exact}\f$ is given by the array \a sol.
             *
             *    This function takes the physical value space array
             *  \a m_phys as approximate solution
             *
             *  \param sol array of solution function  at physical quadrature
             *  points
             *  \return returns the \f$ H_1 \f$ error as a double.
             */
             STD_REGIONS_EXPORT NekDouble H1(const Array<OneD, const NekDouble>& phys, const Array<OneD, const NekDouble>& sol = NullNekDouble1DArray);

            // I/O routines
            const NormalVector & GetEdgeNormal(const int edge) const
            {
                return v_GetEdgeNormal(edge);
            }

            void ComputeEdgeNormal(const int edge)
            {
                v_ComputeEdgeNormal(edge);
            }

            void NegateEdgeNormal(const int edge)
            {
                v_NegateEdgeNormal(edge);
            }

            bool EdgeNormalNegated(const int edge)
            {
                return v_EdgeNormalNegated(edge);
            }

            void ComputeFaceNormal(const int face)
            {
                v_ComputeFaceNormal(face);
            }

            void NegateFaceNormal(const int face)
            {
                v_NegateFaceNormal(face);
            }

            bool FaceNormalNegated(const int face)
            {
                return v_FaceNormalNegated(face);
            }

            void ComputeVertexNormal(const int vertex)
            {
                v_ComputeVertexNormal(vertex);
            }

            const NormalVector & GetFaceNormal(const int face) const
            {
                return v_GetFaceNormal(face);
            }

            const NormalVector & GetVertexNormal(const int vertex) const
            {
                return v_GetVertexNormal(vertex);
            }

            const NormalVector & GetSurfaceNormal(const int id) const
            {
                return v_GetSurfaceNormal(id);
            }

            const LibUtilities::PointsKeyVector GetPointsKeys() const
            {
                LibUtilities::PointsKeyVector p;
                for (int i = 0; i < m_base.num_elements(); ++i)
                {
                    p.push_back(m_base[i]->GetPointsKey());
                }
                return p;
            }

            STD_REGIONS_EXPORT Array<OneD, unsigned int>
                GetEdgeInverseBoundaryMap(int eid)
            {
                return v_GetEdgeInverseBoundaryMap(eid);
            }

            STD_REGIONS_EXPORT Array<OneD, unsigned int>
                GetFaceInverseBoundaryMap(int fid, StdRegions::Orientation faceOrient = eNoOrientation)
            {
                return v_GetFaceInverseBoundaryMap(fid,faceOrient);
            }

            STD_REGIONS_EXPORT DNekMatSharedPtr BuildInverseTransformationMatrix(
                const DNekScalMatSharedPtr & m_transformationmatrix)
            {
                return v_BuildInverseTransformationMatrix(
                    m_transformationmatrix);
            }


            /** \brief This function performs an interpolation from
             * the physical space points provided at input into an
             * array of equispaced points which are not the collapsed
             * coordinate. So for a tetrahedron you will only get a
             * tetrahedral number of values.
             *
             * This is primarily used for output purposes to get a
             * better distribution of points more suitable for most
             * postprocessing
             */
            STD_REGIONS_EXPORT void PhysInterpToSimplexEquiSpaced(
                const Array<OneD, const NekDouble> &inarray,
                Array<OneD, NekDouble>       &outarray);

            /** \brief This function provides the connectivity of
             *   local simplices (triangles or tets) to connect the
             *   equispaced data points provided by
             *   PhysInterpToSimplexEquiSpaced
             *
             *  This is a virtual call to the function 
             *  \a v_GetSimplexEquiSpaceConnectivity
             */ 
            STD_REGIONS_EXPORT void GetSimplexEquiSpacedConnectivity(
                Array<OneD, int> &conn,
                bool              standard = true)
            {
                v_GetSimplexEquiSpacedConnectivity(conn,standard);
            }

            template<class T>
            boost::shared_ptr<T> as()
            {
#if defined __INTEL_COMPILER && BOOST_VERSION > 105200
                typedef typename boost::shared_ptr<T>::element_type E;
                E * p = dynamic_cast< E* >( shared_from_this().get() );
                ASSERTL1(p, "Cannot perform cast");
                return boost::shared_ptr<T>( shared_from_this(), p );
#else
                return boost::dynamic_pointer_cast<T>( shared_from_this() );
#endif
            }

        protected:
            Array<OneD, LibUtilities::BasisSharedPtr> m_base; /**< Bases needed for the expansion */
            int m_elmt_id;
            int m_ncoeffs;                                   /**< Total number of coefficients used in the expansion */
            LibUtilities::NekManager<StdMatrixKey, DNekMat, StdMatrixKey::opLess> m_stdMatrixManager;
            LibUtilities::NekManager<StdMatrixKey, DNekBlkMat, StdMatrixKey::opLess> m_stdStaticCondMatrixManager;
	    LibUtilities::NekManager<IndexMapKey, IndexMapValues, IndexMapKey::opLess> m_IndexMapManager;

            DNekMatSharedPtr CreateStdMatrix(const StdMatrixKey &mkey)
            {
                return v_CreateStdMatrix(mkey);
            }

            /** \brief Create the static condensation of a matrix when
                using a boundary interior decomposition

                If a matrix system can be represented by
                \f$ Mat = \left [ \begin{array}{cc}
                A & B \\
                C & D \end{array} \right ] \f$
                This routine creates a matrix containing the statically
                condense system of the form
                \f$ Mat = \left [ \begin{array}{cc}
                A - B D^{-1} C & B D^{-1} \\
                D^{-1} C       & D^{-1} \end{array} \right ] \f$
            **/
            STD_REGIONS_EXPORT DNekBlkMatSharedPtr CreateStdStaticCondMatrix(const StdMatrixKey &mkey);

            /** \brief Create an IndexMap which contains mapping information linking any specific
                element shape with either its boundaries, edges, faces, verteces, etc.

                The index member of the IndexMapValue struct gives back an integer associated with an entity index
                The sign member of the same struct gives back a sign to algebrically apply entities orientation
            **/
            STD_REGIONS_EXPORT IndexMapValuesSharedPtr CreateIndexMap(const IndexMapKey &ikey);

            STD_REGIONS_EXPORT void BwdTrans_MatOp(const Array<OneD, const NekDouble>& inarray,
                                Array<OneD, NekDouble> &outarray);

            void BwdTrans_SumFac(const Array<OneD, const NekDouble>& inarray,
                                 Array<OneD, NekDouble> &outarray)
            {
                v_BwdTrans_SumFac(inarray,outarray);
            }

            void IProductWRTBase_SumFac(const Array<OneD, const NekDouble>& inarray,
                                        Array<OneD, NekDouble> &outarray)
            {
                v_IProductWRTBase_SumFac(inarray,outarray);
            }

            void IProductWRTDerivBase_SumFac(const int dir,
                                             const Array<OneD, const NekDouble>& inarray,
                                             Array<OneD, NekDouble> &outarray)
            {
                v_IProductWRTDerivBase_SumFac(dir,inarray,outarray);
            }

            // The term _MatFree denotes that the action of the MatrixOperation
            // is done withouth actually using the matrix (which then needs to be stored/calculated).
            // Although this does not strictly mean that no matrix operations are involved in the
            // evaluation of the operation, we use this term in the same context used as in the following
            // paper:
            // R. C. Kirby, M. G. Knepley, A. Logg, and L. R. Scott,
            // "Optimizing the evaluation of finite element matrices," SISC 27:741-758 (2005)
            STD_REGIONS_EXPORT void GeneralMatrixOp_MatFree(const Array<OneD, const NekDouble> &inarray,
                                               Array<OneD,NekDouble> &outarray,
                                               const StdMatrixKey &mkey);

            STD_REGIONS_EXPORT void MassMatrixOp_MatFree(const Array<OneD, const NekDouble> &inarray,
                                            Array<OneD,NekDouble> &outarray,
                                            const StdMatrixKey &mkey);

            void LaplacianMatrixOp_MatFree(const Array<OneD, const NekDouble> &inarray,
                                                 Array<OneD,NekDouble> &outarray,
                                                 const StdMatrixKey &mkey)
            {
                v_LaplacianMatrixOp_MatFree(inarray,outarray,mkey);
            }

            STD_REGIONS_EXPORT void LaplacianMatrixOp_MatFree_Kernel(
                const Array<OneD, const NekDouble> &inarray,
                      Array<OneD,       NekDouble> &outarray,
                      Array<OneD,       NekDouble> &wsp)
            {
                v_LaplacianMatrixOp_MatFree_Kernel(inarray, outarray, wsp);
            }

            STD_REGIONS_EXPORT void LaplacianMatrixOp_MatFree_GenericImpl(const Array<OneD, const NekDouble> &inarray,
                                                             Array<OneD,NekDouble> &outarray,
                                                             const StdMatrixKey &mkey);

            STD_REGIONS_EXPORT void LaplacianMatrixOp_MatFree(const int k1, const int k2,
                                                 const Array<OneD, const NekDouble> &inarray,
                                                 Array<OneD,NekDouble> &outarray,
                                                 const StdMatrixKey &mkey);

            STD_REGIONS_EXPORT void WeakDerivMatrixOp_MatFree(const int i,
                                                 const Array<OneD, const NekDouble> &inarray,
                                                 Array<OneD,NekDouble> &outarray,
                                                 const StdMatrixKey &mkey);

            STD_REGIONS_EXPORT void WeakDirectionalDerivMatrixOp_MatFree(const Array<OneD, const NekDouble> &inarray,
                                                      Array<OneD,NekDouble> &outarray,
                                                      const StdMatrixKey &mkey);

            STD_REGIONS_EXPORT void MassLevelCurvatureMatrixOp_MatFree(const Array<OneD, const NekDouble> &inarray,
                                                    Array<OneD,NekDouble> &outarray,
                                                    const StdMatrixKey &mkey);

            STD_REGIONS_EXPORT void LinearAdvectionDiffusionReactionMatrixOp_MatFree( const Array<OneD, const NekDouble> &inarray,
                                                                   Array<OneD,NekDouble> &outarray,
                                                                   const StdMatrixKey &mkey,
                                                                   bool addDiffusionTerm = true);

            void HelmholtzMatrixOp_MatFree(const Array<OneD, const NekDouble> &inarray,
                                                 Array<OneD,NekDouble> &outarray,
                                                 const StdMatrixKey &mkey)
            {
                v_HelmholtzMatrixOp_MatFree(inarray,outarray,mkey);
            }

            STD_REGIONS_EXPORT void HelmholtzMatrixOp_MatFree_GenericImpl(const Array<OneD, const NekDouble> &inarray,
                                                             Array<OneD,NekDouble> &outarray,
                                                             const StdMatrixKey &mkey);

            STD_REGIONS_EXPORT virtual void v_SetCoeffsToOrientation(StdRegions::Orientation dir,
                                                  Array<OneD, const NekDouble> &inarray,
                                                  Array<OneD, NekDouble> &outarray);

            STD_REGIONS_EXPORT virtual void v_SetCoeffsToOrientation(
                Array<OneD, NekDouble> &coeffs,
                StdRegions::Orientation dir);

            STD_REGIONS_EXPORT virtual NekDouble v_StdPhysEvaluate(
                                                   const Array<OneD, const NekDouble> &Lcoord,
                                                   const Array<OneD, const NekDouble> &physvals);

        private:
            // Virtual functions
            STD_REGIONS_EXPORT virtual int v_GetNverts() const = 0;
            STD_REGIONS_EXPORT virtual int v_GetNedges() const;

            STD_REGIONS_EXPORT virtual int v_GetNfaces() const;

            STD_REGIONS_EXPORT virtual int v_NumBndryCoeffs() const;

            STD_REGIONS_EXPORT virtual int v_NumDGBndryCoeffs() const;

            STD_REGIONS_EXPORT virtual int v_GetEdgeNcoeffs(const int i) const;

            STD_REGIONS_EXPORT virtual int v_GetTotalEdgeIntNcoeffs() const;

            STD_REGIONS_EXPORT virtual int v_GetEdgeNumPoints(const int i) const;

            STD_REGIONS_EXPORT virtual int v_DetCartesianDirOfEdge(const int edge);

            STD_REGIONS_EXPORT virtual const LibUtilities::BasisKey v_DetEdgeBasisKey(const int i) const;

			STD_REGIONS_EXPORT virtual const LibUtilities::BasisKey v_DetFaceBasisKey(const int i, const int k) const;

            STD_REGIONS_EXPORT virtual int v_GetFaceNumPoints(const int i) const;

            STD_REGIONS_EXPORT virtual int v_GetFaceNcoeffs(const int i) const;

            STD_REGIONS_EXPORT virtual int v_GetFaceIntNcoeffs(const int i) const;

            STD_REGIONS_EXPORT virtual int v_GetTotalFaceIntNcoeffs() const;

            STD_REGIONS_EXPORT virtual LibUtilities::PointsKey v_GetFacePointsKey(const int i, const int j) const;

            STD_REGIONS_EXPORT virtual LibUtilities::BasisType v_GetEdgeBasisType(const int i) const;

            STD_REGIONS_EXPORT virtual LibUtilities::ShapeType v_DetShapeType() const;

            STD_REGIONS_EXPORT virtual int v_GetShapeDimension() const;

            STD_REGIONS_EXPORT virtual bool  v_IsBoundaryInteriorExpansion();

            STD_REGIONS_EXPORT virtual void   v_BwdTrans   (const Array<OneD, const NekDouble>& inarray,
                                         Array<OneD, NekDouble> &outarray) = 0;

            /**
             * @brief Transform a given function from physical quadrature space
             * to coefficient space.
             * @see StdExpansion::FwdTrans
             */
            STD_REGIONS_EXPORT virtual void   v_FwdTrans   (
                            const Array<OneD, const NekDouble>& inarray,
                                  Array<OneD,       NekDouble> &outarray) = 0;

            /**
             * @brief Calculates the inner product of a given function \a f
             * with the different modes of the expansion
             */
            STD_REGIONS_EXPORT virtual void  v_IProductWRTBase(
                            const Array<OneD, const NekDouble>& inarray,
                                  Array<OneD,       NekDouble> &outarray) = 0;

            STD_REGIONS_EXPORT virtual void v_IProductWRTBase(
                            const Array<OneD, const NekDouble>& base,
                            const Array<OneD, const NekDouble>& inarray,
                                  Array<OneD,       NekDouble>& outarray,
                                  int coll_check)
            {
                ASSERTL0(false, "StdExpansion::v_IProductWRTBase has no (and should have no) implementation");
            }

            STD_REGIONS_EXPORT virtual void  v_IProductWRTDerivBase (const int dir,
                                                   const Array<OneD, const NekDouble>& inarray,
                                                   Array<OneD, NekDouble> &outarray);

            STD_REGIONS_EXPORT virtual void v_FwdTrans_BndConstrained(const Array<OneD, const NekDouble>& inarray,
                                                   Array<OneD, NekDouble> &outarray);

            STD_REGIONS_EXPORT virtual NekDouble v_Integral(const Array<OneD, const NekDouble>& inarray );

            STD_REGIONS_EXPORT virtual void   v_PhysDeriv (const Array<OneD, const NekDouble>& inarray,
                                        Array<OneD, NekDouble> &out_d1,
                                        Array<OneD, NekDouble> &out_d2,
                                        Array<OneD, NekDouble> &out_d3);

	    STD_REGIONS_EXPORT virtual void v_PhysDeriv_s (const Array<OneD, const NekDouble>& inarray,
	    	    			Array<OneD, NekDouble> &out_ds);

            STD_REGIONS_EXPORT virtual void v_PhysDeriv_n(const Array<OneD, const NekDouble>& inarray,
            	                        Array<OneD, NekDouble>& out_dn);
            STD_REGIONS_EXPORT virtual void v_PhysDeriv(const int dir,
                                     const Array<OneD, const NekDouble>& inarray,
                                     Array<OneD, NekDouble> &out_d0);

            STD_REGIONS_EXPORT virtual void v_PhysDirectionalDeriv(const Array<OneD, const NekDouble>& inarray,
                                                const Array<OneD, const NekDouble>& direction,
                                                Array<OneD, NekDouble> &outarray);

            STD_REGIONS_EXPORT virtual void v_StdPhysDeriv (const Array<OneD, const NekDouble>& inarray,
                                         Array<OneD, NekDouble> &out_d1,
                                         Array<OneD, NekDouble> &out_d2,
                                         Array<OneD, NekDouble> &out_d3);

            STD_REGIONS_EXPORT virtual void   v_StdPhysDeriv (const int dir,
                                           const Array<OneD, const NekDouble>& inarray,
                                           Array<OneD, NekDouble> &outarray);

            STD_REGIONS_EXPORT virtual void v_AddRobinMassMatrix(const int edgeid, const Array<OneD, const NekDouble > &primCoeffs, DNekMatSharedPtr &inoutmat);

            STD_REGIONS_EXPORT virtual void v_AddRobinEdgeContribution(const int edgeid, const Array<OneD, const NekDouble> &primCoeffs, Array<OneD, NekDouble> &coeffs);

            STD_REGIONS_EXPORT virtual NekDouble v_PhysEvaluate(const Array<OneD, const NekDouble>& coords, const Array<OneD, const NekDouble> & physvals);

            STD_REGIONS_EXPORT virtual NekDouble v_PhysEvaluate(const Array<OneD, DNekMatSharedPtr >& I, const Array<OneD, const NekDouble> & physvals);

            STD_REGIONS_EXPORT virtual void v_LocCoordToLocCollapsed(
                                        const Array<OneD, const NekDouble>& xi,
                                        Array<OneD, NekDouble>& eta);


            STD_REGIONS_EXPORT virtual void v_FillMode(const int mode, Array<OneD, NekDouble> &outarray);

            STD_REGIONS_EXPORT virtual DNekMatSharedPtr v_GenMatrix(const StdMatrixKey &mkey);

            STD_REGIONS_EXPORT virtual DNekMatSharedPtr v_CreateStdMatrix(const StdMatrixKey &mkey);

            STD_REGIONS_EXPORT virtual void v_GetCoords(Array<OneD, NekDouble> &coords_0,
                                     Array<OneD, NekDouble> &coords_1,
                                     Array<OneD, NekDouble> &coords_2);

            STD_REGIONS_EXPORT virtual void v_GetCoord(const Array<OneD, const NekDouble>& Lcoord,
                                    Array<OneD, NekDouble> &coord);

            STD_REGIONS_EXPORT virtual int v_GetCoordim(void);

            STD_REGIONS_EXPORT virtual void v_GetBoundaryMap(Array<OneD, unsigned int>& outarray);

            STD_REGIONS_EXPORT virtual void v_GetInteriorMap(Array<OneD, unsigned int>& outarray);

            STD_REGIONS_EXPORT virtual int v_GetVertexMap(int localVertexId,
                                                          bool useCoeffPacking = false);

            STD_REGIONS_EXPORT virtual void v_GetEdgeInteriorMap(const int eid, const Orientation edgeOrient,
                                              Array<OneD, unsigned int> &maparray,
                                              Array<OneD, int> &signarray);

            STD_REGIONS_EXPORT virtual void v_GetFaceInteriorMap(const int fid, const Orientation faceOrient,
                                              Array<OneD, unsigned int> &maparray,
                                              Array<OneD, int> &signarray);

            STD_REGIONS_EXPORT virtual void v_GetEdgeToElementMap(const int eid, const Orientation edgeOrient,
                                               Array<OneD, unsigned int> &maparray,
                                               Array<OneD, int> &signarray);

            STD_REGIONS_EXPORT virtual void v_GetFaceToElementMap(const int fid, const Orientation faceOrient,
                                               Array<OneD, unsigned int> &maparray,
                                               Array<OneD, int> &signarray,
                                               int nummodesA = -1, int nummodesB = -1);

            /**
             * @brief Extract the physical values along edge \a edge from \a
             * inarray into \a outarray following the local edge orientation
             * and point distribution defined by defined in \a EdgeExp.
             */
            STD_REGIONS_EXPORT virtual void v_GetEdgePhysVals(const int edge, const Array<OneD, const NekDouble> &inarray, Array<OneD,NekDouble> &outarray);

            STD_REGIONS_EXPORT virtual void v_GetEdgePhysVals(const int edge,  const boost::shared_ptr<StdExpansion>  &EdgeExp, const Array<OneD, const NekDouble> &inarray, Array<OneD,NekDouble> &outarray);

            STD_REGIONS_EXPORT virtual void v_GetTracePhysVals(const int edge,  const boost::shared_ptr<StdExpansion>  &EdgeExp, const Array<OneD, const NekDouble> &inarray, Array<OneD,NekDouble> &outarray, StdRegions::Orientation  orient = eNoOrientation);

            STD_REGIONS_EXPORT virtual void v_GetVertexPhysVals(const int vertex, const Array<OneD, const NekDouble> &inarray, NekDouble &outarray);

            STD_REGIONS_EXPORT virtual void v_GetEdgeInterpVals(const int edge,
                const Array<OneD, const NekDouble> &inarray,Array<OneD,NekDouble> &outarray);

            STD_REGIONS_EXPORT virtual void v_GetEdgeQFactors(
                const int edge,
                Array<OneD, NekDouble> &outarray);

            STD_REGIONS_EXPORT virtual void v_GetFacePhysVals(
                const int                                face,
                const boost::shared_ptr<StdExpansion>   &FaceExp,
                const Array<OneD, const NekDouble>      &inarray,
                      Array<OneD,       NekDouble>      &outarray,
                StdRegions::Orientation                  orient);

            STD_REGIONS_EXPORT virtual void v_GetFacePhysMap(
                const int       face,
                Array<OneD,int> &outarray);

            STD_REGIONS_EXPORT virtual void v_MultiplyByQuadratureMetric(
                    const Array<OneD, const NekDouble> &inarray,
                    Array<OneD, NekDouble> &outarray);

            STD_REGIONS_EXPORT virtual void v_MultiplyByStdQuadratureMetric(
                    const Array<OneD, const NekDouble> &inarray,
                    Array<OneD, NekDouble> &outarray);

            STD_REGIONS_EXPORT virtual const  boost::shared_ptr<SpatialDomains::GeomFactors>& v_GetMetricInfo() const;

            STD_REGIONS_EXPORT virtual void v_BwdTrans_SumFac(const Array<OneD, const NekDouble>& inarray,
                                           Array<OneD, NekDouble> &outarray);

            STD_REGIONS_EXPORT virtual void v_IProductWRTBase_SumFac(const Array<OneD, const NekDouble>& inarray,
                                                  Array<OneD, NekDouble> &outarray);

            STD_REGIONS_EXPORT virtual void v_IProductWRTDerivBase_SumFac(const int dir,
                                                       const Array<OneD, const NekDouble>& inarray,
                                                       Array<OneD, NekDouble> &outarray);

            STD_REGIONS_EXPORT virtual void v_MassMatrixOp(const Array<OneD, const NekDouble> &inarray,
                                        Array<OneD,NekDouble> &outarray,
                                        const StdMatrixKey &mkey);

            STD_REGIONS_EXPORT virtual void v_LaplacianMatrixOp(const Array<OneD, const NekDouble> &inarray,
                                             Array<OneD,NekDouble> &outarray,
                                             const StdMatrixKey &mkey);

            STD_REGIONS_EXPORT virtual void v_SVVLaplacianFilter(Array<OneD,NekDouble> &array,
                                             const StdMatrixKey &mkey);

            STD_REGIONS_EXPORT virtual void v_ReduceOrderCoeffs(
                                            int numMin,
                                            const Array<OneD, const NekDouble> &inarray,
                                            Array<OneD,NekDouble> &outarray);

            STD_REGIONS_EXPORT virtual void v_LaplacianMatrixOp(const int k1, const int k2,
                                             const Array<OneD, const NekDouble> &inarray,
                                             Array<OneD,NekDouble> &outarray,
                                             const StdMatrixKey &mkey);

            STD_REGIONS_EXPORT virtual void v_WeakDerivMatrixOp(const int i,
                                             const Array<OneD, const NekDouble> &inarray,
                                             Array<OneD,NekDouble> &outarray,
                                             const StdMatrixKey &mkey);

            STD_REGIONS_EXPORT virtual void v_WeakDirectionalDerivMatrixOp(const Array<OneD, const NekDouble> &inarray,
                                                        Array<OneD,NekDouble> &outarray,
                                                        const StdMatrixKey &mkey);

            STD_REGIONS_EXPORT virtual void v_MassLevelCurvatureMatrixOp(const Array<OneD, const NekDouble> &inarray,
                                                        Array<OneD,NekDouble> &outarray,
                                                        const StdMatrixKey &mkey);

            STD_REGIONS_EXPORT virtual void v_LinearAdvectionDiffusionReactionMatrixOp(const Array<OneD,
                                                                    const NekDouble> &inarray,
                                                                    Array<OneD,NekDouble> &outarray,
                                                                    const StdMatrixKey &mkey,
                                                                    bool addDiffusionTerm=true);

            STD_REGIONS_EXPORT virtual void v_HelmholtzMatrixOp(const Array<OneD, const NekDouble> &inarray,
                                             Array<OneD,NekDouble> &outarray,
                                             const StdMatrixKey &mkey);

            STD_REGIONS_EXPORT virtual void v_LaplacianMatrixOp_MatFree(const Array<OneD, const NekDouble> &inarray,
                                                           Array<OneD,NekDouble> &outarray,
                                                           const StdMatrixKey &mkey);

            STD_REGIONS_EXPORT virtual void v_LaplacianMatrixOp_MatFree_Kernel(
                                const Array<OneD, const NekDouble> &inarray,
                                      Array<OneD,       NekDouble> &outarray,
                                      Array<OneD,       NekDouble> &wsp);

            STD_REGIONS_EXPORT virtual void v_HelmholtzMatrixOp_MatFree(const Array<OneD, const NekDouble> &inarray,
                                                           Array<OneD,NekDouble> &outarray,
                                                           const StdMatrixKey &mkey);

            STD_REGIONS_EXPORT virtual const NormalVector & v_GetEdgeNormal(const int edge) const;

            STD_REGIONS_EXPORT virtual void v_ComputeEdgeNormal(const int edge);

            STD_REGIONS_EXPORT virtual void v_NegateEdgeNormal(const int edge);

            STD_REGIONS_EXPORT virtual bool v_EdgeNormalNegated(const int edge);

            STD_REGIONS_EXPORT virtual void v_ComputeFaceNormal(const int face);

            STD_REGIONS_EXPORT virtual void v_NegateFaceNormal(const int face);
<<<<<<< HEAD
            
            STD_REGIONS_EXPORT virtual bool v_FaceNormalNegated(const int face);
=======
>>>>>>> aed43873

            STD_REGIONS_EXPORT virtual const NormalVector & v_GetVertexNormal(const int vertex) const;

            STD_REGIONS_EXPORT virtual void v_ComputeVertexNormal(const int vertex);

            STD_REGIONS_EXPORT virtual const NormalVector & v_GetFaceNormal(const int face) const;
            STD_REGIONS_EXPORT virtual const NormalVector &
                v_GetSurfaceNormal(const int id) const;

            STD_REGIONS_EXPORT virtual Array<OneD, unsigned int>
                v_GetEdgeInverseBoundaryMap(int eid);

            STD_REGIONS_EXPORT virtual Array<OneD, unsigned int>
                v_GetFaceInverseBoundaryMap(int fid, StdRegions::Orientation faceOrient = eNoOrientation);

            STD_REGIONS_EXPORT virtual DNekMatSharedPtr v_BuildInverseTransformationMatrix(const DNekScalMatSharedPtr & m_transformationmatrix);

            STD_REGIONS_EXPORT virtual void v_GetSimplexEquiSpacedConnectivity(
                Array<OneD, int> &conn,
                bool              standard = true);
        };


        typedef boost::shared_ptr<StdExpansion> StdExpansionSharedPtr;
        typedef std::vector< StdExpansionSharedPtr > StdExpansionVector;
        typedef std::vector< StdExpansionSharedPtr >::iterator StdExpansionVectorIter;

        /**
         *  This function is a wrapper around the virtual function
         *  \a v_FwdTrans()
         *
         *  Given a function evaluated at the quadrature points, this
         *  function calculates the expansion coefficients such that the
         *  resulting expansion approximates the original function.
         *
         *  The calculation of the expansion coefficients is done using a
         *  Galerkin projection. This is equivalent to the operation:
         *  \f[ \mathbf{\hat{u}} = \mathbf{M}^{-1} \mathbf{I}\f]
         *  where
         *  - \f$\mathbf{M}[p][q]= \int\phi_p(\mathbf{\xi})\phi_q(
         *  \mathbf{\xi}) d\mathbf{\xi}\f$ is the Mass matrix
         *  - \f$\mathbf{I}[p] = \int\phi_p(\mathbf{\xi}) u(\mathbf{\xi})
         *  d\mathbf{\xi}\f$
         *
         *  This function takes the array \a inarray as the values of the
         *  function evaluated at the quadrature points
         *  (i.e. \f$\mathbf{u}\f$),
         *  and stores the resulting coefficients \f$\mathbf{\hat{u}}\f$
         *  in the \a outarray
         *
         *  @param inarray array of the function discretely evaluated at the
         *  quadrature points
         *
         *  @param outarray array of the function coefficieints
         */
        inline void StdExpansion::FwdTrans (const Array<OneD, const NekDouble>& inarray,
                        Array<OneD, NekDouble> &outarray)
        {
            v_FwdTrans(inarray,outarray);
        }

    } //end of namespace
} //end of namespace

#endif //STANDARDDEXPANSION_H<|MERGE_RESOLUTION|>--- conflicted
+++ resolved
@@ -865,12 +865,6 @@
                 v_GetEdgeQFactors(edge, outarray);
             }
 
-<<<<<<< HEAD
-            
-=======
-
-
->>>>>>> aed43873
             void GetFacePhysVals(
                 const int                                face,
                 const boost::shared_ptr<StdExpansion>   &FaceExp,
@@ -1754,11 +1748,8 @@
             STD_REGIONS_EXPORT virtual void v_ComputeFaceNormal(const int face);
 
             STD_REGIONS_EXPORT virtual void v_NegateFaceNormal(const int face);
-<<<<<<< HEAD
-            
+
             STD_REGIONS_EXPORT virtual bool v_FaceNormalNegated(const int face);
-=======
->>>>>>> aed43873
 
             STD_REGIONS_EXPORT virtual const NormalVector & v_GetVertexNormal(const int vertex) const;
 
