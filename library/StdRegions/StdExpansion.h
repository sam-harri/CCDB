///////////////////////////////////////////////////////////////////////////////
//
// File Stdexpansion.h
//
// For more information, please see: http://www.nektar.info
//
// The MIT License
//
// Copyright (c) 2006 Division of Applied Mathematics, Brown University (USA),
// Department of Aeronautics, Imperial College London (UK), and Scientific
// Computing and Imaging Institute, University of Utah (USA).
//
// License for the specific language governing rights and limitations under
// Permission is hereby granted, free of charge, to any person obtaining a
// copy of this software and associated documentation files (the "Software"),
// to deal in the Software without restriction, including without limitation
// the rights to use, copy, modify, merge, publish, distribute, sublicense,
// and/or sell copies of the Software, and to permit persons to whom the
// Software is furnished to do so, subject to the following conditions:
//
// The above copyright notice and this permission notice shall be included
// in all copies or substantial portions of the Software.
//
// THE SOFTWARE IS PROVIDED "AS IS", WITHOUT WARRANTY OF ANY KIND, EXPRESS
// OR IMPLIED, INCLUDING BUT NOT LIMITED TO THE WARRANTIES OF MERCHANTABILITY,
// FITNESS FOR A PARTICULAR PURPOSE AND NONINFRINGEMENT. IN NO EVENT SHALL
// THE AUTHORS OR COPYRIGHT HOLDERS BE LIABLE FOR ANY CLAIM, DAMAGES OR OTHER
// LIABILITY, WHETHER IN AN ACTION OF CONTRACT, TORT OR OTHERWISE, ARISING
// FROM, OUT OF OR IN CONNECTION WITH THE SOFTWARE OR THE USE OR OTHER
// DEALINGS IN THE SOFTWARE.
//
// Description: Class definition StdExpansion which is the base class
// to all expansion shapes
//
///////////////////////////////////////////////////////////////////////////////

#ifndef NEKTAR_LIB_STDREGIONS_STANDARDEXPANSION_H
#define NEKTAR_LIB_STDREGIONS_STANDARDEXPANSION_H

#include <fstream>
#include <vector>
#include <memory>

#include <StdRegions/StdRegions.hpp>
#include <StdRegions/StdRegionsDeclspec.h>
#include <StdRegions/SpatialDomainsDeclarations.hpp>
#include <StdRegions/StdMatrixKey.h>
#include <StdRegions/IndexMapKey.h>
#include <LibUtilities/LinearAlgebra/NekTypeDefs.hpp>
namespace Nektar { namespace LocalRegions { class MatrixKey; class Expansion; } }

namespace Nektar
{
    namespace StdRegions
    {

        class StdExpansion1D;
        class StdExpansion2D;

        typedef Array<OneD, Array<OneD, NekDouble> > NormalVector;

        /** \brief The base class for all shapes
         *
         *  This is the lowest level basic class for all shapes and so
         *  contains the definition of common data and common routine to all
         *  elements
         */
        class StdExpansion : public std::enable_shared_from_this<StdExpansion>
        {
        public:

            /** \brief Default Constructor */
            STD_REGIONS_EXPORT StdExpansion();

            /** \brief Constructor */
            STD_REGIONS_EXPORT StdExpansion(const int numcoeffs, const int numbases,
                         const LibUtilities::BasisKey &Ba = LibUtilities::NullBasisKey,
                         const LibUtilities::BasisKey &Bb = LibUtilities::NullBasisKey,
                         const LibUtilities::BasisKey &Bc = LibUtilities::NullBasisKey);


            /** \brief Copy Constructor */
            STD_REGIONS_EXPORT StdExpansion(const StdExpansion &T);

            /** \brief Destructor */
            STD_REGIONS_EXPORT virtual ~StdExpansion();


            // Standard Expansion Routines Applicable Regardless of Region

            /** \brief This function returns the number of 1D bases used in
             *  the expansion
             *
             *  \return returns the number of 1D bases used in the expansion,
             *  which is equal to number dimension of the expansion
             */
            inline int GetNumBases() const
            {
                return m_base.num_elements();
            }

            /** \brief This function gets the shared point to basis
             *
             *  \return returns the shared pointer to the bases
             */
            inline const Array<OneD, const LibUtilities::BasisSharedPtr>& GetBase() const
            {
                return(m_base);
            }

            /** \brief This function gets the shared point to basis in
             *  the \a dir direction
             *
             *  \return returns the shared pointer to the basis in
             *  directin \a dir
             */
            inline const LibUtilities::BasisSharedPtr& GetBasis(int dir) const
            {
                ASSERTL1(dir < m_base.num_elements(),
                         "dir is larger than number of bases");
                return(m_base[dir]);
            }

            /** \brief This function returns the total number of coefficients
             *  used in the expansion
             *
             *  \return returns the total number of coefficients (which is
             *  equivalent to the total number of modes) used in the expansion
             */
            inline int GetNcoeffs(void) const
            {
                return(m_ncoeffs);
            }

            /** \brief This function returns the total number of quadrature
             *  points used in the element
             *
             *  \return returns the total number of quadrature points
             */
            inline  int GetTotPoints() const
            {
                int i;
                int nqtot = 1;

                for(i=0; i < m_base.num_elements(); ++i)
                {
                    nqtot *= m_base[i]->GetNumPoints();
                }

                return  nqtot;
            }


            /** \brief This function returns the type of basis used in the \a dir
             *  direction
             *
             *  The different types of bases implemented in the code are defined
             *  in the LibUtilities::BasisType enumeration list. As a result, the
             *  function will return one of the types of this enumeration list.
             *
             *  \param dir the direction
             *  \return returns the type of basis used in the \a dir direction
             */
            inline  LibUtilities::BasisType GetBasisType(const int dir) const
            {
                ASSERTL1(dir < m_base.num_elements(), "dir is larger than m_numbases");
                return(m_base[dir]->GetBasisType());
            }

            /** \brief This function returns the number of expansion modes
             *  in the \a dir direction
             *
             *  \param dir the direction
             *  \return returns the number of expansion modes in the \a dir
             *  direction
             */
            inline int GetBasisNumModes(const int dir) const
            {
                ASSERTL1(dir < m_base.num_elements(),"dir is larger than m_numbases");
                return(m_base[dir]->GetNumModes());
            }


            /** \brief This function returns the maximum number of
             *  expansion modes over all local directions
             *
             *  \return returns the maximum number of expansion modes
             *  over all local directions
             */
            inline int EvalBasisNumModesMax(void) const
            {
                int i;
                int returnval = 0;

                for(i = 0; i < m_base.num_elements(); ++i)
                {
                    returnval = std::max(returnval, m_base[i]->GetNumModes());
                }

                return returnval;
            }

            /** \brief This function returns the type of quadrature points used
             *  in the \a dir direction
             *
             *  The different types of quadrature points implemented in the code
             *  are defined in the LibUtilities::PointsType enumeration list.
             *  As a result, the function will return one of the types of this
             *  enumeration list.
             *
             *  \param dir the direction
             *  \return returns the type of quadrature points  used in the \a dir
             *  direction
             */
            inline LibUtilities::PointsType GetPointsType(const int dir)  const
            {
                ASSERTL1(dir < m_base.num_elements(), "dir is larger than m_numbases");
                return(m_base[dir]->GetPointsType());
            }

            /** \brief This function returns the number of quadrature points
             *  in the \a dir direction
             *
             *  \param dir the direction
             *  \return returns the number of quadrature points in the \a dir
             *  direction
             */
            inline int GetNumPoints(const int dir) const
            {
                ASSERTL1(dir < m_base.num_elements() || dir == 0,
                         "dir is larger than m_numbases");
                return(m_base.num_elements() > 0 ? m_base[dir]->GetNumPoints() : 1);
            }

            /** \brief This function returns a pointer to the array containing
             *  the quadrature points in \a dir direction
             *
             *  \param dir the direction
             *  \return returns a pointer to the array containing
             *  the quadrature points in \a dir direction
             */
            inline const Array<OneD, const NekDouble>& GetPoints(const int dir) const
            {
                return m_base[dir]->GetZ();
            }


            // Wrappers around virtual Functions

            /** \brief This function returns the number of vertices of the
             *  expansion domain
             *
             *  This function is a wrapper around the virtual function
             *  \a v_GetNverts()
             *
             *  \return returns the number of vertices of the expansion domain
             */
            int GetNverts() const
            {
                return v_GetNverts();
            }

            /** \brief This function returns the number of edges of the
             *  expansion domain
             *
             *  This function is a wrapper around the virtual function
             *  \a v_GetNedges()
             *
             *  \return returns the number of edges of the expansion domain
             */
            int GetNedges() const
            {
                return v_GetNedges();
            }

            /** \brief This function returns the number of expansion coefficients
             *  belonging to the \a i-th edge
             *
             *  This function is a wrapper around the virtual function
             *  \a v_GetEdgeNcoeffs()
             *
             *  \param i specifies which edge
             *  \return returns the number of expansion coefficients belonging to
             *  the \a i-th edge
             */
            int GetEdgeNcoeffs(const int i) const
            {
                return v_GetEdgeNcoeffs(i);
            }


            int GetTotalEdgeIntNcoeffs() const
            {
                return v_GetTotalEdgeIntNcoeffs();
            }

            /** \brief This function returns the number of quadrature points
             *  belonging to the \a i-th edge
             *
             *  This function is a wrapper around the virtual function
             *  \a v_GetEdgeNumPoints()
             *
             *  \param i specifies which edge
             *  \return returns the number of expansion coefficients belonging to
             *  the \a i-th edge
             */
            int GetEdgeNumPoints(const int i) const
            {
                return v_GetEdgeNumPoints(i);
            }


            int DetCartesianDirOfEdge(const int edge)
            {
                return v_DetCartesianDirOfEdge(edge);
            }

            const LibUtilities::BasisKey DetEdgeBasisKey(const int i) const
            {
                return v_DetEdgeBasisKey(i);
            }

            const LibUtilities::BasisKey DetFaceBasisKey(const int i, const int k) const
            {
                return v_DetFaceBasisKey(i, k);
            }
            /**
             * \brief This function returns the number of quadrature points
             * belonging to the \a i-th face.
             *
             * This function is a wrapper around the virtual function \a
             * v_GetFaceNumPoints()
             *
             * \param i specifies which face
             * \return returns the number of expansion coefficients belonging to
             * the \a i-th face
             */
            int GetFaceNumPoints(const int i) const
            {
                return v_GetFaceNumPoints(i);
            }

            /** \brief This function returns the number of expansion coefficients
             *  belonging to the \a i-th face
             *
             *  This function is a wrapper around the virtual function
             *  \a v_GetFaceNcoeffs()
             *
             *  \param i specifies which face
             *  \return returns the number of expansion coefficients belonging to
             *  the \a i-th face
             */
            int GetFaceNcoeffs(const int i) const
            {
                return v_GetFaceNcoeffs(i);
            }

            int GetFaceIntNcoeffs(const int i) const
            {
                return v_GetFaceIntNcoeffs(i);
            }

            int GetTotalFaceIntNcoeffs() const
            {
                return v_GetTotalFaceIntNcoeffs();
            }

            /** \brief This function returns the number of expansion coefficients
             *  belonging to the \a i-th edge/face
             *
             *  This function is a wrapper around the virtual function
             *  \a v_GetTraceNcoeffs()
             *
             *  \param i specifies which edge/face
             *  \return returns the number of expansion coefficients belonging to
             *  the \a i-th edge/face
             */
            int GetTraceNcoeffs(const int i) const
            {
                return v_GetTraceNcoeffs(i);
            }


            LibUtilities::PointsKey GetFacePointsKey(const int i, const int j) const
            {
                return v_GetFacePointsKey(i, j);
            }

            int NumBndryCoeffs(void)  const
            {
                return v_NumBndryCoeffs();
            }

            int NumDGBndryCoeffs(void)  const
            {
                return v_NumDGBndryCoeffs();
            }

            /** \brief This function returns the type of expansion basis on the
             *  \a i-th edge
             *
             *  This function is a wrapper around the virtual function
             *  \a v_GetEdgeBasisType()
             *
             *  The different types of bases implemented in the code are defined
             *  in the LibUtilities::BasisType enumeration list. As a result, the
             *  function will return one of the types of this enumeration list.
             *
             *  \param i specifies which edge
             *  \return returns the expansion basis on the \a i-th edge
             */
            LibUtilities::BasisType GetEdgeBasisType(const int i) const
            {
                return v_GetEdgeBasisType(i);
            }

            /** \brief This function returns the type of expansion
             *  Nodal point type if defined 
             *
             *  This function is a wrapper around the virtual function
             *  \a v_GetNodalPointsKey()
             *
             */
            const LibUtilities::PointsKey GetNodalPointsKey() const
            {
                return v_GetNodalPointsKey();
            };

            /** \brief This function returns the number of faces of the
             *  expansion domain
             *
             *  This function is a wrapper around the virtual function
             *  \a v_GetNFaces()
             *
             *  \return returns the number of faces of the expansion domain
             */
            int GetNfaces() const
            {
                return v_GetNfaces();
            }

            /**
             * @brief Returns the number of trace elements connected to this
             * element.
             *
             * For example, a quadrilateral has four edges, so this function
             * would return 4.
             */
            int GetNtrace() const
            {
                const int nBase = m_base.num_elements();
                return
                    nBase == 1 ? 2 :
                    nBase == 2 ? GetNedges() :
                    nBase == 3 ? GetNfaces() : 0;
            }

            /** \brief This function returns the shape of the expansion domain
             *
             *  This function is a wrapper around the virtual function
             *  \a v_DetShapeType()
             *
             *  The different shape types implemented in the code are defined
             *  in the ::ShapeType enumeration list. As a result, the
             *  function will return one of the types of this enumeration list.
             *
             *  \return returns the shape of the expansion domain
             */
            LibUtilities::ShapeType DetShapeType() const
            {
                return v_DetShapeType();
            }
            
            std::shared_ptr<StdExpansion> GetStdExp(void) const
            {
                return v_GetStdExp();
            }


            std::shared_ptr<StdExpansion> GetLinStdExp(void) const
            {
                return v_GetLinStdExp();
            }
            

            int GetShapeDimension() const
            {
                return v_GetShapeDimension();
            }

            bool IsBoundaryInteriorExpansion()
            {
                return v_IsBoundaryInteriorExpansion();
            }


            bool IsNodalNonTensorialExp()
            {
                return v_IsNodalNonTensorialExp();
            }

            /** \brief This function performs the Backward transformation from
             *  coefficient space to physical space
             *
             *  This function is a wrapper around the virtual function
             *  \a v_BwdTrans()
             *
             *  Based on the expansion coefficients, this function evaluates the
             *  expansion at the quadrature points. This is equivalent to the
             *  operation \f[ u(\xi_{1i}) =
             *  \sum_{p=0}^{P-1} \hat{u}_p \phi_p(\xi_{1i}) \f] which can be
             *  evaluated as \f$ {\bf u} = {\bf B}^T {\bf \hat{u}} \f$ with
             *  \f${\bf B}[i][j] = \phi_i(\xi_{j})\f$
             *
             *  This function requires that the coefficient array
             *  \f$\mathbf{\hat{u}}\f$ provided as \a inarray.
             *
             *  The resulting array
             *  \f$\mathbf{u}[m]=u(\mathbf{\xi}_m)\f$ containing the
             *  expansion evaluated at the quadrature points, is stored
             *  in the \a outarray.
             *
             *  \param inarray contains the values of the expansion
             *  coefficients (input of the function)
             *
             *  \param outarray contains the values of the expansion evaluated
             *  at the quadrature points (output of the function)
             */

            void  BwdTrans (const Array<OneD, const NekDouble>& inarray,
                            Array<OneD, NekDouble> &outarray)
            {
                v_BwdTrans (inarray, outarray);
            }

            /**
             * @brief This function performs the Forward transformation from
             * physical space to coefficient space.
             */
            inline void FwdTrans (const Array<OneD, const NekDouble>& inarray,
                            Array<OneD, NekDouble> &outarray);

            void FwdTrans_BndConstrained(const Array<OneD, const NekDouble>& inarray,
                                         Array<OneD, NekDouble> &outarray)
            {
                v_FwdTrans_BndConstrained(inarray,outarray);
            }

            /** \brief This function integrates the specified function over the
             *  domain
             *
             *  This function is a wrapper around the virtual function
             *  \a v_Integral()
             *
             *  Based on the values of the function evaluated at the quadrature
             *  points (which are stored in \a inarray), this function calculates
             *  the integral of this function over the domain.  This is
             *  equivalent to the numerical evaluation of the operation
             *  \f[ I=\int u(\mathbf{\xi})d \mathbf{\xi}\f]
             *
             *  \param inarray values of the function to be integrated evaluated
             *  at the quadrature points (i.e.
             *  \a inarray[m]=\f$u(\mathbf{\xi}_m)\f$)
             *  \return returns the value of the calculated integral
             *
             *              Inputs:\n

            - \a inarray: definition of function to be returned at quadrature point
            of expansion.

            Outputs:\n

            - returns \f$\int^1_{-1}\int^1_{-1} u(\xi_1, \xi_2) J[i,j] d
            \xi_1 d \xi_2 \f$ where \f$inarray[i,j] =
            u(\xi_{1i},\xi_{2j}) \f$ and \f$ J[i,j] \f$ is the
            Jacobian evaluated at the quadrature point.
             *
             */
            NekDouble Integral(const Array<OneD, const NekDouble>& inarray )
            {
                return v_Integral(inarray);
            }

            /** \brief This function fills the array \a outarray with the
             *  \a mode-th mode of the expansion
             *
             *  This function is a wrapper around the virtual function
             *  \a v_FillMode()
             *
             *  The requested mode is evaluated at the quadrature points
             *
             *  \param mode the mode that should be filled
             *  \param outarray contains the values of the \a mode-th mode of the
             *  expansion evaluated at the quadrature points (output of the
             *  function)
             */
            void FillMode(const int mode, Array<OneD, NekDouble> &outarray)
            {
                v_FillMode(mode, outarray);
            }

            /** \brief this function calculates the inner product of a given
             *  function \a f with the different modes of the expansion
             *
             *  This function is a wrapper around the virtual function
             *  \a v_IProductWRTBase()
             *
             *  This is equivalent to the numerical evaluation of
             *  \f[ I[p] = \int \phi_p(\mathbf{x}) f(\mathbf{x}) d\mathbf{x}\f]
             *            \f$ \begin{array}{rcl} I_{pq} = (\phi_q \phi_q, u) & = &
            \sum_{i=0}^{nq_0} \sum_{j=0}^{nq_1} \phi_p(\xi_{0,i})
            \phi_q(\xi_{1,j}) w^0_i w^1_j u(\xi_{0,i} \xi_{1,j})
            J_{i,j}\\ & = & \sum_{i=0}^{nq_0} \phi_p(\xi_{0,i})
            \sum_{j=0}^{nq_1} \phi_q(\xi_{1,j}) \tilde{u}_{i,j}
            J_{i,j} \end{array} \f$

            where

            \f$  \tilde{u}_{i,j} = w^0_i w^1_j u(\xi_{0,i},\xi_{1,j}) \f$

            which can be implemented as

            \f$  f_{qi} = \sum_{j=0}^{nq_1} \phi_q(\xi_{1,j}) \tilde{u}_{i,j} =
            {\bf B_1 U}  \f$
            \f$  I_{pq} = \sum_{i=0}^{nq_0} \phi_p(\xi_{0,i}) f_{qi} =
            {\bf B_0 F}  \f$
             *
             *  \param inarray contains the values of the function \a f
             *  evaluated at the quadrature points
             *  \param outarray contains the values of the inner product of \a f
             *  with the different modes, i.e. \f$ outarray[p] = I[p]\f$
             *  (output of the function)
             */
            void IProductWRTBase(const Array<OneD, const NekDouble>& inarray,
                                 Array<OneD, NekDouble> &outarray)
            {
                v_IProductWRTBase(inarray, outarray);
            }

            void IProductWRTBase(
                    const Array<OneD, const NekDouble>& base,
                    const Array<OneD, const NekDouble>& inarray,
                    Array<OneD, NekDouble> &outarray,
                    int coll_check)
            {
                v_IProductWRTBase(base, inarray, outarray, coll_check);
            }


            void   IProductWRTDerivBase(const int dir,
                                        const Array<OneD, const NekDouble>& inarray,
                                        Array<OneD, NekDouble> &outarray)
            {
                v_IProductWRTDerivBase(dir,inarray, outarray);
            }

            /// \brief Get the element id of this expansion when used
            /// in a list by returning value of #m_elmt_id
            inline int GetElmtId()
            {
                return m_elmt_id;
            }


            /// \brief Set the element id of this expansion when used
            /// in a list by returning value of #m_elmt_id
            inline void SetElmtId(const int id)
            {
                m_elmt_id = id;
            }

            /** \brief this function returns the physical coordinates of the
             *  quadrature points of the expansion
             *
             *  This function is a wrapper around the virtual function
             *  \a v_GetCoords()
             *
             *  \param coords an array containing the coordinates of the
             *  quadrature points (output of the function)
             */
            void GetCoords(Array<OneD, NekDouble> &coords_1,
                           Array<OneD, NekDouble> &coords_2 = NullNekDouble1DArray,
                           Array<OneD, NekDouble> &coords_3 = NullNekDouble1DArray)
            {
                v_GetCoords(coords_1,coords_2,coords_3);
            }

            /** \brief given the coordinates of a point of the element in the
             *  local collapsed coordinate system, this function calculates the
             *  physical coordinates of the point
             *
             *  This function is a wrapper around the virtual function
             *  \a v_GetCoord()
             *
             *  \param Lcoords the coordinates in the local collapsed
             *  coordinate system
             *  \param coords the physical coordinates (output of the function)
             */
            void GetCoord(const Array<OneD, const NekDouble>& Lcoord,
                          Array<OneD, NekDouble> &coord)
            {
                v_GetCoord(Lcoord, coord);
            }

            inline DNekMatSharedPtr GetStdMatrix(const StdMatrixKey &mkey)
            {
                return m_stdMatrixManager[mkey];
            }

            inline DNekBlkMatSharedPtr GetStdStaticCondMatrix(const StdMatrixKey &mkey)
            {
                return m_stdStaticCondMatrixManager[mkey];
            }

            inline IndexMapValuesSharedPtr GetIndexMap(const IndexMapKey &ikey)
            {
                return m_IndexMapManager[ikey];
            }

            const Array<OneD, const NekDouble>& GetPhysNormals(void)
            {
                return v_GetPhysNormals();
            }

            void SetPhysNormals(Array<OneD, const NekDouble> &normal)
            {
                v_SetPhysNormals(normal);
            }

            STD_REGIONS_EXPORT virtual void SetUpPhysNormals(const int edge);
            
            void NormVectorIProductWRTBase(const Array<OneD, const NekDouble> &Fx, Array< OneD, NekDouble> &outarray)
            {
                v_NormVectorIProductWRTBase(Fx,outarray);
            }

            void NormVectorIProductWRTBase(const Array<OneD, const NekDouble> &Fx, const Array<OneD, NekDouble> &Fy, Array< OneD, NekDouble> &outarray)
            {
                v_NormVectorIProductWRTBase(Fx,Fy,outarray);
            }

            void NormVectorIProductWRTBase(const Array<OneD, const NekDouble> &Fx, const Array<OneD, const NekDouble> &Fy, const Array<OneD, const NekDouble> &Fz, Array< OneD, NekDouble> &outarray)
            {
                v_NormVectorIProductWRTBase(Fx,Fy,Fz,outarray);
            }

            void NormVectorIProductWRTBase(const Array<OneD, const Array<OneD, NekDouble> > &Fvec, Array< OneD, NekDouble> &outarray)
            {
                v_NormVectorIProductWRTBase(Fvec, outarray);
            }

            DNekScalBlkMatSharedPtr GetLocStaticCondMatrix(const LocalRegions::MatrixKey &mkey)
            {
                return v_GetLocStaticCondMatrix(mkey);
            }

            STD_REGIONS_EXPORT void DropLocStaticCondMatrix(const LocalRegions::MatrixKey &mkey)
            {
                return v_DropLocStaticCondMatrix(mkey);
            }

            StdRegions::Orientation GetForient(int face)
            {
                return v_GetForient(face);
            }

            StdRegions::Orientation GetEorient(int edge)
            {
                return v_GetEorient(edge);
            }

            StdRegions::Orientation GetPorient(int point)
            {
                return v_GetPorient(point);
            }

            StdRegions::Orientation GetCartesianEorient(int edge)
            {
                return v_GetCartesianEorient(edge);
            }

            void SetCoeffsToOrientation(
                Array<OneD, NekDouble> &coeffs,
                StdRegions::Orientation dir)
            {
                v_SetCoeffsToOrientation(coeffs, dir);
            }

            void SetCoeffsToOrientation(
                StdRegions::Orientation dir,
                Array<OneD, const NekDouble> &inarray,
                Array<OneD, NekDouble> &outarray)
            {
                v_SetCoeffsToOrientation(dir,inarray,outarray);
            }

            int CalcNumberOfCoefficients(const std::vector<unsigned int>  &nummodes, int &modes_offset)
            {
                return v_CalcNumberOfCoefficients(nummodes,modes_offset);
            }

            // virtual functions related to LocalRegions
            STD_REGIONS_EXPORT NekDouble StdPhysEvaluate(
                                            const Array<OneD, const NekDouble> &Lcoord,
                                            const Array<OneD, const NekDouble> &physvals);


            int GetCoordim()
            {
                return v_GetCoordim();
            }

            void GetBoundaryMap(Array<OneD, unsigned int> &outarray)
            {
                v_GetBoundaryMap(outarray);
            }

            void GetInteriorMap(Array<OneD, unsigned int> &outarray)
            {
                v_GetInteriorMap(outarray);
            }

            int GetVertexMap(const int localVertexId,
                             bool useCoeffPacking = false)
            {
                return v_GetVertexMap(localVertexId,useCoeffPacking);
            }

            void GetEdgeInteriorMap(const int eid, const Orientation edgeOrient,
                                    Array<OneD, unsigned int> &maparray,
                                    Array<OneD, int> &signarray)
            {
                v_GetEdgeInteriorMap(eid,edgeOrient,maparray,signarray);
            }

            void GetFaceNumModes(const int fid, const Orientation faceOrient,
                                    int &numModes0,
                                    int &numModes1)
            {
                v_GetFaceNumModes(fid,faceOrient,numModes0,numModes1);
            }

            void GetFaceInteriorMap(const int fid, const Orientation faceOrient,
                                    Array<OneD, unsigned int> &maparray,
                                    Array<OneD, int> &signarray)
            {
                v_GetFaceInteriorMap(fid,faceOrient,maparray,signarray);
            }

            void GetEdgeToElementMap(const int eid,
                                     const Orientation edgeOrient,
                                     Array<OneD, unsigned int> &maparray,
                                     Array<OneD, int> &signarray,
                                     int P = -1)
            {
                v_GetEdgeToElementMap(eid, edgeOrient, maparray, signarray, P);
            }

            void GetFaceToElementMap(const int fid, const Orientation faceOrient,
                                     Array<OneD, unsigned int> &maparray,
                                     Array<OneD, int> &signarray,
                                     int nummodesA = -1, int nummodesB = -1)
            {
                v_GetFaceToElementMap(fid,faceOrient,maparray,signarray,
                                      nummodesA,nummodesB);
            }


            /**
             * @brief Extract the physical values along edge \a edge from \a
             * inarray into \a outarray following the local edge orientation
             * and point distribution defined by defined in \a EdgeExp.
             */

            void GetEdgePhysVals(const int edge, const Array<OneD,
                                 const NekDouble> &inarray,
                                       Array<OneD,NekDouble> &outarray)
            {
                v_GetEdgePhysVals(edge,inarray,outarray);
            }

            void GetEdgePhysVals(const int edge,
                                 const std::shared_ptr<StdExpansion> &EdgeExp,
                                 const Array<OneD, const NekDouble> &inarray,
                                       Array<OneD,NekDouble> &outarray)
            {
                v_GetEdgePhysVals(edge,EdgeExp,inarray,outarray);
            }
            
            void GetTracePhysVals(const int edge, const std::shared_ptr<StdExpansion> &EdgeExp, const Array<OneD, const NekDouble> &inarray, Array<OneD,NekDouble> &outarray)
            {
                v_GetTracePhysVals(edge,EdgeExp,inarray,outarray);
            }

            void GetVertexPhysVals(const int vertex,
                                   const Array<OneD, const NekDouble> &inarray,
                                         NekDouble &outarray)
            {
                v_GetVertexPhysVals(vertex, inarray, outarray);
            }

            void GetEdgeInterpVals(const int edge,const Array<OneD,
                                   const NekDouble> &inarray,
                                         Array<OneD,NekDouble> &outarray)
            {
                v_GetEdgeInterpVals(edge, inarray, outarray);
            }

            /**
             * @brief Extract the metric factors to compute the contravariant
             * fluxes along edge \a edge and stores them into \a outarray
             * following the local edge orientation (i.e. anticlockwise
             * convention).
             */
            void GetEdgeQFactors(
                    const int edge,
                    Array<OneD, NekDouble> &outarray)
            {
                v_GetEdgeQFactors(edge, outarray);
            }

            void GetFacePhysVals(
                const int                                face,
                const std::shared_ptr<StdExpansion>     &FaceExp,
                const Array<OneD, const NekDouble>      &inarray,
                      Array<OneD,       NekDouble>      &outarray,
                StdRegions::Orientation                  orient = eNoOrientation)
            {
                v_GetFacePhysVals(face, FaceExp, inarray, outarray, orient);
            }

            void GetEdgePhysMap(
                const int           edge,
                Array<OneD, int>   &outarray)
            {
                v_GetEdgePhysMap(edge, outarray);
            }
            
            void GetFacePhysMap(
                const int           face,
                Array<OneD, int>   &outarray)
            {
                v_GetFacePhysMap(face, outarray);
            }

            void MultiplyByQuadratureMetric(
                    const Array<OneD, const NekDouble> &inarray,
                          Array<OneD, NekDouble> &outarray)
            {
                v_MultiplyByQuadratureMetric(inarray, outarray);
            }

            void MultiplyByStdQuadratureMetric(
                    const Array<OneD, const NekDouble> &inarray,
                          Array<OneD, NekDouble> & outarray)
            {
                v_MultiplyByStdQuadratureMetric(inarray, outarray);
            }

            // Matrix Routines

            /** \brief this function generates the mass matrix
             *  \f$\mathbf{M}[i][j] =
             *  \int \phi_i(\mathbf{x}) \phi_j(\mathbf{x}) d\mathbf{x}\f$
             *
             *  \return returns the mass matrix
             */

            STD_REGIONS_EXPORT DNekMatSharedPtr CreateGeneralMatrix(const StdMatrixKey &mkey);

            STD_REGIONS_EXPORT void GeneralMatrixOp(const Array<OneD, const NekDouble> &inarray,
                                 Array<OneD,NekDouble> &outarray,
                                 const StdMatrixKey &mkey);

            void MassMatrixOp(const Array<OneD, const NekDouble> &inarray,
                              Array<OneD,NekDouble> &outarray,
                              const StdMatrixKey &mkey)
            {
                v_MassMatrixOp(inarray,outarray,mkey);
            }

            void LaplacianMatrixOp(const Array<OneD, const NekDouble> &inarray,
                                   Array<OneD,NekDouble> &outarray,
                                   const StdMatrixKey &mkey)
            {
                v_LaplacianMatrixOp(inarray,outarray,mkey);
            }

            void ReduceOrderCoeffs(int numMin,
                                   const Array<OneD, const NekDouble> &inarray,
                                   Array<OneD,NekDouble> &outarray)
            {
                v_ReduceOrderCoeffs(numMin,inarray,outarray);
            }

            void SVVLaplacianFilter(Array<OneD,NekDouble> &array,
                                    const StdMatrixKey &mkey)
            {
                v_SVVLaplacianFilter(array,mkey);
            }

            void ExponentialFilter(       Array<OneD, NekDouble> &array,
                                    const NekDouble        alpha,
                                    const NekDouble        exponent,
                                    const NekDouble        cutoff)
            {
                v_ExponentialFilter(array, alpha, exponent, cutoff);
            }

            void LaplacianMatrixOp(const int k1, const int k2,
                                   const Array<OneD, const NekDouble> &inarray,
                                   Array<OneD,NekDouble> &outarray,
                                   const StdMatrixKey &mkey)
            {
                v_LaplacianMatrixOp(k1,k2,inarray,outarray,mkey);
            }

            void WeakDerivMatrixOp(const int i,
                                   const Array<OneD, const NekDouble> &inarray,
                                   Array<OneD,NekDouble> &outarray,
                                   const StdMatrixKey &mkey)
            {
                v_WeakDerivMatrixOp(i,inarray,outarray,mkey);
            }

            void WeakDirectionalDerivMatrixOp(const Array<OneD, const NekDouble> &inarray,
                                              Array<OneD,NekDouble> &outarray,
                                              const StdMatrixKey &mkey)
            {
                v_WeakDirectionalDerivMatrixOp(inarray,outarray,mkey);
            }

            void MassLevelCurvatureMatrixOp(const Array<OneD, const NekDouble> &inarray,
                                            Array<OneD,NekDouble> &outarray,
                                            const StdMatrixKey &mkey)
            {
                v_MassLevelCurvatureMatrixOp(inarray,outarray,mkey);
            }

            void LinearAdvectionDiffusionReactionMatrixOp(const Array<OneD, const NekDouble> &inarray,
                                                 Array<OneD,NekDouble> &outarray,
                                                          const StdMatrixKey &mkey,
                                                          bool addDiffusionTerm = true)
            {
                v_LinearAdvectionDiffusionReactionMatrixOp(inarray,outarray,mkey,addDiffusionTerm);
            }

            /**
             * @param   inarray     Input array @f$ \mathbf{u} @f$.
             * @param   outarray    Output array @f$ \boldsymbol{\nabla^2u}
             *                          + \lambda \boldsymbol{u} @f$.
             * @param   mkey
             */
            void HelmholtzMatrixOp(const Array<OneD, const NekDouble> &inarray,
                                   Array<OneD,NekDouble> &outarray,
                                   const StdMatrixKey &mkey)
            {
                v_HelmholtzMatrixOp(inarray,outarray,mkey);
            }

            DNekMatSharedPtr GenMatrix (const StdMatrixKey &mkey)
            {
                return v_GenMatrix(mkey);
            }

            void PhysDeriv (const Array<OneD, const NekDouble>& inarray,
                            Array<OneD, NekDouble> &out_d0,
                            Array<OneD, NekDouble> &out_d1 = NullNekDouble1DArray,
                            Array<OneD, NekDouble> &out_d2 = NullNekDouble1DArray)
            {
                v_PhysDeriv (inarray, out_d0, out_d1, out_d2);
            }

            void PhysDeriv(const int dir,
                           const Array<OneD, const NekDouble>& inarray,
                           Array<OneD, NekDouble> &outarray)
            {
                v_PhysDeriv (dir, inarray, outarray);
            }

            void PhysDeriv_s(const Array<OneD, const NekDouble>& inarray,
                             Array<OneD, NekDouble> &out_ds)
            {
                v_PhysDeriv_s(inarray,out_ds);
            }

            void PhysDeriv_n(const Array<OneD, const NekDouble>& inarray,
            	             Array<OneD, NekDouble>& out_dn)
            {
            	 v_PhysDeriv_n(inarray,out_dn);
            }

            void PhysDirectionalDeriv(const Array<OneD, const NekDouble>& inarray,
                                      const Array<OneD, const NekDouble>& direction,
                                      Array<OneD, NekDouble> &outarray)
            {
                v_PhysDirectionalDeriv (inarray, direction, outarray);
            }

            void StdPhysDeriv(const Array<OneD, const NekDouble>& inarray,
                              Array<OneD, NekDouble> &out_d0,
                              Array<OneD, NekDouble> &out_d1 = NullNekDouble1DArray,
                              Array<OneD, NekDouble> &out_d2 = NullNekDouble1DArray)
            {
                v_StdPhysDeriv(inarray, out_d0, out_d1, out_d2);
            }

            void StdPhysDeriv (const int dir,
                               const Array<OneD, const NekDouble>& inarray,
                               Array<OneD, NekDouble> &outarray)
            {
                v_StdPhysDeriv(dir,inarray,outarray);
            }

            void AddRobinMassMatrix(const int edgeid, const Array<OneD, const NekDouble > &primCoeffs, DNekMatSharedPtr &inoutmat)
            {
                v_AddRobinMassMatrix(edgeid,primCoeffs,inoutmat);
            }

            void AddRobinEdgeContribution(const int edgeid, const Array<OneD, const NekDouble> &primCoeffs, Array<OneD, NekDouble> &coeffs)
            {
                v_AddRobinEdgeContribution(edgeid, primCoeffs, coeffs);
            }

            /** \brief This function evaluates the expansion at a single
             *  (arbitrary) point of the domain
             *
             *  This function is a wrapper around the virtual function
             *  \a v_PhysEvaluate()
             *
             *  Based on the value of the expansion at the quadrature
             *  points provided in \a physvals, this function
             *  calculates the value of the expansion at an arbitrary
             *  single points (with coordinates \f$ \mathbf{x_c}\f$
             *  given by the pointer \a coords). This operation,
             *  equivalent to \f[ u(\mathbf{x_c}) = \sum_p
             *  \phi_p(\mathbf{x_c}) \hat{u}_p \f] is evaluated using
             *  Lagrangian interpolants through the quadrature points:
             *  \f[ u(\mathbf{x_c}) = \sum_p h_p(\mathbf{x_c}) u_p\f]
             *
             *  \param coords the coordinates of the single point
             *  \param physvals the interpolated field at the quadrature points
             *
             *  \return returns the value of the expansion at the
             *  single point
             */
            NekDouble PhysEvaluate(const Array<OneD, const NekDouble>& coords,
                                   const Array<OneD, const NekDouble>& physvals)
            {
                return v_PhysEvaluate(coords,physvals);
            }


            /** \brief This function evaluates the expansion at a single
             *  (arbitrary) point of the domain
             *
             *  This function is a wrapper around the virtual function
             *  \a v_PhysEvaluate()
             *
             *  Based on the value of the expansion at the quadrature
             *  points provided in \a physvals, this function
             *  calculates the value of the expansion at an arbitrary
             *  single points associated with the interpolation
             *  matrices provided in \f$ I \f$.
             *
             *  \param I an Array of lagrange interpolantes evaluated
             *  at the coordinate and going through the local physical
             *  quadrature
             *  \param physvals the interpolated field at the quadrature points
             *
             *  \return returns the value of the expansion at the
             *  single point
             */
            NekDouble PhysEvaluate(const Array<OneD, DNekMatSharedPtr>& I,
                                   const Array<OneD, const NekDouble >& physvals)
            {
                return v_PhysEvaluate(I,physvals);
            }


            /**
             * \brief Convert local cartesian coordinate \a xi into local
             * collapsed coordinates \a eta
             **/
            void LocCoordToLocCollapsed(const Array<OneD, const NekDouble>& xi,
                                        Array<OneD, NekDouble>& eta)
            {
                v_LocCoordToLocCollapsed(xi,eta);
            }

<<<<<<< HEAD
=======
            const std::shared_ptr<SpatialDomains::GeomFactors>& GetMetricInfo(void) const
            {
                return v_GetMetricInfo();
            }

>>>>>>> 56f554e3
            /// \brief Get the element id of this expansion when used
            /// in a list by returning value of #m_elmt_id
            STD_REGIONS_EXPORT virtual int v_GetElmtId();

            STD_REGIONS_EXPORT virtual const Array<OneD, const NekDouble>& v_GetPhysNormals(void);

            STD_REGIONS_EXPORT virtual void v_SetPhysNormals(Array<OneD, const NekDouble> &normal);

            STD_REGIONS_EXPORT virtual void v_SetUpPhysNormals(const int edge);

            STD_REGIONS_EXPORT virtual int v_CalcNumberOfCoefficients(const std::vector<unsigned int>  &nummodes, int &modes_offset);

            STD_REGIONS_EXPORT virtual void v_NormVectorIProductWRTBase(const Array<OneD, const NekDouble> &Fx, Array< OneD, NekDouble> &outarray);

            STD_REGIONS_EXPORT virtual void v_NormVectorIProductWRTBase(
                     const Array<OneD, const NekDouble> &Fx, 
                     const Array<OneD, const NekDouble> &Fy, 
                     Array< OneD, NekDouble> &outarray);

            STD_REGIONS_EXPORT virtual void v_NormVectorIProductWRTBase(const Array<OneD, const NekDouble> &Fx, const Array<OneD, const NekDouble> &Fy, const Array<OneD, const NekDouble> &Fz, Array< OneD, NekDouble> &outarray);

            STD_REGIONS_EXPORT virtual void v_NormVectorIProductWRTBase(const Array<OneD, const Array<OneD, NekDouble> > &Fvec, Array< OneD, NekDouble> &outarray);

            STD_REGIONS_EXPORT virtual DNekScalBlkMatSharedPtr v_GetLocStaticCondMatrix(const LocalRegions::MatrixKey &mkey);

            STD_REGIONS_EXPORT virtual void v_DropLocStaticCondMatrix(const LocalRegions::MatrixKey &mkey);


            STD_REGIONS_EXPORT virtual StdRegions::Orientation v_GetForient(int face);

            STD_REGIONS_EXPORT virtual StdRegions::Orientation v_GetEorient(int edge);

            STD_REGIONS_EXPORT virtual StdRegions::Orientation v_GetCartesianEorient(int edge);

            STD_REGIONS_EXPORT virtual StdRegions::Orientation v_GetPorient(int point);

            /** \brief Function to evaluate the discrete \f$ L_\infty\f$
             *  error \f$ |\epsilon|_\infty = \max |u - u_{exact}|\f$ where \f$
             *    u_{exact}\f$ is given by the array \a sol.
             *
             *    This function takes the physical value space array \a m_phys as
             *  approximate solution
             *
             *  \param sol array of solution function  at physical quadrature
             *  points
             *  \return returns the \f$ L_\infty \f$ error as a NekDouble.
             */
             STD_REGIONS_EXPORT NekDouble Linf(const Array<OneD, const NekDouble>& phys, const Array<OneD, const NekDouble>& sol = NullNekDouble1DArray);

            /** \brief Function to evaluate the discrete \f$ L_2\f$ error,
             *  \f$ | \epsilon |_{2} = \left [ \int^1_{-1} [u - u_{exact}]^2
             *  dx \right]^{1/2} d\xi_1 \f$ where \f$ u_{exact}\f$ is given by
             *  the array \a sol.
             *
             *    This function takes the physical value space array \a m_phys as
             *  approximate solution
             *
             *  \param sol array of solution function  at physical quadrature
             *  points
             *  \return returns the \f$ L_2 \f$ error as a double.
             */
             STD_REGIONS_EXPORT NekDouble L2(const Array<OneD, const NekDouble>& phys, const Array<OneD, const NekDouble>& sol = NullNekDouble1DArray);

            /** \brief Function to evaluate the discrete \f$ H^1\f$
             *  error, \f$ | \epsilon |^1_{2} = \left [ \int^1_{-1} [u -
             *  u_{exact}]^2 + \nabla(u - u_{exact})\cdot\nabla(u -
             *  u_{exact})\cdot dx \right]^{1/2} d\xi_1 \f$ where \f$
             *  u_{exact}\f$ is given by the array \a sol.
             *
             *    This function takes the physical value space array
             *  \a m_phys as approximate solution
             *
             *  \param sol array of solution function  at physical quadrature
             *  points
             *  \return returns the \f$ H_1 \f$ error as a double.
             */
             STD_REGIONS_EXPORT NekDouble H1(const Array<OneD, const NekDouble>& phys, const Array<OneD, const NekDouble>& sol = NullNekDouble1DArray);

            // I/O routines
            const NormalVector & GetEdgeNormal(const int edge) const
            {
                return v_GetEdgeNormal(edge);
            }

            void ComputeEdgeNormal(const int edge)
            {
                v_ComputeEdgeNormal(edge);
            }

            void NegateEdgeNormal(const int edge)
            {
                v_NegateEdgeNormal(edge);
            }

            bool EdgeNormalNegated(const int edge)
            {
                return v_EdgeNormalNegated(edge);
            }

            void ComputeFaceNormal(const int face)
            {
                v_ComputeFaceNormal(face);
            }

            void NegateFaceNormal(const int face)
            {
                v_NegateFaceNormal(face);
            }

            bool FaceNormalNegated(const int face)
            {
                return v_FaceNormalNegated(face);
            }

            void ComputeVertexNormal(const int vertex)
            {
                v_ComputeVertexNormal(vertex);
            }

            void NegateVertexNormal(const int vertex)
            {
                v_NegateVertexNormal(vertex);
            }

            bool VertexNormalNegated(const int vertex)
            {
                return v_VertexNormalNegated(vertex);
            }

            const NormalVector & GetFaceNormal(const int face) const
            {
                return v_GetFaceNormal(face);
            }

            const NormalVector & GetVertexNormal(const int vertex) const
            {
                return v_GetVertexNormal(vertex);
            }

            const NormalVector & GetSurfaceNormal(const int id) const
            {
                return v_GetSurfaceNormal(id);
            }

            const LibUtilities::PointsKeyVector GetPointsKeys() const
            {
                LibUtilities::PointsKeyVector p;
                p.reserve(m_base.num_elements());
                for (int i = 0; i < m_base.num_elements(); ++i)
                {
                    p.push_back(m_base[i]->GetPointsKey());
                }
                return p;
            }

            STD_REGIONS_EXPORT Array<OneD, unsigned int>
                GetEdgeInverseBoundaryMap(int eid)
            {
                return v_GetEdgeInverseBoundaryMap(eid);
            }

            STD_REGIONS_EXPORT Array<OneD, unsigned int>
                GetFaceInverseBoundaryMap(int fid, StdRegions::Orientation faceOrient = eNoOrientation)
            {
                return v_GetFaceInverseBoundaryMap(fid,faceOrient);
            }

            STD_REGIONS_EXPORT DNekMatSharedPtr BuildInverseTransformationMatrix(
                const DNekScalMatSharedPtr & m_transformationmatrix)
            {
                return v_BuildInverseTransformationMatrix(
                    m_transformationmatrix);
            }


            /** \brief This function performs an interpolation from
             * the physical space points provided at input into an
             * array of equispaced points which are not the collapsed
             * coordinate. So for a tetrahedron you will only get a
             * tetrahedral number of values.
             *
             * This is primarily used for output purposes to get a
             * better distribution of points more suitable for most
             * postprocessing
             */
            STD_REGIONS_EXPORT void PhysInterpToSimplexEquiSpaced(
                const Array<OneD, const NekDouble> &inarray,
                Array<OneD, NekDouble>       &outarray,
                int npset = -1);

            /** \brief This function provides the connectivity of
             *   local simplices (triangles or tets) to connect the
             *   equispaced data points provided by
             *   PhysInterpToSimplexEquiSpaced
             *
             *  This is a virtual call to the function 
             *  \a v_GetSimplexEquiSpaceConnectivity
             */ 
            STD_REGIONS_EXPORT void GetSimplexEquiSpacedConnectivity(
                Array<OneD, int> &conn,
                bool              standard = true)
            {
                v_GetSimplexEquiSpacedConnectivity(conn,standard);
            }

            /** \brief This function performs a
             * projection/interpolation from the equispaced points
             * sometimes used in post-processing onto the coefficient
             * space 
             *
             * This is primarily used for output purposes to use a
             * more even distribution of points more suitable for alot of
             * postprocessing
             */
             STD_REGIONS_EXPORT void EquiSpacedToCoeffs(
                           const Array<OneD, const NekDouble> &inarray,
                           Array<OneD, NekDouble>       &outarray);

            template<class T>
            std::shared_ptr<T> as()
            {
                return std::dynamic_pointer_cast<T>( shared_from_this() );
            }

            void IProductWRTBase_SumFac(const Array<OneD, const NekDouble>& inarray,
                                        Array<OneD, NekDouble> &outarray,
                                        bool multiplybyweights = true)
            {
                v_IProductWRTBase_SumFac(inarray,outarray,multiplybyweights);
            }

        protected:
            Array<OneD, LibUtilities::BasisSharedPtr> m_base; /**< Bases needed for the expansion */
            int m_elmt_id;
            int m_ncoeffs;                                   /**< Total number of coefficients used in the expansion */
            LibUtilities::NekManager<StdMatrixKey, DNekMat, StdMatrixKey::opLess> m_stdMatrixManager;
            LibUtilities::NekManager<StdMatrixKey, DNekBlkMat, StdMatrixKey::opLess> m_stdStaticCondMatrixManager;
	    LibUtilities::NekManager<IndexMapKey, IndexMapValues, IndexMapKey::opLess> m_IndexMapManager;

            DNekMatSharedPtr CreateStdMatrix(const StdMatrixKey &mkey)
            {
                return v_CreateStdMatrix(mkey);
            }

            /** \brief Create the static condensation of a matrix when
                using a boundary interior decomposition

                If a matrix system can be represented by
                \f$ Mat = \left [ \begin{array}{cc}
                A & B \\
                C & D \end{array} \right ] \f$
                This routine creates a matrix containing the statically
                condense system of the form
                \f$ Mat = \left [ \begin{array}{cc}
                A - B D^{-1} C & B D^{-1} \\
                D^{-1} C       & D^{-1} \end{array} \right ] \f$
            **/
            STD_REGIONS_EXPORT DNekBlkMatSharedPtr CreateStdStaticCondMatrix(const StdMatrixKey &mkey);

            /** \brief Create an IndexMap which contains mapping information linking any specific
                element shape with either its boundaries, edges, faces, verteces, etc.

                The index member of the IndexMapValue struct gives back an integer associated with an entity index
                The sign member of the same struct gives back a sign to algebrically apply entities orientation
            **/
            STD_REGIONS_EXPORT IndexMapValuesSharedPtr CreateIndexMap(const IndexMapKey &ikey);

            STD_REGIONS_EXPORT void BwdTrans_MatOp(const Array<OneD, const NekDouble>& inarray,
                                Array<OneD, NekDouble> &outarray);

            void BwdTrans_SumFac(const Array<OneD, const NekDouble>& inarray,
                                 Array<OneD, NekDouble> &outarray)
            {
                v_BwdTrans_SumFac(inarray,outarray);
            }


            void IProductWRTDerivBase_SumFac(const int dir,
                                             const Array<OneD, const NekDouble>& inarray,
                                             Array<OneD, NekDouble> &outarray)
            {
                v_IProductWRTDerivBase_SumFac(dir,inarray,outarray);
            }

            // The term _MatFree denotes that the action of the MatrixOperation
            // is done withouth actually using the matrix (which then needs to be stored/calculated).
            // Although this does not strictly mean that no matrix operations are involved in the
            // evaluation of the operation, we use this term in the same context used as in the following
            // paper:
            // R. C. Kirby, M. G. Knepley, A. Logg, and L. R. Scott,
            // "Optimizing the evaluation of finite element matrices," SISC 27:741-758 (2005)
            STD_REGIONS_EXPORT void GeneralMatrixOp_MatFree(const Array<OneD, const NekDouble> &inarray,
                                               Array<OneD,NekDouble> &outarray,
                                               const StdMatrixKey &mkey);

            STD_REGIONS_EXPORT void MassMatrixOp_MatFree(const Array<OneD, const NekDouble> &inarray,
                                            Array<OneD,NekDouble> &outarray,
                                            const StdMatrixKey &mkey);

            void LaplacianMatrixOp_MatFree(const Array<OneD, const NekDouble> &inarray,
                                                 Array<OneD,NekDouble> &outarray,
                                                 const StdMatrixKey &mkey)
            {
                v_LaplacianMatrixOp_MatFree(inarray,outarray,mkey);
            }

            STD_REGIONS_EXPORT void LaplacianMatrixOp_MatFree_Kernel(
                const Array<OneD, const NekDouble> &inarray,
                      Array<OneD,       NekDouble> &outarray,
                      Array<OneD,       NekDouble> &wsp)
            {
                v_LaplacianMatrixOp_MatFree_Kernel(inarray, outarray, wsp);
            }

            STD_REGIONS_EXPORT void LaplacianMatrixOp_MatFree_GenericImpl(const Array<OneD, const NekDouble> &inarray,
                                                             Array<OneD,NekDouble> &outarray,
                                                             const StdMatrixKey &mkey);

            STD_REGIONS_EXPORT void LaplacianMatrixOp_MatFree(const int k1, const int k2,
                                                 const Array<OneD, const NekDouble> &inarray,
                                                 Array<OneD,NekDouble> &outarray,
                                                 const StdMatrixKey &mkey);

            STD_REGIONS_EXPORT void WeakDerivMatrixOp_MatFree(const int i,
                                                 const Array<OneD, const NekDouble> &inarray,
                                                 Array<OneD,NekDouble> &outarray,
                                                 const StdMatrixKey &mkey);

            STD_REGIONS_EXPORT void WeakDirectionalDerivMatrixOp_MatFree(const Array<OneD, const NekDouble> &inarray,
                                                      Array<OneD,NekDouble> &outarray,
                                                      const StdMatrixKey &mkey);

            STD_REGIONS_EXPORT void MassLevelCurvatureMatrixOp_MatFree(const Array<OneD, const NekDouble> &inarray,
                                                    Array<OneD,NekDouble> &outarray,
                                                    const StdMatrixKey &mkey);

            STD_REGIONS_EXPORT void LinearAdvectionDiffusionReactionMatrixOp_MatFree( const Array<OneD, const NekDouble> &inarray,
                                                                   Array<OneD,NekDouble> &outarray,
                                                                   const StdMatrixKey &mkey,
                                                                   bool addDiffusionTerm = true);

            void HelmholtzMatrixOp_MatFree(const Array<OneD, const NekDouble> &inarray,
                                                 Array<OneD,NekDouble> &outarray,
                                                 const StdMatrixKey &mkey)
            {
                v_HelmholtzMatrixOp_MatFree(inarray,outarray,mkey);
            }

            STD_REGIONS_EXPORT void HelmholtzMatrixOp_MatFree_GenericImpl(const Array<OneD, const NekDouble> &inarray,
                                                             Array<OneD,NekDouble> &outarray,
                                                             const StdMatrixKey &mkey);

            STD_REGIONS_EXPORT virtual void v_SetCoeffsToOrientation(StdRegions::Orientation dir,
                                                  Array<OneD, const NekDouble> &inarray,
                                                  Array<OneD, NekDouble> &outarray);

            STD_REGIONS_EXPORT virtual void v_SetCoeffsToOrientation(
                Array<OneD, NekDouble> &coeffs,
                StdRegions::Orientation dir);

            STD_REGIONS_EXPORT virtual NekDouble v_StdPhysEvaluate(
                                                   const Array<OneD, const NekDouble> &Lcoord,
                                                   const Array<OneD, const NekDouble> &physvals);

        private:
            // Virtual functions
            STD_REGIONS_EXPORT virtual int v_GetNverts() const = 0;
            STD_REGIONS_EXPORT virtual int v_GetNedges() const;

            STD_REGIONS_EXPORT virtual int v_GetNfaces() const;

            STD_REGIONS_EXPORT virtual int v_NumBndryCoeffs() const;

            STD_REGIONS_EXPORT virtual int v_NumDGBndryCoeffs() const;

            STD_REGIONS_EXPORT virtual int v_GetEdgeNcoeffs(const int i) const;

            STD_REGIONS_EXPORT virtual int v_GetTotalEdgeIntNcoeffs() const;

            STD_REGIONS_EXPORT virtual int v_GetEdgeNumPoints(const int i) const;

            STD_REGIONS_EXPORT virtual int v_DetCartesianDirOfEdge(const int edge);

            STD_REGIONS_EXPORT virtual const LibUtilities::BasisKey v_DetEdgeBasisKey(const int i) const;

            STD_REGIONS_EXPORT virtual const LibUtilities::BasisKey v_DetFaceBasisKey(const int i, const int k) const;

            STD_REGIONS_EXPORT virtual int v_GetFaceNumPoints(const int i) const;

            STD_REGIONS_EXPORT virtual int v_GetFaceNcoeffs(const int i) const;

            STD_REGIONS_EXPORT virtual int v_GetFaceIntNcoeffs(const int i) const;

            STD_REGIONS_EXPORT virtual int v_GetTotalFaceIntNcoeffs() const;


            STD_REGIONS_EXPORT virtual int v_GetTraceNcoeffs(const int i) const;

            STD_REGIONS_EXPORT virtual LibUtilities::PointsKey v_GetFacePointsKey(const int i, const int j) const;

            STD_REGIONS_EXPORT virtual LibUtilities::BasisType v_GetEdgeBasisType(const int i) const;

            STD_REGIONS_EXPORT virtual const LibUtilities::PointsKey v_GetNodalPointsKey() const;

            STD_REGIONS_EXPORT virtual LibUtilities::ShapeType v_DetShapeType() const;

            STD_REGIONS_EXPORT virtual std::shared_ptr<StdExpansion> 
                v_GetStdExp(void) const;

            STD_REGIONS_EXPORT virtual std::shared_ptr<StdExpansion> 
                v_GetLinStdExp(void) const;
            
            STD_REGIONS_EXPORT virtual int v_GetShapeDimension() const;

            STD_REGIONS_EXPORT virtual bool  v_IsBoundaryInteriorExpansion();

            STD_REGIONS_EXPORT virtual bool  v_IsNodalNonTensorialExp();

            STD_REGIONS_EXPORT virtual void   v_BwdTrans   (const Array<OneD, const NekDouble>& inarray,
                                         Array<OneD, NekDouble> &outarray) = 0;

            /**
             * @brief Transform a given function from physical quadrature space
             * to coefficient space.
             * @see StdExpansion::FwdTrans
             */
            STD_REGIONS_EXPORT virtual void   v_FwdTrans   (
                            const Array<OneD, const NekDouble>& inarray,
                                  Array<OneD,       NekDouble> &outarray) = 0;

            /**
             * @brief Calculates the inner product of a given function \a f
             * with the different modes of the expansion
             */
            STD_REGIONS_EXPORT virtual void  v_IProductWRTBase(
                            const Array<OneD, const NekDouble>& inarray,
                                  Array<OneD,       NekDouble> &outarray) = 0;

            STD_REGIONS_EXPORT virtual void v_IProductWRTBase(
                            const Array<OneD, const NekDouble>& base,
                            const Array<OneD, const NekDouble>& inarray,
                                  Array<OneD,       NekDouble>& outarray,
                                  int coll_check)
            {
                ASSERTL0(false, "StdExpansion::v_IProductWRTBase has no (and should have no) implementation");
            }

            STD_REGIONS_EXPORT virtual void  v_IProductWRTDerivBase (const int dir,
                                                   const Array<OneD, const NekDouble>& inarray,
                                                   Array<OneD, NekDouble> &outarray);

            STD_REGIONS_EXPORT virtual void v_FwdTrans_BndConstrained(const Array<OneD, const NekDouble>& inarray,
                                                   Array<OneD, NekDouble> &outarray);

            STD_REGIONS_EXPORT virtual NekDouble v_Integral(const Array<OneD, const NekDouble>& inarray );

            STD_REGIONS_EXPORT virtual void   v_PhysDeriv (const Array<OneD, const NekDouble>& inarray,
                                        Array<OneD, NekDouble> &out_d1,
                                        Array<OneD, NekDouble> &out_d2,
                                        Array<OneD, NekDouble> &out_d3);

	    STD_REGIONS_EXPORT virtual void v_PhysDeriv_s (const Array<OneD, const NekDouble>& inarray,
	    	    			Array<OneD, NekDouble> &out_ds);

            STD_REGIONS_EXPORT virtual void v_PhysDeriv_n(const Array<OneD, const NekDouble>& inarray,
            	                        Array<OneD, NekDouble>& out_dn);
            STD_REGIONS_EXPORT virtual void v_PhysDeriv(const int dir,
                                     const Array<OneD, const NekDouble>& inarray,
                                     Array<OneD, NekDouble> &out_d0);

            STD_REGIONS_EXPORT virtual void v_PhysDirectionalDeriv(const Array<OneD, const NekDouble>& inarray,
                                                const Array<OneD, const NekDouble>& direction,
                                                Array<OneD, NekDouble> &outarray);

            STD_REGIONS_EXPORT virtual void v_StdPhysDeriv (const Array<OneD, const NekDouble>& inarray,
                                         Array<OneD, NekDouble> &out_d1,
                                         Array<OneD, NekDouble> &out_d2,
                                         Array<OneD, NekDouble> &out_d3);

            STD_REGIONS_EXPORT virtual void   v_StdPhysDeriv (const int dir,
                                           const Array<OneD, const NekDouble>& inarray,
                                           Array<OneD, NekDouble> &outarray);

            STD_REGIONS_EXPORT virtual void v_AddRobinMassMatrix(const int edgeid, const Array<OneD, const NekDouble > &primCoeffs, DNekMatSharedPtr &inoutmat);

            STD_REGIONS_EXPORT virtual void v_AddRobinEdgeContribution(const int edgeid, const Array<OneD, const NekDouble> &primCoeffs, Array<OneD, NekDouble> &coeffs);

            STD_REGIONS_EXPORT virtual NekDouble v_PhysEvaluate(const Array<OneD, const NekDouble>& coords, const Array<OneD, const NekDouble> & physvals);

            STD_REGIONS_EXPORT virtual NekDouble v_PhysEvaluate(const Array<OneD, DNekMatSharedPtr >& I, const Array<OneD, const NekDouble> & physvals);

            STD_REGIONS_EXPORT virtual void v_LocCoordToLocCollapsed(
                                        const Array<OneD, const NekDouble>& xi,
                                        Array<OneD, NekDouble>& eta);


            STD_REGIONS_EXPORT virtual void v_FillMode(const int mode, Array<OneD, NekDouble> &outarray);

            STD_REGIONS_EXPORT virtual DNekMatSharedPtr v_GenMatrix(const StdMatrixKey &mkey);

            STD_REGIONS_EXPORT virtual DNekMatSharedPtr v_CreateStdMatrix(const StdMatrixKey &mkey);

            STD_REGIONS_EXPORT virtual void v_GetCoords(Array<OneD, NekDouble> &coords_0,
                                     Array<OneD, NekDouble> &coords_1,
                                     Array<OneD, NekDouble> &coords_2);

            STD_REGIONS_EXPORT virtual void v_GetCoord(const Array<OneD, const NekDouble>& Lcoord,
                                    Array<OneD, NekDouble> &coord);

            STD_REGIONS_EXPORT virtual int v_GetCoordim(void);

            STD_REGIONS_EXPORT virtual void v_GetBoundaryMap(Array<OneD, unsigned int>& outarray);

            STD_REGIONS_EXPORT virtual void v_GetInteriorMap(Array<OneD, unsigned int>& outarray);

            STD_REGIONS_EXPORT virtual int v_GetVertexMap(int localVertexId,
                                                          bool useCoeffPacking = false);

            STD_REGIONS_EXPORT virtual void v_GetEdgeInteriorMap(const int eid, const Orientation edgeOrient,
                                              Array<OneD, unsigned int> &maparray,
                                              Array<OneD, int> &signarray);

            STD_REGIONS_EXPORT virtual void v_GetFaceNumModes(
                                              const int fid,
                                              const Orientation faceOrient,
                                              int &numModes0,
                                              int &numModes1);

            STD_REGIONS_EXPORT virtual void v_GetFaceInteriorMap(const int fid, const Orientation faceOrient,
                                              Array<OneD, unsigned int> &maparray,
                                              Array<OneD, int> &signarray);

            STD_REGIONS_EXPORT virtual void v_GetEdgeToElementMap(
                const int                  eid,
                const Orientation          edgeOrient,
                Array<OneD, unsigned int>& maparray,
                Array<OneD, int>&          signarray,
                int                        P = -1);

            STD_REGIONS_EXPORT virtual void v_GetFaceToElementMap(const int fid, const Orientation faceOrient,
                                               Array<OneD, unsigned int> &maparray,
                                               Array<OneD, int> &signarray,
                                               int nummodesA = -1, int nummodesB = -1);

            /**
             * @brief Extract the physical values along edge \a edge from \a
             * inarray into \a outarray following the local edge orientation
             * and point distribution defined by defined in \a EdgeExp.
             */
            STD_REGIONS_EXPORT virtual void v_GetEdgePhysVals(const int edge, const Array<OneD, const NekDouble> &inarray, Array<OneD,NekDouble> &outarray);

            STD_REGIONS_EXPORT virtual void v_GetEdgePhysVals(const int edge,  const std::shared_ptr<StdExpansion>  &EdgeExp, const Array<OneD, const NekDouble> &inarray, Array<OneD,NekDouble> &outarray);

            STD_REGIONS_EXPORT virtual void v_GetTracePhysVals(const int edge,  const std::shared_ptr<StdExpansion>  &EdgeExp, const Array<OneD, const NekDouble> &inarray, Array<OneD,NekDouble> &outarray, StdRegions::Orientation  orient = eNoOrientation);

            STD_REGIONS_EXPORT virtual void v_GetVertexPhysVals(const int vertex, const Array<OneD, const NekDouble> &inarray, NekDouble &outarray);

            STD_REGIONS_EXPORT virtual void v_GetEdgeInterpVals(const int edge,
                const Array<OneD, const NekDouble> &inarray,Array<OneD,NekDouble> &outarray);

            STD_REGIONS_EXPORT virtual void v_GetEdgeQFactors(
                const int edge,
                Array<OneD, NekDouble> &outarray);

            STD_REGIONS_EXPORT virtual void v_GetFacePhysVals(
                const int                                face,
                const std::shared_ptr<StdExpansion>     &FaceExp,
                const Array<OneD, const NekDouble>      &inarray,
                      Array<OneD,       NekDouble>      &outarray,
                StdRegions::Orientation                  orient);

            STD_REGIONS_EXPORT virtual void v_GetEdgePhysMap(
                const int       edge,
                Array<OneD,int> &outarray);
            
            STD_REGIONS_EXPORT virtual void v_GetFacePhysMap(
                const int       face,
                Array<OneD,int> &outarray);

            STD_REGIONS_EXPORT virtual void v_MultiplyByQuadratureMetric(
                    const Array<OneD, const NekDouble> &inarray,
                    Array<OneD, NekDouble> &outarray);

            STD_REGIONS_EXPORT virtual void v_MultiplyByStdQuadratureMetric(
                    const Array<OneD, const NekDouble> &inarray,
                    Array<OneD, NekDouble> &outarray);

<<<<<<< HEAD
=======
            STD_REGIONS_EXPORT virtual const  std::shared_ptr<SpatialDomains::GeomFactors>& v_GetMetricInfo() const;

>>>>>>> 56f554e3
            STD_REGIONS_EXPORT virtual void v_BwdTrans_SumFac(const Array<OneD, const NekDouble>& inarray,
                                           Array<OneD, NekDouble> &outarray);

            STD_REGIONS_EXPORT virtual void v_IProductWRTBase_SumFac(const Array<OneD, const NekDouble>& inarray,
                                                                     Array<OneD, NekDouble> &outarray, bool multiplybyweights = true);

            STD_REGIONS_EXPORT virtual void v_IProductWRTDerivBase_SumFac(const int dir,
                                                       const Array<OneD, const NekDouble>& inarray,
                                                       Array<OneD, NekDouble> &outarray);

            STD_REGIONS_EXPORT virtual void v_MassMatrixOp(const Array<OneD, const NekDouble> &inarray,
                                        Array<OneD,NekDouble> &outarray,
                                        const StdMatrixKey &mkey);

            STD_REGIONS_EXPORT virtual void v_LaplacianMatrixOp(const Array<OneD, const NekDouble> &inarray,
                                             Array<OneD,NekDouble> &outarray,
                                             const StdMatrixKey &mkey);

            STD_REGIONS_EXPORT virtual void v_SVVLaplacianFilter(Array<OneD,NekDouble> &array,
                                             const StdMatrixKey &mkey);

            STD_REGIONS_EXPORT virtual void v_ExponentialFilter(
                                          Array<OneD, NekDouble> &array,
                                    const NekDouble        alpha,
                                    const NekDouble        exponent,
                                    const NekDouble        cutoff);

            STD_REGIONS_EXPORT virtual void v_ReduceOrderCoeffs(
                                            int numMin,
                                            const Array<OneD, const NekDouble> &inarray,
                                            Array<OneD,NekDouble> &outarray);

            STD_REGIONS_EXPORT virtual void v_LaplacianMatrixOp(const int k1, const int k2,
                                             const Array<OneD, const NekDouble> &inarray,
                                             Array<OneD,NekDouble> &outarray,
                                             const StdMatrixKey &mkey);

            STD_REGIONS_EXPORT virtual void v_WeakDerivMatrixOp(const int i,
                                             const Array<OneD, const NekDouble> &inarray,
                                             Array<OneD,NekDouble> &outarray,
                                             const StdMatrixKey &mkey);

            STD_REGIONS_EXPORT virtual void v_WeakDirectionalDerivMatrixOp(const Array<OneD, const NekDouble> &inarray,
                                                        Array<OneD,NekDouble> &outarray,
                                                        const StdMatrixKey &mkey);

            STD_REGIONS_EXPORT virtual void v_MassLevelCurvatureMatrixOp(const Array<OneD, const NekDouble> &inarray,
                                                        Array<OneD,NekDouble> &outarray,
                                                        const StdMatrixKey &mkey);

            STD_REGIONS_EXPORT virtual void v_LinearAdvectionDiffusionReactionMatrixOp(const Array<OneD,
                                                                    const NekDouble> &inarray,
                                                                    Array<OneD,NekDouble> &outarray,
                                                                    const StdMatrixKey &mkey,
                                                                    bool addDiffusionTerm=true);

            STD_REGIONS_EXPORT virtual void v_HelmholtzMatrixOp(const Array<OneD, const NekDouble> &inarray,
                                             Array<OneD,NekDouble> &outarray,
                                             const StdMatrixKey &mkey);

            STD_REGIONS_EXPORT virtual void v_LaplacianMatrixOp_MatFree(const Array<OneD, const NekDouble> &inarray,
                                                           Array<OneD,NekDouble> &outarray,
                                                           const StdMatrixKey &mkey);

            STD_REGIONS_EXPORT virtual void v_LaplacianMatrixOp_MatFree_Kernel(
                                const Array<OneD, const NekDouble> &inarray,
                                      Array<OneD,       NekDouble> &outarray,
                                      Array<OneD,       NekDouble> &wsp);

            STD_REGIONS_EXPORT virtual void v_HelmholtzMatrixOp_MatFree(const Array<OneD, const NekDouble> &inarray,
                                                           Array<OneD,NekDouble> &outarray,
                                                           const StdMatrixKey &mkey);

            STD_REGIONS_EXPORT virtual const NormalVector & v_GetEdgeNormal(const int edge) const;

            STD_REGIONS_EXPORT virtual void v_ComputeEdgeNormal(const int edge);

            STD_REGIONS_EXPORT virtual void v_NegateEdgeNormal(const int edge);

            STD_REGIONS_EXPORT virtual bool v_EdgeNormalNegated(const int edge);

            STD_REGIONS_EXPORT virtual void v_ComputeFaceNormal(const int face);

            STD_REGIONS_EXPORT virtual void v_NegateFaceNormal(const int face);

            STD_REGIONS_EXPORT virtual bool v_FaceNormalNegated(const int face);

            STD_REGIONS_EXPORT virtual const NormalVector & v_GetVertexNormal(const int vertex) const;

            STD_REGIONS_EXPORT virtual void v_ComputeVertexNormal(const int vertex);

            STD_REGIONS_EXPORT virtual void v_NegateVertexNormal(const int vertex);

            STD_REGIONS_EXPORT virtual bool v_VertexNormalNegated(const int vertex);

            STD_REGIONS_EXPORT virtual const NormalVector & v_GetFaceNormal(const int face) const;
            STD_REGIONS_EXPORT virtual const NormalVector &
                v_GetSurfaceNormal(const int id) const;

            STD_REGIONS_EXPORT virtual Array<OneD, unsigned int>
                v_GetEdgeInverseBoundaryMap(int eid);

            STD_REGIONS_EXPORT virtual Array<OneD, unsigned int>
                v_GetFaceInverseBoundaryMap(int fid, StdRegions::Orientation faceOrient = eNoOrientation);

            STD_REGIONS_EXPORT virtual DNekMatSharedPtr v_BuildInverseTransformationMatrix(const DNekScalMatSharedPtr & m_transformationmatrix);

            STD_REGIONS_EXPORT virtual void v_GetSimplexEquiSpacedConnectivity(
                Array<OneD, int> &conn,
                bool              standard = true);
        };


        typedef std::shared_ptr<StdExpansion> StdExpansionSharedPtr;
        typedef std::vector< StdExpansionSharedPtr > StdExpansionVector;

        /**
         *  This function is a wrapper around the virtual function
         *  \a v_FwdTrans()
         *
         *  Given a function evaluated at the quadrature points, this
         *  function calculates the expansion coefficients such that the
         *  resulting expansion approximates the original function.
         *
         *  The calculation of the expansion coefficients is done using a
         *  Galerkin projection. This is equivalent to the operation:
         *  \f[ \mathbf{\hat{u}} = \mathbf{M}^{-1} \mathbf{I}\f]
         *  where
         *  - \f$\mathbf{M}[p][q]= \int\phi_p(\mathbf{\xi})\phi_q(
         *  \mathbf{\xi}) d\mathbf{\xi}\f$ is the Mass matrix
         *  - \f$\mathbf{I}[p] = \int\phi_p(\mathbf{\xi}) u(\mathbf{\xi})
         *  d\mathbf{\xi}\f$
         *
         *  This function takes the array \a inarray as the values of the
         *  function evaluated at the quadrature points
         *  (i.e. \f$\mathbf{u}\f$),
         *  and stores the resulting coefficients \f$\mathbf{\hat{u}}\f$
         *  in the \a outarray
         *
         *  @param inarray array of the function discretely evaluated at the
         *  quadrature points
         *
         *  @param outarray array of the function coefficieints
         */
        inline void StdExpansion::FwdTrans (const Array<OneD, const NekDouble>& inarray,
                        Array<OneD, NekDouble> &outarray)
        {
            v_FwdTrans(inarray,outarray);
        }

    } //end of namespace
} //end of namespace

#endif //STANDARDDEXPANSION_H<|MERGE_RESOLUTION|>--- conflicted
+++ resolved
@@ -1188,14 +1188,6 @@
                 v_LocCoordToLocCollapsed(xi,eta);
             }
 
-<<<<<<< HEAD
-=======
-            const std::shared_ptr<SpatialDomains::GeomFactors>& GetMetricInfo(void) const
-            {
-                return v_GetMetricInfo();
-            }
-
->>>>>>> 56f554e3
             /// \brief Get the element id of this expansion when used
             /// in a list by returning value of #m_elmt_id
             STD_REGIONS_EXPORT virtual int v_GetElmtId();
@@ -1783,11 +1775,6 @@
                     const Array<OneD, const NekDouble> &inarray,
                     Array<OneD, NekDouble> &outarray);
 
-<<<<<<< HEAD
-=======
-            STD_REGIONS_EXPORT virtual const  std::shared_ptr<SpatialDomains::GeomFactors>& v_GetMetricInfo() const;
-
->>>>>>> 56f554e3
             STD_REGIONS_EXPORT virtual void v_BwdTrans_SumFac(const Array<OneD, const NekDouble>& inarray,
                                            Array<OneD, NekDouble> &outarray);
 
