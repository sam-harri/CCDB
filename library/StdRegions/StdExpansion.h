///////////////////////////////////////////////////////////////////////////////
//
// File Stdexpansion.h
//
// For more information, please see: http://www.nektar.info
//
// The MIT License
//
// Copyright (c) 2006 Division of Applied Mathematics, Brown University (USA),
// Department of Aeronautics, Imperial College London (UK), and Scientific
// Computing and Imaging Institute, University of Utah (USA).
//
// License for the specific language governing rights and limitations under
// Permission is hereby granted, free of charge, to any person obtaining a
// copy of this software and associated documentation files (the "Software"),
// to deal in the Software without restriction, including without limitation
// the rights to use, copy, modify, merge, publish, distribute, sublicense,
// and/or sell copies of the Software, and to permit persons to whom the
// Software is furnished to do so, subject to the following conditions:
//
// The above copyright notice and this permission notice shall be included
// in all copies or substantial portions of the Software.
//
// THE SOFTWARE IS PROVIDED "AS IS", WITHOUT WARRANTY OF ANY KIND, EXPRESS
// OR IMPLIED, INCLUDING BUT NOT LIMITED TO THE WARRANTIES OF MERCHANTABILITY,
// FITNESS FOR A PARTICULAR PURPOSE AND NONINFRINGEMENT. IN NO EVENT SHALL
// THE AUTHORS OR COPYRIGHT HOLDERS BE LIABLE FOR ANY CLAIM, DAMAGES OR OTHER
// LIABILITY, WHETHER IN AN ACTION OF CONTRACT, TORT OR OTHERWISE, ARISING
// FROM, OUT OF OR IN CONNECTION WITH THE SOFTWARE OR THE USE OR OTHER
// DEALINGS IN THE SOFTWARE.
//
// Description: Class definition StdExpansion which is the base class
// to all expansion shapes
//
///////////////////////////////////////////////////////////////////////////////

#ifndef NEKTAR_LIB_STDREGIONS_STANDARDEXPANSION_H
#define NEKTAR_LIB_STDREGIONS_STANDARDEXPANSION_H

#include <fstream>
#include <vector>

#include <StdRegions/StdRegions.hpp>
#include <StdRegions/StdRegionsDeclspec.h>
#include <StdRegions/SpatialDomainsDeclarations.hpp>
#include <StdRegions/StdMatrixKey.h>
#include <StdRegions/IndexMapKey.h>
#include <LibUtilities/LinearAlgebra/NekTypeDefs.hpp>
#include <boost/enable_shared_from_this.hpp>
namespace Nektar { namespace LocalRegions { class MatrixKey; class Expansion; } }


namespace Nektar
{
    namespace StdRegions
    {

        class StdExpansion1D;
        class StdExpansion2D;

        typedef Array<OneD, Array<OneD, NekDouble> > NormalVector;
		
        /** \brief The base class for all shapes
         *
         *  This is the lowest level basic class for all shapes and so
         *  contains the definition of common data and common routine to all
         *  elements
         */
        class StdExpansion : public boost::enable_shared_from_this<StdExpansion>
        {
        public:

            /** \brief Default Constructor */
            STD_REGIONS_EXPORT StdExpansion();

            /** \brief Constructor */
            STD_REGIONS_EXPORT StdExpansion(const int numcoeffs, const int numbases,
                         const LibUtilities::BasisKey &Ba = LibUtilities::NullBasisKey,
                         const LibUtilities::BasisKey &Bb = LibUtilities::NullBasisKey,
                         const LibUtilities::BasisKey &Bc = LibUtilities::NullBasisKey);


            /** \brief Copy Constructor */
            STD_REGIONS_EXPORT StdExpansion(const StdExpansion &T);

            /** \brief Destructor */
            STD_REGIONS_EXPORT virtual ~StdExpansion();


            // Standard Expansion Routines Applicable Regardless of Region

            /** \brief This function returns the number of 1D bases used in
             *  the expansion
             *
             *  \return returns the number of 1D bases used in the expansion,
             *  which is equal to number dimension of the expansion
             */
            inline int GetNumBases() const
            {
                return m_base.num_elements();
            }

            /** \brief This function gets the shared point to basis
             *
             *  \return returns the shared pointer to the bases
             */
            inline const Array<OneD, const LibUtilities::BasisSharedPtr>& GetBase() const
            {
                return(m_base);
            }

            /** \brief This function gets the shared point to basis in
             *  the \a dir direction
             *
             *  \return returns the shared pointer to the basis in
             *  directin \a dir
             */
            inline const LibUtilities::BasisSharedPtr& GetBasis(int dir) const
            {
                ASSERTL1(dir < m_base.num_elements(),
                         "dir is larger than number of bases");
                return(m_base[dir]);
            }

            /** \brief This function returns the total number of coefficients
             *  used in the expansion
             *
             *  \return returns the total number of coefficients (which is
             *  equivalent to the total number of modes) used in the expansion
             */
            inline int GetNcoeffs(void) const
            {
                return(m_ncoeffs);
            }

            /** \brief This function returns the total number of quadrature
             *  points used in the element
             *
             *  \return returns the total number of quadrature points
             */
            inline  int GetTotPoints() const
            {
                int i;
                int nqtot = 1;

                for(i=0; i < m_base.num_elements(); ++i)
                {
                    nqtot *= m_base[i]->GetNumPoints();
                }

                return  nqtot;
            }


            /** \brief This function returns the type of basis used in the \a dir
             *  direction
             *
             *  The different types of bases implemented in the code are defined
             *  in the LibUtilities::BasisType enumeration list. As a result, the
             *  function will return one of the types of this enumeration list.
             *
             *  \param dir the direction
             *  \return returns the type of basis used in the \a dir direction
             */
            inline  LibUtilities::BasisType GetBasisType(const int dir) const
            {
                ASSERTL1(dir < m_base.num_elements(), "dir is larger than m_numbases");
                return(m_base[dir]->GetBasisType());
            }

            /** \brief This function returns the number of expansion modes
             *  in the \a dir direction
             *
             *  \param dir the direction
             *  \return returns the number of expansion modes in the \a dir
             *  direction
             */
            inline int GetBasisNumModes(const int dir) const
            {
                ASSERTL1(dir < m_base.num_elements(),"dir is larger than m_numbases");
                return(m_base[dir]->GetNumModes());
            }


            /** \brief This function returns the maximum number of
             *  expansion modes over all local directions
             *
             *  \return returns the maximum number of expansion modes
             *  over all local directions
             */
            inline int EvalBasisNumModesMax(void) const
            {
                int i;
                int returnval = 0;

                for(i = 0; i < m_base.num_elements(); ++i)
                {
                    returnval = max(returnval, m_base[i]->GetNumModes());
                }

                return returnval;
            }

            /** \brief This function returns the type of quadrature points used
             *  in the \a dir direction
             *
             *  The different types of quadrature points implemented in the code
             *  are defined in the LibUtilities::PointsType enumeration list.
             *  As a result, the function will return one of the types of this
             *  enumeration list.
             *
             *  \param dir the direction
             *  \return returns the type of quadrature points  used in the \a dir
             *  direction
             */
            inline LibUtilities::PointsType GetPointsType(const int dir)  const
            {
                ASSERTL1(dir < m_base.num_elements(), "dir is larger than m_numbases");
                return(m_base[dir]->GetPointsType());
            }

            /** \brief This function returns the number of quadrature points
             *  in the \a dir direction
             *
             *  \param dir the direction
             *  \return returns the number of quadrature points in the \a dir
             *  direction
             */
            inline int GetNumPoints(const int dir) const
            {
                ASSERTL1(dir < m_base.num_elements() || dir == 0,
                         "dir is larger than m_numbases");
                return(m_base.num_elements() > 0 ? m_base[dir]->GetNumPoints() : 1);
            }

            /** \brief This function returns a pointer to the array containing
             *  the quadrature points in \a dir direction
             *
             *  \param dir the direction
             *  \return returns a pointer to the array containing
             *  the quadrature points in \a dir direction
             */
            inline const Array<OneD, const NekDouble>& GetPoints(const int dir) const
            {
                return m_base[dir]->GetZ();
            }


            // Wrappers around virtual Functions

            /** \brief This function returns the number of vertices of the
             *  expansion domain
             *
             *  This function is a wrapper around the virtual function
             *  \a v_GetNverts()
             *
             *  \return returns the number of vertices of the expansion domain
             */
            int GetNverts() const
            {
                return v_GetNverts();
            }

            /** \brief This function returns the number of edges of the
             *  expansion domain
             *
             *  This function is a wrapper around the virtual function
             *  \a v_GetNedges()
             *
             *  \return returns the number of edges of the expansion domain
             */
            int GetNedges() const
            {
                return v_GetNedges();
            }

            /** \brief This function returns the number of expansion coefficients
             *  belonging to the \a i-th edge
             *
             *  This function is a wrapper around the virtual function
             *  \a v_GetEdgeNcoeffs()
             *
             *  \param i specifies which edge
             *  \return returns the number of expansion coefficients belonging to
             *  the \a i-th edge
             */
            int GetEdgeNcoeffs(const int i) const
            {
                return v_GetEdgeNcoeffs(i);
            }


            int GetTotalEdgeIntNcoeffs() const
            {
                return v_GetTotalEdgeIntNcoeffs();
            }

            /** \brief This function returns the number of quadrature points
             *  belonging to the \a i-th edge
             *
             *  This function is a wrapper around the virtual function
             *  \a v_GetEdgeNumPoints()
             *
             *  \param i specifies which edge
             *  \return returns the number of expansion coefficients belonging to
             *  the \a i-th edge
             */
            int GetEdgeNumPoints(const int i) const
            {
                return v_GetEdgeNumPoints(i);
            }


            int DetCartesianDirOfEdge(const int edge)
            {
                return v_DetCartesianDirOfEdge(edge);
            }

            const LibUtilities::BasisKey DetEdgeBasisKey(const int i) const
            {
                return v_DetEdgeBasisKey(i);
            }

            const LibUtilities::BasisKey DetFaceBasisKey(const int i, const int k) const
            {
                return v_DetFaceBasisKey(i, k);
            }
            /** 
             * \brief This function returns the number of quadrature points
             * belonging to the \a i-th face.
             *
             * This function is a wrapper around the virtual function \a
             * v_GetFaceNumPoints()
             *
             * \param i specifies which face
             * \return returns the number of expansion coefficients belonging to
             * the \a i-th face
             */
            int GetFaceNumPoints(const int i) const
            {
                return v_GetFaceNumPoints(i);
            }

            /** \brief This function returns the number of expansion coefficients
             *  belonging to the \a i-th face
             *
             *  This function is a wrapper around the virtual function
             *  \a v_GetFaceNcoeffs()
             *
             *  \param i specifies which face
             *  \return returns the number of expansion coefficients belonging to
             *  the \a i-th face
             */
            int GetFaceNcoeffs(const int i) const
            {
                return v_GetFaceNcoeffs(i);
            }

            int GetFaceIntNcoeffs(const int i) const
            {
                return v_GetFaceIntNcoeffs(i);
            }

            int GetTotalFaceIntNcoeffs() const
            {
                return v_GetTotalFaceIntNcoeffs();
            }

            /** \brief This function returns the number of expansion coefficients
             *  belonging to the \a i-th edge/face
             *
             *  This function is a wrapper around the virtual function
             *  \a v_GetTraceNcoeffs()
             *
             *  \param i specifies which edge/face
             *  \return returns the number of expansion coefficients belonging to
             *  the \a i-th edge/face
             */
            int GetTraceNcoeffs(const int i) const
            {
                return v_GetTraceNcoeffs(i);
            }


            LibUtilities::PointsKey GetFacePointsKey(const int i, const int j) const
            {
                return v_GetFacePointsKey(i, j);
            }

            int NumBndryCoeffs(void)  const
            {
                return v_NumBndryCoeffs();
            }

            int NumDGBndryCoeffs(void)  const
            {
                return v_NumDGBndryCoeffs();
            }

            /** \brief This function returns the type of expansion basis on the
             *  \a i-th edge
             *
             *  This function is a wrapper around the virtual function
             *  \a v_GetEdgeBasisType()
             *
             *  The different types of bases implemented in the code are defined
             *  in the LibUtilities::BasisType enumeration list. As a result, the
             *  function will return one of the types of this enumeration list.
             *
             *  \param i specifies which edge
             *  \return returns the expansion basis on the \a i-th edge
             */
            LibUtilities::BasisType GetEdgeBasisType(const int i) const
            {
                return v_GetEdgeBasisType(i);
            }

            /** \brief This function returns the type of expansion
             *  Nodal point type if defined 
             *
             *  This function is a wrapper around the virtual function
             *  \a v_GetNodalPointsKey()
             *
             */
            const LibUtilities::PointsKey GetNodalPointsKey() const
            {
                return v_GetNodalPointsKey();
            };

            /** \brief This function returns the number of faces of the
             *  expansion domain
             *
             *  This function is a wrapper around the virtual function
             *  \a v_GetNFaces()
             *
             *  \return returns the number of faces of the expansion domain
             */
            int GetNfaces() const
            {
                return v_GetNfaces();
            }

            /** \brief This function returns the shape of the expansion domain
             *
             *  This function is a wrapper around the virtual function
             *  \a v_DetShapeType()
             *
             *  The different shape types implemented in the code are defined
             *  in the ::ShapeType enumeration list. As a result, the
             *  function will return one of the types of this enumeration list.
             *
             *  \return returns the shape of the expansion domain
             */
            LibUtilities::ShapeType DetShapeType() const
            {
                return v_DetShapeType();
            }

            int GetShapeDimension() const
            {
                return v_GetShapeDimension();
            }

            bool IsBoundaryInteriorExpansion()
            {
                return v_IsBoundaryInteriorExpansion();
            }


            bool IsNodalNonTensorialExp()
            {
                return v_IsNodalNonTensorialExp();
            }

            /** \brief This function performs the Backward transformation from
             *  coefficient space to physical space
             *
             *  This function is a wrapper around the virtual function
             *  \a v_BwdTrans()
             *
             *  Based on the expansion coefficients, this function evaluates the
             *  expansion at the quadrature points. This is equivalent to the
             *  operation \f[ u(\xi_{1i}) =
             *  \sum_{p=0}^{P-1} \hat{u}_p \phi_p(\xi_{1i}) \f] which can be
             *  evaluated as \f$ {\bf u} = {\bf B}^T {\bf \hat{u}} \f$ with
             *  \f${\bf B}[i][j] = \phi_i(\xi_{j})\f$
             *
             *  This function requires that the coefficient array
             *  \f$\mathbf{\hat{u}}\f$ provided as \a inarray.
             *
             *  The resulting array
             *  \f$\mathbf{u}[m]=u(\mathbf{\xi}_m)\f$ containing the
             *  expansion evaluated at the quadrature points, is stored
             *  in the \a outarray. 
             *
             *  \param inarray contains the values of the expansion
             *  coefficients (input of the function)
             *
             *  \param outarray contains the values of the expansion evaluated
             *  at the quadrature points (output of the function)
             */

            void  BwdTrans (const Array<OneD, const NekDouble>& inarray,
                            Array<OneD, NekDouble> &outarray)
            {
                v_BwdTrans (inarray, outarray);
            }

            /**
             * @brief This function performs the Forward transformation from
             * physical space to coefficient space.
             */
            inline void FwdTrans (const Array<OneD, const NekDouble>& inarray,
                            Array<OneD, NekDouble> &outarray);

            void FwdTrans_BndConstrained(const Array<OneD, const NekDouble>& inarray,
                                         Array<OneD, NekDouble> &outarray)
            {
                v_FwdTrans_BndConstrained(inarray,outarray);
            }

            /** \brief This function integrates the specified function over the
             *  domain
             *
             *  This function is a wrapper around the virtual function
             *  \a v_Integral()
             *
             *  Based on the values of the function evaluated at the quadrature
             *  points (which are stored in \a inarray), this function calculates
             *  the integral of this function over the domain.  This is
             *  equivalent to the numerical evaluation of the operation
             *  \f[ I=\int u(\mathbf{\xi})d \mathbf{\xi}\f]
             *
             *  \param inarray values of the function to be integrated evaluated
             *  at the quadrature points (i.e.
             *  \a inarray[m]=\f$u(\mathbf{\xi}_m)\f$)
             *  \return returns the value of the calculated integral
             *
             *              Inputs:\n

            - \a inarray: definition of function to be returned at quadrature point
            of expansion.

            Outputs:\n

            - returns \f$\int^1_{-1}\int^1_{-1} u(\xi_1, \xi_2) J[i,j] d
            \xi_1 d \xi_2 \f$ where \f$inarray[i,j] =
            u(\xi_{1i},\xi_{2j}) \f$ and \f$ J[i,j] \f$ is the
            Jacobian evaluated at the quadrature point.
             *
             */
            NekDouble Integral(const Array<OneD, const NekDouble>& inarray )
            {
                return v_Integral(inarray);
            }

            /** \brief This function fills the array \a outarray with the
             *  \a mode-th mode of the expansion
             *
             *  This function is a wrapper around the virtual function
             *  \a v_FillMode()
             *
             *  The requested mode is evaluated at the quadrature points
             *
             *  \param mode the mode that should be filled
             *  \param outarray contains the values of the \a mode-th mode of the
             *  expansion evaluated at the quadrature points (output of the
             *  function)
             */
            void FillMode(const int mode, Array<OneD, NekDouble> &outarray)
            {
                v_FillMode(mode, outarray);
            }

            /** \brief this function calculates the inner product of a given
             *  function \a f with the different modes of the expansion
             *
             *  This function is a wrapper around the virtual function
             *  \a v_IProductWRTBase()
             *
             *  This is equivalent to the numerical evaluation of
             *  \f[ I[p] = \int \phi_p(\mathbf{x}) f(\mathbf{x}) d\mathbf{x}\f]
             *            \f$ \begin{array}{rcl} I_{pq} = (\phi_q \phi_q, u) & = &
            \sum_{i=0}^{nq_0} \sum_{j=0}^{nq_1} \phi_p(\xi_{0,i})
            \phi_q(\xi_{1,j}) w^0_i w^1_j u(\xi_{0,i} \xi_{1,j})
            J_{i,j}\\ & = & \sum_{i=0}^{nq_0} \phi_p(\xi_{0,i})
            \sum_{j=0}^{nq_1} \phi_q(\xi_{1,j}) \tilde{u}_{i,j}
            J_{i,j} \end{array} \f$

            where

            \f$  \tilde{u}_{i,j} = w^0_i w^1_j u(\xi_{0,i},\xi_{1,j}) \f$

            which can be implemented as

            \f$  f_{qi} = \sum_{j=0}^{nq_1} \phi_q(\xi_{1,j}) \tilde{u}_{i,j} =
            {\bf B_1 U}  \f$
            \f$  I_{pq} = \sum_{i=0}^{nq_0} \phi_p(\xi_{0,i}) f_{qi} =
            {\bf B_0 F}  \f$
             *
             *  \param inarray contains the values of the function \a f
             *  evaluated at the quadrature points
             *  \param outarray contains the values of the inner product of \a f
             *  with the different modes, i.e. \f$ outarray[p] = I[p]\f$
             *  (output of the function)
             */
            void IProductWRTBase(const Array<OneD, const NekDouble>& inarray,
                                 Array<OneD, NekDouble> &outarray)
            {
                v_IProductWRTBase(inarray, outarray);
            }

            void IProductWRTBase(
                    const Array<OneD, const NekDouble>& base,
                    const Array<OneD, const NekDouble>& inarray,
                    Array<OneD, NekDouble> &outarray,
                    int coll_check)
            {
                v_IProductWRTBase(base, inarray, outarray, coll_check);
            }


            void   IProductWRTDerivBase(const int dir,
                                        const Array<OneD, const NekDouble>& inarray,
                                        Array<OneD, NekDouble> &outarray)
            {
                v_IProductWRTDerivBase(dir,inarray, outarray);
            }

            /// \brief Get the element id of this expansion when used
            /// in a list by returning value of #m_elmt_id
            inline int GetElmtId()
            {
                return m_elmt_id;
            }


            /// \brief Set the element id of this expansion when used
            /// in a list by returning value of #m_elmt_id
            inline void SetElmtId(const int id)
            {
                m_elmt_id = id;
            }

            /** \brief this function returns the physical coordinates of the
             *  quadrature points of the expansion
             *
             *  This function is a wrapper around the virtual function
             *  \a v_GetCoords()
             *
             *  \param coords an array containing the coordinates of the
             *  quadrature points (output of the function)
             */
            void GetCoords(Array<OneD, NekDouble> &coords_1,
                           Array<OneD, NekDouble> &coords_2 = NullNekDouble1DArray,
                           Array<OneD, NekDouble> &coords_3 = NullNekDouble1DArray)
            {
                v_GetCoords(coords_1,coords_2,coords_3);
            }

            /** \brief given the coordinates of a point of the element in the
             *  local collapsed coordinate system, this function calculates the
             *  physical coordinates of the point
             *
             *  This function is a wrapper around the virtual function
             *  \a v_GetCoord()
             *
             *  \param Lcoords the coordinates in the local collapsed
             *  coordinate system
             *  \param coords the physical coordinates (output of the function)
             */
            void GetCoord(const Array<OneD, const NekDouble>& Lcoord,
                          Array<OneD, NekDouble> &coord)
            {
                v_GetCoord(Lcoord, coord);
            }

            inline DNekMatSharedPtr GetStdMatrix(const StdMatrixKey &mkey)
            {
                return m_stdMatrixManager[mkey];
            }

            inline DNekBlkMatSharedPtr GetStdStaticCondMatrix(const StdMatrixKey &mkey)
            {
                return m_stdStaticCondMatrixManager[mkey];
            }

            inline IndexMapValuesSharedPtr GetIndexMap(const IndexMapKey &ikey)
            {
                return m_IndexMapManager[ikey];
            }

            const Array<OneD, const NekDouble>& GetPhysNormals(void)
            {
                return v_GetPhysNormals();
            }

            void SetPhysNormals(Array<OneD, const NekDouble> &normal)
            {
                v_SetPhysNormals(normal);
            }

            STD_REGIONS_EXPORT virtual void SetUpPhysNormals(const int edge);

            void NormVectorIProductWRTBase(const Array<OneD, const NekDouble> &Fx, const Array<OneD, const NekDouble> &Fy, Array< OneD, NekDouble> &outarray)
            {
                v_NormVectorIProductWRTBase(Fx,Fy,outarray);
            }

            void NormVectorIProductWRTBase(const Array<OneD, const NekDouble> &Fx, const Array<OneD, const NekDouble> &Fy, const Array<OneD, const NekDouble> &Fz, Array< OneD, NekDouble> &outarray)
            {
                v_NormVectorIProductWRTBase(Fx,Fy,Fz,outarray);
            }

            void NormVectorIProductWRTBase(const Array<OneD, const Array<OneD, NekDouble> > &Fvec, Array< OneD, NekDouble> &outarray)
            {
                v_NormVectorIProductWRTBase(Fvec, outarray);
            }

            DNekScalBlkMatSharedPtr GetLocStaticCondMatrix(const LocalRegions::MatrixKey &mkey)
            {
                return v_GetLocStaticCondMatrix(mkey);
            }

            STD_REGIONS_EXPORT void DropLocStaticCondMatrix(const LocalRegions::MatrixKey &mkey)
            {
                return v_DropLocStaticCondMatrix(mkey);
            }

            StdRegions::Orientation GetFaceOrient(int face)
            {
                return v_GetFaceOrient(face);
            }

            StdRegions::Orientation GetEorient(int edge)
            {
                return v_GetEorient(edge);
            }

            StdRegions::Orientation GetPorient(int point)
            {
                return v_GetPorient(point);
            }

            StdRegions::Orientation GetCartesianEorient(int edge)
            {
                return v_GetCartesianEorient(edge);
            }

            void SetCoeffsToOrientation(
                Array<OneD, NekDouble> &coeffs,
                StdRegions::Orientation dir)
            {
                v_SetCoeffsToOrientation(coeffs, dir);
            }

            void SetCoeffsToOrientation(
                StdRegions::Orientation dir,
                Array<OneD, const NekDouble> &inarray,
                Array<OneD, NekDouble> &outarray)
            {
                v_SetCoeffsToOrientation(dir,inarray,outarray);
            }
            
            int CalcNumberOfCoefficients(const std::vector<unsigned int>  &nummodes, int &modes_offset)
            {
                return v_CalcNumberOfCoefficients(nummodes,modes_offset);
            }

            void ExtractDataToCoeffs(const NekDouble *data, 
                                     const std::vector<unsigned int > &nummodes, 
                                     const int nmodes_offset,
                                     NekDouble *coeffs)
            {
                v_ExtractDataToCoeffs(data,nummodes,nmodes_offset,coeffs);
            }

            // virtual functions related to LocalRegions
            STD_REGIONS_EXPORT NekDouble StdPhysEvaluate(
                                            const Array<OneD, const NekDouble> &Lcoord,
                                            const Array<OneD, const NekDouble> &physvals);


            STD_REGIONS_EXPORT void AddEdgeNormBoundaryInt(const int edge,
                                                boost::shared_ptr<StdExpansion>    &EdgeExp,
                                                const Array<OneD, const NekDouble> &Fx,
                                                const Array<OneD, const NekDouble> &Fy,
                                                Array<OneD, NekDouble> &outarray);

            STD_REGIONS_EXPORT void AddEdgeNormBoundaryInt(const int edge,
                                                boost::shared_ptr<StdExpansion>    &EdgeExp,
                                                const Array<OneD, const NekDouble> &Fn,
                                                Array<OneD, NekDouble> &outarray);

            STD_REGIONS_EXPORT void AddEdgeNormBoundaryBiInt(const int edge,
                                                boost::shared_ptr<StdExpansion>    &EdgeExp,
                                                const Array<OneD, const NekDouble> &Fwd,
                                                const Array<OneD, const NekDouble> &Bwd,
                                                Array<OneD, NekDouble> &outarray);

            STD_REGIONS_EXPORT void AddFaceNormBoundaryInt(const int face,
                                                boost::shared_ptr<StdExpansion>    &FaceExp,
                                                const Array<OneD, const NekDouble> &Fn,
                                                Array<OneD, NekDouble> &outarray);

            int GetCoordim()
            {
                return v_GetCoordim();
            }

            void GetBoundaryMap(Array<OneD, unsigned int> &outarray)
            {
                v_GetBoundaryMap(outarray);
            }

            void GetInteriorMap(Array<OneD, unsigned int> &outarray)
            {
                v_GetInteriorMap(outarray);
            }

            int GetVertexMap(const int localVertexId,
                             bool useCoeffPacking = false)
            {
                return v_GetVertexMap(localVertexId,useCoeffPacking);
            }

            void GetEdgeInteriorMap(const int eid, const Orientation edgeOrient,
                                    Array<OneD, unsigned int> &maparray,
                                    Array<OneD, int> &signarray)
            {
                v_GetEdgeInteriorMap(eid,edgeOrient,maparray,signarray);
            }

            void GetFaceInteriorMap(const int fid, const Orientation faceOrient,
                                    Array<OneD, unsigned int> &maparray,
                                    Array<OneD, int> &signarray)
            {
                v_GetFaceInteriorMap(fid,faceOrient,maparray,signarray);
            }

            void GetEdgeToElementMap(const int eid, const Orientation edgeOrient,
                                     Array<OneD, unsigned int> &maparray,
                                     Array<OneD, int> &signarray)
            {
                v_GetEdgeToElementMap(eid,edgeOrient,maparray,signarray);
            }

            void GetFaceToElementMap(const int fid, const Orientation faceOrient,
                                     Array<OneD, unsigned int> &maparray,
                                     Array<OneD, int> &signarray,
                                     int nummodesA = -1, int nummodesB = -1)
            {
                v_GetFaceToElementMap(fid,faceOrient,maparray,signarray,
                                      nummodesA,nummodesB);
            }


            /**
             * @brief Extract the physical values along edge \a edge from \a
             * inarray into \a outarray following the local edge orientation
             * and point distribution defined by defined in \a EdgeExp.
             */
            
            void GetEdgePhysVals(const int edge, const Array<OneD,
                                 const NekDouble> &inarray,
                                       Array<OneD,NekDouble> &outarray)
            {
                v_GetEdgePhysVals(edge,inarray,outarray);
            }

            void GetEdgePhysVals(const int edge,
                                 const boost::shared_ptr<StdExpansion> &EdgeExp,
                                 const Array<OneD, const NekDouble> &inarray,
                                       Array<OneD,NekDouble> &outarray)
            {
                v_GetEdgePhysVals(edge,EdgeExp,inarray,outarray);
            }

            void GetTracePhysVals(const int edge, const boost::shared_ptr<StdExpansion> &EdgeExp, const Array<OneD, const NekDouble> &inarray, Array<OneD,NekDouble> &outarray)
            {
                v_GetTracePhysVals(edge,EdgeExp,inarray,outarray);
            }
                        
            void GetVertexPhysVals(const int vertex,
                                   const Array<OneD, const NekDouble> &inarray,
                                         NekDouble &outarray)
            {
                v_GetVertexPhysVals(vertex, inarray, outarray);
            }
            
            void GetEdgeInterpVals(const int edge,const Array<OneD,
                                   const NekDouble> &inarray,
                                         Array<OneD,NekDouble> &outarray)
            {
                v_GetEdgeInterpVals(edge, inarray, outarray);
            }
            
            /**
             * @brief Extract the metric factors to compute the contravariant 
             * fluxes along edge \a edge and stores them into \a outarray
             * following the local edge orientation (i.e. anticlockwise 
             * convention).
             */
            void GetEdgeQFactors(
                    const int edge,
                    Array<OneD, NekDouble> &outarray)
            {
                v_GetEdgeQFactors(edge, outarray);
            }

            
            void GetFacePhysVals(
                const int                                face,
                const boost::shared_ptr<StdExpansion>   &FaceExp,
                const Array<OneD, const NekDouble>      &inarray,
                      Array<OneD,       NekDouble>      &outarray,
                StdRegions::Orientation                  orient = eNoOrientation)
            {
                v_GetFacePhysVals(face, FaceExp, inarray, outarray, orient);
            }

            void GetFacePhysMap(
                const int           face,
                Array<OneD, int>   &outarray)
            {
                v_GetFacePhysMap(face, outarray);
            }

            void MultiplyByQuadratureMetric(
                    const Array<OneD, const NekDouble> &inarray,
                          Array<OneD, NekDouble> &outarray)
            {
                v_MultiplyByQuadratureMetric(inarray, outarray);
            }

            void MultiplyByStdQuadratureMetric(
                    const Array<OneD, const NekDouble> &inarray,
                          Array<OneD, NekDouble> & outarray)
            {
                v_MultiplyByStdQuadratureMetric(inarray, outarray);
            }

            // Matrix Routines

            /** \brief this function generates the mass matrix
             *  \f$\mathbf{M}[i][j] =
             *  \int \phi_i(\mathbf{x}) \phi_j(\mathbf{x}) d\mathbf{x}\f$
             *
             *  \return returns the mass matrix
             */

            STD_REGIONS_EXPORT DNekMatSharedPtr CreateGeneralMatrix(const StdMatrixKey &mkey);

            STD_REGIONS_EXPORT void GeneralMatrixOp(const Array<OneD, const NekDouble> &inarray,
                                 Array<OneD,NekDouble> &outarray,
                                 const StdMatrixKey &mkey);

            void MassMatrixOp(const Array<OneD, const NekDouble> &inarray,
                              Array<OneD,NekDouble> &outarray,
                              const StdMatrixKey &mkey)
            {
                v_MassMatrixOp(inarray,outarray,mkey);
            }

            void LaplacianMatrixOp(const Array<OneD, const NekDouble> &inarray,
                                   Array<OneD,NekDouble> &outarray,
                                   const StdMatrixKey &mkey)
            {
                v_LaplacianMatrixOp(inarray,outarray,mkey);
            }

            void ReduceOrderCoeffs(int numMin,
                                   const Array<OneD, const NekDouble> &inarray,
                                   Array<OneD,NekDouble> &outarray)
            {
                v_ReduceOrderCoeffs(numMin,inarray,outarray);
            }
            
            void SVVLaplacianFilter(Array<OneD,NekDouble> &array,
                                    const StdMatrixKey &mkey)
            {
                v_SVVLaplacianFilter(array,mkey);
            }

            void LaplacianMatrixOp(const int k1, const int k2,
                                   const Array<OneD, const NekDouble> &inarray,
                                   Array<OneD,NekDouble> &outarray,
                                   const StdMatrixKey &mkey)
            {
                v_LaplacianMatrixOp(k1,k2,inarray,outarray,mkey);
            }

            void WeakDerivMatrixOp(const int i,
                                   const Array<OneD, const NekDouble> &inarray,
                                   Array<OneD,NekDouble> &outarray,
                                   const StdMatrixKey &mkey)
            {
                v_WeakDerivMatrixOp(i,inarray,outarray,mkey);
            }

            void WeakDirectionalDerivMatrixOp(const Array<OneD, const NekDouble> &inarray,
                                              Array<OneD,NekDouble> &outarray,
                                              const StdMatrixKey &mkey)
            {
                v_WeakDirectionalDerivMatrixOp(inarray,outarray,mkey);
            }

            void MassLevelCurvatureMatrixOp(const Array<OneD, const NekDouble> &inarray,
                                            Array<OneD,NekDouble> &outarray,
                                            const StdMatrixKey &mkey)
            {
                v_MassLevelCurvatureMatrixOp(inarray,outarray,mkey);
            }

            void LinearAdvectionDiffusionReactionMatrixOp(const Array<OneD, const NekDouble> &inarray,
                                                 Array<OneD,NekDouble> &outarray,
                                                          const StdMatrixKey &mkey,
                                                          bool addDiffusionTerm = true)
            {
                v_LinearAdvectionDiffusionReactionMatrixOp(inarray,outarray,mkey,addDiffusionTerm);
            }

            /**
             * @param   inarray     Input array @f$ \mathbf{u} @f$.
             * @param   outarray    Output array @f$ \boldsymbol{\nabla^2u}
             *                          + \lambda \boldsymbol{u} @f$.
             * @param   mkey
             */
            void HelmholtzMatrixOp(const Array<OneD, const NekDouble> &inarray,
                                   Array<OneD,NekDouble> &outarray,
                                   const StdMatrixKey &mkey)
            {
                v_HelmholtzMatrixOp(inarray,outarray,mkey);
            }

            DNekMatSharedPtr GenMatrix (const StdMatrixKey &mkey)
            {
                return v_GenMatrix(mkey);
            }

            void PhysDeriv (const Array<OneD, const NekDouble>& inarray,
                            Array<OneD, NekDouble> &out_d0,
                            Array<OneD, NekDouble> &out_d1 = NullNekDouble1DArray,
                            Array<OneD, NekDouble> &out_d2 = NullNekDouble1DArray)
            {
                v_PhysDeriv (inarray, out_d0, out_d1, out_d2);
            }

            void PhysDeriv(const int dir,
                           const Array<OneD, const NekDouble>& inarray,
                           Array<OneD, NekDouble> &outarray)
            {
                v_PhysDeriv (dir, inarray, outarray);
            }

            void PhysDeriv_s(const Array<OneD, const NekDouble>& inarray,
                             Array<OneD, NekDouble> &out_ds)
            {
                v_PhysDeriv_s(inarray,out_ds);
            }

            void PhysDeriv_n(const Array<OneD, const NekDouble>& inarray,
            	             Array<OneD, NekDouble>& out_dn)
            {
            	 v_PhysDeriv_n(inarray,out_dn);
            }

            void PhysDirectionalDeriv(const Array<OneD, const NekDouble>& inarray,
                                      const Array<OneD, const NekDouble>& direction,
                                      Array<OneD, NekDouble> &outarray)
            {
                v_PhysDirectionalDeriv (inarray, direction, outarray);
            }

            void StdPhysDeriv(const Array<OneD, const NekDouble>& inarray,
                              Array<OneD, NekDouble> &out_d0,
                              Array<OneD, NekDouble> &out_d1 = NullNekDouble1DArray,
                              Array<OneD, NekDouble> &out_d2 = NullNekDouble1DArray)
            {
                v_StdPhysDeriv(inarray, out_d0, out_d1, out_d2);
            }

            void StdPhysDeriv (const int dir,
                               const Array<OneD, const NekDouble>& inarray,
                               Array<OneD, NekDouble> &outarray)
            {
                v_StdPhysDeriv(dir,inarray,outarray);
            }

            void AddRobinMassMatrix(const int edgeid, const Array<OneD, const NekDouble > &primCoeffs, DNekMatSharedPtr &inoutmat)
            {
                v_AddRobinMassMatrix(edgeid,primCoeffs,inoutmat);
            }

            void AddRobinEdgeContribution(const int edgeid, const Array<OneD, const NekDouble> &primCoeffs, Array<OneD, NekDouble> &coeffs)
            {
                v_AddRobinEdgeContribution(edgeid, primCoeffs, coeffs);
            }

            void DGDeriv(const int dir,
                         const Array<OneD, const NekDouble>& inarray,
                         Array<OneD, boost::shared_ptr< StdExpansion > > &EdgeExp,
                         Array<OneD, Array<OneD, NekDouble> > &coeffs,
                         Array<OneD, NekDouble> &outarray)
            {
                v_DGDeriv (dir, inarray, EdgeExp, coeffs, outarray);
            }


            /** \brief This function evaluates the expansion at a single
             *  (arbitrary) point of the domain
             *
             *  This function is a wrapper around the virtual function
             *  \a v_PhysEvaluate()
             *
             *  Based on the value of the expansion at the quadrature
             *  points provided in \a physvals, this function
             *  calculates the value of the expansion at an arbitrary
             *  single points (with coordinates \f$ \mathbf{x_c}\f$
             *  given by the pointer \a coords). This operation,
             *  equivalent to \f[ u(\mathbf{x_c}) = \sum_p
             *  \phi_p(\mathbf{x_c}) \hat{u}_p \f] is evaluated using
             *  Lagrangian interpolants through the quadrature points:
             *  \f[ u(\mathbf{x_c}) = \sum_p h_p(\mathbf{x_c}) u_p\f]
             *
             *  \param coords the coordinates of the single point
             *  \param physvals the interpolated field at the quadrature points
             *
             *  \return returns the value of the expansion at the
             *  single point
             */
            NekDouble PhysEvaluate(const Array<OneD, const NekDouble>& coords, 
                                   const Array<OneD, const NekDouble>& physvals)
            {
                return v_PhysEvaluate(coords,physvals);
            }


            /** \brief This function evaluates the expansion at a single
             *  (arbitrary) point of the domain
             *
             *  This function is a wrapper around the virtual function
             *  \a v_PhysEvaluate()
             *
             *  Based on the value of the expansion at the quadrature
             *  points provided in \a physvals, this function
             *  calculates the value of the expansion at an arbitrary
             *  single points associated with the interpolation
             *  matrices provided in \f$ I \f$.
             *
             *  \param I an Array of lagrange interpolantes evaluated
             *  at the coordinate and going through the local physical
             *  quadrature
             *  \param physvals the interpolated field at the quadrature points
             *
             *  \return returns the value of the expansion at the
             *  single point
             */
            NekDouble PhysEvaluate(const Array<OneD, DNekMatSharedPtr>& I, 
                                   const Array<OneD, const NekDouble >& physvals)
            {
                return v_PhysEvaluate(I,physvals);
            }


            /**
             * \brief Convert local cartesian coordinate \a xi into local
             * collapsed coordinates \a eta
             **/
            void LocCoordToLocCollapsed(const Array<OneD, const NekDouble>& xi,
                                        Array<OneD, NekDouble>& eta)
            {
                v_LocCoordToLocCollapsed(xi,eta);
            }

            const boost::shared_ptr<SpatialDomains::GeomFactors>& GetMetricInfo(void) const
            {
                return v_GetMetricInfo();
            }

            /// \brief Get the element id of this expansion when used
            /// in a list by returning value of #m_elmt_id
            STD_REGIONS_EXPORT virtual int v_GetElmtId();

            STD_REGIONS_EXPORT virtual const Array<OneD, const NekDouble>& v_GetPhysNormals(void);

            STD_REGIONS_EXPORT virtual void v_SetPhysNormals(Array<OneD, const NekDouble> &normal);

            STD_REGIONS_EXPORT virtual void v_SetUpPhysNormals(const int edge);

            STD_REGIONS_EXPORT virtual int v_CalcNumberOfCoefficients(const std::vector<unsigned int>  &nummodes, int &modes_offset);
            
            /**
             * @brief Unpack data from input file assuming it comes from the
             * same expansion type.
             * @see StdExpansion::ExtractDataToCoeffs
             */
            STD_REGIONS_EXPORT virtual  void v_ExtractDataToCoeffs(const NekDouble *data, 
                                                const std::vector<unsigned int > &nummodes, 
                                                const int nmode_offset,
                                                NekDouble *coeffs);

            STD_REGIONS_EXPORT virtual void v_NormVectorIProductWRTBase(const Array<OneD, const NekDouble> &Fx, const Array<OneD, const NekDouble> &Fy, Array< OneD, NekDouble> &outarray);

            STD_REGIONS_EXPORT virtual void v_NormVectorIProductWRTBase(const Array<OneD, const NekDouble> &Fx, const Array<OneD, const NekDouble> &Fy, const Array<OneD, const NekDouble> &Fz, Array< OneD, NekDouble> &outarray);

            STD_REGIONS_EXPORT virtual void v_NormVectorIProductWRTBase(const Array<OneD, const Array<OneD, NekDouble> > &Fvec, Array< OneD, NekDouble> &outarray);

            STD_REGIONS_EXPORT virtual DNekScalBlkMatSharedPtr v_GetLocStaticCondMatrix(const LocalRegions::MatrixKey &mkey);

            STD_REGIONS_EXPORT virtual void v_DropLocStaticCondMatrix(const LocalRegions::MatrixKey &mkey);


            STD_REGIONS_EXPORT virtual StdRegions::Orientation v_GetFaceOrient(int face);

            STD_REGIONS_EXPORT virtual StdRegions::Orientation v_GetEorient(int edge);
            
            STD_REGIONS_EXPORT virtual StdRegions::Orientation v_GetCartesianEorient(int edge);

            STD_REGIONS_EXPORT virtual StdRegions::Orientation v_GetPorient(int point);
			
            /** \brief Function to evaluate the discrete \f$ L_\infty\f$
             *  error \f$ |\epsilon|_\infty = \max |u - u_{exact}|\f$ where \f$
             *    u_{exact}\f$ is given by the array \a sol.
             *
             *    This function takes the physical value space array \a m_phys as
             *  approximate solution
             *
             *  \param sol array of solution function  at physical quadrature
             *  points
             *  \return returns the \f$ L_\infty \f$ error as a NekDouble.
             */
             STD_REGIONS_EXPORT NekDouble Linf(const Array<OneD, const NekDouble>& phys, const Array<OneD, const NekDouble>& sol = NullNekDouble1DArray);

            /** \brief Function to evaluate the discrete \f$ L_2\f$ error,
             *  \f$ | \epsilon |_{2} = \left [ \int^1_{-1} [u - u_{exact}]^2
             *  dx \right]^{1/2} d\xi_1 \f$ where \f$ u_{exact}\f$ is given by
             *  the array \a sol.
             *
             *    This function takes the physical value space array \a m_phys as
             *  approximate solution
             *
             *  \param sol array of solution function  at physical quadrature
             *  points
             *  \return returns the \f$ L_2 \f$ error as a double.
             */
             STD_REGIONS_EXPORT NekDouble L2(const Array<OneD, const NekDouble>& phys, const Array<OneD, const NekDouble>& sol = NullNekDouble1DArray);

            /** \brief Function to evaluate the discrete \f$ H^1\f$
             *  error, \f$ | \epsilon |^1_{2} = \left [ \int^1_{-1} [u -
             *  u_{exact}]^2 + \nabla(u - u_{exact})\cdot\nabla(u -
             *  u_{exact})\cdot dx \right]^{1/2} d\xi_1 \f$ where \f$
             *  u_{exact}\f$ is given by the array \a sol.
             *
             *    This function takes the physical value space array
             *  \a m_phys as approximate solution
             *
             *  \param sol array of solution function  at physical quadrature
             *  points
             *  \return returns the \f$ H_1 \f$ error as a double.
             */
             STD_REGIONS_EXPORT NekDouble H1(const Array<OneD, const NekDouble>& phys, const Array<OneD, const NekDouble>& sol = NullNekDouble1DArray);

            // I/O routines
            const NormalVector & GetEdgeNormal(const int edge) const
            {
                return v_GetEdgeNormal(edge);
            }

            void ComputeEdgeNormal(const int edge)
            {
                v_ComputeEdgeNormal(edge);
            }

            void NegateEdgeNormal(const int edge)
            {
                v_NegateEdgeNormal(edge);
            }

            bool EdgeNormalNegated(const int edge)
            {
                return v_EdgeNormalNegated(edge);
            }

            void ComputeFaceNormal(const int face)
            {
                v_ComputeFaceNormal(face);
            }
            
            void NegateFaceNormal(const int face)
            {
                v_NegateFaceNormal(face);
            }

            bool FaceNormalNegated(const int face)
            {
                return v_FaceNormalNegated(face);
            }

<<<<<<< HEAD

=======
>>>>>>> ee5b0022
            void ComputeVertexNormal(const int vertex)
            {
                v_ComputeVertexNormal(vertex);
            }

            const NormalVector & GetFaceNormal(const int face) const
            {
                return v_GetFaceNormal(face); 
            }
			
            const NormalVector & GetVertexNormal(const int vertex) const
            {
                return v_GetVertexNormal(vertex); 
            }

            const NormalVector & GetSurfaceNormal(const int id) const
            {
                return v_GetSurfaceNormal(id); 
            }

            const LibUtilities::PointsKeyVector GetPointsKeys() const
            {
                LibUtilities::PointsKeyVector p;
                for (int i = 0; i < m_base.num_elements(); ++i)
                {
                    p.push_back(m_base[i]->GetPointsKey());
                }
                return p;
            }

            STD_REGIONS_EXPORT Array<OneD, unsigned int> 
                GetEdgeInverseBoundaryMap(int eid)
            {
                return v_GetEdgeInverseBoundaryMap(eid);
            }
            
            STD_REGIONS_EXPORT Array<OneD, unsigned int>
                GetFaceInverseBoundaryMap(int fid, StdRegions::Orientation faceOrient = eNoOrientation)
            {
                return v_GetFaceInverseBoundaryMap(fid,faceOrient);
            }
 
            STD_REGIONS_EXPORT DNekMatSharedPtr BuildInverseTransformationMatrix(
                const DNekScalMatSharedPtr & m_transformationmatrix)
            {
                return v_BuildInverseTransformationMatrix(
                    m_transformationmatrix);
            }

            template<class T>
            boost::shared_ptr<T> as()
            {
#if defined __INTEL_COMPILER && BOOST_VERSION > 105200
                typedef typename boost::shared_ptr<T>::element_type E;
                E * p = dynamic_cast< E* >( shared_from_this().get() );
                ASSERTL1(p, "Cannot perform cast");
                return boost::shared_ptr<T>( shared_from_this(), p );
#else
                return boost::dynamic_pointer_cast<T>( shared_from_this() );
#endif
            }

            void IProductWRTBase_SumFac(const Array<OneD, const NekDouble>& inarray,
                                        Array<OneD, NekDouble> &outarray,
                                        bool multiplybyweights = true)
            {
                v_IProductWRTBase_SumFac(inarray,outarray,multiplybyweights);
            }

        protected:
            Array<OneD, LibUtilities::BasisSharedPtr> m_base; /**< Bases needed for the expansion */
            int m_elmt_id;
            int m_ncoeffs;                                   /**< Total number of coefficients used in the expansion */
            LibUtilities::NekManager<StdMatrixKey, DNekMat, StdMatrixKey::opLess> m_stdMatrixManager;
            LibUtilities::NekManager<StdMatrixKey, DNekBlkMat, StdMatrixKey::opLess> m_stdStaticCondMatrixManager;
	    LibUtilities::NekManager<IndexMapKey, IndexMapValues, IndexMapKey::opLess> m_IndexMapManager;

            DNekMatSharedPtr CreateStdMatrix(const StdMatrixKey &mkey)
            {
                return v_CreateStdMatrix(mkey);
            }
			
            /** \brief Create the static condensation of a matrix when
                using a boundary interior decomposition

                If a matrix system can be represented by
                \f$ Mat = \left [ \begin{array}{cc}
                A & B \\
                C & D \end{array} \right ] \f$
                This routine creates a matrix containing the statically
                condense system of the form
                \f$ Mat = \left [ \begin{array}{cc}
                A - B D^{-1} C & B D^{-1} \\
                D^{-1} C       & D^{-1} \end{array} \right ] \f$
            **/
            STD_REGIONS_EXPORT DNekBlkMatSharedPtr CreateStdStaticCondMatrix(const StdMatrixKey &mkey);
			
            /** \brief Create an IndexMap which contains mapping information linking any specific
                element shape with either its boundaries, edges, faces, verteces, etc. 
                
                The index member of the IndexMapValue struct gives back an integer associated with an entity index
                The sign member of the same struct gives back a sign to algebrically apply entities orientation
            **/
            STD_REGIONS_EXPORT IndexMapValuesSharedPtr CreateIndexMap(const IndexMapKey &ikey);

            STD_REGIONS_EXPORT void BwdTrans_MatOp(const Array<OneD, const NekDouble>& inarray,
                                Array<OneD, NekDouble> &outarray);

            void BwdTrans_SumFac(const Array<OneD, const NekDouble>& inarray,
                                 Array<OneD, NekDouble> &outarray)
            {
                v_BwdTrans_SumFac(inarray,outarray);
            }


            void IProductWRTDerivBase_SumFac(const int dir,
                                             const Array<OneD, const NekDouble>& inarray,
                                             Array<OneD, NekDouble> &outarray)
            {
                v_IProductWRTDerivBase_SumFac(dir,inarray,outarray);
            }

            // The term _MatFree denotes that the action of the MatrixOperation
            // is done withouth actually using the matrix (which then needs to be stored/calculated).
            // Although this does not strictly mean that no matrix operations are involved in the
            // evaluation of the operation, we use this term in the same context used as in the following
            // paper:
            // R. C. Kirby, M. G. Knepley, A. Logg, and L. R. Scott,
            // "Optimizing the evaluation of finite element matrices," SISC 27:741-758 (2005)
            STD_REGIONS_EXPORT void GeneralMatrixOp_MatFree(const Array<OneD, const NekDouble> &inarray,
                                               Array<OneD,NekDouble> &outarray,
                                               const StdMatrixKey &mkey);

            STD_REGIONS_EXPORT void MassMatrixOp_MatFree(const Array<OneD, const NekDouble> &inarray,
                                            Array<OneD,NekDouble> &outarray,
                                            const StdMatrixKey &mkey);

            void LaplacianMatrixOp_MatFree(const Array<OneD, const NekDouble> &inarray,
                                                 Array<OneD,NekDouble> &outarray,
                                                 const StdMatrixKey &mkey)
            {
                v_LaplacianMatrixOp_MatFree(inarray,outarray,mkey);
            }

            STD_REGIONS_EXPORT void LaplacianMatrixOp_MatFree_Kernel(
                const Array<OneD, const NekDouble> &inarray,
                      Array<OneD,       NekDouble> &outarray,
                      Array<OneD,       NekDouble> &wsp)
            {
                v_LaplacianMatrixOp_MatFree_Kernel(inarray, outarray, wsp);
            }

            STD_REGIONS_EXPORT void LaplacianMatrixOp_MatFree_GenericImpl(const Array<OneD, const NekDouble> &inarray,
                                                             Array<OneD,NekDouble> &outarray,
                                                             const StdMatrixKey &mkey);

            STD_REGIONS_EXPORT void LaplacianMatrixOp_MatFree(const int k1, const int k2,
                                                 const Array<OneD, const NekDouble> &inarray,
                                                 Array<OneD,NekDouble> &outarray,
                                                 const StdMatrixKey &mkey);

            STD_REGIONS_EXPORT void WeakDerivMatrixOp_MatFree(const int i,
                                                 const Array<OneD, const NekDouble> &inarray,
                                                 Array<OneD,NekDouble> &outarray,
                                                 const StdMatrixKey &mkey);

            STD_REGIONS_EXPORT void WeakDirectionalDerivMatrixOp_MatFree(const Array<OneD, const NekDouble> &inarray,
                                                      Array<OneD,NekDouble> &outarray,
                                                      const StdMatrixKey &mkey);

            STD_REGIONS_EXPORT void MassLevelCurvatureMatrixOp_MatFree(const Array<OneD, const NekDouble> &inarray,
                                                    Array<OneD,NekDouble> &outarray,
                                                    const StdMatrixKey &mkey);

            STD_REGIONS_EXPORT void LinearAdvectionDiffusionReactionMatrixOp_MatFree( const Array<OneD, const NekDouble> &inarray,
                                                                   Array<OneD,NekDouble> &outarray,
                                                                   const StdMatrixKey &mkey,
                                                                   bool addDiffusionTerm = true);

            void HelmholtzMatrixOp_MatFree(const Array<OneD, const NekDouble> &inarray,
                                                 Array<OneD,NekDouble> &outarray,
                                                 const StdMatrixKey &mkey)
            {
                v_HelmholtzMatrixOp_MatFree(inarray,outarray,mkey);
            }

            STD_REGIONS_EXPORT void HelmholtzMatrixOp_MatFree_GenericImpl(const Array<OneD, const NekDouble> &inarray,
                                                             Array<OneD,NekDouble> &outarray,
                                                             const StdMatrixKey &mkey);

            STD_REGIONS_EXPORT virtual void v_SetCoeffsToOrientation(StdRegions::Orientation dir,
                                                  Array<OneD, const NekDouble> &inarray,
                                                  Array<OneD, NekDouble> &outarray);

            STD_REGIONS_EXPORT virtual void v_SetCoeffsToOrientation(
                Array<OneD, NekDouble> &coeffs,
                StdRegions::Orientation dir);
			
            STD_REGIONS_EXPORT virtual NekDouble v_StdPhysEvaluate(
                                                   const Array<OneD, const NekDouble> &Lcoord,
                                                   const Array<OneD, const NekDouble> &physvals);

            STD_REGIONS_EXPORT virtual void v_AddEdgeNormBoundaryInt(const int edge,
                                                  boost::shared_ptr<StdExpansion>    &EdgeExp,
                                                  const Array<OneD, const NekDouble> &Fx,
                                                  const Array<OneD, const NekDouble> &Fy,
                                                  Array<OneD, NekDouble> &outarray);

            STD_REGIONS_EXPORT virtual void v_AddEdgeNormBoundaryInt(const int edge,
                                                  boost::shared_ptr<StdExpansion>    &EdgeExp,
                                                  const Array<OneD, const NekDouble> &Fn,
                                                  Array<OneD, NekDouble> &outarray);

            STD_REGIONS_EXPORT virtual void v_AddFaceNormBoundaryInt(const int face,
                                                  boost::shared_ptr<StdExpansion>    &FaceExp,
                                                  const Array<OneD, const NekDouble> &Fn,
                                                  Array<OneD, NekDouble> &outarray);

        private:
            // Virtual functions
            STD_REGIONS_EXPORT virtual int v_GetNverts() const = 0;
            STD_REGIONS_EXPORT virtual int v_GetNedges() const;

            STD_REGIONS_EXPORT virtual int v_GetNfaces() const;

            STD_REGIONS_EXPORT virtual int v_NumBndryCoeffs() const;

            STD_REGIONS_EXPORT virtual int v_NumDGBndryCoeffs() const;

            STD_REGIONS_EXPORT virtual int v_GetEdgeNcoeffs(const int i) const;

            STD_REGIONS_EXPORT virtual int v_GetTotalEdgeIntNcoeffs() const;

            STD_REGIONS_EXPORT virtual int v_GetEdgeNumPoints(const int i) const;

            STD_REGIONS_EXPORT virtual int v_DetCartesianDirOfEdge(const int edge);

            STD_REGIONS_EXPORT virtual const LibUtilities::BasisKey v_DetEdgeBasisKey(const int i) const;
            
            STD_REGIONS_EXPORT virtual const LibUtilities::BasisKey v_DetFaceBasisKey(const int i, const int k) const;

            STD_REGIONS_EXPORT virtual int v_GetFaceNumPoints(const int i) const;

            STD_REGIONS_EXPORT virtual int v_GetFaceNcoeffs(const int i) const;

            STD_REGIONS_EXPORT virtual int v_GetFaceIntNcoeffs(const int i) const;

            STD_REGIONS_EXPORT virtual int v_GetTotalFaceIntNcoeffs() const;


            STD_REGIONS_EXPORT virtual int v_GetTraceNcoeffs(const int i) const;

            STD_REGIONS_EXPORT virtual LibUtilities::PointsKey v_GetFacePointsKey(const int i, const int j) const;
            
            STD_REGIONS_EXPORT virtual LibUtilities::BasisType v_GetEdgeBasisType(const int i) const;

            STD_REGIONS_EXPORT virtual const LibUtilities::PointsKey v_GetNodalPointsKey() const;

            STD_REGIONS_EXPORT virtual LibUtilities::ShapeType v_DetShapeType() const;

            STD_REGIONS_EXPORT virtual int v_GetShapeDimension() const;

            STD_REGIONS_EXPORT virtual bool  v_IsBoundaryInteriorExpansion();

            STD_REGIONS_EXPORT virtual bool  v_IsNodalNonTensorialExp();

            STD_REGIONS_EXPORT virtual void   v_BwdTrans   (const Array<OneD, const NekDouble>& inarray,
                                         Array<OneD, NekDouble> &outarray) = 0;

            /**
             * @brief Transform a given function from physical quadrature space
             * to coefficient space.
             * @see StdExpansion::FwdTrans
             */
            STD_REGIONS_EXPORT virtual void   v_FwdTrans   (
                            const Array<OneD, const NekDouble>& inarray,
                                  Array<OneD,       NekDouble> &outarray) = 0;

            /**
             * @brief Calculates the inner product of a given function \a f
             * with the different modes of the expansion
             */
            STD_REGIONS_EXPORT virtual void  v_IProductWRTBase(
                            const Array<OneD, const NekDouble>& inarray,
                                  Array<OneD,       NekDouble> &outarray) = 0;

            STD_REGIONS_EXPORT virtual void v_IProductWRTBase(
                            const Array<OneD, const NekDouble>& base,
                            const Array<OneD, const NekDouble>& inarray,
                                  Array<OneD,       NekDouble>& outarray,
                                  int coll_check)
            {
                ASSERTL0(false, "StdExpansion::v_IProductWRTBase has no (and should have no) implementation");
            }

            STD_REGIONS_EXPORT virtual void  v_IProductWRTDerivBase (const int dir,
                                                   const Array<OneD, const NekDouble>& inarray,
                                                   Array<OneD, NekDouble> &outarray);

            STD_REGIONS_EXPORT virtual void v_FwdTrans_BndConstrained(const Array<OneD, const NekDouble>& inarray,
                                                   Array<OneD, NekDouble> &outarray);

            STD_REGIONS_EXPORT virtual NekDouble v_Integral(const Array<OneD, const NekDouble>& inarray );

            STD_REGIONS_EXPORT virtual void   v_PhysDeriv (const Array<OneD, const NekDouble>& inarray,
                                        Array<OneD, NekDouble> &out_d1,
                                        Array<OneD, NekDouble> &out_d2,
                                        Array<OneD, NekDouble> &out_d3);

	    STD_REGIONS_EXPORT virtual void v_PhysDeriv_s (const Array<OneD, const NekDouble>& inarray,
	    	    			Array<OneD, NekDouble> &out_ds);

            STD_REGIONS_EXPORT virtual void v_PhysDeriv_n(const Array<OneD, const NekDouble>& inarray,
            	                        Array<OneD, NekDouble>& out_dn);
            STD_REGIONS_EXPORT virtual void v_PhysDeriv(const int dir,
                                     const Array<OneD, const NekDouble>& inarray,
                                     Array<OneD, NekDouble> &out_d0);

            STD_REGIONS_EXPORT virtual void v_PhysDirectionalDeriv(const Array<OneD, const NekDouble>& inarray,
                                                const Array<OneD, const NekDouble>& direction,
                                                Array<OneD, NekDouble> &outarray);

            STD_REGIONS_EXPORT virtual void v_StdPhysDeriv (const Array<OneD, const NekDouble>& inarray,
                                         Array<OneD, NekDouble> &out_d1,
                                         Array<OneD, NekDouble> &out_d2,
                                         Array<OneD, NekDouble> &out_d3);

            STD_REGIONS_EXPORT virtual void   v_StdPhysDeriv (const int dir,
                                           const Array<OneD, const NekDouble>& inarray,
                                           Array<OneD, NekDouble> &outarray);

            STD_REGIONS_EXPORT virtual void v_AddRobinMassMatrix(const int edgeid, const Array<OneD, const NekDouble > &primCoeffs, DNekMatSharedPtr &inoutmat);

            STD_REGIONS_EXPORT virtual void v_AddRobinEdgeContribution(const int edgeid, const Array<OneD, const NekDouble> &primCoeffs, Array<OneD, NekDouble> &coeffs);

            STD_REGIONS_EXPORT virtual void v_DGDeriv(
                const int dir,
                const Array<OneD, const NekDouble>& inarray,
                Array<OneD, boost::shared_ptr<StdExpansion> > &EdgeExp,
                Array<OneD, Array<OneD, NekDouble> > &coeffs,
                Array<OneD, NekDouble> &outarray);

            STD_REGIONS_EXPORT virtual NekDouble v_PhysEvaluate(const Array<OneD, const NekDouble>& coords, const Array<OneD, const NekDouble> & physvals);

            STD_REGIONS_EXPORT virtual NekDouble v_PhysEvaluate(const Array<OneD, DNekMatSharedPtr >& I, const Array<OneD, const NekDouble> & physvals);

            STD_REGIONS_EXPORT virtual void v_LocCoordToLocCollapsed(
                                        const Array<OneD, const NekDouble>& xi,
                                        Array<OneD, NekDouble>& eta);


            STD_REGIONS_EXPORT virtual void v_FillMode(const int mode, Array<OneD, NekDouble> &outarray);

            STD_REGIONS_EXPORT virtual DNekMatSharedPtr v_GenMatrix(const StdMatrixKey &mkey);

            STD_REGIONS_EXPORT virtual DNekMatSharedPtr v_CreateStdMatrix(const StdMatrixKey &mkey);

            STD_REGIONS_EXPORT virtual void v_GetCoords(Array<OneD, NekDouble> &coords_0,
                                     Array<OneD, NekDouble> &coords_1,
                                     Array<OneD, NekDouble> &coords_2);

            STD_REGIONS_EXPORT virtual void v_GetCoord(const Array<OneD, const NekDouble>& Lcoord,
                                    Array<OneD, NekDouble> &coord);

            STD_REGIONS_EXPORT virtual int v_GetCoordim(void);

            STD_REGIONS_EXPORT virtual void v_GetBoundaryMap(Array<OneD, unsigned int>& outarray);

            STD_REGIONS_EXPORT virtual void v_GetInteriorMap(Array<OneD, unsigned int>& outarray);

            STD_REGIONS_EXPORT virtual int v_GetVertexMap(int localVertexId,
                                                          bool useCoeffPacking = false);

            STD_REGIONS_EXPORT virtual void v_GetEdgeInteriorMap(const int eid, const Orientation edgeOrient,
                                              Array<OneD, unsigned int> &maparray,
                                              Array<OneD, int> &signarray);

            STD_REGIONS_EXPORT virtual void v_GetFaceInteriorMap(const int fid, const Orientation faceOrient,
                                              Array<OneD, unsigned int> &maparray,
                                              Array<OneD, int> &signarray);

            STD_REGIONS_EXPORT virtual void v_GetEdgeToElementMap(const int eid, const Orientation edgeOrient,
                                               Array<OneD, unsigned int> &maparray,
                                               Array<OneD, int> &signarray);

            STD_REGIONS_EXPORT virtual void v_GetFaceToElementMap(const int fid, const Orientation faceOrient,
                                               Array<OneD, unsigned int> &maparray,
                                               Array<OneD, int> &signarray,
                                               int nummodesA = -1, int nummodesB = -1);

            /**
             * @brief Extract the physical values along edge \a edge from \a
             * inarray into \a outarray following the local edge orientation
             * and point distribution defined by defined in \a EdgeExp.
             */
            STD_REGIONS_EXPORT virtual void v_GetEdgePhysVals(const int edge, const Array<OneD, const NekDouble> &inarray, Array<OneD,NekDouble> &outarray);

            STD_REGIONS_EXPORT virtual void v_GetEdgePhysVals(const int edge,  const boost::shared_ptr<StdExpansion>  &EdgeExp, const Array<OneD, const NekDouble> &inarray, Array<OneD,NekDouble> &outarray);

            STD_REGIONS_EXPORT virtual void v_GetTracePhysVals(const int edge,  const boost::shared_ptr<StdExpansion>  &EdgeExp, const Array<OneD, const NekDouble> &inarray, Array<OneD,NekDouble> &outarray, StdRegions::Orientation  orient = eNoOrientation);
            
            STD_REGIONS_EXPORT virtual void v_GetVertexPhysVals(const int vertex, const Array<OneD, const NekDouble> &inarray, NekDouble &outarray);
            
            STD_REGIONS_EXPORT virtual void v_GetEdgeInterpVals(const int edge,
                const Array<OneD, const NekDouble> &inarray,Array<OneD,NekDouble> &outarray);
            
            STD_REGIONS_EXPORT virtual void v_GetEdgeQFactors(
                const int edge,  
                Array<OneD, NekDouble> &outarray);

            STD_REGIONS_EXPORT virtual void v_GetFacePhysVals(
                const int                                face,
                const boost::shared_ptr<StdExpansion>   &FaceExp,
                const Array<OneD, const NekDouble>      &inarray,
                      Array<OneD,       NekDouble>      &outarray,
                StdRegions::Orientation                  orient);

            STD_REGIONS_EXPORT virtual void v_GetFacePhysMap(
                const int       face,
                Array<OneD,int> &outarray);
<<<<<<< HEAD
            
=======
>>>>>>> ee5b0022

            STD_REGIONS_EXPORT virtual void v_MultiplyByQuadratureMetric(
                    const Array<OneD, const NekDouble> &inarray,
                    Array<OneD, NekDouble> &outarray);

            STD_REGIONS_EXPORT virtual void v_MultiplyByStdQuadratureMetric(
                    const Array<OneD, const NekDouble> &inarray,
                    Array<OneD, NekDouble> &outarray);

            STD_REGIONS_EXPORT virtual const  boost::shared_ptr<SpatialDomains::GeomFactors>& v_GetMetricInfo() const;

            STD_REGIONS_EXPORT virtual void v_BwdTrans_SumFac(const Array<OneD, const NekDouble>& inarray,
                                           Array<OneD, NekDouble> &outarray);

            STD_REGIONS_EXPORT virtual void v_IProductWRTBase_SumFac(const Array<OneD, const NekDouble>& inarray,
                                                                     Array<OneD, NekDouble> &outarray, bool multiplybyweights = true);

            STD_REGIONS_EXPORT virtual void v_IProductWRTDerivBase_SumFac(const int dir,
                                                       const Array<OneD, const NekDouble>& inarray,
                                                       Array<OneD, NekDouble> &outarray);

            STD_REGIONS_EXPORT virtual void v_MassMatrixOp(const Array<OneD, const NekDouble> &inarray,
                                        Array<OneD,NekDouble> &outarray,
                                        const StdMatrixKey &mkey);

            STD_REGIONS_EXPORT virtual void v_LaplacianMatrixOp(const Array<OneD, const NekDouble> &inarray,
                                             Array<OneD,NekDouble> &outarray,
                                             const StdMatrixKey &mkey);

            STD_REGIONS_EXPORT virtual void v_SVVLaplacianFilter(Array<OneD,NekDouble> &array,
                                             const StdMatrixKey &mkey);

            STD_REGIONS_EXPORT virtual void v_ReduceOrderCoeffs(
                                            int numMin,
                                            const Array<OneD, const NekDouble> &inarray,
                                            Array<OneD,NekDouble> &outarray);

            STD_REGIONS_EXPORT virtual void v_LaplacianMatrixOp(const int k1, const int k2,
                                             const Array<OneD, const NekDouble> &inarray,
                                             Array<OneD,NekDouble> &outarray,
                                             const StdMatrixKey &mkey);

            STD_REGIONS_EXPORT virtual void v_WeakDerivMatrixOp(const int i,
                                             const Array<OneD, const NekDouble> &inarray,
                                             Array<OneD,NekDouble> &outarray,
                                             const StdMatrixKey &mkey);

            STD_REGIONS_EXPORT virtual void v_WeakDirectionalDerivMatrixOp(const Array<OneD, const NekDouble> &inarray,
                                                        Array<OneD,NekDouble> &outarray,
                                                        const StdMatrixKey &mkey);

            STD_REGIONS_EXPORT virtual void v_MassLevelCurvatureMatrixOp(const Array<OneD, const NekDouble> &inarray,
                                                        Array<OneD,NekDouble> &outarray,
                                                        const StdMatrixKey &mkey);

            STD_REGIONS_EXPORT virtual void v_LinearAdvectionDiffusionReactionMatrixOp(const Array<OneD,
                                                                    const NekDouble> &inarray,
                                                                    Array<OneD,NekDouble> &outarray,
                                                                    const StdMatrixKey &mkey,
                                                                    bool addDiffusionTerm=true);

            STD_REGIONS_EXPORT virtual void v_HelmholtzMatrixOp(const Array<OneD, const NekDouble> &inarray,
                                             Array<OneD,NekDouble> &outarray,
                                             const StdMatrixKey &mkey);

            STD_REGIONS_EXPORT virtual void v_LaplacianMatrixOp_MatFree(const Array<OneD, const NekDouble> &inarray,
                                                           Array<OneD,NekDouble> &outarray,
                                                           const StdMatrixKey &mkey);

            STD_REGIONS_EXPORT virtual void v_LaplacianMatrixOp_MatFree_Kernel(
                                const Array<OneD, const NekDouble> &inarray,
                                      Array<OneD,       NekDouble> &outarray,
                                      Array<OneD,       NekDouble> &wsp);

            STD_REGIONS_EXPORT virtual void v_HelmholtzMatrixOp_MatFree(const Array<OneD, const NekDouble> &inarray,
                                                           Array<OneD,NekDouble> &outarray,
                                                           const StdMatrixKey &mkey);

            STD_REGIONS_EXPORT virtual const NormalVector & v_GetEdgeNormal(const int edge) const;

            STD_REGIONS_EXPORT virtual void v_ComputeEdgeNormal(const int edge);
            
            STD_REGIONS_EXPORT virtual void v_NegateEdgeNormal(const int edge);

            STD_REGIONS_EXPORT virtual bool v_EdgeNormalNegated(const int edge);

            STD_REGIONS_EXPORT virtual void v_ComputeFaceNormal(const int face);

            STD_REGIONS_EXPORT virtual void v_NegateFaceNormal(const int face);
            
            STD_REGIONS_EXPORT virtual bool v_FaceNormalNegated(const int face);

            STD_REGIONS_EXPORT virtual const NormalVector & v_GetVertexNormal(const int vertex) const;
            
            STD_REGIONS_EXPORT virtual void v_ComputeVertexNormal(const int vertex);
			
            STD_REGIONS_EXPORT virtual const NormalVector & v_GetFaceNormal(const int face) const;
            STD_REGIONS_EXPORT virtual const NormalVector & 
                v_GetSurfaceNormal(const int id) const;

            STD_REGIONS_EXPORT virtual Array<OneD, unsigned int> 
                v_GetEdgeInverseBoundaryMap(int eid);

            STD_REGIONS_EXPORT virtual Array<OneD, unsigned int>
                v_GetFaceInverseBoundaryMap(int fid, StdRegions::Orientation faceOrient = eNoOrientation);
            
            STD_REGIONS_EXPORT virtual DNekMatSharedPtr v_BuildInverseTransformationMatrix(
                    const DNekScalMatSharedPtr & m_transformationmatrix);

        };


        typedef boost::shared_ptr<StdExpansion> StdExpansionSharedPtr;
        typedef std::vector< StdExpansionSharedPtr > StdExpansionVector;
        typedef std::vector< StdExpansionSharedPtr >::iterator StdExpansionVectorIter;

        /**
         *  This function is a wrapper around the virtual function
         *  \a v_FwdTrans()
         *
         *  Given a function evaluated at the quadrature points, this
         *  function calculates the expansion coefficients such that the
         *  resulting expansion approximates the original function.
         *
         *  The calculation of the expansion coefficients is done using a
         *  Galerkin projection. This is equivalent to the operation:
         *  \f[ \mathbf{\hat{u}} = \mathbf{M}^{-1} \mathbf{I}\f]
         *  where
         *  - \f$\mathbf{M}[p][q]= \int\phi_p(\mathbf{\xi})\phi_q(
         *  \mathbf{\xi}) d\mathbf{\xi}\f$ is the Mass matrix
         *  - \f$\mathbf{I}[p] = \int\phi_p(\mathbf{\xi}) u(\mathbf{\xi})
         *  d\mathbf{\xi}\f$
         *
         *  This function takes the array \a inarray as the values of the
         *  function evaluated at the quadrature points
         *  (i.e. \f$\mathbf{u}\f$),
         *  and stores the resulting coefficients \f$\mathbf{\hat{u}}\f$
         *  in the \a outarray
         *
         *  @param inarray array of the function discretely evaluated at the
         *  quadrature points
         *
         *  @param outarray array of the function coefficieints
         */
        inline void StdExpansion::FwdTrans (const Array<OneD, const NekDouble>& inarray,
                        Array<OneD, NekDouble> &outarray)
        {
            v_FwdTrans(inarray,outarray);
        }

    } //end of namespace
} //end of namespace

#endif //STANDARDDEXPANSION_H<|MERGE_RESOLUTION|>--- conflicted
+++ resolved
@@ -1297,10 +1297,6 @@
                 return v_FaceNormalNegated(face);
             }
 
-<<<<<<< HEAD
-
-=======
->>>>>>> ee5b0022
             void ComputeVertexNormal(const int vertex)
             {
                 v_ComputeVertexNormal(vertex);
@@ -1721,10 +1717,6 @@
             STD_REGIONS_EXPORT virtual void v_GetFacePhysMap(
                 const int       face,
                 Array<OneD,int> &outarray);
-<<<<<<< HEAD
-            
-=======
->>>>>>> ee5b0022
 
             STD_REGIONS_EXPORT virtual void v_MultiplyByQuadratureMetric(
                     const Array<OneD, const NekDouble> &inarray,
