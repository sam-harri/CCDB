--- conflicted
+++ resolved
@@ -132,12 +132,8 @@
             NekDouble  val;
             int     ntot = GetTotPoints();
             Array<OneD, NekDouble> wsp(ntot);
-<<<<<<< HEAD
-            if (sol.num_elements() == 0)
-=======
 
             if (sol.size() == 0)
->>>>>>> 22dfdeae
             {
                 Vmath::Vmul(ntot, phys, 1, phys, 1, wsp, 1);
             }
