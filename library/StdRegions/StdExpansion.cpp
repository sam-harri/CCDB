///////////////////////////////////////////////////////////////////////////////
//
// File StdExpansion.cpp
//
// For more information, please see: http://www.nektar.info
//
// The MIT License
//
// Copyright (c) 2006 Division of Applied Mathematics, Brown University (USA),
// Department of Aeronautics, Imperial College London (UK), and Scientific
// Computing and Imaging Institute, University of Utah (USA).
//
// License for the specific language governing rights and limitations under
// Permission is hereby granted, free of charge, to any person obtaining a
// copy of this software and associated documentation files (the "Software"),
// to deal in the Software without restriction, including without limitation
// the rights to use, copy, modify, merge, publish, distribute, sublicense,
// and/or sell copies of the Software, and to permit persons to whom the
// Software is furnished to do so, subject to the following conditions:
//
// The above copyright notice and this permission notice shall be included
// in all copies or substantial portions of the Software.
//
// THE SOFTWARE IS PROVIDED "AS IS", WITHOUT WARRANTY OF ANY KIND, EXPRESS
// OR IMPLIED, INCLUDING BUT NOT LIMITED TO THE WARRANTIES OF MERCHANTABILITY,
// FITNESS FOR A PARTICULAR PURPOSE AND NONINFRINGEMENT. IN NO EVENT SHALL
// THE AUTHORS OR COPYRIGHT HOLDERS BE LIABLE FOR ANY CLAIM, DAMAGES OR OTHER
// LIABILITY, WHETHER IN AN ACTION OF CONTRACT, TORT OR OTHERWISE, ARISING
// FROM, OUT OF OR IN CONNECTION WITH THE SOFTWARE OR THE USE OR OTHER
// DEALINGS IN THE SOFTWARE.
//
// Description: Definition of methods in class StdExpansion which is
// the base class to all expansion shapes
//
///////////////////////////////////////////////////////////////////////////////

#include <StdRegions/StdExpansion.h>
#include <LibUtilities/Foundations/ManagerAccess.h>  // for BasisManager, etc

namespace Nektar
{
    namespace StdRegions
    {
        StdExpansion::StdExpansion(void):
            m_elmt_id(0),
            m_ncoeffs(0)
        {
        }

        StdExpansion::StdExpansion(const int numcoeffs, const int numbases,
            const LibUtilities::BasisKey &Ba,
            const LibUtilities::BasisKey &Bb,
            const LibUtilities::BasisKey &Bc):
            m_base(numbases),
            m_elmt_id(0),
            m_ncoeffs(numcoeffs),
            m_stdMatrixManager(
                boost::bind(&StdExpansion::CreateStdMatrix, this, _1),
                std::string("StdExpansionStdMatrix")),
            m_stdStaticCondMatrixManager(
                boost::bind(&StdExpansion::CreateStdStaticCondMatrix, this, _1),
                std::string("StdExpansionStdStaticCondMatrix")),
            m_IndexMapManager(
                boost::bind(&StdExpansion::CreateIndexMap,this, _1),
                std::string("StdExpansionIndexMap"))
        {
            switch(m_base.num_elements())
            {
            case 3:
                ASSERTL2(Bc!=LibUtilities::NullBasisKey,
                    "NULL Basis attempting to be used.");
                m_base[2] = LibUtilities::BasisManager()[Bc];

            case 2:
                ASSERTL2(Bb!=LibUtilities::NullBasisKey,
                    "NULL Basis attempting to be used.");

                m_base[1] = LibUtilities::BasisManager()[Bb];
            case 1:
                ASSERTL2(Ba!=LibUtilities::NullBasisKey,
                    "NULL Basis attempting to be used.");
                m_base[0] = LibUtilities::BasisManager()[Ba];
                break;
            default:
                break;
//                ASSERTL0(false, "numbases incorrectly specified");
            };

        } //end constructor


        StdExpansion::StdExpansion(const StdExpansion &T):
            m_base(T.m_base),
            m_elmt_id(T.m_elmt_id),
            m_ncoeffs(T.m_ncoeffs),
            m_stdMatrixManager(T.m_stdMatrixManager),
            m_stdStaticCondMatrixManager(T.m_stdStaticCondMatrixManager),
            m_IndexMapManager(T.m_IndexMapManager)
        {
        }

        StdExpansion::~StdExpansion()
        {
        }

        NekDouble StdExpansion::Linf(const Array<OneD, const NekDouble>& phys,
                                     const Array<OneD, const NekDouble>& sol)
        {
            NekDouble  val;
            int     ntot = GetTotPoints();
            Array<OneD, NekDouble>  wsp(ntot);

            if(sol ==  NullNekDouble1DArray)
            {
                Vmath::Vabs(ntot, phys, 1, wsp, 1);
            }
            else
            {
                Vmath::Vsub(ntot, sol, 1, phys, 1, wsp, 1);
                Vmath::Vabs(ntot, wsp, 1, wsp, 1);
            }
            
            val = Vmath::Vamax(ntot, wsp, 1);

            return  val;
        }

        NekDouble StdExpansion::L2(const Array<OneD, const NekDouble>& phys,
                                   const Array<OneD, const NekDouble>& sol)
        {
            NekDouble  val;
            int     ntot = GetTotPoints();
            Array<OneD, NekDouble> wsp(ntot);

            if (sol.num_elements() == 0)
            {
                Vmath::Vmul(ntot, phys, 1, phys, 1, wsp, 1);
            }
            else
            {
                Vmath::Vsub(ntot, sol, 1, phys, 1, wsp, 1);
                Vmath::Vmul(ntot, wsp, 1, wsp, 1, wsp, 1);
            }

            val = v_Integral(wsp);

            // if val too small, sqrt returns nan.
            if (fabs(val) < NekConstants::kNekSqrtTol*NekConstants::kNekSqrtTol)
            {
                return 0.0;
            }
            else
            {
                return sqrt(val);
            }
        }

        NekDouble StdExpansion::H1(const Array<OneD, const NekDouble>& phys,
                                   const Array<OneD, const NekDouble>& sol)
        {
            int         i;
            NekDouble  val;
            int     ntot = GetTotPoints();
            int     coordim = v_GetCoordim();
            Array<OneD, NekDouble> wsp(3*ntot);
            Array<OneD, NekDouble> wsp_deriv = wsp + ntot;
            Array<OneD, NekDouble> sum = wsp_deriv + ntot;

            if(sol ==  NullNekDouble1DArray)
            {
                Vmath::Vcopy(ntot,phys, 1, wsp, 1);
                Vmath::Vmul(ntot, phys, 1, phys, 1, sum, 1);
            }
            else
            {
                Vmath::Vsub(ntot, sol, 1, phys, 1, wsp, 1);
                Vmath::Vmul(ntot, wsp, 1, wsp, 1, sum, 1);
            }


            for(i = 0; i < coordim; ++i)
            {
                v_PhysDeriv(i,wsp,wsp_deriv);
                Vmath::Vvtvp(ntot,wsp_deriv,1,wsp_deriv,1,sum,1,sum,1);
            }

            val = sqrt(v_Integral(sum));

            return val;
        }


        DNekBlkMatSharedPtr StdExpansion::CreateStdStaticCondMatrix(const StdMatrixKey &mkey)
        {
            DNekBlkMatSharedPtr returnval;

            DNekMatSharedPtr  mat = GetStdMatrix(mkey);
            int nbdry = NumBndryCoeffs(); // also checks to see if this is a boundary interior decomposed expansion
            int nint = m_ncoeffs - nbdry;
            DNekMatSharedPtr A = MemoryManager<DNekMat>::AllocateSharedPtr(nbdry,nbdry);
            DNekMatSharedPtr B = MemoryManager<DNekMat>::AllocateSharedPtr(nbdry,nint);
            DNekMatSharedPtr C = MemoryManager<DNekMat>::AllocateSharedPtr(nint,nbdry);
            DNekMatSharedPtr D = MemoryManager<DNekMat>::AllocateSharedPtr(nint,nint);

            int i,j;

            Array<OneD,unsigned int> bmap(nbdry);
            Array<OneD,unsigned int> imap(nint);
            GetBoundaryMap(bmap);
            GetInteriorMap(imap);

            for(i = 0; i < nbdry; ++i)
            {
                for(j = 0; j < nbdry; ++j)
                {
                    (*A)(i,j) = (*mat)(bmap[i],bmap[j]);
                }

                for(j = 0; j < nint; ++j)
                {
                    (*B)(i,j) = (*mat)(bmap[i],imap[j]);
                }
            }

            for(i = 0; i < nint; ++i)
            {
                for(j = 0; j < nbdry; ++j)
                {
                    (*C)(i,j) = (*mat)(imap[i],bmap[j]);
                }

                for(j = 0; j < nint; ++j)
                {
                    (*D)(i,j) = (*mat)(imap[i],imap[j]);
                }
            }

            // Calculate static condensed system
            if(nint)
            {
                D->Invert();
                (*B) = (*B)*(*D);
                (*A) = (*A) - (*B)*(*C);
            }

            // set up block matrix system
            Array<OneD, unsigned int> exp_size(2);
            exp_size[0] = nbdry;
            exp_size[1] = nint;
            returnval = MemoryManager<DNekBlkMat>::AllocateSharedPtr(exp_size,exp_size);

            returnval->SetBlock(0,0,A);
            returnval->SetBlock(0,1,B);
            returnval->SetBlock(1,0,C);
            returnval->SetBlock(1,1,D);

            return returnval;
        }
		
        IndexMapValuesSharedPtr StdExpansion::CreateIndexMap(const IndexMapKey &ikey)
        {
            IndexMapValuesSharedPtr returnval;
			
            IndexMapType itype = ikey.GetIndexMapType();
	
            int entity = ikey.GetIndexEntity();
			
            Orientation orient = ikey.GetIndexOrientation();
			
            Array<OneD,unsigned int>     map;
            Array<OneD,int>             sign;
			
            switch(itype)
            {
                case eEdgeToElement:
                    {
                    v_GetEdgeToElementMap(entity,orient,map,sign);
                }
                break;
                case eFaceToElement:
                {
                    v_GetFaceToElementMap(entity,orient,map,sign);
                }
                break;
                case eEdgeInterior:
                {
                    v_GetEdgeInteriorMap(entity,orient,map,sign);
                }
                break;
                case eFaceInterior:
                {
                    v_GetFaceInteriorMap(entity,orient,map,sign);
                }
                break;
                case eBoundary:
                {
                    ASSERTL0(false,"Boundary Index Map not implemented yet.");
                }
                break;
                case eVertex:
                {
                    ASSERTL0(false,"Vertex Index Map not implemented yet.");
                }
                break;
                default:
                {
                    ASSERTL0(false,"The Index Map you are requiring is not between the possible options.");
                }
            }
			
            returnval = MemoryManager<IndexMapValues>::AllocateSharedPtr(map.num_elements());
			
            for(int i = 0; i < map.num_elements(); i++)
            {
                (*returnval)[i].index =  map[i];
                (*returnval)[i].sign  =  sign[i];
            }
			
            return returnval;
        }

        DNekMatSharedPtr StdExpansion::CreateGeneralMatrix(const StdMatrixKey &mkey)
        {
            int     i;
            DNekMatSharedPtr  returnval;

            switch(mkey.GetMatrixType())
            {
            case eInvMass:
                {
                    StdMatrixKey masskey(eMass,mkey.GetShapeType(),*this,NullConstFactorMap,NullVarCoeffMap,mkey.GetNodalPointsType());
                    DNekMatSharedPtr mmat = GetStdMatrix(masskey);
                    
                    returnval = MemoryManager<DNekMat>::AllocateSharedPtr(*mmat); //Populate standard mass matrix.
                    returnval->Invert();
                }
                break;
            case eInvNBasisTrans:
                {
                    StdMatrixKey tmpkey(eNBasisTrans,mkey.GetShapeType(),*this,NullConstFactorMap,NullVarCoeffMap,mkey.GetNodalPointsType());
                    DNekMatSharedPtr tmpmat = GetStdMatrix(tmpkey);
                    returnval = MemoryManager<DNekMat>::AllocateSharedPtr(*tmpmat); //Populate  matrix.
                    returnval->Invert();
                }
                break;
            case eBwdTrans:
                {
                    int nq = GetTotPoints();
                    Array<OneD, NekDouble> tmpin(m_ncoeffs);
                    Array<OneD, NekDouble> tmpout(nq);

                    returnval = MemoryManager<DNekMat>::AllocateSharedPtr(nq,m_ncoeffs);

                    for(int i=0; i<m_ncoeffs; ++i)
                    {
                        Vmath::Zero(m_ncoeffs, tmpin, 1);
                        tmpin[i] = 1.0;

                        BwdTrans_SumFac(tmpin,tmpout);

                        Vmath::Vcopy(nq,tmpout.get(),1,
                                     returnval->GetRawPtr()+i*nq,1);
                    }
                }
                break;
            case eIProductWRTBase:
                {
                    int nq = GetTotPoints();
                    Array<OneD, NekDouble> tmpin(nq);
                    Array<OneD, NekDouble> tmpout(m_ncoeffs);

                    returnval = MemoryManager<DNekMat>::AllocateSharedPtr(m_ncoeffs,nq);

                    for(i=0; i < nq; ++i)
                    {
                        Vmath::Zero(nq, tmpin, 1);
                        tmpin[i] = 1.0;

                        IProductWRTBase_SumFac(tmpin,tmpout);

                        Vmath::Vcopy(m_ncoeffs,tmpout.get(),1,
                                     returnval->GetRawPtr()+i*m_ncoeffs,1);
                    }
                }
                break;
            case eIProductWRTDerivBase0:
                {
                    int nq = GetTotPoints();
                    Array<OneD, NekDouble> tmpin(nq);
                    Array<OneD, NekDouble> tmpout(m_ncoeffs);

                    returnval = MemoryManager<DNekMat>::AllocateSharedPtr(nq,m_ncoeffs);

                    for(i=0; i < nq; ++i)
                    {
                        Vmath::Zero(nq, tmpin, 1);
                        tmpin[i] = 1.0;

                        IProductWRTDerivBase_SumFac(0,tmpin,tmpout);

                        Vmath::Vcopy(m_ncoeffs,tmpout.get(),1,
                                     returnval->GetRawPtr()+i*m_ncoeffs,1);
                    }
                }
                break;
            case eIProductWRTDerivBase1:
                {
                    int nq = GetTotPoints();
                    Array<OneD, NekDouble> tmpin(nq);
                    Array<OneD, NekDouble> tmpout(m_ncoeffs);

                    returnval = MemoryManager<DNekMat>::AllocateSharedPtr(nq,m_ncoeffs);

                    for(i=0; i < nq; ++i)
                    {
                        Vmath::Zero(nq, tmpin, 1);
                        tmpin[i] = 1.0;

                        IProductWRTDerivBase_SumFac(1,tmpin,tmpout);

                        Vmath::Vcopy(m_ncoeffs,tmpout.get(),1,
                                     returnval->GetRawPtr()+i*m_ncoeffs,1);
                    }
                }
                break;
            case eIProductWRTDerivBase2:
                {
                    int nq = GetTotPoints();
                    Array<OneD, NekDouble> tmpin(nq);
                    Array<OneD, NekDouble> tmpout(m_ncoeffs);

                    returnval = MemoryManager<DNekMat>::AllocateSharedPtr(nq,m_ncoeffs);

                    for(i=0; i < nq; ++i)
                    {
                        Vmath::Zero(nq, tmpin, 1);
                        tmpin[i] = 1.0;

                        IProductWRTDerivBase_SumFac(2,tmpin,tmpout);

                        Vmath::Vcopy(m_ncoeffs,tmpout.get(),1,
                                     returnval->GetRawPtr()+i*m_ncoeffs,1);
                    }
                }
                break;
            case eMass:
            case eHelmholtz:
            case eLaplacian:
            case eLaplacian00:
            case eLaplacian01:
            case eLaplacian02:
            case eLaplacian11:
            case eLaplacian12:
            case eLaplacian22:
            case eWeakDeriv0:
            case eWeakDeriv1:
            case eWeakDeriv2:
            case eWeakDirectionalDeriv:
            case eMassLevelCurvature:
            case eLinearAdvectionReaction:
            case eLinearAdvectionDiffusionReaction:
                {
                    Array<OneD, NekDouble> tmp(m_ncoeffs);
                    returnval = MemoryManager<DNekMat>::AllocateSharedPtr(m_ncoeffs,m_ncoeffs);
                    DNekMat &Mat = *returnval;

                    for(i=0; i < m_ncoeffs; ++i)
                    {
                        Vmath::Zero(m_ncoeffs, tmp, 1);
                        tmp[i] = 1.0;

                        GeneralMatrixOp_MatFree(tmp,tmp,mkey);

                        Vmath::Vcopy(m_ncoeffs,&tmp[0],1,
                                     &(Mat.GetPtr())[0]+i*m_ncoeffs,1);
                    }
                }
                break;
            default:
                {
                    NEKERROR(ErrorUtil::efatal, "This type of matrix can not be created using a general approach");
                }
                break;
            }

            return returnval;
        }

        void StdExpansion::GeneralMatrixOp(const Array<OneD, const NekDouble> &inarray,
                                           Array<OneD,NekDouble> &outarray,
                                           const StdMatrixKey &mkey)
        {
            switch(mkey.GetMatrixType())
            {
            case eMass:
                MassMatrixOp(inarray,outarray,mkey);
                break;
            case eWeakDeriv0:
                WeakDerivMatrixOp(0,inarray,outarray,mkey);
                break;
            case eWeakDeriv1:
                WeakDerivMatrixOp(1,inarray,outarray,mkey);
                break;
            case eWeakDeriv2:
                WeakDerivMatrixOp(2,inarray,outarray,mkey);
                break;
            case eWeakDirectionalDeriv:
                WeakDirectionalDerivMatrixOp(inarray,outarray,mkey);
                break;
            case eMassLevelCurvature:
                MassLevelCurvatureMatrixOp(inarray,outarray,mkey);
                break;
            case eLinearAdvectionReaction:
                LinearAdvectionDiffusionReactionMatrixOp(inarray,outarray,mkey,false);
                break;
            case eLinearAdvectionDiffusionReaction:
                LinearAdvectionDiffusionReactionMatrixOp(inarray,outarray,mkey);
                break;
            case eLaplacian:
                LaplacianMatrixOp(inarray,outarray,mkey);
                break;
            case eLaplacian00:
                LaplacianMatrixOp(0,0,inarray,outarray,mkey);
                break;
            case eLaplacian01:
                LaplacianMatrixOp(0,1,inarray,outarray,mkey);
                break;
            case eLaplacian02:
                LaplacianMatrixOp(0,2,inarray,outarray,mkey);
                break;
            case eLaplacian10:
                LaplacianMatrixOp(1,0,inarray,outarray,mkey);
                break;
            case eLaplacian11:
                LaplacianMatrixOp(1,1,inarray,outarray,mkey);
                break;
            case eLaplacian12:
                LaplacianMatrixOp(1,2,inarray,outarray,mkey);
                break;
            case eLaplacian20:
                LaplacianMatrixOp(2,0,inarray,outarray,mkey);
                break;
            case eLaplacian21:
                LaplacianMatrixOp(2,1,inarray,outarray,mkey);
                break;
            case eLaplacian22:
                LaplacianMatrixOp(2,2,inarray,outarray,mkey);
                break;
            case eHelmholtz:
                HelmholtzMatrixOp(inarray,outarray,mkey);
                break;
            default:
                NEKERROR(ErrorUtil::efatal, "This matrix does not have an operator");
                break;
            }
        }

        void StdExpansion::GeneralMatrixOp_MatFree(const Array<OneD, const NekDouble> &inarray,
                                                   Array<OneD,NekDouble> &outarray,
                                                   const StdMatrixKey &mkey)
        {
            switch(mkey.GetMatrixType())
            {
            case eMass:
                MassMatrixOp_MatFree(inarray,outarray,mkey);
                break;
            case eWeakDeriv0:
                WeakDerivMatrixOp_MatFree(0,inarray,outarray,mkey);
                break;
            case eWeakDeriv1:
                WeakDerivMatrixOp_MatFree(1,inarray,outarray,mkey);
                break;
            case eWeakDeriv2:
                WeakDerivMatrixOp_MatFree(2,inarray,outarray,mkey);
                break;
            case eWeakDirectionalDeriv:
                WeakDirectionalDerivMatrixOp_MatFree(inarray,outarray,mkey);
                break;
            case eMassLevelCurvature:
                MassLevelCurvatureMatrixOp_MatFree(inarray,outarray,mkey);
                break;
            case eLinearAdvectionReaction:
                LinearAdvectionDiffusionReactionMatrixOp_MatFree(inarray,outarray,mkey,false);
                break;
            case eLinearAdvectionDiffusionReaction:
                LinearAdvectionDiffusionReactionMatrixOp_MatFree(inarray,outarray,mkey);
                break;
            case eLaplacian:
                LaplacianMatrixOp_MatFree(inarray,outarray,mkey);
                break;
            case eLaplacian00:
                LaplacianMatrixOp_MatFree(0,0,inarray,outarray,mkey);
                break;
            case eLaplacian01:
                LaplacianMatrixOp_MatFree(0,1,inarray,outarray,mkey);
                break;
            case eLaplacian02:
                LaplacianMatrixOp_MatFree(0,2,inarray,outarray,mkey);
                break;
            case eLaplacian10:
                LaplacianMatrixOp_MatFree(1,0,inarray,outarray,mkey);
                break;
            case eLaplacian11:
                LaplacianMatrixOp_MatFree(1,1,inarray,outarray,mkey);
                break;
            case eLaplacian12:
                LaplacianMatrixOp_MatFree(1,2,inarray,outarray,mkey);
                break;
            case eLaplacian20:
                LaplacianMatrixOp_MatFree(2,0,inarray,outarray,mkey);
                break;
            case eLaplacian21:
                LaplacianMatrixOp_MatFree(2,1,inarray,outarray,mkey);
                break;
            case eLaplacian22:
                LaplacianMatrixOp_MatFree(2,2,inarray,outarray,mkey);
                break;
            case eHelmholtz:
                HelmholtzMatrixOp_MatFree(inarray,outarray,mkey);
                break;
            default:
                NEKERROR(ErrorUtil::efatal, "This matrix does not have an operator");
                break;
            }
        }

        void StdExpansion::MassMatrixOp_MatFree(const Array<OneD, const NekDouble> &inarray,
                                                Array<OneD,NekDouble> &outarray,
                                                const StdMatrixKey &mkey)
        {
            int nq = GetTotPoints();
            Array<OneD, NekDouble> tmp(nq);

            v_BwdTrans(inarray,tmp);

            if(mkey.HasVarCoeff(eVarCoeffMass))
            {
                Vmath::Vmul(nq, mkey.GetVarCoeff(eVarCoeffMass), 1, tmp, 1, tmp, 1);
            }

            v_IProductWRTBase(tmp, outarray);
        }

        void StdExpansion::LaplacianMatrixOp_MatFree(const int k1, const int k2,
                                                     const Array<OneD, const NekDouble> &inarray,
                                                     Array<OneD,NekDouble> &outarray,
                                                     const StdMatrixKey &mkey)
        {
            ASSERTL1(k1 >= 0 && k1 < GetCoordim(),"invalid first  argument");
            ASSERTL1(k2 >= 0 && k2 < GetCoordim(),"invalid second argument");

            int nq = GetTotPoints();
            Array<OneD, NekDouble> tmp(nq);
            Array<OneD, NekDouble> dtmp(nq);
            VarCoeffType varcoefftypes[3][3]
                = { {eVarCoeffD00, eVarCoeffD01, eVarCoeffD02},
                    {eVarCoeffD01, eVarCoeffD11, eVarCoeffD12},
                    {eVarCoeffD02, eVarCoeffD12, eVarCoeffD22}
            };
            
            v_BwdTrans(inarray,tmp);
            v_PhysDeriv(k2,tmp,dtmp);
            if (mkey.GetNVarCoeff())
            {
                if (k1 == k2)
                {
                    // By default, k1 == k2 has \sigma = 1 (diagonal entries)
                    if(mkey.HasVarCoeff(varcoefftypes[k1][k1]))
                    {
                        Vmath::Vmul(nq, mkey.GetVarCoeff(varcoefftypes[k1][k1]), 1, dtmp, 1, dtmp, 1);
                    }
                    v_IProductWRTDerivBase(k1, dtmp, outarray);
                }
                else
                {
                    // By default, k1 != k2 has \sigma = 0 (off-diagonal entries)
                    if(mkey.HasVarCoeff(varcoefftypes[k1][k2]))
                    {
                        Vmath::Vmul(nq, mkey.GetVarCoeff(varcoefftypes[k1][k2]), 1, dtmp, 1, dtmp, 1);
                        v_IProductWRTDerivBase(k1, dtmp, outarray);
                    }
                    else
                    {
                        Vmath::Zero(GetNcoeffs(), outarray, 1);
                    }
                }
            }
            else
            {
                // Multiply by svv tensor 
                if(mkey.ConstFactorExists(eFactorSVVCutoffRatio))
                {
                    SVVLaplacianFilter(dtmp,mkey);
                }
                v_IProductWRTDerivBase(k1, dtmp, outarray);
            }
        }

        void StdExpansion::LaplacianMatrixOp_MatFree_GenericImpl(const Array<OneD, const NekDouble> &inarray,
                                                                 Array<OneD,NekDouble> &outarray,
                                                                 const StdMatrixKey &mkey)
        {
            const int dim = GetCoordim();
            
            int i,j;

            Array<OneD,NekDouble> store(m_ncoeffs);
            Array<OneD,NekDouble> store2(m_ncoeffs,0.0);

            if(mkey.GetNVarCoeff() == 0)
            {
                // just call diagonal matrix form of laplcian operator
                for(i = 0; i < dim; ++i)
                {
                    LaplacianMatrixOp(i,i,inarray,store,mkey);
                    Vmath::Vadd(m_ncoeffs, store, 1, store2, 1, store2, 1);
                }
            }
            else
            {
                const MatrixType mtype[3][3]
                    = {{eLaplacian00,eLaplacian01,eLaplacian02},
                       {eLaplacian01,eLaplacian11,eLaplacian12},
                       {eLaplacian02,eLaplacian12,eLaplacian22}};
                StdMatrixKeySharedPtr mkeyij;
                
                for(i = 0; i < dim; i++)
                {
                    for(j = 0; j < dim; j++)
                    {
                        mkeyij = MemoryManager<StdMatrixKey>::AllocateSharedPtr(mkey,mtype[i][j]);
                        LaplacianMatrixOp(i,j,inarray,store,*mkeyij);
                        Vmath::Vadd(m_ncoeffs, store, 1, store2, 1, store2, 1);
                    }
                }
            }

            Vmath::Vcopy(m_ncoeffs,store2.get(),1,outarray.get(),1);
        }

        void StdExpansion::WeakDerivMatrixOp_MatFree(const int k1,
                                                     const Array<OneD, const NekDouble> &inarray,
                                                     Array<OneD,NekDouble> &outarray,
                                                     const StdMatrixKey &mkey)
        {
            Array<OneD, NekDouble> tmp(GetTotPoints());
            int nq = GetTotPoints();

            v_BwdTrans(inarray,tmp);
            v_PhysDeriv(k1,tmp,tmp);

            VarCoeffType keys[] = {eVarCoeffD00, eVarCoeffD11, eVarCoeffD22};
            if(mkey.HasVarCoeff(keys[k1]))
            {
                Vmath::Vmul(nq, &(mkey.GetVarCoeff(keys[k1]))[0], 1, &tmp[0], 1, &tmp[0], 1);
            }

            v_IProductWRTBase(tmp, outarray);
        }

        void StdExpansion::WeakDirectionalDerivMatrixOp_MatFree(const Array<OneD, const NekDouble> &inarray,
                                                                Array<OneD,NekDouble> &outarray,
                                                                const StdMatrixKey &mkey)
        {
            int nq = GetTotPoints();
            //            int varsize = ((mkey.GetVariableCoefficient(0)).num_elements())/dim;
            Array<OneD, NekDouble> tmp(nq);

            v_BwdTrans(inarray,tmp);
            // For Deformed mesh ==============
            //            if (varsize==nq)
            //            {
            //                v_PhysDirectionalDeriv(tmp,mkey.GetVariableCoefficient(0),tmp);
            //            }
            //
            //            // For Regular mesh ==========
            //            else
            //            {
            //                ASSERTL0(false, "Wrong route");
            //            }

            v_IProductWRTBase(tmp, outarray);
        }

        void StdExpansion::MassLevelCurvatureMatrixOp_MatFree(const Array<OneD, const NekDouble> &inarray,
                                                              Array<OneD,NekDouble> &outarray,
                                                              const StdMatrixKey &mkey)
        {
            ///@todo fix this
            //          int nqtot = GetTotPoints();
            //          int matrixid = mkey.GetMatrixID();
            //
            //          NekDouble checkweight=0.0;
            //          Array<OneD, NekDouble> tmp(nqtot), tan(nqtot), dtan0(nqtot), dtan1(nqtot), weight(nqtot,0.0);
            //
            //          int gmatnumber = (mkey.GetVariableCoefficient(1)).num_elements();
            //
            //          v_BwdTrans(inarray,tmp);
            //
            //          // weight = \grad \cdot tanvec
            //          for(int k = 0; k < GetCoordim(); ++k)
            //          {
            //              Vmath::Vcopy(nqtot, &(mkey.GetVariableCoefficient(0))[k*nqtot],
            //                              1, &tan[0], 1);
            //
            //              // For Regular mesh ...
            //              if(gmatnumber==1)
            //              {
            //                  // D_{/xi} and D_{/eta}
            //                  v_PhysDeriv(0,tan,dtan0);
            //                  v_PhysDeriv(1,tan,dtan1);
            //
            //                  // d v / d x_i = (d \xi / d x_i)*( d v / d \xi ) + (d \eta / d x_i)*( d v / d \eta )
            //                  Vmath::Svtvp(nqtot,(mkey.GetVariableCoefficient(2*k+1))[0],&dtan0[0],1,&weight[0],1,&weight[0],1);
            //                  Vmath::Svtvp(nqtot,(mkey.GetVariableCoefficient(2*k+2))[0],&dtan1[0],1,&weight[0],1,&weight[0],1);
            //              }
            //
            //              // For Curved mesh ...
            //              else if(gmatnumber==nqtot)
            //              {
            //                  // D_{x} and D_{y}
            //                  v_PhysDeriv(k,tan,dtan0);
            //                  Vmath::Vadd(nqtot,&dtan0[0],1,&weight[0],1,&weight[0],1);
            //              }
            //
            //              else
            //              {
            //                  ASSERTL1( ((gmatnumber=1) || (gmatnumber==nqtot) ), "Gmat is not in a right size");
            //              }
            //          }
            //
            //          Vmath::Vmul(nqtot, &weight[0], 1, &tmp[0], 1, &tmp[0], 1);
            //          v_IProductWRTBase(tmp, outarray);
        }

        void StdExpansion::LinearAdvectionDiffusionReactionMatrixOp_MatFree( const Array<OneD, const NekDouble> &inarray,
                                                                             Array<OneD,NekDouble> &outarray,
                                                                             const StdMatrixKey &mkey,
                                                                             bool addDiffusionTerm)
        {

            int i;
            int ndir = mkey.GetNVarCoeff(); // assume num.r consts corresponds to directions
            ASSERTL0(ndir,"Must define at least one advection velocity");

            NekDouble   lambda = mkey.GetConstFactor(eFactorLambda);
            int         totpts = GetTotPoints();
            Array<OneD, NekDouble> tmp(3*totpts);
            Array<OneD, NekDouble> tmp_deriv = tmp + totpts;
            Array<OneD, NekDouble> tmp_adv   = tmp_deriv + totpts;


            ASSERTL1(ndir <= GetCoordim(),"Number of constants is larger than coordinate dimensions");

            v_BwdTrans(inarray,tmp);

            VarCoeffType varcoefftypes[] = {eVarCoeffVelX, eVarCoeffVelY};

            //calculate u dx + v dy + ..
            Vmath::Zero(totpts,tmp_adv,1);
            for(i = 0; i < ndir; ++i)
            {
                v_PhysDeriv(i,tmp,tmp_deriv);
                Vmath::Vvtvp(totpts,mkey.GetVarCoeff(varcoefftypes[i]),1,tmp_deriv,1,tmp_adv,1,tmp_adv,1);
            }

            if(lambda) // add -lambda*u
            {
                Vmath::Svtvp(totpts,-lambda,tmp,1,tmp_adv,1,tmp_adv,1);
            }


            if(addDiffusionTerm)
            {
                Array<OneD, NekDouble> lap(m_ncoeffs);
                StdMatrixKey mkeylap(eLaplacian,DetShapeType(),*this);
                LaplacianMatrixOp(inarray,lap,mkeylap);

                v_IProductWRTBase(tmp_adv, outarray);
                // Lap v - u.grad v + lambda*u 
                // => (grad u, grad v) + u.grad v - lambda*u
                Vmath::Vadd(m_ncoeffs,lap,1,outarray,1,outarray,1);
            }
            else
            {
                v_IProductWRTBase(tmp_adv, outarray);
            }

        }


        void StdExpansion::HelmholtzMatrixOp_MatFree_GenericImpl(const Array<OneD, const NekDouble> &inarray,
                                                                 Array<OneD,NekDouble> &outarray,
                                                                 const StdMatrixKey &mkey)
        {
            NekDouble lambda = mkey.GetConstFactor(eFactorLambda);
            Array<OneD,NekDouble> tmp(m_ncoeffs);
            StdMatrixKey mkeymass(eMass,DetShapeType(),*this);
            StdMatrixKey mkeylap(eLaplacian,DetShapeType(),*this);

            MassMatrixOp(inarray,tmp,mkeymass);
            LaplacianMatrixOp(inarray,outarray,mkeylap);

            Blas::Daxpy(m_ncoeffs, lambda, tmp, 1, outarray, 1);
        }

        void StdExpansion::BwdTrans_MatOp(const Array<OneD, const NekDouble>& inarray,
                                          Array<OneD, NekDouble> &outarray)
        {
            int nq = GetTotPoints();
            StdMatrixKey      bwdtransmatkey(eBwdTrans,DetShapeType(),*this);
            DNekMatSharedPtr  bwdtransmat = GetStdMatrix(bwdtransmatkey);

            Blas::Dgemv('N',nq,m_ncoeffs,1.0,bwdtransmat->GetPtr().get(),
                        nq, inarray.get(), 1, 0.0, outarray.get(), 1);
        }

        // VIRTUAL INLINE FUNCTIONS FROM HEADER FILE
        void StdExpansion::SetUpPhysNormals(const int edge)
        {
            v_SetUpPhysNormals(edge);
        }

        NekDouble StdExpansion::StdPhysEvaluate(const Array<OneD, const NekDouble> &Lcoord,
                                                const Array<OneD, const NekDouble> &physvals)
        {
            return v_StdPhysEvaluate(Lcoord,physvals);
        }

        void StdExpansion::AddEdgeNormBoundaryInt(const int edge,
                                                  boost::shared_ptr<StdExpansion>    &EdgeExp,
                                                  const Array<OneD, const NekDouble> &Fx,
                                                  const Array<OneD, const NekDouble> &Fy,
                                                  Array<OneD, NekDouble> &outarray)
        {
            v_AddEdgeNormBoundaryInt(edge,EdgeExp,Fx,Fy,outarray);
        }

        void StdExpansion::AddEdgeNormBoundaryInt(const int edge,
                                                  boost::shared_ptr<StdExpansion>    &EdgeExp,
                                                  const Array<OneD, const NekDouble> &Fn,
                                                  Array<OneD, NekDouble> &outarray)
        {
            v_AddEdgeNormBoundaryInt(edge,EdgeExp,Fn,outarray);
        }

        void StdExpansion::AddFaceNormBoundaryInt(const int face,
                                                  boost::shared_ptr<StdExpansion>    &FaceExp,
                                                  const Array<OneD, const NekDouble> &Fn,
                                                  Array<OneD, NekDouble> &outarray)
        {
            v_AddFaceNormBoundaryInt(face,FaceExp,Fn,outarray);
        }

        int StdExpansion::v_GetElmtId(void)
        {
            return m_elmt_id;
        }

        const Array<OneD, const NekDouble>& StdExpansion::v_GetPhysNormals(void)
        {
            NEKERROR(ErrorUtil::efatal, "This function is not valid for this class");
            return NullNekDouble1DArray;
        }


        void StdExpansion::v_SetPhysNormals(Array<OneD, const NekDouble> &normal)
        {
            NEKERROR(ErrorUtil::efatal, "This function is not valid for this class");
        }

        void StdExpansion::v_SetUpPhysNormals(const int edge)
        {
            NEKERROR(ErrorUtil::efatal, "This function is not valid for this class");
        }

        int StdExpansion::v_CalcNumberOfCoefficients(const std::vector<unsigned int>  &nummodes, int &modes_offset)
        {
            NEKERROR(ErrorUtil::efatal, "This function is not defined for this class");
            return 0;
        }
            
        void StdExpansion::v_ExtractDataToCoeffs(const NekDouble *data, 
                                                 const std::vector<unsigned int > &nummodes, 
                                                 const int nmode_offset,
                                                 NekDouble *coeffs)
        {
            NEKERROR(ErrorUtil::efatal, "This function is not defined for this class");
        }


        void StdExpansion::v_NormVectorIProductWRTBase(const Array<OneD, const Array<OneD, NekDouble> > &Fvec, Array< OneD, NekDouble> &outarray)
        {
            NEKERROR(ErrorUtil::efatal, "This function is not valid for this class");
        }


        void StdExpansion::v_NormVectorIProductWRTBase(const Array<OneD, const NekDouble> &Fx, const Array<OneD, const NekDouble> &Fy, Array< OneD, NekDouble> &outarray)
        {
            NEKERROR(ErrorUtil::efatal, "This function is not valid for this class");
        }

        void StdExpansion::v_NormVectorIProductWRTBase(
                                                       const Array<OneD, const NekDouble> &Fx, 
                                                       const Array<OneD, const NekDouble> &Fy, 
                                                       const Array<OneD, const NekDouble> &Fz, 
                                                       Array< OneD, NekDouble> &outarray)
        {
            NEKERROR(ErrorUtil::efatal, "This function is not valid for this class");
        }

        DNekScalBlkMatSharedPtr StdExpansion::v_GetLocStaticCondMatrix(const LocalRegions::MatrixKey &mkey)
        {
            NEKERROR(ErrorUtil::efatal, "This function is only valid for LocalRegions");
            return NullDNekScalBlkMatSharedPtr;
        }

        void StdExpansion::v_DropLocStaticCondMatrix(const LocalRegions::MatrixKey &mkey)
        {
            NEKERROR(ErrorUtil::efatal, "This function is only valid for LocalRegions");
        }

        StdRegions::Orientation StdExpansion::v_GetFaceOrient(int face)

        {
            NEKERROR(ErrorUtil::efatal, "This function is only valid for three-dimensional  LocalRegions");
            return eDir1FwdDir1_Dir2FwdDir2;
        }

        StdRegions::Orientation StdExpansion::v_GetEorient(int edge)
        {
            NEKERROR(ErrorUtil::efatal, "This function is only valid for two-dimensional  LocalRegions");
            return eForwards;
        }
		
        StdRegions::Orientation StdExpansion::v_GetPorient(int point)
        {
            NEKERROR(ErrorUtil::efatal, "This function is only valid for one-dimensional  LocalRegions");
            return eFwd;
        }


        StdRegions::Orientation StdExpansion::v_GetCartesianEorient(int edge)
        {
            NEKERROR(ErrorUtil::efatal, "This function is only valid for two-dimensional  LocalRegions");
            return eForwards;
        }


        void StdExpansion::v_SetCoeffsToOrientation(StdRegions::Orientation dir,
                                                    Array<OneD, const NekDouble> &inarray,
                                                    Array<OneD, NekDouble> &outarray)
        {
            NEKERROR(ErrorUtil::efatal, "This function is not defined for this shape");
        }

        void StdExpansion::v_SetCoeffsToOrientation(
            Array<OneD, NekDouble> &coeffs,
            StdRegions::Orientation dir)
        {
            NEKERROR(ErrorUtil::efatal, "This function is not defined for this shape");
        }
        

        NekDouble StdExpansion::v_StdPhysEvaluate(const Array<OneD, const NekDouble> &Lcoord,
                                                  const Array<OneD, const NekDouble> &physvals)
            
        {
            NEKERROR(ErrorUtil::efatal, "This function is not defined for this shape");
            return 0;
        }

        void StdExpansion::v_LocCoordToLocCollapsed(const Array<OneD, const NekDouble>& xi,Array<OneD, NekDouble>& eta)
        {
            NEKERROR(ErrorUtil::efatal, "This function is not defined for this shape");
        }
        
        void StdExpansion::v_AddEdgeNormBoundaryInt(const int edge,
                                                    boost::shared_ptr<StdExpansion>    &EdgeExp,
                                                    const Array<OneD, const NekDouble> &Fx,
                                                    const Array<OneD, const NekDouble> &Fy,
                                                    Array<OneD, NekDouble> &outarray)
        {
            NEKERROR(ErrorUtil::efatal, "This function is not defined for this shape");
        }

        void StdExpansion::v_AddEdgeNormBoundaryInt(const int edge,
                                                    boost::shared_ptr<StdExpansion>    &EdgeExp,
                                                    const Array<OneD, const NekDouble> &Fn,
                                                    Array<OneD, NekDouble> &outarray)
        {
            NEKERROR(ErrorUtil::efatal, "This function is not defined for this shape");
        }

        void StdExpansion::v_AddFaceNormBoundaryInt(const int face,
                                                    boost::shared_ptr<StdExpansion>    &FaceExp,
                                                    const Array<OneD, const NekDouble> &Fn,
                                                    Array<OneD, NekDouble> &outarray)
        {
            NEKERROR(ErrorUtil::efatal, "This function is not defined for this shape");
        }

        int StdExpansion::v_GetNedges() const
        {
            ASSERTL0(false, "This function is needs defining for this shape");
            return 0;
        }

        int StdExpansion::v_GetNfaces() const
        {
            ASSERTL0(false, "This function is needs defining for this shape");
            return 0;
        }


        int StdExpansion::v_NumBndryCoeffs() const
        {
            ASSERTL0(false, "This function is needs defining for this shape");
            return 0;
        }

        int StdExpansion::v_NumDGBndryCoeffs() const
        {
            ASSERTL0(false, "This function is needs defining for this shape");
            return 0;
        }

        int StdExpansion::v_GetEdgeNcoeffs(const int i) const
        {
            ASSERTL0(false, "This function is not valid or not defined");
            return 0;
        }

        int StdExpansion::v_GetTotalEdgeIntNcoeffs() const
        {
            ASSERTL0(false, "This function is not valid or not defined");
            return 0;
        }

        int StdExpansion::v_GetEdgeNumPoints(const int i) const
        {
            ASSERTL0(false, "This function is not valid or not defined");
            return 0;
        }

        int StdExpansion::v_DetCartesianDirOfEdge(const int edge)
        {
            ASSERTL0(false, "This function is not valid or not defined");
            return 0;
        }

        const LibUtilities::BasisKey StdExpansion::v_DetEdgeBasisKey(const int i) const
        {
            ASSERTL0(false, "This function is not valid or not defined");
            return LibUtilities::NullBasisKey;
        }

        const LibUtilities::BasisKey StdExpansion::v_DetFaceBasisKey(const int i, const int k) const
        {
            ASSERTL0(false, "This function is not valid or not defined");
            return LibUtilities::NullBasisKey;
        }

        int StdExpansion::v_GetFaceNumPoints(const int i) const
        {
            ASSERTL0(false, "This function is not valid or not defined");
            return 0;
        }

        int StdExpansion::v_GetFaceNcoeffs(const int i) const
        {
            ASSERTL0(false, "This function is not valid or not defined");
            return 0;
        }

        int StdExpansion::v_GetFaceIntNcoeffs(const int i) const
        {
            ASSERTL0(false, "This function is not valid or not defined");
            return 0;
        }

        int StdExpansion::v_GetTotalFaceIntNcoeffs() const
        {
            ASSERTL0(false, "This function is not valid or not defined");
            return 0;
        }        
        
        int StdExpansion::v_GetTraceNcoeffs(const int i) const
        {
            ASSERTL0(false, "This function is not valid or not defined");
            return 0;
        }


        LibUtilities::PointsKey StdExpansion::v_GetFacePointsKey(const int i, const int j) const
        {
            ASSERTL0(false, "This function is not valid or not defined");
            return LibUtilities::NullPointsKey;
        }

        LibUtilities::BasisType StdExpansion::v_GetEdgeBasisType(const int i) const
        {
            ASSERTL0(false, "This function is not valid or not defined");
            
            return LibUtilities::eNoBasisType;
        }

        const LibUtilities::PointsKey StdExpansion::v_GetNodalPointsKey() const
        {
            ASSERTL0(false, "This function is not valid or not defined");

            return LibUtilities::NullPointsKey;
        }

        LibUtilities::ShapeType StdExpansion::v_DetShapeType() const
        {
            ASSERTL0(false, "This expansion does not have a shape type defined");
            return LibUtilities::eNoShapeType;
        }

        int StdExpansion::v_GetShapeDimension() const
        {
            ASSERTL0(false, "This function is not valid or not defined");
            return 0;
        }

        bool StdExpansion::v_IsBoundaryInteriorExpansion()
        {
            ASSERTL0(false,"This function has not been defined for this expansion");
            return false;
        }


        bool StdExpansion::v_IsNodalNonTensorialExp()
        {
            return false;
        }

        void  StdExpansion::v_IProductWRTDerivBase (const int dir,
                                                    const Array<OneD, const NekDouble>& inarray,
                                                    Array<OneD, NekDouble> &outarray)
        {
            NEKERROR(ErrorUtil::efatal, "This method has not been defined");
        }

        /**
         *
         */
        void StdExpansion::v_FwdTrans_BndConstrained(const Array<OneD, const NekDouble>& inarray,
                                                     Array<OneD, NekDouble> &outarray)
        {
            NEKERROR(ErrorUtil::efatal, "This method has not been defined");
        }


        /**
         * @brief Integrates the specified function over the domain.
         * @see StdRegions#StdExpansion#Integral.
         */
        NekDouble StdExpansion::v_Integral(const Array<OneD, const NekDouble>& inarray )
        {
            NEKERROR(ErrorUtil::efatal, "This function is only valid for "
                     "local expansions");
            return 0;
        }


        void StdExpansion::v_AddRobinMassMatrix(const int edgeid, const Array<OneD, const NekDouble > &primCoeffs, DNekMatSharedPtr &inoutmat)
        {
            NEKERROR(ErrorUtil::efatal, "This function is only valid for "
                     "specific element types");
        }

        void StdExpansion::v_AddRobinEdgeContribution(const int edgeid, const Array<OneD, const NekDouble > &primCoeffs, Array<OneD, NekDouble> &coeffs)
        {
            NEKERROR(ErrorUtil::efatal, "This function is only valid for "
                     "specific element types");
        }

        void StdExpansion::v_DGDeriv(const int dir,
                                     const Array<OneD, const NekDouble>& inarray,
                                     Array<OneD, boost::shared_ptr< StdExpansion > > &EdgeExp,
                                     Array<OneD, Array<OneD, NekDouble> > &coeffs,
                                     Array<OneD, NekDouble> &outarray)
        {
            NEKERROR(ErrorUtil::efatal, "This function is only valid for "
                     "specific element types");
        }

        /**
         * @brief Calculate the derivative of the physical points
         * @see StdRegions#StdExpansion#PhysDeriv
         */
        void StdExpansion::v_PhysDeriv (const Array<OneD, const NekDouble>& inarray,
                                        Array<OneD, NekDouble> &out_d1,
                                        Array<OneD, NekDouble> &out_d2,
                                        Array<OneD, NekDouble> &out_d3)
        {
            NEKERROR(ErrorUtil::efatal, "This function is only valid for "
                     "local expansions");
        }

        void StdExpansion::v_PhysDeriv_s(const Array<OneD, const NekDouble>& inarray,
                                         Array<OneD, NekDouble> &out_ds)
        {
            NEKERROR(ErrorUtil::efatal, "This function is only valid for "
                     "local expansions");
        }
        void StdExpansion::v_PhysDeriv_n(const Array<OneD, const NekDouble>& inarray,
                                         Array<OneD, NekDouble>& out_dn)
        {
            NEKERROR(ErrorUtil::efatal, "This function is only valid for "
                     "local expansions");
        }
	
        /**
         * @brief Calculate the derivative of the physical points in a
         * given direction
         * @see StdRegions#StdExpansion#PhysDeriv
         */
        void StdExpansion::v_PhysDeriv(const int dir,
                                       const Array<OneD, const NekDouble>& inarray,
                                       Array<OneD, NekDouble> &out_d0)

        {
            NEKERROR(ErrorUtil::efatal, "This function is only valid for "
                     "specific element types");
        }

        /**
         * @brief Physical derivative along a direction vector.
         * @see StdRegions#StdExpansion#PhysDirectionalDeriv
         */
        void StdExpansion::v_PhysDirectionalDeriv(const Array<OneD, const NekDouble>& inarray,
                                                  const Array<OneD, const NekDouble>& direction,
                                                  Array<OneD, NekDouble> &outarray)
        {
            NEKERROR(ErrorUtil::efatal, "This function is only valid for "
                     "specific element types");
        }

        void StdExpansion::v_StdPhysDeriv (const Array<OneD, const NekDouble>& inarray,
                                           Array<OneD, NekDouble> &out_d1,
                                           Array<OneD, NekDouble> &out_d2,
                                           Array<OneD, NekDouble> &out_d3)
        {
            NEKERROR(ErrorUtil::efatal, "Method does not exist for this shape");
        }

        void   StdExpansion::v_StdPhysDeriv (const int dir,
                                             const Array<OneD, const NekDouble>& inarray,
                                             Array<OneD, NekDouble> &outarray)
        {
            NEKERROR(ErrorUtil::efatal, "Method does not exist for this shape");
        }


        NekDouble StdExpansion::v_PhysEvaluate(const Array<OneD, const NekDouble>& coords, const Array<OneD, const NekDouble>& physvals)
        {
            NEKERROR(ErrorUtil::efatal, "Method does not exist for this shape");
            return 0;
        }

        
        NekDouble StdExpansion::v_PhysEvaluate(const Array<OneD, DNekMatSharedPtr > & I, const Array<OneD, const NekDouble>& physvals)
        {
            NEKERROR(ErrorUtil::efatal, "Method does not exist for this shape");
            return 0;
        }


        void StdExpansion::v_FillMode(const int mode, Array<OneD, NekDouble> &outarray)
        {
            NEKERROR(ErrorUtil::efatal, "This function has not "
                     "been defined for this shape");
        }

        DNekMatSharedPtr StdExpansion::v_GenMatrix(const StdMatrixKey &mkey)
        {
            NEKERROR(ErrorUtil::efatal, "This function has not "
                     "been defined for this element");
            DNekMatSharedPtr returnval;
            return returnval;
        }

        DNekMatSharedPtr StdExpansion::v_CreateStdMatrix(const StdMatrixKey &mkey)
        {
            NEKERROR(ErrorUtil::efatal, "This function has not "
                     "been defined for this element");
            DNekMatSharedPtr returnval;
            return returnval;
        }

        void StdExpansion::v_GetCoords(Array<OneD, NekDouble> &coords_0,
                                       Array<OneD, NekDouble> &coords_1,
                                       Array<OneD, NekDouble> &coords_2)
        {
            NEKERROR(ErrorUtil::efatal, "Write coordinate definition method");
        }

        void StdExpansion::v_GetCoord(const Array<OneD, const NekDouble>& Lcoord,
                                      Array<OneD, NekDouble> &coord)
        {
            NEKERROR(ErrorUtil::efatal, "Write coordinate definition method");
        }
        
            int StdExpansion::v_GetCoordim(void)
            {
                NEKERROR(ErrorUtil::efatal, "Write method");
                return -1;
            }

            void StdExpansion::v_GetBoundaryMap(Array<OneD, unsigned int>& outarray)
            {
                NEKERROR(ErrorUtil::efatal,"Method does not exist for this shape" );
            }

            void StdExpansion::v_GetInteriorMap(Array<OneD, unsigned int>& outarray)
            {
                NEKERROR(ErrorUtil::efatal,"Method does not exist for this shape" );
            }

        int StdExpansion::v_GetVertexMap(const int localVertexId,      
                                         bool useCoeffPacking)
            {
                NEKERROR(ErrorUtil::efatal,"Method does not exist for this shape" );
                return 0;
            }

            void StdExpansion::v_GetEdgeInteriorMap(const int eid, const Orientation edgeOrient,
                                              Array<OneD, unsigned int> &maparray,
                                              Array<OneD, int> &signarray)
            {
                NEKERROR(ErrorUtil::efatal,"Method does not exist for this shape" );
            }

            void StdExpansion::v_GetFaceInteriorMap(const int fid, const Orientation faceOrient,
                                              Array<OneD, unsigned int> &maparray,
                                              Array<OneD, int> &signarray)
            {
                NEKERROR(ErrorUtil::efatal,"Method does not exist for this shape" );
            }

            void StdExpansion::v_GetEdgeToElementMap(const int eid, const Orientation edgeOrient,
                                               Array<OneD, unsigned int> &maparray,
                                               Array<OneD, int> &signarray)
            {
                NEKERROR(ErrorUtil::efatal,"Method does not exist for this shape" );
            }

            void StdExpansion::v_GetFaceToElementMap(const int fid, const Orientation faceOrient,
                                                     Array<OneD, unsigned int> &maparray,
                                                     Array<OneD, int> &signarray,
                                                     int nummodesA, int nummodesB)
            {
                NEKERROR(ErrorUtil::efatal,"Method does not exist for this shape" );
            }

            void StdExpansion::v_GetEdgePhysVals(const int edge, const Array<OneD, const NekDouble> &inarray, Array<OneD,NekDouble> &outarray)
            {
                NEKERROR(ErrorUtil::efatal,"Method does not exist for this shape or library" );
            }

            void StdExpansion::v_GetEdgePhysVals(const int edge,  const boost::shared_ptr<StdExpansion>  &EdgeExp, const Array<OneD, const NekDouble> &inarray, Array<OneD,NekDouble> &outarray)
            {
                NEKERROR(ErrorUtil::efatal,"Method does not exist for this shape or library" );
            }
        
        void StdExpansion::v_GetTracePhysVals(const int edge,  const boost::shared_ptr<StdExpansion>  &EdgeExp, const Array<OneD, const NekDouble> &inarray, Array<OneD,NekDouble> &outarray, StdRegions::Orientation  orient)
            {
                NEKERROR(ErrorUtil::efatal,"Method does not exist for this shape or library" );
            }

            void StdExpansion::v_GetVertexPhysVals(const int vertex, const Array<OneD, const NekDouble> &inarray, NekDouble &outarray)
            {
                NEKERROR(ErrorUtil::efatal,"Method does not exist for this shape or library" );
            }
        
            void StdExpansion::v_GetEdgeInterpVals(const int edge,const Array<OneD, const NekDouble> &inarray,Array<OneD,NekDouble> &outarray)
            {
                NEKERROR(ErrorUtil::efatal,"Method does not exist for this shape or library" );
            }
        
            void StdExpansion::v_GetEdgeQFactors(
                    const int edge,  
                    Array<OneD, NekDouble> &outarray)
            {
                NEKERROR(ErrorUtil::efatal,
                     "Method does not exist for this shape or library");
            }
        
            void StdExpansion::v_GetFacePhysVals( const int                                face,
                                             const boost::shared_ptr<StdExpansion>   &FaceExp,
                const Array<OneD, const NekDouble>      &inarray,
                      Array<OneD,       NekDouble>      &outarray,
                StdRegions::Orientation                  orient)
            {
                NEKERROR(ErrorUtil::efatal,"Method does not exist for this shape or library" );
            }

            void StdExpansion::v_GetFacePhysMap(const int  face,
                                                Array<OneD, int>   &outarray)
            {
                NEKERROR(ErrorUtil::efatal,"Method does not exist for this shape or library" );
            }

<<<<<<< HEAD

=======
>>>>>>> ee5b0022
            void StdExpansion::v_MultiplyByQuadratureMetric(
                    const Array<OneD, const NekDouble> &inarray,
                    Array<OneD, NekDouble> &outarray)
            {
                v_MultiplyByStdQuadratureMetric(inarray,outarray);
            }
        
            void StdExpansion::v_MultiplyByStdQuadratureMetric(
                                                           const Array<OneD, const NekDouble> &inarray,
                    Array<OneD, NekDouble> &outarray)
            {
                NEKERROR(ErrorUtil::efatal, "Method does not exist for this shape or library");
            }

            const  boost::shared_ptr<SpatialDomains::GeomFactors>& StdExpansion::v_GetMetricInfo() const
            {
                NEKERROR(ErrorUtil::efatal, "This function is only valid for LocalRegions");
                return SpatialDomains::NullGeomFactorsSharedPtr;

            }

            void StdExpansion::v_BwdTrans_SumFac(const Array<OneD, const NekDouble>& inarray,
                                           Array<OneD, NekDouble> &outarray)
            {
                NEKERROR(ErrorUtil::efatal,"Method does not exist for this shape" );
            }

            void StdExpansion::v_IProductWRTBase_SumFac(const Array<OneD, const NekDouble>& inarray,
                                                        Array<OneD, NekDouble> &outarray,
                                                        bool multiplybyweights)
            {
                NEKERROR(ErrorUtil::efatal,"Method does not exist for this shape" );
            }

            void StdExpansion::v_IProductWRTDerivBase_SumFac(const int dir,
                                                       const Array<OneD, const NekDouble>& inarray,
                                                       Array<OneD, NekDouble> &outarray)
            {
                NEKERROR(ErrorUtil::efatal,"Method does not exist for this shape" );
            }

            void StdExpansion::v_MassMatrixOp(const Array<OneD, const NekDouble> &inarray,
                                        Array<OneD,NekDouble> &outarray,
                                        const StdMatrixKey &mkey)
            {
                // If this function is not reimplemented on shape level, the function
                // below will be called
                MassMatrixOp_MatFree(inarray,outarray,mkey);
            }

            void StdExpansion::v_LaplacianMatrixOp(const Array<OneD, const NekDouble> &inarray,
                                             Array<OneD,NekDouble> &outarray,
                                             const StdMatrixKey &mkey)
            {
                // If this function is not reimplemented on shape level, the function
                // below will be called
                LaplacianMatrixOp_MatFree(inarray,outarray,mkey);
            }


             void StdExpansion::v_SVVLaplacianFilter(Array<OneD,NekDouble> &array,
                                             const StdMatrixKey &mkey)
             {
                 ASSERTL0(false, "This function is not defined in StdExpansion.");
             }

            void StdExpansion::v_ReduceOrderCoeffs(int numMin,
                                                   const Array<OneD, const NekDouble> &inarray,
                                                   Array<OneD, NekDouble> &outarray)
            {
                ASSERTL0(false, "This function is not defined in StdExpansion.");
            }

            void StdExpansion::v_LaplacianMatrixOp(const int k1, const int k2,
                                             const Array<OneD, const NekDouble> &inarray,
                                             Array<OneD,NekDouble> &outarray,
                                             const StdMatrixKey &mkey)
            {
                // If this function is not reimplemented on shape level, the function
                // below will be called
                LaplacianMatrixOp_MatFree(k1,k2,inarray,outarray,mkey);
            }

            void StdExpansion::v_WeakDerivMatrixOp(const int i,
                                             const Array<OneD, const NekDouble> &inarray,
                                             Array<OneD,NekDouble> &outarray,
                                             const StdMatrixKey &mkey)
            {
                // If this function is not reimplemented on shape level, the function
                // below will be called
                WeakDerivMatrixOp_MatFree(i,inarray,outarray,mkey);

            }

        void StdExpansion::v_WeakDirectionalDerivMatrixOp(const Array<OneD, const NekDouble> &inarray,
                                                          Array<OneD,NekDouble> &outarray,
                                                          const StdMatrixKey &mkey)
        {
            // If this function is not reimplemented on shape level, the function
            // below will be called
            WeakDirectionalDerivMatrixOp_MatFree(inarray,outarray,mkey);
            
        }
        
        void StdExpansion::v_MassLevelCurvatureMatrixOp(const Array<OneD, const NekDouble> &inarray,
                                                        Array<OneD,NekDouble> &outarray,
                                                        const StdMatrixKey &mkey)
        {
            // If this function is not reimplemented on shape level, the function
            // below will be called
            MassLevelCurvatureMatrixOp_MatFree(inarray,outarray,mkey);
        }

        void StdExpansion::v_LinearAdvectionDiffusionReactionMatrixOp(const Array<OneD,
                                                                      const NekDouble> &inarray,
                                                                      Array<OneD,NekDouble> &outarray,
                                                                      const StdMatrixKey &mkey, bool addDiffusionTerm)
        {
            // If this function is not reimplemented on shape level, the function
            // below will be called
            LinearAdvectionDiffusionReactionMatrixOp_MatFree(inarray,outarray,mkey,addDiffusionTerm);

        }

        void StdExpansion::v_HelmholtzMatrixOp(const Array<OneD, const NekDouble> &inarray,
                                               Array<OneD,NekDouble> &outarray,
                                               const StdMatrixKey &mkey)
        {
            // If this function is not reimplemented on shape level, the function
            // below will be called
            HelmholtzMatrixOp_MatFree(inarray,outarray,mkey);
        }

        void StdExpansion::v_LaplacianMatrixOp_MatFree(const Array<OneD, const NekDouble> &inarray,
                                                       Array<OneD,NekDouble> &outarray,
                                                       const StdMatrixKey &mkey)
        {
            // If this function is not reimplemented on shape level, the function
            // below will be called
            LaplacianMatrixOp_MatFree_GenericImpl(inarray,outarray,mkey);
        }
        
        void StdExpansion::v_LaplacianMatrixOp_MatFree_Kernel(
                            const Array<OneD, const NekDouble> &inarray,
                                  Array<OneD,       NekDouble> &outarray,
                                  Array<OneD,       NekDouble> &wsp)
        {
            ASSERTL0(false, "Not implemented.");
        }

        void StdExpansion::v_HelmholtzMatrixOp_MatFree(const Array<OneD, const NekDouble> &inarray,
                                                       Array<OneD,NekDouble> &outarray,
                                                       const StdMatrixKey &mkey)
        {
            // If this function is not reimplemented on shape level, the function
            // below will be called
            HelmholtzMatrixOp_MatFree_GenericImpl(inarray,outarray,mkey);
        }

        const NormalVector & StdExpansion::v_GetEdgeNormal(const int edge) const
        {
            ASSERTL0(false, "Cannot get edge normals for this expansion.");
            static NormalVector result;
            return result;
        }
        
        void StdExpansion::v_ComputeEdgeNormal(const int edge)
        {
            ASSERTL0(false, "Cannot compute edge normal for this expansion.");
        }

        void StdExpansion::v_NegateEdgeNormal(const int edge)
        {
            ASSERTL0(false, "Not implemented.");
        }

        bool StdExpansion::v_EdgeNormalNegated(const int edge)
        {
            ASSERTL0(false, "Not implemented.");
            return false;
        }
        
        void StdExpansion::v_ComputeFaceNormal(const int face)
        {
            ASSERTL0(false, "Cannot compute face normal for this expansion.");
        }

        void StdExpansion::v_NegateFaceNormal(const int face)
        {
            ASSERTL0(false, "Not implemented.");
        }
        
        bool StdExpansion::v_FaceNormalNegated(const int face)
        {
            ASSERTL0(false, "Not implemented.");
            return false;
        }
<<<<<<< HEAD
        
=======

>>>>>>> ee5b0022
        void StdExpansion::v_ComputeVertexNormal(const int vertex)
        {
            ASSERTL0(false, "Cannot compute vertex normal for this expansion.");
        }

        const NormalVector & StdExpansion::v_GetFaceNormal(const int face) const
        {
            ASSERTL0(false, "Cannot get face normals for this expansion.");
            static NormalVector result;
            return result;
        }
	
        const NormalVector & StdExpansion::v_GetVertexNormal(const int vertex) const
        {
            ASSERTL0(false, "Cannot get vertex normals for this expansion.");
            static NormalVector result;
            return result;
        }	
	
        const NormalVector & StdExpansion::v_GetSurfaceNormal(const int id) const
        {
            ASSERTL0(false, "Cannot get face normals for this expansion.");
            static NormalVector result;
            return result;
        }

        Array<OneD, unsigned int>
        StdExpansion::v_GetEdgeInverseBoundaryMap(int eid)
        {
            ASSERTL0(false, "Not implemented.");
            Array<OneD, unsigned int> noinversemap(1);
            return noinversemap;
        }

        Array<OneD, unsigned int>
        StdExpansion::v_GetFaceInverseBoundaryMap(int fid,
                                StdRegions::Orientation faceOrient)
        {
            ASSERTL0(false, "Not implemented.");
            Array<OneD, unsigned int> noinversemap(1);
            return noinversemap;
        }

        DNekMatSharedPtr 
        StdExpansion::v_BuildInverseTransformationMatrix(
            const DNekScalMatSharedPtr & m_transformationmatrix)
        {
            NEKERROR(ErrorUtil::efatal, "This function is only valid for LocalRegions");
            return NullDNekMatSharedPtr;
        }

    }//end namespace
}//end namespace<|MERGE_RESOLUTION|>--- conflicted
+++ resolved
@@ -1504,10 +1504,6 @@
                 NEKERROR(ErrorUtil::efatal,"Method does not exist for this shape or library" );
             }
 
-<<<<<<< HEAD
-
-=======
->>>>>>> ee5b0022
             void StdExpansion::v_MultiplyByQuadratureMetric(
                     const Array<OneD, const NekDouble> &inarray,
                     Array<OneD, NekDouble> &outarray)
@@ -1705,11 +1701,7 @@
             ASSERTL0(false, "Not implemented.");
             return false;
         }
-<<<<<<< HEAD
-        
-=======
-
->>>>>>> ee5b0022
+
         void StdExpansion::v_ComputeVertexNormal(const int vertex)
         {
             ASSERTL0(false, "Cannot compute vertex normal for this expansion.");
