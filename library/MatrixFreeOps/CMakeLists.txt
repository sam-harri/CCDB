--- conflicted
+++ resolved
@@ -4,10 +4,6 @@
     IProduct.cpp
     IProductWRTDerivBase.cpp
     PhysDeriv.cpp
-<<<<<<< HEAD
-    # AVXHelmholtzGlobal.cpp
-=======
->>>>>>> 1e31ecfb
     Operator.cpp
   )
 
