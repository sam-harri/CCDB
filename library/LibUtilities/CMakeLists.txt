
SET(BasicConstHeaders
	./BasicConst/NektarUnivConsts.hpp
	./BasicConst/NektarUnivTypeDefs.hpp
)

SET(LinearAlgebraHeaders
    ./LinearAlgebra/Arpack.hpp
    ./LinearAlgebra/Blas.hpp
    ./LinearAlgebra/BlasOverrideUtil.hpp
    ./LinearAlgebra/SparseBlas.hpp
    ./LinearAlgebra/BlasArray.hpp
    ./LinearAlgebra/BlockMatrix.hpp
    ./LinearAlgebra/CanGetRawPtr.hpp
    ./LinearAlgebra/DgemmOverride.hpp
    ./LinearAlgebra/DgemvOverride.hpp
    ./LinearAlgebra/ExplicitInstantiation.h
    ./LinearAlgebra/Lapack.hpp
    ./LinearAlgebra/MatrixBase.hpp
    ./LinearAlgebra/MatrixFuncs.h
    ./LinearAlgebra/MatrixOperationsDeclarations.hpp
    ./LinearAlgebra/MatrixOperations.cpp
    ./LinearAlgebra/MatrixOperations.hpp
    ./LinearAlgebra/MatrixSize.hpp
    ./LinearAlgebra/MatrixStorageType.h
    ./LinearAlgebra/MatrixType.h
    ./LinearAlgebra/MatrixVectorMultiplication.hpp
    ./LinearAlgebra/NekLinAlgAlgorithms.hpp
    ./LinearAlgebra/NekLinSys.hpp
    ./LinearAlgebra/NekMatrix.hpp
    ./LinearAlgebra/NekMatrixFwd.hpp
    ./LinearAlgebra/NekMatrixMetadata.hpp
    ./LinearAlgebra/NekPoint.hpp
    ./LinearAlgebra/NekTypeDefs.hpp
    ./LinearAlgebra/NekVector.hpp
    ./LinearAlgebra/NekVectorCommon.hpp
    ./LinearAlgebra/NekVectorConstantSized.hpp
    ./LinearAlgebra/NekVectorFwd.hpp
    ./LinearAlgebra/NekVectorMetadata.hpp
    ./LinearAlgebra/NekVectorTypeTraits.hpp
    ./LinearAlgebra/NekVectorVariableSized.hpp
    ./LinearAlgebra/PointerWrapper.h
    ./LinearAlgebra/ScaledMatrix.hpp
    ./LinearAlgebra/Space.h
    ./LinearAlgebra/StandardMatrix.hpp
    ./LinearAlgebra/TransF77.hpp
    ./LinearAlgebra/SparseStandardMatrix.hpp
)

SET(FoundationHeaders
    ./Foundations/Graph.h
    ./Foundations/Basis.h
    ./Foundations/BasisType.h
    ./Foundations/Foundations.hpp
    ./Foundations/FourierPoints.h
    ./Foundations/FourierSingleModePoints.h
    ./Foundations/BLPoints.h
    ./Foundations/GaussPoints.h
    ./Foundations/Interp.h
    ./Foundations/InterpCoeff.h
    ./Foundations/ManagerAccess.h
    ./Foundations/NodalTetElec.h
    ./Foundations/NodalTriElec.h
    ./Foundations/NodalTriFekete.h
    ./Foundations/Points.h
    ./Foundations/PointsType.h
    ./Foundations/PolyEPoints.h
    ./Foundations/NodalUtil.h
    ./Foundations/NodalTriEvenlySpaced.h
    ./Foundations/NodalTetEvenlySpaced.h
    ./Foundations/NodalPrismEvenlySpaced.h
)

SET(InterpreterHeaders
	  ./Interpreter/AnalyticExpressionEvaluator.hpp   
#	  ./Interpreter/ExpressionEvaluator.h
)       

SET(PolyLibHeaders
	./Polylib/Polylib.h
)	

SET(CommunicationHeaders
    ./Communication/Comm.h
    ./Communication/CommSerial.h
    ./Communication/GsLib.hpp
    ./Communication/Transposition.h
    ./Communication/Xxt.hpp
)

SET(ExpressionTemplates
    ../ExpressionTemplates/AssociativeTraits.hpp
    ../ExpressionTemplates/AssociativeTransform.hpp
    ../ExpressionTemplates/BackwardInverseTransform.hpp
    ../ExpressionTemplates/CommutativeTraits.hpp
    ../ExpressionTemplates/CommutativeTransform.hpp
    ../ExpressionTemplates/CreateFromTree.hpp
    ../ExpressionTemplates/ExpressionEvaluator.hpp
    ../ExpressionTemplates/ExpressionTemplates.hpp
    ../ExpressionTemplates/ForwardInverseTransform.hpp
    ../ExpressionTemplates/InverseOperatorTypeTraits.hpp
    ../ExpressionTemplates/InvertNode.hpp
    ../ExpressionTemplates/Node.hpp
    ../ExpressionTemplates/Operators.hpp
    ../ExpressionTemplates/PerformCommutativeTransformIfNeeded.hpp
    ../ExpressionTemplates/PushDownUnaryNodes.hpp
    ../ExpressionTemplates/RemoveAllUnecessaryTemporaries.hpp
    ../ExpressionTemplates/SortAssociativeCommutativeClusters.hpp
)

SET(BasicUtilsHeaders
    ./BasicUtils/ArrayPolicies.hpp
    ./BasicUtils/ArrayEqualityComparison.cpp
    ./BasicUtils/BoostUtil.hpp
    ./BasicUtils/Concepts.hpp
    ./BasicUtils/ConsistentObjectAccess.hpp
    ./BasicUtils/Equation.h
    ./BasicUtils/ErrorUtil.hpp
    ./BasicUtils/MeshPartition.h
    ./BasicUtils/NekManager.hpp
    ./BasicUtils/NekFactory.hpp
    ./BasicUtils/NekPtr.hpp
    ./BasicUtils/OperatorGenerators.hpp
    ./BasicUtils/ParseUtils.hpp
    ./BasicUtils/Timer.h
    ./BasicUtils/Timer.cpp
    ./BasicUtils/RawType.hpp
    ./BasicUtils/SessionReader.h
    ./BasicUtils/SharedArray.hpp
    ./BasicUtils/Thread.h
    ./BasicUtils/Vmath.hpp
    ./BasicUtils/VmathArray.hpp
    ./BasicUtils/Metis.hpp
    ./BasicUtils/XmlUtil.h
    ./BasicUtils/XmlUtil.cpp
)

SET(BasicUtilsSources
    ./BasicUtils/Equation.cpp
    ./BasicUtils/MeshPartition.cpp
    ./BasicUtils/SessionReader.cpp
<<<<<<< HEAD
    ./BasicUtils/Thread.cpp
    ./BasicUtils/VMath.cpp
=======
    ./BasicUtils/Vmath.cpp
>>>>>>> e9e1b200
)

SET(Memory
	./Memory/ThreadSpecificPool.cpp	
	./Memory/ThreadSpecificPool.hpp
	./Memory/NekMemoryManager.hpp	
)


SET(FoundationSources
	./Foundations/Basis.cpp
	./Foundations/Graph.cpp
	./Foundations/FourierPoints.cpp
	./Foundations/FourierSingleModePoints.cpp
	./Foundations/BLPoints.cpp
	./Foundations/GaussPoints.cpp
	./Foundations/Interp.cpp
	./Foundations/InterpCoeff.cpp
	./Foundations/ManagerAccess.cpp
	./Foundations/NodalTetElec.cpp
	./Foundations/NodalTriElec.cpp
	./Foundations/NodalTriFekete.cpp
	./Foundations/Points.cpp
	./Foundations/PolyEPoints.cpp
	./Foundations/NodalUtil.cpp
        ./Foundations/NodalTriEvenlySpaced.cpp
        ./Foundations/NodalTetEvenlySpaced.cpp
        ./Foundations/NodalPrismEvenlySpaced.cpp
)

SET(InterpreterSources
        ./Interpreter/AnalyticExpressionEvaluator.cpp
#        ./Interpreter/ExpressionEvaluator.cpp
)       

SET(PolylibSources
	./Polylib/Polylib.cpp
)

SET(CommunicationSources
    ./Communication/Comm.cpp
    ./Communication/CommSerial.cpp
    ./Communication/Transposition.cpp
)

IF(NEKTAR_USE_MPI)
    SET(CommunicationHeaders ${CommunicationHeaders} 
        ./Communication/CommMpi.h)
    SET(CommunicationSources ${CommunicationSources}
        ./Communication/CommMpi.cpp)
ENDIF(NEKTAR_USE_MPI)

SET(LinearAlgebraSources
	./LinearAlgebra/blas.cpp
        ./LinearAlgebra/BlockMatrix.cpp
        ./LinearAlgebra/MatrixBase.cpp
	./LinearAlgebra/MatrixFuncs.cpp
        ./LinearAlgebra/MatrixVectorMultiplication.cpp
        ./LinearAlgebra/NekVector.cpp
        ./LinearAlgebra/ScaledMatrix.cpp
        ./LinearAlgebra/StandardMatrix.cpp
#	./LinearAlgebra/lapack.cpp
)

SET(KernelHeaders
	./Kernel/kernel.h
)

SET(KernelSources
	./Kernel/kernel.cpp
)

SET(TimeIntegrationHeaders
        ./TimeIntegration/TimeIntegrationScheme.h
) 

SET(TimeIntegrationSources
        ./TimeIntegration/TimeIntegrationScheme.cpp
)


SET(FFTHeaders
       ./FFT/NektarFFT.h
)	

SET(FFTSources
       ./FFT/NektarFFT.cpp
)

IF(NEKTAR_USE_FFTW)
    SET(FFTHeaders ${FFTHeaders} ./FFT/NekFFTW.h)
    SET(FFTSources ${FFTSources} ./FFT/NekFFTW.cpp)
ENDIF(NEKTAR_USE_FFTW)

SET(BaseHeaders
	LibUtilitiesDeclspec.h
)

SOURCE_GROUP("Basic Const" FILES ${BasicConstHeaders})
SOURCE_GROUP("Basic Utils Headers" FILES ${BasicUtilsHeaders})
SOURCE_GROUP("Basic Utils Sources" FILES ${BasicUtilsSources})
SOURCE_GROUP("Expression Templates" FILES ${ExpressionTemplates})
SOURCE_GROUP("Foundation Headers" FILES ${FoundationHeaders})
SOURCE_GROUP("Foundation Sources" FILES ${FoundationSources})
SOURCE_GROUP("Linear Algebra Headers" FILES ${LinearAlgebraHeaders})
SOURCE_GROUP("Linear Algebra Sources" FILES ${LinearAlgebraSources})
SOURCE_GROUP("Memory" FILES ${Memory})


SOURCE_GROUP("Polylib Headers" FILES ${PolyLibHeaders})
SOURCE_GROUP("Polylib Sources" FILES ${PolylibSources})

SOURCE_GROUP("Interpreter Headers" FILES ${InterpreterHeaders})
SOURCE_GROUP("Interpreter Sources" FILES ${InterpreterSources})

SOURCE_GROUP("Communication Headers" FILES ${CommunicationHeaders})
SOURCE_GROUP("Communication Sources" FILES ${CommunicationSources})

SOURCE_GROUP("Kernel Headers" FILES ${KernelHeaders})
SOURCE_GROUP("Kernel Sources" FILES ${KernelSources})

SOURCE_GROUP("TimeIntegration Headers" FILES ${TimeIntegrationHeaders})
SOURCE_GROUP("TimeIntegration Sources" FILES ${TimeIntegrationSources})

SOURCE_GROUP("FFT Headers" FILES ${FFTHeaders})
SOURCE_GROUP("FFT Sources" FILES ${FFTSources})  

SOURCE_GROUP("Base" FILES ${BaseHeaders})

SET(LibUtilityHeaders
	${Memory}
	${BasicUtilsHeaders}
	${ExpressionTemplates}
	${PolyLibHeaders}
    ${CommunicationHeaders}
	${FoundationHeaders}
	${LinearAlgebraHeaders}
	${BasicConstHeaders}
	${InterpreterHeaders}
	${KernelHeaders}
        ${TimeIntegrationHeaders}
        ${FFTHeaders}
        ${BaseHeaders}
)

SET(LibUtilitySources
    ${BasicUtilsSources}
    ${FoundationSources}
    ${PolylibSources}
    ${CommunicationSources}
	${LinearAlgebraSources}
	${InterpreterSources}
	${KernelSources}
    ${TimeIntegrationSources}
  	${FFTSources}
)


ADD_DEFINITIONS(-DLIB_UTILITIES_EXPORTS)
ADD_NEKTAR_LIBRARY(LibUtilities lib ${NEKTAR_LIBRARY_TYPE} ${LibUtilitySources} ${LibUtilityHeaders})

TARGET_LINK_LIBRARIES(LibUtilities
	${Boost_THREAD_LIBRARY}
	${Boost_DATE_TIME_LIBRARY}
    ${Boost_PROGRAM_OPTIONS_LIBRARY}
	${TINYXML_LIB}
)
SET_LAPACK_LINK_LIBRARIES(LibUtilities)

# This doesn't preserve the BasicUtils, Memory, etc. Find a way to fix this.
INSTALL(FILES ${BasicConstHeaders} DESTINATION ${NEKTAR_INCLUDE_DIR}/LibUtilities/BasicConst COMPONENT dev)
INSTALL(FILES ${LinearAlgebraHeaders} DESTINATION ${NEKTAR_INCLUDE_DIR}/LibUtilities/LinearAlgebra COMPONENT dev)
INSTALL(FILES ${FoundationHeaders} DESTINATION ${NEKTAR_INCLUDE_DIR}/LibUtilities/Foundations COMPONENT dev)
INSTALL(FILES ${InterpreterHeaders} DESTINATION ${NEKTAR_INCLUDE_DIR}/LibUtilities/Interpreter COMPONENT dev)
INSTALL(FILES ${PolyLibHeaders} DESTINATION ${NEKTAR_INCLUDE_DIR}/LibUtilities/Polylib COMPONENT dev)
INSTALL(FILES ${CommunicationHeaders} DESTINATION ${NEKTAR_INCLUDE_DIR}/LibUtilities/Communication COMPONENT dev)
INSTALL(FILES ${ExpressionTemplates} DESTINATION ${NEKTAR_INCLUDE_DIR}/ExpressionTemplates COMPONENT dev)
INSTALL(FILES ${BasicUtilsHeaders} DESTINATION ${NEKTAR_INCLUDE_DIR}/LibUtilities/BasicUtils COMPONENT dev)
INSTALL(FILES ${Memory} DESTINATION ${NEKTAR_INCLUDE_DIR}/LibUtilities/Memory COMPONENT dev)
INSTALL(FILES ${KernelHeaders} DESTINATION ${NEKTAR_INCLUDE_DIR}/LibUtilities/Kernel COMPONENT dev)
INSTALL(FILES ${TimeIntegrationHeaders} DESTINATION ${NEKTAR_INCLUDE_DIR}/LibUtilities/TimeIntegration COMPONENT dev)
INSTALL(FILES ${BaseHeaders} DESTINATION ${NEKTAR_INCLUDE_DIR}/LibUtilities COMPONENT dev)
INSTALL(FILES ${FFTHeaders} DESTINATION ${NEKTAR_INCLUDE_DIR}/LibUtilities/FFT COMPONENT dev)<|MERGE_RESOLUTION|>--- conflicted
+++ resolved
@@ -139,12 +139,8 @@
     ./BasicUtils/Equation.cpp
     ./BasicUtils/MeshPartition.cpp
     ./BasicUtils/SessionReader.cpp
-<<<<<<< HEAD
     ./BasicUtils/Thread.cpp
     ./BasicUtils/VMath.cpp
-=======
-    ./BasicUtils/Vmath.cpp
->>>>>>> e9e1b200
 )
 
 SET(Memory
