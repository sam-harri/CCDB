--- conflicted
+++ resolved
@@ -435,15 +435,12 @@
         SET_TARGET_PROPERTIES(LibUtilities
             PROPERTIES COMPILE_FLAGS "${THE_COMPILE_FLAGS} ${MPI_COMPILE_FLAGS}")
     ENDIF()
-<<<<<<< HEAD
-    ADD_DEPENDENCIES(LibUtilities gsmpi-1.2)
+
+    ADD_DEPENDENCIES(LibUtilities gsmpi-1.2.1)
 
     IF (THIRDPARTY_BUILD_MPI)
         ADD_DEPENDENCIES(LibUtilities openmpi-1.10.3)
     ENDIF()
-=======
-    ADD_DEPENDENCIES(LibUtilities gsmpi-1.2.1)
->>>>>>> dc770c73
 ENDIF( NEKTAR_USE_MPI )
 
 # Lapack and Blas
