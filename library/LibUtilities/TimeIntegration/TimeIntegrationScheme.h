///////////////////////////////////////////////////////////////////////////////
//
// File: TimeIntegrationScheme.h
//
// For more information, please see: http://www.nektar.info
//
// The MIT License
//
// Copyright (c) 2006 Division of Applied Mathematics, Brown University (USA),
// Department of Aeronautics, Imperial College London (UK), and Scientific
// Computing and Imaging Institute, University of Utah (USA).
//
// Permission is hereby granted, free of charge, to any person obtaining a
// copy of this software and associated documentation files (the "Software"),
// to deal in the Software without restriction, including without limitation
// the rights to use, copy, modify, merge, publish, distribute, sublicense,
// and/or sell copies of the Software, and to permit persons to whom the
// Software is furnished to do so, subject to the following conditions:
//
// The above copyright notice and this permission notice shall be included
// in all copies or substantial portions of the Software.
//
// THE SOFTWARE IS PROVIDED "AS IS", WITHOUT WARRANTY OF ANY KIND, EXPRESS
// OR IMPLIED, INCLUDING BUT NOT LIMITED TO THE WARRANTIES OF MERCHANTABILITY,
// FITNESS FOR A PARTICULAR PURPOSE AND NONINFRINGEMENT. IN NO EVENT SHALL
// THE AUTHORS OR COPYRIGHT HOLDERS BE LIABLE FOR ANY CLAIM, DAMAGES OR OTHER
// LIABILITY, WHETHER IN AN ACTION OF CONTRACT, TORT OR OTHERWISE, ARISING
// FROM, OUT OF OR IN CONNECTION WITH THE SOFTWARE OR THE USE OR OTHER
// DEALINGS IN THE SOFTWARE.
// 
// Description: Header file of time integration scheme base class
//
///////////////////////////////////////////////////////////////////////////////

#ifndef NEKTAR_LIB_UTILITIES_FOUNDATIONS_TIMEINTEGRATIONSCHEME_H
#define NEKTAR_LIB_UTILITIES_FOUNDATIONS_TIMEINTEGRATIONSCHEME_H

#include <LibUtilities/BasicUtils/ErrorUtil.hpp>
#include <LibUtilities/BasicUtils/NekManager.hpp>
#include <LibUtilities/BasicUtils/SharedArray.hpp>
#include <LibUtilities/BasicConst/NektarUnivTypeDefs.hpp>
#include <LibUtilities/LibUtilitiesDeclspec.h>

namespace Nektar
{
    namespace LibUtilities
    {
        // Forward declaration of all classes in this file
        class TimeIntegrationScheme;
        class TimeIntegrationSolution;

        // typedefs
        typedef std::shared_ptr<TimeIntegrationScheme>                  TimeIntegrationSchemeSharedPtr;
        typedef std::vector<TimeIntegrationSchemeSharedPtr>             TimeIntegrationSchemeVector; 
        typedef std::vector<TimeIntegrationSchemeSharedPtr>::iterator   TimeIntegrationSchemeVectorIter; 
        typedef std::shared_ptr<TimeIntegrationSolution>                TimeIntegrationSolutionSharedPtr;
        typedef std::vector<TimeIntegrationSolutionSharedPtr>           TimeIntegrationSolutionVector; 
        typedef std::vector<TimeIntegrationSolutionSharedPtr>::iterator TimeIntegrationSolutionVectorIter; 

        // =========================================================================
        // ==== ENUM LIST OF ALL SUPPORTED INTEGRATION SCHEMES
        // =========================================================================
        enum TimeIntegrationMethod
        {
            eNoTimeIntegrationMethod,
            eAdamsBashforthOrder1,            //!< Adams-Bashforth Forward multi-step scheme of order 1
            eAdamsBashforthOrder2,            //!< Adams-Bashforth Forward multi-step scheme of order 2
            eAdamsBashforthOrder3,            //!< Adams-Bashforth Forward multi-step scheme of order 3
            eAdamsBashforthOrder4,            //!< Adams-Bashforth Forward multi-step scheme of order 4
            eAdamsMoultonOrder1,              //!< Adams-Moulton Forward multi-step scheme of order 1
            eAdamsMoultonOrder2,              //!< Adams-Moulton Forward multi-step scheme of order 2
            eBDFImplicitOrder1,               //!< BDF multi-step scheme of order 1 (implicit)
            eBDFImplicitOrder2,               //!< BDF multi-step scheme of order 2 (implicit)
            eClassicalRungeKutta4,            //!< Runge-Kutta multi-stage scheme 4th order explicit (old name)
            eRungeKutta4,                     //!< Classical RungeKutta4 method (new name for eClassicalRungeKutta4)
            eRungeKutta5,                     //!< RungeKutta5 method
            eRungeKutta3_SSP,                 //!< Nonlinear SSP RungeKutta3 explicit
            eRungeKutta2_ImprovedEuler,       //!< Improved RungeKutta2 explicit (old name meaning Heun's method)
            eRungeKutta2_SSP,                 //!< Nonlinear SSP RungeKutta2 explicit (surrogate for eRungeKutta2_ImprovedEuler)
            eForwardEuler,                    //!< Forward Euler scheme
            eBackwardEuler,                   //!< Backward Euler scheme
            eIMEXOrder1,                      //!< IMEX 1st order scheme using Euler Backwards/Euler Forwards
            eIMEXOrder2,                      //!< IMEX 2nd order scheme using Backward Different Formula & Extrapolation
            eIMEXOrder3,                      //!< IMEX 3rd order scheme using Backward Different Formula & Extrapolation
            eIMEXOrder4,                      //!< IMEX 4th order scheme using Backward Different Formula & Extrapolation
            eMidpoint,                        //!< midpoint method (old name)
            eRungeKutta2,                     //!< Classical RungeKutta2 method (new name for eMidpoint)
            eDIRKOrder2,                      //!< Diagonally Implicit Runge Kutta scheme of order 2
            eDIRKOrder3,                      //!< Diagonally Implicit Runge Kutta scheme of order 3
<<<<<<< HEAD
            eDIRKOrder4Stage6,                 //!< Diagonally Implicit Runge Kutta scheme of order 4 stage 6
            eCNAB,		                      //!< Crank-Nicolson/Adams-Bashforth Order 2 (CNAB)
            eIMEXGear,		                  //!< IMEX Gear Order 2
            eMCNAB,		                      //!< Modified Crank-Nicolson/Adams-Bashforth Order 2 (MCNAB)
            eIMEXdirk_1_1_1,		      	  //!< Forward-Backward Euler IMEX DIRK(1,1,1)
            eIMEXdirk_1_2_1,		      	  //!< Forward-Backward Euler IMEX DIRK(1,2,1)
            eIMEXdirk_1_2_2,		      	  //!< Implicit-Explicit Midpoint IMEX DIRK(1,2,2)
            eIMEXdirk_2_2_2,		          //!< L-stable, two stage, second order IMEX DIRK(2,2,2)
=======
            eCNAB,                            //!< Crank-Nicolson/Adams-Bashforth Order 2 (CNAB)
            eIMEXGear,                        //!< IMEX Gear Order 2
            eMCNAB,                           //!< Modified Crank-Nicolson/Adams-Bashforth Order 2 (MCNAB)
            eIMEXdirk_1_1_1,                  //!< Forward-Backward Euler IMEX DIRK(1,1,1)
            eIMEXdirk_1_2_1,                  //!< Forward-Backward Euler IMEX DIRK(1,2,1)
            eIMEXdirk_1_2_2,                  //!< Implicit-Explicit Midpoint IMEX DIRK(1,2,2)
            eIMEXdirk_2_2_2,                  //!< L-stable, two stage, second order IMEX DIRK(2,2,2)
>>>>>>> bf0e15b6
            eIMEXdirk_2_3_2,                  //!< L-stable, three stage, third order IMEX DIRK(3,4,3)
            eIMEXdirk_2_3_3,                  //!< L-stable, two stage, third order IMEX DIRK(2,3,3)
            eIMEXdirk_3_4_3,                  //!< L-stable, three stage, third order IMEX DIRK(3,4,3)
            eIMEXdirk_4_4_3,                  //!< L-stable, four stage, third order IMEX DIRK(4,4,3)
            SIZE_TimeIntegrationMethod        //!< Length of enum list
        };

        const char* const TimeIntegrationMethodMap[] = 
        {
            "NoTimeIntegrationMethod",
            "AdamsBashforthOrder1",
            "AdamsBashforthOrder2",
            "AdamsBashforthOrder3",
            "AdamsBashforthOrder4",
            "AdamsMoultonOrder1",
            "AdamsMoultonOrder2",
            "BDFImplicitOrder1",
            "BDFImplicitOrder2",
            "ClassicalRungeKutta4",
            "RungeKutta4",
            "RungeKutta5",
            "RungeKutta3_SSP",
            "RungeKutta2_ImprovedEuler",
            "RungeKutta2_SSP",
            "ForwardEuler",
            "BackwardEuler",
            "IMEXOrder1",
            "IMEXOrder2",
            "IMEXOrder3",
            "IMEXOrder4",
            "Midpoint",
            "RungeKutta2",
            "DIRKOrder2",
            "DIRKOrder3",
            "DIRKOrder4Stage6",
            "CNAB",
            "IMEXGear",
            "MCNAB",
            "IMEXdirk_1_1_1",
            "IMEXdirk_1_2_1",
            "IMEXdirk_1_2_2",
            "IMEXdirk_2_2_2",
            "IMEXdirk_2_3_2",
            "IMEXdirk_2_3_3",
            "IMEXdirk_3_4_3",
            "IMEXdirk_4_4_3",
        };

        enum TimeIntegrationSchemeType
        {
            eNoTimeIntegrationSchemeType,
            eExplicit,              //!< Formally explicit scheme
            eDiagonallyImplicit,    //!< Diagonally implicit scheme (e.g. the DIRK schemes)
            eIMEX,                  //!< Implicit Explicit General Linear Method
            eImplicit,              //!< Fully implicit scheme
        };

        const char* const TimeIntegrationSchemeTypeMap[] = 
        {
            "NoTimeIntegrationSchemeType",
            "Explicit",
            "DiagonallyImplicit",
            "IMEX",
            "Implicit"
        };

        // =====================================================================

        // =====================================================================
        // ==== DEFINITION OF THE CLASS TimeIntegrationSchemeOperators
        // =====================================================================
        class TimeIntegrationSchemeOperators
        {
        public:
            typedef const Array<OneD, const Array<OneD, NekDouble> > InArrayType;
            typedef       Array<OneD,       Array<OneD, NekDouble> > OutArrayType;
            
            typedef std::function< void (InArrayType&, OutArrayType&, const NekDouble) >                  FunctorType1;
            typedef std::function< void (InArrayType&, OutArrayType&, const NekDouble, const NekDouble) > FunctorType2;

            typedef const FunctorType1& ConstFunctorType1Ref;
            typedef const FunctorType2& ConstFunctorType2Ref;

            typedef Array<OneD, FunctorType1> FunctorType1Array;
            typedef Array<OneD, FunctorType2> FunctorType2Array;
            
            TimeIntegrationSchemeOperators(void):
            m_functors1(4),
            m_functors2(1)
            {
            }

            template<typename FuncPointerT, typename ObjectPointerT> 
                void DefineOdeRhs(FuncPointerT func, ObjectPointerT obj)
            {
                m_functors1[0] =  std::bind(
                    func, obj, std::placeholders::_1, std::placeholders::_2,
                    std::placeholders::_3);
            }

            template<typename FuncPointerT, typename ObjectPointerT> 
                void DefineOdeExplicitRhs(FuncPointerT func, ObjectPointerT obj)
            {
                m_functors1[1] =  std::bind(
                    func, obj, std::placeholders::_1, std::placeholders::_2,
                    std::placeholders::_3);
            }

            template<typename FuncPointerT, typename ObjectPointerT> 
                void DefineOdeImplicitRhs(FuncPointerT func, ObjectPointerT obj)
            {
                m_functors1[2] =  std::bind(
                    func, obj, std::placeholders::_1, std::placeholders::_2,
                    std::placeholders::_3);
            }

            template<typename FuncPointerT, typename ObjectPointerT> 
                void DefineProjection(FuncPointerT func, ObjectPointerT obj)
            {
                m_functors1[3] =  std::bind(
                    func, obj, std::placeholders::_1, std::placeholders::_2,
                    std::placeholders::_3);
            }

            template<typename FuncPointerT, typename ObjectPointerT> 
                void DefineImplicitSolve(FuncPointerT func, ObjectPointerT obj)
            {
                m_functors2[0] =  std::bind(
                    func, obj, std::placeholders::_1, std::placeholders::_2,
                    std::placeholders::_3, std::placeholders::_4);
            }
            

            inline void DoOdeRhs(InArrayType     &inarray, 
                                 OutArrayType    &outarray, 
                                 const NekDouble time) const
            {
                ASSERTL1(m_functors1[0],"OdeRhs should be defined for this time integration scheme");
                m_functors1[0](inarray,outarray,time);
            }
            
            inline void DoOdeExplicitRhs(InArrayType     &inarray, 
                                         OutArrayType    &outarray, 
                                         const NekDouble time) const
            {
                ASSERTL1(m_functors1[1],"OdeExplicitRhs should be defined for this time integration scheme");
                m_functors1[1](inarray,outarray,time);
            }
            
            inline void DoOdeImplicitRhs(InArrayType     &inarray, 
                                        OutArrayType    &outarray, 
                                        const NekDouble time) const
            {
                ASSERTL1(m_functors1[2],"OdeImplictRhs should be defined for this time integration scheme");
                m_functors1[2](inarray,outarray,time);
            }

            inline void DoProjection(InArrayType     &inarray, 
                                     OutArrayType    &outarray, 
                                     const NekDouble time) const
            {
                ASSERTL1(m_functors1[3],"Projection operation should be defined for this time integration scheme");
                m_functors1[3](inarray,outarray,time);
            }
            
            inline void DoImplicitSolve(InArrayType     &inarray, 
                                        OutArrayType    &outarray, 
                                        const NekDouble time, 
                                        const NekDouble lambda) const
            {
                ASSERTL1(m_functors2[0],"ImplicitSolve should be defined for this time integration scheme");
                m_functors2[0](inarray,outarray,time,lambda);
            }


        protected:
            FunctorType1Array m_functors1;
            FunctorType2Array m_functors2;

        private:

        };

        // =========================================================================
        // ==== DEFINITION OF THE CLASS TimeIntegrationSchemeKey
        // =========================================================================
        class TimeIntegrationSchemeKey
        {
        public:
            
            struct opLess
            {
                LIB_UTILITIES_EXPORT bool operator()(const TimeIntegrationSchemeKey &lhs, const TimeIntegrationSchemeKey &rhs) const;
            };
            
            TimeIntegrationSchemeKey(const TimeIntegrationMethod &method): 
            m_method(method)
            {
            }
            
            virtual ~TimeIntegrationSchemeKey()
            {
            }

            TimeIntegrationSchemeKey(const TimeIntegrationSchemeKey &key)
            {
                *this = key; // defer to assignment operator
            }

            TimeIntegrationSchemeKey& operator=(const TimeIntegrationSchemeKey &key)
            {
                m_method  = key.m_method;
                
                return *this;
            }

            inline TimeIntegrationMethod GetIntegrationMethod() const
            {
                return m_method;
            }

            inline bool operator==(const TimeIntegrationSchemeKey &key)
            {
                return (m_method == key.m_method);
            }

            inline bool operator== (const TimeIntegrationSchemeKey *y)
            {
                return (*this == *y);
            }

            inline bool operator != (const TimeIntegrationSchemeKey& y)
            {
                return (!(*this == y));
            }

            inline bool operator != (const TimeIntegrationSchemeKey *y)
            {
                return (!(*this == *y));
            }

            LIB_UTILITIES_EXPORT friend bool operator==(const TimeIntegrationSchemeKey &lhs, const TimeIntegrationSchemeKey &rhs);
            LIB_UTILITIES_EXPORT friend bool operator<(const TimeIntegrationSchemeKey &lhs, const TimeIntegrationSchemeKey &rhs);
            LIB_UTILITIES_EXPORT friend bool opLess::operator()(const TimeIntegrationSchemeKey &lhs, const TimeIntegrationSchemeKey &rhs) const;

        protected:
            TimeIntegrationMethod m_method;  //!< integration method

        private:
            // This should never be called
            TimeIntegrationSchemeKey()
            {
                NEKERROR(ErrorUtil::efatal,"Default Constructor for the TimeIntegrationSchemeKey class should not be called");
            }
        };

        static const TimeIntegrationSchemeKey NullTimeIntegrationSchemeKey(eNoTimeIntegrationMethod);
        LIB_UTILITIES_EXPORT bool operator==(const TimeIntegrationSchemeKey &lhs, const TimeIntegrationSchemeKey &rhs);
        LIB_UTILITIES_EXPORT bool operator<(const TimeIntegrationSchemeKey &lhs, const TimeIntegrationSchemeKey &rhs);
        LIB_UTILITIES_EXPORT std::ostream& operator<<(std::ostream& os, const TimeIntegrationSchemeKey& rhs);

        // =====================================================================


        // =====================================================================
        // ==== DEFINITION OF THE FUNCTION TimeIntegrationSolution
        // =====================================================================
        // This is the interface the user can use to get hold of the different
        // time integration schemes. It returns you the NekManager 
        // singleton which manages all the time integration schemes...
        //
        typedef NekManager<TimeIntegrationSchemeKey, 
                           TimeIntegrationScheme, 
                           TimeIntegrationSchemeKey::opLess> TimeIntegrationSchemeManagerT;
        LIB_UTILITIES_EXPORT TimeIntegrationSchemeManagerT &TimeIntegrationSchemeManager(void);
        // =====================================================================

        // =====================================================================
        // ==== DEFINITION OF THE CLASS TimeIntegrationScheme
        // =====================================================================
        class TimeIntegrationScheme
        {
        public:

                typedef const Array<OneD, const Array<OneD, Array<OneD, NekDouble> > > ConstTripleArray;
                typedef       Array<OneD,       Array<OneD, Array<OneD, NekDouble> > > TripleArray;
                typedef const Array<OneD, const Array<OneD, NekDouble> >               ConstDoubleArray;
                typedef       Array<OneD,       Array<OneD, NekDouble> >               DoubleArray;
                typedef const Array<OneD, const NekDouble >                            ConstSingleArray;
                typedef       Array<OneD,       NekDouble >                            SingleArray;
                typedef std::function< void (ConstDoubleArray&, DoubleArray&, const NekDouble) >                  FunctorType1;
                typedef std::function< void (ConstDoubleArray&, DoubleArray&, const NekDouble, const NekDouble) > FunctorType2;

        public:

            virtual ~TimeIntegrationScheme()
            {
            }

            inline const TimeIntegrationSchemeKey& GetIntegrationSchemeKey() const
            {
                return m_schemeKey;
            }

            inline TimeIntegrationMethod GetIntegrationMethod() const
            {
                return m_schemeKey.GetIntegrationMethod();
            }

            inline TimeIntegrationSchemeType GetIntegrationSchemeType() const
            {
                return m_schemeType;
            }

            inline NekDouble A(const unsigned int i, const unsigned int j) const
            {
                return m_A[0][i][j];
            }

            inline NekDouble B(const unsigned int i, const unsigned int j) const
            {
                return m_B[0][i][j];
            }

            inline NekDouble U(const unsigned int i, const unsigned int j) const
            {
                return m_U[i][j];
            }

            inline NekDouble V(const unsigned int i, const unsigned int j) const
            {
                return m_V[i][j];
            }

            inline NekDouble A_IMEX(const unsigned int i, const unsigned int j) const
            {
                return m_A[1][i][j];
            }

            inline NekDouble B_IMEX(const unsigned int i, const unsigned int j) const
            {
                return m_B[1][i][j];
            }

            inline unsigned int GetNsteps(void) const
            {
                return m_numsteps;
            }

            inline unsigned int GetNstages(void) const
            {
                return m_numstages;
            }

            inline unsigned int GetNmultiStepValues(void) const
            {
                return m_numMultiStepValues;
            }

            inline unsigned int GetNmultiStepDerivs(void) const
            {
                return m_numMultiStepDerivs;
            }

            /**
             * \brief This function initialises the time integration
             * scheme
             *
             * Given the solution at the initial time level
             * \f$\boldsymbol{y}(t_0)\f$, this function generates the
             * vectors \f$\boldsymbol{y}^{[n]}\f$ and \f$t^{[n]}\f$
             * needed to evaluate the time integration scheme
             * formulated as a General Linear Method. These vectors
             * are embedded in an object of the class
             * TimeIntegrationSolution. This class is the abstraction
             * of the input and output vectors of the General Linear
             * Method.
             *
             * For single-step methods, this function is trivial as it
             * just wraps a TimeIntegrationSolution object around the
             * given initial values and initial time.  However, for
             * multistep methods, actual time stepping is being done
             * to evaluate the necessary parameters at multiple time
             * levels needed to start the actual integration.
             *
             * \param timestep The size of the timestep, i.e. \f$\Delta t\f$.
             * \param time on input: the initial time, i.e. \f$t_0\f$.
             * \param time on output: the new time-level after initialisation, in general this yields
             *       \f$t = t_0 + (r-1)\Delta t\f$ where \f$r\f$ is the number of steps of the multi-step method.
             * \param nsteps on output: he number of initialisation steps required. In general this corresponds to \f$r-1\f$
             *       where \f$r\f$ is the number of steps of the multi-step method.
             * \param f an object of the class FuncType, where FuncType should have a method FuncType::ODEforcing
             *       to evaluate the right hand side \f$f(t,\boldsymbol{y})\f$ of the ODE.
             * \param y_0 the initial value \f$\boldsymbol{y}(t_0)\f$
             * \return An object of the class TimeIntegrationSolution which represents the vectors \f$\boldsymbol{y}^{[n]}\f$ and \f$t^{[n]}\f$
             *  that can be used to start the actual integration.
             */
            LIB_UTILITIES_EXPORT TimeIntegrationSolutionSharedPtr InitializeScheme(const NekDouble timestep,
                                                                    ConstDoubleArray               &y_0    ,
                                                              const NekDouble                      time    ,
                                                              const TimeIntegrationSchemeOperators &op     );

            /**
             * \brief Explicit integration of an ODE.
             *
             * This function explicitely perfroms a signle integration step of the ODE system:
             * \f[
             * \frac{d\boldsymbol{y}}{dt}=\boldsymbol{f}(t,\boldsymbol{y})
             * \f]
             *
             * \param timestep The size of the timestep, i.e. \f$\Delta t\f$.
             * \param f an object of the class FuncType, where FuncType should have a method FuncType::ODEforcing
             *       to evaluate the right hand side \f$f(t,\boldsymbol{y})\f$ of the ODE.
             * \param y on input: the vectors \f$\boldsymbol{y}^{[n-1]}\f$ and \f$t^{[n-1]}\f$ (which corresponds to the 
             *    solution at the old time level)
             * \param y on output: the vectors \f$\boldsymbol{y}^{[n]}\f$ and \f$t^{[n]}\f$ (which corresponds to the 
             *    solution at the old new level)
             * \return The actual solution \f$\boldsymbol{y}^{n}\f$ at the new time level 
             *    (which in fact is also embedded in the argument y).
             */
            LIB_UTILITIES_EXPORT ConstDoubleArray& TimeIntegrate(const NekDouble   timestep,          
                                                  TimeIntegrationSolutionSharedPtr &y      ,
                                            const TimeIntegrationSchemeOperators   &op     );

            inline const Array<OneD, const unsigned int>& GetTimeLevelOffset()
            {
                return m_timeLevelOffset;
            }


        protected:
            TimeIntegrationSchemeKey  m_schemeKey; 
            TimeIntegrationSchemeType m_schemeType;
            unsigned int              m_numsteps;   //< Number of steps in multi-step component. 
            unsigned int              m_numstages;  //< Number of stages in multi-stage component. 

            bool m_firstStageEqualsOldSolution; //< Optimisation-flag 
            bool m_lastStageEqualsNewSolution;  //< Optimisation-flag

            unsigned int m_numMultiStepValues; // number of entries in input and output vector that correspond
                                               // to VALUES at previous time levels
            unsigned int m_numMultiStepDerivs; // number of entries in input and output vector that correspond
                                               // to DERIVATIVES at previous time levels
            Array<OneD,unsigned int> m_timeLevelOffset; // denotes to which time-level the entries in both 
                                                        // input and output vector correspond, e.g.
                                                        //     INPUT VECTOR --------> m_inputTimeLevelOffset
                                                        //    _            _               _ _
                                                        //   | u^n          |             | 0 | 
                                                        //   | u^{n-1}      |             | 1 | 
                                                        //   | u^{n-2}      |  ----->     | 2 | 
                                                        //   | dt f(u^{n-1})|             | 1 | 
                                                        //   | dt f(u^{n-2})|             | 2 | 
                                                        //    -            -               - -

            Array<OneD, Array<TwoD,NekDouble> > m_A;
            Array<OneD, Array<TwoD,NekDouble> > m_B;
            Array<TwoD,NekDouble>               m_U;
            Array<TwoD,NekDouble>               m_V;

        private: 
            bool m_initialised;   /// bool to identify if array has been initialised 
            int  m_nvar;          /// The number of variables in integration scheme. 
            int  m_npoints;       /// The size of inner data which is stored for reuse. 
            DoubleArray m_Y;      /// Array containing the stage values 
            DoubleArray m_tmp;    /// explicit right hand side of each stage equation

            TripleArray m_F;      /// Array corresponding to the stage Derivatives 
            TripleArray m_F_IMEX; /// Used to store the Explicit stage derivative of IMEX schemes

            NekDouble   m_T;     ///  Time at the different stages

            template <typename> friend class Nektar::MemoryManager;
            LIB_UTILITIES_EXPORT friend TimeIntegrationSchemeManagerT &TimeIntegrationSchemeManager(void);

            LIB_UTILITIES_EXPORT static std::shared_ptr<TimeIntegrationScheme> Create(const TimeIntegrationSchemeKey &key);

            TimeIntegrationScheme(const TimeIntegrationSchemeKey &key);
            
            // These should never be called
            TimeIntegrationScheme():m_schemeKey(NullTimeIntegrationSchemeKey)
            {
                NEKERROR(ErrorUtil::efatal,"Default Constructor for the TimeIntegrationScheme class should not be called");
            }
            
            TimeIntegrationScheme(const TimeIntegrationScheme &in):m_schemeKey(NullTimeIntegrationSchemeKey)
            {
                NEKERROR(ErrorUtil::efatal,"Copy Constructor for the TimeIntegrationScheme class should not be called");
            }

            LIB_UTILITIES_EXPORT bool VerifyIntegrationSchemeType(TimeIntegrationSchemeType type,
                                             const Array<OneD, const Array<TwoD, NekDouble> >& A,
                                             const Array<OneD, const Array<TwoD, NekDouble> >& B,
                                             const Array<TwoD, const NekDouble>& U,
                                             const Array<TwoD, const NekDouble>& V) const;

            LIB_UTILITIES_EXPORT void TimeIntegrate(const NekDouble timestep,
                                     ConstTripleArray               &y_old  ,
                                     ConstSingleArray               &t_old  ,
                                     TripleArray                    &y_new  ,
                                     SingleArray                    &t_new  ,
                               const TimeIntegrationSchemeOperators &op     );


            inline int GetFirstDim(ConstTripleArray &y) const
            {
                return y[0].num_elements();
            }

            inline int GetSecondDim(ConstTripleArray &y) const
            {
                return y[0][0].num_elements();
            }

            LIB_UTILITIES_EXPORT bool CheckTimeIntegrateArguments(const NekDouble timestep,
                                                   ConstTripleArray               &y_old  ,
                                                   ConstSingleArray               &t_old  ,
                                                   TripleArray                    &y_new  ,
                                                   SingleArray                    &t_new  ,
                                             const TimeIntegrationSchemeOperators &op) const;

            LIB_UTILITIES_EXPORT bool CheckIfFirstStageEqualsOldSolution(const Array<OneD, const Array<TwoD, NekDouble> >& A,
                                                    const Array<OneD, const Array<TwoD, NekDouble> >& B,
                                                    const Array<TwoD, const NekDouble>& U,
                                                    const Array<TwoD, const NekDouble>& V) const;
            
            LIB_UTILITIES_EXPORT bool CheckIfLastStageEqualsNewSolution(const Array<OneD, const Array<TwoD, NekDouble> >& A,
                                                   const Array<OneD, const Array<TwoD, NekDouble> >& B,
                                                   const Array<TwoD, const NekDouble>& U,
                                                   const Array<TwoD, const NekDouble>& V) const;



        };


        // =========================================================================
        // ==== DEFINITION OF THE CLASS TimeIntegrationSolution
        // =========================================================================
        class TimeIntegrationSolution
        {
        public:
            typedef Array<OneD, Array<OneD, Array<OneD, NekDouble> > > TripleArray;
            typedef Array<OneD, Array<OneD, NekDouble> >               DoubleArray;
            
            // Constructor for single step methods
            LIB_UTILITIES_EXPORT TimeIntegrationSolution(const TimeIntegrationSchemeKey &key, 
                                    const DoubleArray& y, 
                                    const NekDouble time, 
                                    const NekDouble timestep);
            // Constructor for multi-step methods
            LIB_UTILITIES_EXPORT TimeIntegrationSolution(const TimeIntegrationSchemeKey &key, 
                                    const TripleArray& y, 
                                    const Array<OneD, NekDouble>& t);
            LIB_UTILITIES_EXPORT TimeIntegrationSolution(const TimeIntegrationSchemeKey &key,
                                    unsigned int nvar,
                                    unsigned int npoints);
            LIB_UTILITIES_EXPORT TimeIntegrationSolution(const TimeIntegrationSchemeKey &key);

            inline const TimeIntegrationSchemeSharedPtr& GetIntegrationScheme() const
            {
                return m_scheme;
            }

            inline const TimeIntegrationSchemeKey& GetIntegrationSchemeKey() const
            {
                return m_scheme->GetIntegrationSchemeKey();
            }
            
            inline TimeIntegrationMethod GetIntegrationMethod() const
            {
                return m_scheme->GetIntegrationMethod();
            }

            inline const TripleArray& GetSolutionVector() const
            {
                return m_solVector;
            }

            inline TripleArray& UpdateSolutionVector()
            {
                return m_solVector;
            }

            inline const DoubleArray& GetSolution() const
            {
                return m_solVector[0];
            }

            inline DoubleArray& UpdateSolution()
            {
                return m_solVector[0];
            }

            inline const Array<OneD, const NekDouble>& GetTimeVector() const
            {
                return m_t;
            }

            inline Array<OneD, NekDouble>& UpdateTimeVector()
            {
                return m_t;
            }

            inline NekDouble GetTime() const
            {
                return m_t[0];
            }

            inline int GetNsteps()
            {
                return m_scheme->GetNsteps();
            }

            inline int GetFirstDim() const
            {
                return m_solVector[0].num_elements();
            }

            inline int GetSecondDim() const
            {
                return m_solVector[0][0].num_elements();
            }

            // Return the number of entries in the solution vector that correspond
            // to (multi-step) values
            inline unsigned int GetNvalues(void) const
            {
                return m_scheme->GetNmultiStepValues();
            }

            // Return the number of entries in the solution vector that correspond
            // to (multi-step) derivatives
            inline unsigned int GetNderivs(void) const
            {
                return m_scheme->GetNmultiStepDerivs();
            }

            // Returns an array which indicates to which time-level the entries in the
            // solution vector correspond
            inline const Array<OneD, const unsigned int>& GetTimeLevelOffset()
            {
                return m_scheme->GetTimeLevelOffset();
            }

            // returns the entry in the solution vector which corresponds to 
            // the (multi-step) value at the time-level with specified offset
            inline DoubleArray& GetValue(const unsigned int timeLevelOffset)
            {
                int nMultiStepVals = m_scheme->GetNmultiStepValues();
                const Array<OneD, const unsigned int>& offsetvec = GetTimeLevelOffset();

                for(int i = 0; i < nMultiStepVals; i++)
                {
                    if( timeLevelOffset == offsetvec[i] )
                    {
                        return m_solVector[i];
                    }
                }
                ASSERTL1(false,"The solution vector of this scheme does not contain a value at the requested time-level");
                return m_solVector[0];
            }

            // returns the entry in the solution vector which corresponds to 
            // the (multi-step) derivative at the time-level with specified offset
            inline DoubleArray& GetDerivative(const unsigned int timeLevelOffset)
            {
                int nMultiStepVals = m_scheme->GetNmultiStepValues();
                int size           = m_scheme->GetNsteps();
                const Array<OneD, const unsigned int>& offsetvec = GetTimeLevelOffset();

                for(int i = nMultiStepVals; i < size; i++)
                {
                    if( timeLevelOffset == offsetvec[i] )
                    {
                        return m_solVector[i];
                    }
                }
                ASSERTL1(false,"The solution vector of this scheme does not contain a derivative at the requested time-level");
                return m_solVector[0];
            }

            // returns the time associated with the (multi-step) value at the time-level with the 
            // given offset
            inline NekDouble GetValueTime(const unsigned int timeLevelOffset)
            {
                int nMultiStepVals = m_scheme->GetNmultiStepValues();
                const Array<OneD, const unsigned int>& offsetvec = GetTimeLevelOffset();

                for(int i = 0; i < nMultiStepVals; i++)
                {
                    if( timeLevelOffset == offsetvec[i] )
                    {
                        return m_t[i];
                    }
                }
                ASSERTL1(false,"The solution vector of this scheme does not contain a value at the requested time-level");
                return m_t[0];
            }

            // sets the (multi-step) value and time in the solution
            // vector which corresponds to
            // the value at the time-level with specified offset
            inline void SetValue(const unsigned int timeLevelOffset, const DoubleArray& y, const NekDouble t)
            {
                int nMultiStepVals = m_scheme->GetNmultiStepValues();
                const Array<OneD, const unsigned int>& offsetvec = GetTimeLevelOffset();

                for(int i = 0; i < nMultiStepVals; i++)
                {
                    if( timeLevelOffset == offsetvec[i] )
                    {
                        m_solVector[i] = y;
                        m_t[i] = t;
                        return;
                    }
                }
            }

            // sets the (multi-step) derivative and time in the
            // solution vector which corresponds to
            // the derivative at the time-level with specified offset
            inline void SetDerivative(const unsigned int timeLevelOffset, const DoubleArray& y, const NekDouble timestep)
            {
                int nMultiStepVals = m_scheme->GetNmultiStepValues();
                int size           = m_scheme->GetNsteps();
                const Array<OneD, const unsigned int>& offsetvec = GetTimeLevelOffset();

                for(int i = nMultiStepVals; i < size; i++)
                {
                    if( timeLevelOffset == offsetvec[i] )
                    {
                        m_solVector[i] = y;
                        m_t[i] = timestep;
                        return;
                    }
                }
            }

            // sets the soln Vector 
            inline void SetSolVector(const  int Offset, const DoubleArray& y)
            {
                m_solVector[Offset] = y;
            }

            // Rotate the solution vector 
            // (i.e. updating without calculating/inserting new values)
            inline void RotateSolutionVector()
            {
                int i;
                int nMultiStepVals = m_scheme->GetNmultiStepValues();
                int size           = m_scheme->GetNsteps();
                for(i = (nMultiStepVals-1); i > 0; i--)
                {
                    m_solVector[i] = m_solVector[i-1];
                }

                for(i = (size-1); i > nMultiStepVals; i--)
                {
                    m_solVector[i] = m_solVector[i-1];
                }
            }


        private:
            TimeIntegrationSchemeSharedPtr m_scheme;
            TripleArray m_solVector;
            Array<OneD,NekDouble> m_t;
        };
        // =========================================================================


        LIB_UTILITIES_EXPORT std::ostream& operator<<(std::ostream& os, const TimeIntegrationScheme& rhs);
        LIB_UTILITIES_EXPORT std::ostream& operator<<(std::ostream& os, const TimeIntegrationSchemeSharedPtr& rhs);
        
        // =========================================================================

    }; // end of namespace
} // end of namespace 

#endif //NEKTAR_LIB_UTILITIES_FOUNDATIONS_TIMEINTEGRATIONSCHEME_H<|MERGE_RESOLUTION|>--- conflicted
+++ resolved
@@ -87,16 +87,7 @@
             eRungeKutta2,                     //!< Classical RungeKutta2 method (new name for eMidpoint)
             eDIRKOrder2,                      //!< Diagonally Implicit Runge Kutta scheme of order 2
             eDIRKOrder3,                      //!< Diagonally Implicit Runge Kutta scheme of order 3
-<<<<<<< HEAD
-            eDIRKOrder4Stage6,                 //!< Diagonally Implicit Runge Kutta scheme of order 4 stage 6
-            eCNAB,		                      //!< Crank-Nicolson/Adams-Bashforth Order 2 (CNAB)
-            eIMEXGear,		                  //!< IMEX Gear Order 2
-            eMCNAB,		                      //!< Modified Crank-Nicolson/Adams-Bashforth Order 2 (MCNAB)
-            eIMEXdirk_1_1_1,		      	  //!< Forward-Backward Euler IMEX DIRK(1,1,1)
-            eIMEXdirk_1_2_1,		      	  //!< Forward-Backward Euler IMEX DIRK(1,2,1)
-            eIMEXdirk_1_2_2,		      	  //!< Implicit-Explicit Midpoint IMEX DIRK(1,2,2)
-            eIMEXdirk_2_2_2,		          //!< L-stable, two stage, second order IMEX DIRK(2,2,2)
-=======
+            eDIRKOrder4Stage6,                //!< Diagonally Implicit Runge Kutta scheme of order 4 stage 6
             eCNAB,                            //!< Crank-Nicolson/Adams-Bashforth Order 2 (CNAB)
             eIMEXGear,                        //!< IMEX Gear Order 2
             eMCNAB,                           //!< Modified Crank-Nicolson/Adams-Bashforth Order 2 (MCNAB)
@@ -104,7 +95,6 @@
             eIMEXdirk_1_2_1,                  //!< Forward-Backward Euler IMEX DIRK(1,2,1)
             eIMEXdirk_1_2_2,                  //!< Implicit-Explicit Midpoint IMEX DIRK(1,2,2)
             eIMEXdirk_2_2_2,                  //!< L-stable, two stage, second order IMEX DIRK(2,2,2)
->>>>>>> bf0e15b6
             eIMEXdirk_2_3_2,                  //!< L-stable, three stage, third order IMEX DIRK(3,4,3)
             eIMEXdirk_2_3_3,                  //!< L-stable, two stage, third order IMEX DIRK(2,3,3)
             eIMEXdirk_3_4_3,                  //!< L-stable, three stage, third order IMEX DIRK(3,4,3)
