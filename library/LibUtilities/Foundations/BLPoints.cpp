--- conflicted
+++ resolved
@@ -52,12 +52,6 @@
             NekDouble r = m_pointsKey.GetFactor();
             ASSERTL0(r != NekConstants::kNekUnsetDouble,
                      "Must set factor in BLPoints key");
-<<<<<<< HEAD
-            NekDouble a = 2.0 * (1.0-r) / (1.0 - pow(r,(double)npts));
-            m_points[0][0] = -1.0;
-            
-	    for (unsigned int i = 1; i < npts; ++i)
-=======
 
             if (fabs(r-1.0) < 1e-6)
             {
@@ -72,7 +66,6 @@
                 m_points[0][npts-1] = 1.0;
             }
             else
->>>>>>> 829edafa
             {
                 NekDouble tmp = 2.0/(npts-1.0);
                 for (unsigned int i = 0; i < npts; ++i)
