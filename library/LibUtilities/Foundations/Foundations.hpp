--- conflicted
+++ resolved
@@ -96,16 +96,10 @@
             "NodalTriEvenlySpaced",
             "NodalTetEvenlySpaced",
             "NodalTetElec",
-<<<<<<< HEAD
-            "NodalTetSPI",
-            "NodalPrismEvenlySpaced",
-            "NodalPrismElec",
-=======
             "NodalPrismEvenlySpaced",
             "NodalPrismElec",
             "NodalTriSPI",
             "NodalTetSPI",
->>>>>>> acf98483
             "NodalPrismSPI"
         };
 
