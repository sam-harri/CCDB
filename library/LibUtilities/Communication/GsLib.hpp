--- conflicted
+++ resolved
@@ -161,11 +161,7 @@
         MPI_Comm_dup(vCommMpi->GetComm(), &vComm.c);
         vComm.id = vCommMpi->GetRank();
         vComm.np = vCommMpi->GetSize();
-<<<<<<< HEAD
-        return nektar_gs_setup(pId.get(),pId.num_elements(), &vComm);
-=======
         return nektar_gs_setup(pId.get(),pId.num_elements(), &vComm, 0, gs_auto, 1);
->>>>>>> 25c40588
 #else
         return 0;
 #endif
