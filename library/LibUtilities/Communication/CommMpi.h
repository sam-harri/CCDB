--- conflicted
+++ resolved
@@ -109,38 +109,8 @@
                            void *recvbuf, int recvcount, CommDataType recvtype,
                            int root);
 
-<<<<<<< HEAD
-        protected:
-            virtual void v_Finalise();
-            virtual int  v_GetRank();
-            virtual void v_Block();
-	    virtual double v_Wtime();
-            virtual bool v_TreatAsRankZero(void);
-            virtual void v_Send(void* buf, int count, CommDataType dt, int dest);
-            virtual void v_Recv(void* buf, int count, CommDataType dt, int source);
-            virtual void v_SendRecv(void *sendbuf, int sendcount, CommDataType sendtype, int dest,
-                                   void *recvbuf, int recvcount, CommDataType recvtype, int source);
-            virtual void v_SendRecvReplace(void* buf, int count, CommDataType dt,
-                    int pSendProc, int pRecvProc);
-            virtual void v_AllReduce(void* buf, int count, CommDataType dt, enum ReduceOperator pOp);
-            virtual void v_AlltoAll(void* sendbuf, int sendcount, CommDataType sendtype,
-                                    void* recvbuf, int recvcount, CommDataType recvtype);
-            virtual void v_AlltoAllv(void *sendbuf, int sendcounts[], int sensdispls[], CommDataType sendtype,
-                    void *recvbuf, int recvcounts[], int rdispls[], CommDataType recvtype);
-			virtual void v_Bcast(void* buffer, int count, CommDataType dt, int root);
-			virtual void v_Exscan(Array<OneD, unsigned long long>& pData, const enum ReduceOperator pOp, Array<OneD, unsigned long long>& ans);
-
-            virtual void v_Gather(void* sendbuf, int sendcount, CommDataType sendtype,
-                    void *recvbuf, int recvcount, CommDataType recvtype, int root);
-            virtual void v_Scatter(void *sendbuf, int sendcount, CommDataType sendtype,
-                    void *recvbuf, int recvcount, CommDataType recvtype, int root);
-
-            virtual void v_SplitComm(int pRows, int pColumns);
-            virtual CommSharedPtr v_CommCreateIf(int flag);
-=======
     virtual void v_SplitComm(int pRows, int pColumns);
     virtual CommSharedPtr v_CommCreateIf(int flag);
->>>>>>> bff54bcf
 
 private:
     MPI_Comm m_comm;
