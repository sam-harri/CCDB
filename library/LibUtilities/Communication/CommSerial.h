///////////////////////////////////////////////////////////////////////////////
//
// File CommSerial.h
//
// For more information, please see: http://www.nektar.info
//
// The MIT License
//
// Copyright (c) 2006 Division of Applied Mathematics, Brown University (USA),
// Department of Aeronautics, Imperial College London (UK), and Scientific
// Computing and Imaging Institute, University of Utah (USA).
//
// License for the specific language governing rights and limitations under
// Permission is hereby granted, free of charge, to any person obtaining a
// copy of this software and associated documentation files (the "Software"),
// to deal in the Software without restriction, including without limitation
// the rights to use, copy, modify, merge, publish, distribute, sublicense,
// and/or sell copies of the Software, and to permit persons to whom the
// Software is furnished to do so, subject to the following conditions:
//
// The above copyright notice and this permission notice shall be included
// in all copies or substantial portions of the Software.
//
// THE SOFTWARE IS PROVIDED "AS IS", WITHOUT WARRANTY OF ANY KIND, EXPRESS
// OR IMPLIED, INCLUDING BUT NOT LIMITED TO THE WARRANTIES OF MERCHANTABILITY,
// FITNESS FOR A PARTICULAR PURPOSE AND NONINFRINGEMENT. IN NO EVENT SHALL
// THE AUTHORS OR COPYRIGHT HOLDERS BE LIABLE FOR ANY CLAIM, DAMAGES OR OTHER
// LIABILITY, WHETHER IN AN ACTION OF CONTRACT, TORT OR OTHERWISE, ARISING
// FROM, OUT OF OR IN CONNECTION WITH THE SOFTWARE OR THE USE OR OTHER
// DEALINGS IN THE SOFTWARE.
//
// Description: CommSerial header
//
///////////////////////////////////////////////////////////////////////////////
#ifndef NEKTAR_LIB_UTILITIES_COMMSERIAL_H
#define NEKTAR_LIB_UTILITIES_COMMSERIAL_H

#include <string>

#include <boost/enable_shared_from_this.hpp>

#include <LibUtilities/Communication/Comm.h>
#include <LibUtilities/LibUtilitiesDeclspec.h>
#include <LibUtilities/Memory/NekMemoryManager.hpp>

namespace Nektar
{
namespace LibUtilities
{
// Forward declarations
class CommSerial;

/// Pointer to a Communicator object.
typedef boost::shared_ptr<CommSerial> CommSerialSharedPtr;

/// A global linear system.
class CommSerial : public Comm
{
public:
    /// Creates an instance of this class
    LIB_UTILITIES_EXPORT static CommSharedPtr create(int narg, char *arg[])
    {
        return MemoryManager<CommSerial>::AllocateSharedPtr(narg, arg);
    }

    /// Name of class
    LIB_UTILITIES_EXPORT static std::string className;

    LIB_UTILITIES_EXPORT CommSerial(int argc, char *argv[]);
    LIB_UTILITIES_EXPORT virtual ~CommSerial();

protected:
    LIB_UTILITIES_EXPORT virtual void v_Finalise();
    LIB_UTILITIES_EXPORT virtual int v_GetRank();
    LIB_UTILITIES_EXPORT virtual bool v_TreatAsRankZero(void);

<<<<<<< HEAD
            LIB_UTILITIES_EXPORT virtual void v_Block();
            LIB_UTILITIES_EXPORT virtual NekDouble v_Wtime();
            LIB_UTILITIES_EXPORT virtual void v_Send(void* buf, int count, CommDataType dt, int dest);
            LIB_UTILITIES_EXPORT virtual void v_Recv(void* buf, int count, CommDataType dt, int source);
            LIB_UTILITIES_EXPORT virtual void v_SendRecv(void *sendbuf, int sendcount, CommDataType sendtype, int dest,
                    void *recvbuf, int recvcount, CommDataType recvtype, int source);
            LIB_UTILITIES_EXPORT virtual void v_SendRecvReplace(void* buf, int count, CommDataType dt,
                    int pSendProc, int pRecvProc);
            LIB_UTILITIES_EXPORT virtual void v_AllReduce(void* buf, int count, CommDataType dt, enum ReduceOperator pOp);
            LIB_UTILITIES_EXPORT virtual void v_AlltoAll(void* sendbuf, int sendcount, CommDataType sendtype,
                    void* recvbuf, int recvcount, CommDataType recvtype);
            LIB_UTILITIES_EXPORT virtual void v_AlltoAllv(void *sendbuf, int sendcounts[], int sensdispls[], CommDataType sendtype,
                    void *recvbuf, int recvcounts[], int rdispls[], CommDataType recvtype);
            LIB_UTILITIES_EXPORT virtual void v_Bcast(void* buffer, int count, CommDataType dt, int root);
            LIB_UTILITIES_EXPORT virtual void v_Exscan(Array<OneD, unsigned long long>& pData, const enum ReduceOperator pOp, Array<OneD, unsigned long long>& ans);
            LIB_UTILITIES_EXPORT virtual void v_Gather(void* sendbuf, int sendcount, CommDataType sendtype,
                    void *recvbuf, int recvcount, CommDataType recvtype, int root);
            LIB_UTILITIES_EXPORT virtual void v_Scatter(void* sendbuf, int sendcount, CommDataType sendtype,
                    void *recvbuf, int recvcount, CommDataType recvtype, int root);

            LIB_UTILITIES_EXPORT virtual void v_SplitComm(int pRows, int pColumns);
            LIB_UTILITIES_EXPORT virtual CommSharedPtr v_CommCreateIf(int flag);

        };
=======
    LIB_UTILITIES_EXPORT virtual void v_Block();
    LIB_UTILITIES_EXPORT virtual NekDouble v_Wtime();
    LIB_UTILITIES_EXPORT virtual void v_Send(void *buf, int count,
                                             CommDataType dt, int dest);
    LIB_UTILITIES_EXPORT virtual void v_Recv(void *buf, int count,
                                             CommDataType dt, int source);
    LIB_UTILITIES_EXPORT virtual void v_SendRecv(
        void *sendbuf, int sendcount, CommDataType sendtype, int dest,
        void *recvbuf, int recvcount, CommDataType recvtype, int source);
    LIB_UTILITIES_EXPORT virtual void v_SendRecvReplace(void *buf, int count,
                                                        CommDataType dt,
                                                        int pSendProc,
                                                        int pRecvProc);
    LIB_UTILITIES_EXPORT virtual void v_AllReduce(void *buf, int count,
                                                  CommDataType dt,
                                                  enum ReduceOperator pOp);
    LIB_UTILITIES_EXPORT virtual void v_AlltoAll(void *sendbuf, int sendcount,
                                                 CommDataType sendtype,
                                                 void *recvbuf, int recvcount,
                                                 CommDataType recvtype);
    LIB_UTILITIES_EXPORT virtual void v_AlltoAllv(
        void *sendbuf, int sendcounts[], int sensdispls[],
        CommDataType sendtype, void *recvbuf, int recvcounts[], int rdispls[],
        CommDataType recvtype);
    LIB_UTILITIES_EXPORT virtual void v_Bcast(void *buffer, int count,
                                              CommDataType dt, int root);
    LIB_UTILITIES_EXPORT virtual void v_Exscan(
        Array<OneD, unsigned long long> &pData, const enum ReduceOperator pOp,
        Array<OneD, unsigned long long> &ans);
    LIB_UTILITIES_EXPORT virtual void v_Gather(void *sendbuf, int sendcount,
                                               CommDataType sendtype,
                                               void *recvbuf, int recvcount,
                                               CommDataType recvtype, int root);
    LIB_UTILITIES_EXPORT virtual void v_Scatter(void *sendbuf, int sendcount,
                                                CommDataType sendtype,
                                                void *recvbuf, int recvcount,
                                                CommDataType recvtype,
                                                int root);
>>>>>>> bff54bcf

    LIB_UTILITIES_EXPORT virtual void v_SplitComm(int pRows, int pColumns);
    LIB_UTILITIES_EXPORT virtual CommSharedPtr v_CommCreateIf(int flag);
};
}
}

#endif<|MERGE_RESOLUTION|>--- conflicted
+++ resolved
@@ -37,8 +37,6 @@
 
 #include <string>
 
-#include <boost/enable_shared_from_this.hpp>
-
 #include <LibUtilities/Communication/Comm.h>
 #include <LibUtilities/LibUtilitiesDeclspec.h>
 #include <LibUtilities/Memory/NekMemoryManager.hpp>
@@ -74,32 +72,6 @@
     LIB_UTILITIES_EXPORT virtual int v_GetRank();
     LIB_UTILITIES_EXPORT virtual bool v_TreatAsRankZero(void);
 
-<<<<<<< HEAD
-            LIB_UTILITIES_EXPORT virtual void v_Block();
-            LIB_UTILITIES_EXPORT virtual NekDouble v_Wtime();
-            LIB_UTILITIES_EXPORT virtual void v_Send(void* buf, int count, CommDataType dt, int dest);
-            LIB_UTILITIES_EXPORT virtual void v_Recv(void* buf, int count, CommDataType dt, int source);
-            LIB_UTILITIES_EXPORT virtual void v_SendRecv(void *sendbuf, int sendcount, CommDataType sendtype, int dest,
-                    void *recvbuf, int recvcount, CommDataType recvtype, int source);
-            LIB_UTILITIES_EXPORT virtual void v_SendRecvReplace(void* buf, int count, CommDataType dt,
-                    int pSendProc, int pRecvProc);
-            LIB_UTILITIES_EXPORT virtual void v_AllReduce(void* buf, int count, CommDataType dt, enum ReduceOperator pOp);
-            LIB_UTILITIES_EXPORT virtual void v_AlltoAll(void* sendbuf, int sendcount, CommDataType sendtype,
-                    void* recvbuf, int recvcount, CommDataType recvtype);
-            LIB_UTILITIES_EXPORT virtual void v_AlltoAllv(void *sendbuf, int sendcounts[], int sensdispls[], CommDataType sendtype,
-                    void *recvbuf, int recvcounts[], int rdispls[], CommDataType recvtype);
-            LIB_UTILITIES_EXPORT virtual void v_Bcast(void* buffer, int count, CommDataType dt, int root);
-            LIB_UTILITIES_EXPORT virtual void v_Exscan(Array<OneD, unsigned long long>& pData, const enum ReduceOperator pOp, Array<OneD, unsigned long long>& ans);
-            LIB_UTILITIES_EXPORT virtual void v_Gather(void* sendbuf, int sendcount, CommDataType sendtype,
-                    void *recvbuf, int recvcount, CommDataType recvtype, int root);
-            LIB_UTILITIES_EXPORT virtual void v_Scatter(void* sendbuf, int sendcount, CommDataType sendtype,
-                    void *recvbuf, int recvcount, CommDataType recvtype, int root);
-
-            LIB_UTILITIES_EXPORT virtual void v_SplitComm(int pRows, int pColumns);
-            LIB_UTILITIES_EXPORT virtual CommSharedPtr v_CommCreateIf(int flag);
-
-        };
-=======
     LIB_UTILITIES_EXPORT virtual void v_Block();
     LIB_UTILITIES_EXPORT virtual NekDouble v_Wtime();
     LIB_UTILITIES_EXPORT virtual void v_Send(void *buf, int count,
@@ -138,7 +110,6 @@
                                                 void *recvbuf, int recvcount,
                                                 CommDataType recvtype,
                                                 int root);
->>>>>>> bff54bcf
 
     LIB_UTILITIES_EXPORT virtual void v_SplitComm(int pRows, int pColumns);
     LIB_UTILITIES_EXPORT virtual CommSharedPtr v_CommCreateIf(int flag);
