--- conflicted
+++ resolved
@@ -738,11 +738,7 @@
                 ASSERTL1(it != m_functionMapNameToInstanceType.end(), "Invalid function specified: " + valueStr);
                 ASSERTL1(num_children == 1 || num_children == 2, "Function " + valueStr + " would like to have too few or too many arguments. This is not implemented yet");
 
-<<<<<<< HEAD
-                if (num_children == 1)
-=======
                 if (location->children.size() == 1)
->>>>>>> 58550adf
                 {
                     PrecomputedValue v = PrepareExecutionAsYouParse(location->children.begin(), stack, variableMap, stateIndex);
 
