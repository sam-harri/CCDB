--- conflicted
+++ resolved
@@ -460,15 +460,9 @@
             /// Filters map.
             FilterMap                                 m_filters;
             /// Be verbose
-<<<<<<< HEAD
-            bool                        m_verbose;
+            bool                                      m_verbose;
             /// Thread Manager
-            Nektar::Thread::ThreadManagerSharedPtr      m_threadManager;
-
-            /// String to enumeration map for Solver Info parameters.
-            LIB_UTILITIES_EXPORT static EnumMapList   m_enums;
-=======
-            bool                                      m_verbose;
+            Nektar::Thread::ThreadManagerSharedPtr    m_threadManager;
             /// Map of original composite ordering for parallel periodic bcs.
             CompositeOrdering                         m_compOrder;
             /// Map of original boundary region ordering for parallel periodic
@@ -476,7 +470,6 @@
             BndRegionOrdering                         m_bndRegOrder;
             /// String to enumeration map for Solver Info parameters. 
             LIB_UTILITIES_EXPORT static EnumMapList&  GetSolverInfoEnums();
->>>>>>> aca0fa2f
             /// Default solver info options.
             LIB_UTILITIES_EXPORT static SolverInfoMap& GetSolverInfoDefaults();
             /// GlobalSysSoln Info map.
