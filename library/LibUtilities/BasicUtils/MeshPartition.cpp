--- conflicted
+++ resolved
@@ -825,14 +825,9 @@
                     if(m_comm->GetColumnComm()->GetRank() == 0)
                     {
                         // Attempt partitioning using METIS.
-<<<<<<< HEAD
-                        int ncon = 1;
-                        Metis::PartGraphVKway(nGraphVerts, ncon, xadj, adjncy, vwgt, vsize, nParts, vol, part);
-=======
                         int ncon = m_weightingRequired ? 2*m_numFields : 1;
                         PartitionGraphImpl(nGraphVerts, ncon, xadj, adjncy, vwgt, vsize, npart, vol, part);
 
->>>>>>> c73d0600
                         // Check METIS produced a valid partition and fix if not.
                         CheckPartitions(nParts, part);
                         if (!m_shared)
