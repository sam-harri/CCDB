///////////////////////////////////////////////////////////////////////////////
//
// File: Vmath.hpp
//
// For more information, please see: http://www.nektar.info
//
// The MIT License
//
// Copyright (c) 2006 Division of Applied Mathematics, Brown University (USA),
// Department of Aeronautics, Imperial College London (UK), and Scientific
// Computing and Imaging Institute, University of Utah (USA).
//
// Permission is hereby granted, free of charge, to any person obtaining a
// copy of this software and associated documentation files (the "Software"),
// to deal in the Software without restriction, including without limitation
// the rights to use, copy, modify, merge, publish, distribute, sublicense,
// and/or sell copies of the Software, and to permit persons to whom the
// Software is furnished to do so, subject to the following conditions:
//
// The above copyright notice and this permission notice shall be included
// in all copies or substantial portions of the Software.
//
// THE SOFTWARE IS PROVIDED "AS IS", WITHOUT WARRANTY OF ANY KIND, EXPRESS
// OR IMPLIED, INCLUDING BUT NOT LIMITED TO THE WARRANTIES OF MERCHANTABILITY,
// FITNESS FOR A PARTICULAR PURPOSE AND NONINFRINGEMENT. IN NO EVENT SHALL
// THE AUTHORS OR COPYRIGHT HOLDERS BE LIABLE FOR ANY CLAIM, DAMAGES OR OTHER
// LIABILITY, WHETHER IN AN ACTION OF CONTRACT, TORT OR OTHERWISE, ARISING
// FROM, OUT OF OR IN CONNECTION WITH THE SOFTWARE OR THE USE OR OTHER
// DEALINGS IN THE SOFTWARE.
//
// Description: Collection of templated functions for vector mathematics
//
///////////////////////////////////////////////////////////////////////////////

#include <LibUtilities/BasicUtils/Vmath.hpp>
#include <LibUtilities/BasicConst/NektarUnivTypeDefs.hpp>
#include <LibUtilities/LibUtilitiesDeclspec.h>

namespace Vmath
{

    /***************** Math routines  ***************/

    /// \brief Fill a vector with a constant value
    template<class T>  void Fill( int n, const T alpha,  T *x, const int incx )
    {
        while( n-- )
        {
            *x = alpha;
             x += incx;
        }
    }

    template LIB_UTILITIES_EXPORT void Fill( int n, const Nektar::NekDouble alpha,  Nektar::NekDouble *x, const int incx );
    template LIB_UTILITIES_EXPORT void Fill( int n, 
        const Nektar::NekSingle alpha,  Nektar::NekSingle *x, const int incx );

    #define IM1   2147483563
    #define IM2   2147483399
    #define AM    (1.0/IM1)
    #define IMM1  (IM1-1)
    #define IA1   40014
    #define IA2   40692
    #define IQ1   53668
    #define IQ2   52774
    #define IR1   12211
    #define IR2   3791
    #define NTAB  32
    #define NDIV  (1+IMM1/NTAB)
    #define EPS   1.2e-7
    #define RNMX  (1.0-EPS)

    /// \brief Generates a number from ~Normal(0,1)
    template<class T> T ran2 (long* idum)
    /* ------------------------------------------------------------------------- *
     * Ran2 from NR 2e.  Returns a uniform random deviate between 0.0 &
     * 1.0 (exclusive of endpoints).  Call with idum a negative integer to
     * initialize; thereafter, do not alter idum between successive
     * deviates in a sequence.  RNMX should approximate the largest
     * floating value that is less than 1.
     * ------------------------------------------------------------------------- */
    {
      int         j;
      long        k;
      static long idum2=123456789;
      static long iy=0;
      static long iv[NTAB];
      T           temp;

      if (*idum <= 0) {
        if (-(*idum) < 1) *idum = 1;
        else              *idum = -(*idum);
        idum2 = (*idum);
        for (j=NTAB+7; j>=0; j--) {
          k = (*idum) / IQ1;
          *idum = IA1 * (*idum - k*IQ1) - k*IR1;
          if (*idum < 0) *idum += IM1;
          if (j < NTAB) iv[j] = *idum;
        }
        iy = iv[0];
      }

      k = (*idum) / IQ1;
      *idum = IA1*(*idum - k*IQ1) - k*IR1;
      if (*idum < 0) *idum += IM1;

      k = idum2 / IQ2;
      idum2 = IA2*(idum2 - k*IQ2) - k*IR2;
      if (idum2 < 0) idum2 += IM2;

      j = iy / NDIV;
      iy = iv[j] - idum2;
      iv[j] = *idum;
      if (iy < 1) iy += IMM1;

      if ((temp=AM*iy) > RNMX) return RNMX;
      else                     return temp;
    }

    #undef IM1
    #undef IM2
    #undef AM
    #undef IMM1
    #undef IA1
    #undef IA2
    #undef IQ1
    #undef IQ2
    #undef IR1
    #undef IR2
    #undef NTAB
    #undef NDIV
    #undef EPS
    #undef RNMX

#ifdef NEKTAR_USE_THREAD_SAFETY
    static boost::mutex mutex;
#endif
    template LIB_UTILITIES_EXPORT Nektar::NekDouble ran2 (long* idum);
    template LIB_UTILITIES_EXPORT Nektar::NekSingle ran2 (long* idum);

    /// \brief Fills a vector with white noise.
    template<class T>  void FillWhiteNoise( int n, const T eps, T *x,
                                      const int incx, int outseed)
    {
#ifdef NEKTAR_USE_THREAD_SAFETY
        // Protect the static vars here and in ran2
        boost::mutex::scoped_lock l(mutex);
#endif

        // Define static variables for generating random numbers
        static int     iset = 0;
        static T       gset;
        static long    seed = 0;

        // Bypass seed if outseed was specified
        if( outseed != 9999)
        {
            seed = long(outseed);
        }

        while( n-- )
        {
            T              fac, rsq, v1, v2;

            if (iset == 0)
            {
                do
                {
                    v1 = 2.0 * ran2<T> (&seed) - 1.0;
                    v2 = 2.0 * ran2<T> (&seed) - 1.0;
                    rsq = v1*v1 + v2*v2;
                } while (rsq >= 1.0 || rsq == 0.0);
                fac = sqrt(-2.0 * log (rsq) / rsq);
                gset = v1 * fac;
                iset = 1;
                *x = eps * v2 * fac;
            }
            else
            {
                iset = 0;
                *x = eps * gset;
            }
            x += incx;
        }
    }
    template  LIB_UTILITIES_EXPORT void FillWhiteNoise( int n, const Nektar::NekDouble eps, Nektar::NekDouble *x, const int incx, int outseed);
    template  LIB_UTILITIES_EXPORT void FillWhiteNoise( int n, 
        const Nektar::NekSingle eps, Nektar::NekSingle *x, 
        const int incx, int outseed);

    /// \brief Multiply vector z = x*y
    template<class T>  void Vmul( int n, const T *x, const int incx, const T *y,
                                  const int incy,  T*z, const int incz)
    {
        ++n;
        if (incx == 1 && incy == 1 && incz == 1)
        {
            while( --n )
            {
                *z = (*x) * (*y);
                ++x;
                ++y;
                ++z;
            }
        }
        else
        {
            while( --n )
            {
                *z = (*x) * (*y);
                x += incx;
                y += incy;
                z += incz;
            }
        }
    }
    template  LIB_UTILITIES_EXPORT void Vmul( int n, const Nektar::NekDouble *x, const int incx, const Nektar::NekDouble *y,
                              const int incy,  Nektar::NekDouble*z, const int incz);
    template  LIB_UTILITIES_EXPORT void Vmul( int n, const Nektar::NekSingle *x, 
        const int incx, const Nektar::NekSingle *y,
        const int incy,  Nektar::NekSingle*z, const int incz);

    /// \brief Scalar multiply  y = alpha*x

    template<class T>  void Smul( int n, const T alpha, const T *x, const int incx,
                                  T *y, const int incy)
    {
        ++n;
        if (incx == 1 && incy == 1)
        {
            while( --n )
            {
                *y = alpha * (*x);
                ++x;
                ++y;
            }
        }
        else
        {
            while( --n )
            {
                *y = alpha * (*x);
                x += incx;
                y += incy;
            }
        }
    }

    template  LIB_UTILITIES_EXPORT void Smul( int n, const Nektar::NekDouble alpha, const Nektar::NekDouble *x, const int incx,
                              Nektar::NekDouble *y, const int incy);

    template  LIB_UTILITIES_EXPORT void Smul( int n, 
        const Nektar::NekSingle alpha, const Nektar::NekSingle *x, 
        const int incx, Nektar::NekSingle *y, const int incy);

    /// \brief Multiply vector z = x/y
    template<class T>  void Vdiv( int n, const T *x, const int incx, const T *y,
                  const int incy,  T*z, const int incz)
    {
        ++n;
        if (incx == 1 && incy == 1)
        {
            while( --n )
            {
                *z = (*x) / (*y);
                ++x;
                ++y;
                ++z;
            }
        }
        else
        {
            while( --n )
            {
                *z = (*x) / (*y);
                x += incx;
                y += incy;
                z += incz;
            }
        }
    }

    template LIB_UTILITIES_EXPORT void Vdiv( int n, const Nektar::NekDouble *x, const int incx, const Nektar::NekDouble *y,
              const int incy,  Nektar::NekDouble*z, const int incz);
    
    template LIB_UTILITIES_EXPORT void Vdiv( int n, const Nektar::NekSingle *x, 
        const int incx, const Nektar::NekSingle *y,
        const int incy,  Nektar::NekSingle*z, const int incz);

    /// \brief Scalar multiply  y = alpha/y
    template<class T>  void Sdiv( int n, const T alpha, const T *x,
                                  const int incx, T *y, const int incy)
    {
        ++n;
        if (incx == 1 && incy == 1)
        {
            while( --n )
            {
                *y = alpha / (*x);
                ++x;
                ++y;
            }
        }
        else
        {
            while( --n )
            {
                *y = alpha / (*x);
                x += incx;
                y += incy;
            }
        }
    }

    template  LIB_UTILITIES_EXPORT void Sdiv( int n, const Nektar::NekDouble alpha, const Nektar::NekDouble *x,
                              const int incx, Nektar::NekDouble *y, const int incy);
    template  LIB_UTILITIES_EXPORT void Sdiv( int n, 
        const Nektar::NekSingle alpha, const Nektar::NekSingle *x,
        const int incx, Nektar::NekSingle *y, const int incy);

    /// \brief Add vector z = x+y
    template<class T>  void Vadd( int n, const T *x, const int incx, const T *y,
                                  const int incy,  T *z, const int incz)
    {
        while( n-- )
        {
            *z = (*x) + (*y);
            x += incx;
            y += incy;
            z += incz;
        }
    }

    template  LIB_UTILITIES_EXPORT void Vadd( int n, const Nektar::NekDouble *x, const int incx, const Nektar::NekDouble *y,
                              const int incy,  Nektar::NekDouble *z, const int incz);
    template  LIB_UTILITIES_EXPORT void Vadd( int n, 
        const Nektar::NekSingle *x, const int incx, const Nektar::NekSingle *y,
        const int incy,  Nektar::NekSingle *z, const int incz);

    /// \brief Add vector y = alpha - x
    template<class T>  void Sadd( int n, const T alpha, const T *x,
                  const int incx, T *y, const int incy)
    {
        ++n;
        if (incx == 1 && incy == 1)
        {
            while( --n )
            {
                *y = alpha + (*x);
                ++x;
                ++y;
            }
        }
        else
        {
            while( --n )
            {
                *y = alpha + (*x);
                x += incx;
                y += incy;
            }
        }
    }

    template LIB_UTILITIES_EXPORT void Sadd( int n, const Nektar::NekDouble alpha, const Nektar::NekDouble *x,
              const int incx, Nektar::NekDouble *y, const int incy);
    template LIB_UTILITIES_EXPORT void Sadd( int n, 
        const Nektar::NekSingle alpha, const Nektar::NekSingle *x,
        const int incx, Nektar::NekSingle *y, const int incy);

    /// \brief Subtract vector z = x-y
    template<class T>  void Vsub( int n, const T *x, const int incx, const T *y,
                                  const int incy,  T *z, const int incz)
    {
        ++n;
        if (incx == 1 && incy == 1 && incz == 1)
        {
            while( --n )
            {
                *z = (*x) - (*y);
                ++x;
                ++y;
                ++z;
            }
        }
        else
        {
            while( --n )
            {
                *z = (*x) - (*y);
                x += incx;
                y += incy;
                z += incz;
            }
        }
    }

    template  LIB_UTILITIES_EXPORT void Vsub( int n, const Nektar::NekDouble *x, const int incx, const Nektar::NekDouble *y,
                              const int incy,  Nektar::NekDouble *z, const int incz);
    template  LIB_UTILITIES_EXPORT void Vsub( int n, 
        const Nektar::NekSingle *x, const int incx, const Nektar::NekSingle *y,
        const int incy,  Nektar::NekSingle *z, const int incz);

    /// \brief Add vector y = alpha - x
    template<class T>  void Ssub( int n, const T alpha, const T *x,
                  const int incx, T *y, const int incy)
    {
        ++n;
        if (incx == 1 && incy == 1)
        {
            while( --n )
            {
                *y = alpha - (*x);
                ++x;
                ++y;
            }
        }
        else
        {
            while( --n )
            {
                *y = alpha - (*x);
                x += incx;
                y += incy;
            }
        }
    }

    template LIB_UTILITIES_EXPORT void Ssub( int n, const Nektar::NekDouble alpha, const Nektar::NekDouble *x,
              const int incx, Nektar::NekDouble *y, const int incy);
    template LIB_UTILITIES_EXPORT void Ssub( int n, 
        const Nektar::NekSingle alpha, const Nektar::NekSingle *x,
        const int incx, Nektar::NekSingle *y, const int incy);

    /// \brief Zero vector
    template<class T>  void Zero(int n, T *x, const int incx)
    {
        if(incx == 1)
        {
            std::memset(x,'\0', n*sizeof(T));
        }
        else
        {
            T zero = 0;
            ++n;
            while(--n)
            {
            *x = zero;
            x+=incx;
            }
        }
    }

    template  LIB_UTILITIES_EXPORT void Zero(int n, Nektar::NekDouble *x, const int incx);
    template  LIB_UTILITIES_EXPORT void Zero(int n, Nektar::NekSingle *x, 
        const int incx);
    template  LIB_UTILITIES_EXPORT void Zero(int n, int *x, const int incx);
    template  LIB_UTILITIES_EXPORT void Zero(int n, long *x, const int incx);

    /// \brief Negate x = -x
    template<class T>  void Neg( int n, T *x, const int incx)
    {
        while( n-- )
        {
            *x = -(*x);
            x += incx;
        }
    }

    template  LIB_UTILITIES_EXPORT void Neg( int n, Nektar::NekDouble *x, const int incx);
    template  LIB_UTILITIES_EXPORT void Neg( int n, Nektar::NekSingle *x, 
        const int incx);

    /// \brief sqrt y = sqrt(x)
    template<class T> void Vsqrt(int n, const T *x, const int incx,
                 T *y, const int incy)
    {
        while (n--)
        {
            *y  = sqrt( *x );
            x  += incx;
            y  += incy;
        }
    }

    template LIB_UTILITIES_EXPORT void Vsqrt(int n, const Nektar::NekDouble *x, const int incx,
             Nektar::NekDouble *y, const int incy);
    template LIB_UTILITIES_EXPORT void Vsqrt(int n, const Nektar::NekSingle *x, 
        const int incx, Nektar::NekSingle *y, const int incy);


    /// \brief vabs: y = |x|
    template<class T> void Vabs(int n, const T *x, const int incx,
                T *y, const int incy)
    {
        while( n-- )
        {
            *y = ( *x >0)? *x:-(*x);
            x += incx;
            y += incy;
        }
    }

    template LIB_UTILITIES_EXPORT void Vabs(int n, const Nektar::NekDouble *x, const int incx,
            Nektar::NekDouble *y, const int incy);
    template LIB_UTILITIES_EXPORT void Vabs(int n, const Nektar::NekSingle *x, 
        const int incx, Nektar::NekSingle *y, const int incy);


    /********** Triad  routines  ***********************/

    /// \brief  vvtvp (vector times vector plus vector): z = w*x + y
    template<class T> void Vvtvp(int n,
                                 const T *w, const int incw,
                                 const T *x, const int incx,
                                 const T *y, const int incy,
                                       T *z, const int incz)
    {
        while( n-- )
        {
            *z = (*w) * (*x) + (*y);
            w += incw;
            x += incx;
            y += incy;
            z += incz;
        }
    }

    template LIB_UTILITIES_EXPORT void Vvtvp(int n,
                             const Nektar::NekDouble *w, const int incw,
                             const Nektar::NekDouble *x, const int incx,
                             const Nektar::NekDouble *y, const int incy,
                                   Nektar::NekDouble *z, const int incz);
    template LIB_UTILITIES_EXPORT void Vvtvp(int n,
                             const Nektar::NekSingle *w, const int incw,
                             const Nektar::NekSingle *x, const int incx,
                             const Nektar::NekSingle *y, const int incy,
                                   Nektar::NekSingle *z, const int incz);

    /// \brief vvtvm (vector times vector plus vector): z = w*x - y
    template<class T> void Vvtvm(int n, const T *w, const int incw, const T *x,
                 const int incx, const T *y, const int incy,
                 T *z, const int incz)
    {
        while( n-- )
        {
            *z = (*w) * (*x) - (*y);
            w += incw;
            x += incx;
            y += incy;
            z += incz;
        }
    }

    template LIB_UTILITIES_EXPORT void Vvtvm(int n, const Nektar::NekDouble *w, const int incw, const Nektar::NekDouble *x,
             const int incx, const Nektar::NekDouble *y, const int incy,
             Nektar::NekDouble *z, const int incz);
    template LIB_UTILITIES_EXPORT void Vvtvm(int n, const Nektar::NekSingle *w, 
            const int incw, const Nektar::NekSingle *x,
            const int incx, const Nektar::NekSingle *y, const int incy,
            Nektar::NekSingle *z, const int incz);


    /// \brief  svtvp (scalar times vector plus vector): z = alpha*x + y
    template<class T> LIB_UTILITIES_EXPORT void Svtvp(int n, const T alpha, const T *x,
                 const int incx, const T *y, const int incy,
                 T *z, const int incz)
    {
        ++n;
        if (incx == 1 && incy == 1 && incz == 1)
        {
            while( --n )
            {
                *z = alpha * (*x) + (*y);
                ++x;
                ++y;
                ++z;
            }
        }
        else
        {
            while( --n )
            {
                *z = alpha * (*x) + (*y);
                x += incx;
                y += incy;
                z += incz;
            }
        }
    }

    template LIB_UTILITIES_EXPORT void Svtvp(int n, const Nektar::NekDouble alpha, const Nektar::NekDouble *x,
                 const int incx, const Nektar::NekDouble *y, const int incy,
                 Nektar::NekDouble *z, const int incz);
    template LIB_UTILITIES_EXPORT void Svtvp(int n, 
        const Nektar::NekSingle alpha, const Nektar::NekSingle *x,
        const int incx, const Nektar::NekSingle *y, const int incy,
        Nektar::NekSingle *z, const int incz);


    /// \brief  svtvp (scalar times vector plus vector): z = alpha*x - y
    template<class T> void Svtvm(int n, const T alpha, const T *x,
                 const int incx, const T *y, const int incy,
                 T *z, const int incz)
    {
        while( n-- )
        {
            *z = alpha * (*x) - (*y);
            x += incx;
            y += incy;
            z += incz;
        }
    }

    template LIB_UTILITIES_EXPORT void Svtvm(int n, const Nektar::NekDouble alpha, const Nektar::NekDouble *x,
             const int incx, const Nektar::NekDouble *y, const int incy,
             Nektar::NekDouble *z, const int incz);
    template LIB_UTILITIES_EXPORT void Svtvm(int n, 
        const Nektar::NekSingle alpha, const Nektar::NekSingle *x,
        const int incx, const Nektar::NekSingle *y, const int incy,
        Nektar::NekSingle *z, const int incz);

    /// \brief  vvtvvtp (vector times vector plus vector times vector):
    // z = v*w + x*y
    template<class T> void Vvtvvtp (int n,
                                    const T* v, int incv,
                                    const T* w, int incw,
                                    const T* x, int incx,
                                    const T* y, int incy,
                                          T* z, int incz)
    {
        while( n-- )
        {
            *z = (*v) * (*w) + (*x) * (*y);
            v += incv;
            w += incw;
            x += incx;
            y += incy;
            z += incz;
        }
    }
    template LIB_UTILITIES_EXPORT void Vvtvvtp (int n,
                                const Nektar::NekDouble* v, int incv,
                                const Nektar::NekDouble* w, int incw,
                                const Nektar::NekDouble* x, int incx,
                                const Nektar::NekDouble* y, int incy,
                                      Nektar::NekDouble* z, int incz);
    template LIB_UTILITIES_EXPORT void Vvtvvtp (int n,
                                const Nektar::NekSingle* v, int incv,
                                const Nektar::NekSingle* w, int incw,
                                const Nektar::NekSingle* x, int incx,
                                const Nektar::NekSingle* y, int incy,
                                      Nektar::NekSingle* z, int incz);


    /// \brief  vvtvvtm (vector times vector minus vector times vector):
    // z = v*w - x*y
    template<class T> void Vvtvvtm (int n,
                                    const T* v, int incv,
                                    const T* w, int incw,
                                    const T* x, int incx,
                                    const T* y, int incy,
                                          T* z, int incz)
    {
        while( n-- )
        {
            *z = (*v) * (*w) - (*x) * (*y);
            v += incv;
            w += incw;
            x += incx;
            y += incy;
            z += incz;
        }
    }

    template LIB_UTILITIES_EXPORT void Vvtvvtm (int n,
                                const Nektar::NekDouble* v, int incv,
                                const Nektar::NekDouble* w, int incw,
                                const Nektar::NekDouble* x, int incx,
                                const Nektar::NekDouble* y, int incy,
                                      Nektar::NekDouble* z, int incz);
    template LIB_UTILITIES_EXPORT void Vvtvvtm (int n,
                                const Nektar::NekSingle* v, int incv,
                                const Nektar::NekSingle* w, int incw,
                                const Nektar::NekSingle* x, int incx,
                                const Nektar::NekSingle* y, int incy,
                                      Nektar::NekSingle* z, int incz);

    /// \brief  vvtvvtp (scalar times vector plus scalar times vector):
    // z = alpha*x + beta*y
    template<class T> void Svtsvtp (int n,
                                    const T alpha,
                                    const T* x, int incx,
                                    const T beta,
                                    const T* y, int incy,
                                          T* z, int incz)
    {
        while( n-- )
        {
            *z = alpha * (*x) + beta * (*y);
            x += incx;
            y += incy;
            z += incz;
        }
    }

    template LIB_UTILITIES_EXPORT void Svtsvtp (int n,
                                const Nektar::NekDouble alpha,
                                const Nektar::NekDouble* x, int incx,
                                const Nektar::NekDouble beta,
                                const Nektar::NekDouble* y, int incy,
                                      Nektar::NekDouble* z, int incz);
    template LIB_UTILITIES_EXPORT void Svtsvtp (int n,
                                const Nektar::NekSingle alpha,
                                const Nektar::NekSingle* x, int incx,
                                const Nektar::NekSingle beta,
                                const Nektar::NekSingle* y, int incy,
                                      Nektar::NekSingle* z, int incz);


    /// \brief  Vstvpp (scalar times vector plus vector plus vector):
    // z = v*w + x*y
    template<class T> void Vstvpp(int n,
                                  const T alpha,
                                  const T* v, int incv,
                                  const T* w, int incw,
                                  const T* x, int incx,
                                  T* z, int incz)
    {
        while( n-- )
        {
            *z = alpha * (*v) + (*w) + (*x);
            v += incv;
            w += incw;
            x += incx;
            z += incz;
        }
    }

    template LIB_UTILITIES_EXPORT void Vstvpp(int n,
                              const Nektar::NekDouble alpha,
                              const Nektar::NekDouble* v, int incv,
                              const Nektar::NekDouble* w, int incw,
                              const Nektar::NekDouble* x, int incx,
                              Nektar::NekDouble* z, int incz);
    template LIB_UTILITIES_EXPORT void Vstvpp(int n,
                              const Nektar::NekSingle alpha,
                              const Nektar::NekSingle* v, int incv,
                              const Nektar::NekSingle* w, int incw,
                              const Nektar::NekSingle* x, int incx,
                              Nektar::NekSingle* z, int incz);

    /************ Misc routine from Veclib (and extras)  ************/

<<<<<<< HEAD
    /// \brief Gather vector z[i] = x[y[i]]
    template<class T>  void Gathr(int n, const T *x, const int *y,
                  T *z)
    {
        while (n--)
        {
            *z++ = *(x + *y++);
        }
        return;
    }

    template LIB_UTILITIES_EXPORT  void Gathr(int n, const Nektar::NekDouble *x, const int *y,
              Nektar::NekDouble *z);
    template LIB_UTILITIES_EXPORT  void Gathr(int n, const Nektar::NekSingle *x,
        const int *y, Nektar::NekSingle *z);


=======
>>>>>>> fa9c610c
    /// \brief Gather vector z[i] = sign[i]*x[y[i]]
    template<class T>  void Gathr(int n, const T *sign, const T *x, const int *y,
                  T *z)
    {
        while (n--)
        {
            *z++ = *(sign++) * (*(x + *y++));
        }
        return;
    }

    template LIB_UTILITIES_EXPORT  void Gathr(int n, 
        const Nektar::NekSingle *sign, const Nektar::NekSingle *x, const int *y,
        Nektar::NekSingle *z);
    template LIB_UTILITIES_EXPORT  void Gathr(int n, const Nektar::NekDouble *sign, const Nektar::NekDouble *x, const int *y,
              Nektar::NekDouble *z);

    /// \brief Scatter vector z[y[i]] = x[i]
    template<class T>  void Scatr(int n, const T *x, const int *y,
                  T *z)
    {
        while (n--)
        {
            *(z + *(y++)) = *(x++);
        }
    }

    template LIB_UTILITIES_EXPORT  void Scatr(int n, const Nektar::NekDouble *x, const int *y,
              Nektar::NekDouble *z);
    template LIB_UTILITIES_EXPORT  void Scatr(int n, 
        const Nektar::NekSingle *x, const int *y, Nektar::NekSingle *z);

    /// \brief Scatter vector z[y[i]] = sign[i]*x[i]
    template<class T>  void Scatr(int n, const T *sign, const T *x, const int *y,
                  T *z)
    {
        while (n--)
        {
            if(*sign)
            {
                *(z + *(y++)) = *(sign++) * (*(x++));
            }
            else
            {
                x++;
                y++;
                sign++;
            }
        }
    }

    template LIB_UTILITIES_EXPORT  void Scatr(int n, const Nektar::NekDouble *sign, const Nektar::NekDouble *x, const int *y,
              Nektar::NekDouble *z);
    template LIB_UTILITIES_EXPORT  void Scatr(int n, 
        const Nektar::NekSingle *sign, const Nektar::NekSingle *x, const int *y,
        Nektar::NekSingle *z);


    /// \brief Assemble z[y[i]] += x[i]; z should be zero'd first
    template<class T>  void Assmb(int n, const T *x, const int *y,
                  T *z)
    {
        while (n--)
        {
            *(z + *(y++)) += *(x++);
        }
    }

    template LIB_UTILITIES_EXPORT  void Assmb(int n, const Nektar::NekDouble *x, const int *y,
              Nektar::NekDouble *z);
    template LIB_UTILITIES_EXPORT  void Assmb(int n, const Nektar::NekSingle *x,
        const int *y, Nektar::NekSingle *z);

    /// \brief Assemble z[y[i]] += sign[i]*x[i]; z should be zero'd first
    template<class T>  void Assmb(int n, const T *sign, const T *x, const int *y,
                  T *z)
    {
        while (n--)
        {
            *(z + *(y++)) += *(sign++) * (*(x++));
        }
    }

    template LIB_UTILITIES_EXPORT  void Assmb(int n, const Nektar::NekDouble *sign, const Nektar::NekDouble *x, const int *y,
              Nektar::NekDouble *z);
    template LIB_UTILITIES_EXPORT  void Assmb(int n, 
        const Nektar::NekSingle *sign, const Nektar::NekSingle *x, const int *y,
        Nektar::NekSingle *z);

    /************* Reduction routines  *****************/

    /// \brief Subtract return sum(x)
    template<class T>  T Vsum( int n, const T *x, const int incx)
    {

        T sum = 0;

        while( n-- )
        {
            sum += (*x);
            x += incx;
        }

        return sum;
    }

    template LIB_UTILITIES_EXPORT  Nektar::NekDouble Vsum( int n, const Nektar::NekDouble *x, const int incx);
    template LIB_UTILITIES_EXPORT  Nektar::NekSingle Vsum( int n, 
        const Nektar::NekSingle *x, const int incx);
    template LIB_UTILITIES_EXPORT  int Vsum( int n, const int *x, const int incx);

    /// \brief Return the index of the maximum element in x
    template<class T>  int Imax( int n, const T *x, const int incx)
    {

        int    i, indx = ( n > 0 ) ? 0 : -1;
        T      xmax = *x;

        for (i = 0; i < n; i++)
        {
            if (*x > xmax)
            {
            xmax = *x;
            indx = i;
            }
            x += incx;
        }

        return indx;
    }

    template LIB_UTILITIES_EXPORT  int Imax( int n, const Nektar::NekDouble *x, const int incx);
    template LIB_UTILITIES_EXPORT  int Imax( int n, 
        const Nektar::NekSingle *x, const int incx);
    template LIB_UTILITIES_EXPORT  int Imax( int n, const int *x, const int incx);

    /// \brief Return the maximum element in x -- called vmax to avoid
    /// conflict with max
    template<class T>  T Vmax( int n, const T *x, const int incx)
    {

        T  xmax = *x;

        while( n-- )
        {
            if (*x > xmax)
            {
            xmax = *x;
            }
            x += incx;
        }

        return xmax;
    }

    template LIB_UTILITIES_EXPORT  Nektar::NekDouble Vmax( int n, const Nektar::NekDouble *x, const int incx);
    template LIB_UTILITIES_EXPORT  Nektar::NekSingle Vmax( int n, 
        const Nektar::NekSingle *x, const int incx);
    template LIB_UTILITIES_EXPORT  int Vmax( int n, const int *x, const int incx);

    /// \brief Return the index of the maximum absolute element in x
    template<class T>  int Iamax( int n, const T *x, const int incx)
    {

        int    i, indx = ( n > 0 ) ? 0 : -1;
        T      xmax = *x;
        T      xm;

        for (i = 0; i < n; i++)
        {
            xm = (*x > 0)? *x: -*x;
            if (xm > xmax)
            {
            xmax = xm;
            indx = i;
            }
            x += incx;
        }

        return indx;
    }

    template LIB_UTILITIES_EXPORT int Iamax( int n, const Nektar::NekDouble *x, const int incx);
    template LIB_UTILITIES_EXPORT int Iamax( int n, const Nektar::NekSingle *x, 
        const int incx);

    /// \brief Return the maximum absolute element in x
    /// called vamax to avoid conflict with max
    template<class T>  T Vamax( int n, const T *x, const int incx)
    {

        T  xmax = *x;
        T  xm;

        while( n-- )
        {
            xm = (*x > 0)? *x: -*x;
            if (xm > xmax)
            {
            xmax = xm;
            }
            x += incx;
        }
        return xmax;
    }

    template LIB_UTILITIES_EXPORT Nektar::NekDouble Vamax( int n, const Nektar::NekDouble *x, const int incx);
    template LIB_UTILITIES_EXPORT Nektar::NekSingle Vamax( int n, 
        const Nektar::NekSingle *x, const int incx);


    /// \brief Return the index of the minimum element in x
    template<class T>  int Imin( int n, const T *x, const int incx)
    {

        int    i, indx = ( n > 0 ) ? 0 : -1;
        T      xmin = *x;

        for(i = 0;i < n;i++)
        {
            if( *x < xmin )
            {
            xmin = *x;
            indx = i;
            }
            x += incx;
        }

        return indx;
    }

    template LIB_UTILITIES_EXPORT int Imin( int n, const Nektar::NekDouble *x, const int incx);
    template LIB_UTILITIES_EXPORT int Imin( int n, const Nektar::NekSingle *x, 
        const int incx);
    template LIB_UTILITIES_EXPORT  int Imin( int n, const int *x, const int incx);

    /// \brief Return the minimum element in x - called vmin to avoid
    /// conflict with min
    template<class T>  T Vmin( int n, const T *x, const int incx)
    {

        T    xmin = *x;

        while( n-- )
        {
            if (*x < xmin)
            {
            xmin = *x;
            }
            x += incx;
        }

        return xmin;
    }

    template LIB_UTILITIES_EXPORT Nektar::NekDouble Vmin( int n, const Nektar::NekDouble *x, const int incx);
    template LIB_UTILITIES_EXPORT Nektar::NekSingle Vmin( int n, 
        const Nektar::NekSingle *x, const int incx);
    template LIB_UTILITIES_EXPORT int Vmin( int n, const int *x, const int incx);

   /// \brief Return number of NaN elements of x
    template<class T>  int Nnan(int n, const T *x, const int incx)
    {

        int nNan = 0;

        while (n--)
        {
            if (*x != *x)
            {
                nNan++;
            }
            x += incx;
        }

        return nNan;
    }

    template LIB_UTILITIES_EXPORT int Nnan(int n, const Nektar::NekDouble *x, const int incx);
    template LIB_UTILITIES_EXPORT int Nnan(int n, const Nektar::NekSingle *x, 
        const int incx);
    template LIB_UTILITIES_EXPORT int Nnan(int n, const int *x, const int incx);

    /// \brief  vvtvp (vector times vector times vector): z = w*x*y
    template<class T> T Dot(     int n,
                                 const T   *w,
                                 const T   *x)
    {
        T sum = 0;

        while( n-- )
        {
            sum += (*w) * (*x);
            ++w;
            ++x;
        }
        return sum;
    }

    template LIB_UTILITIES_EXPORT Nektar::NekDouble Dot(     int n,
                             const Nektar::NekDouble   *w,
                             const Nektar::NekDouble   *x);
    template LIB_UTILITIES_EXPORT Nektar::NekSingle Dot(     int n,
                             const Nektar::NekSingle   *w,
                             const Nektar::NekSingle   *x);

    /// \brief  vvtvp (vector times vector times vector): z = w*x*y
    template<class T> T Dot(     int n,
                                 const T   *w, const int incw,
                                 const T   *x, const int incx)
    {
        T sum = 0;

        while( n-- )
        {
            sum += (*w) * (*x);
            w += incw;
            x += incx;
        }
        return sum;
    }

    template LIB_UTILITIES_EXPORT Nektar::NekDouble Dot(     int n,
                             const Nektar::NekDouble   *w, const int incw,
                             const Nektar::NekDouble   *x, const int incx);
    template LIB_UTILITIES_EXPORT Nektar::NekSingle Dot(     int n,
                             const Nektar::NekSingle   *w, const int incw,
                             const Nektar::NekSingle   *x, const int incx);

    /// \brief  vvtvp (vector times vector times vector): z = w*x*y
    template<class T> T Dot2(    int n,
                                 const T   *w,
                                 const T   *x,
                                 const int *y)
    {
        T sum = 0;

        while( n-- )
        {
            sum += (*y == 1 ? (*w) * (*x) : 0 );
            ++w;
            ++x;
            ++y;
        }
        return sum;
    }

    template LIB_UTILITIES_EXPORT Nektar::NekDouble Dot2(    int n,
                             const Nektar::NekDouble   *w,
                             const Nektar::NekDouble   *x,
                             const int *y);
    template LIB_UTILITIES_EXPORT Nektar::NekSingle Dot2(    int n,
                             const Nektar::NekSingle   *w,
                             const Nektar::NekSingle   *x,
                             const int *y);


    /// \brief  vvtvp (vector times vector times vector): z = w*x*y
    template<class T> T Dot2(    int n,
                                 const T   *w, const int incw,
                                 const T   *x, const int incx,
                                 const int *y, const int incy)
    {
        T sum = 0;

        while( n-- )
        {
            sum += (*y == 1 ? (*w) * (*x) : 0.0 );
            w += incw;
            x += incx;
            y += incy;
        }
        return sum;
    }

    template LIB_UTILITIES_EXPORT Nektar::NekDouble Dot2(    int n,
                             const Nektar::NekDouble   *w, const int incw,
                             const Nektar::NekDouble   *x, const int incx,
                             const int *y, const int incy);
    template LIB_UTILITIES_EXPORT Nektar::NekSingle Dot2(    int n,
                             const Nektar::NekSingle   *w, const int incw,
                             const Nektar::NekSingle   *x, const int incx,
                             const int *y, const int incy);

/*
    // \brief copy one int vector to another
    void Vcopy(int n, const int *x, const int incx, int *y,
                             const int incy)
    {
        if( incx ==1 && incy == 1)
        {
            memcpy(y,x,n*sizeof(int));
        }
        else
        {
            while( n-- )
            {
                *y = *x;
                x += incx;
                y += incy;
            }
        }
    }

    // \brief copy one unsigned int vector to another
    void Vcopy(int n, const unsigned int *x, const int incx, unsigned int *y,
                             const int incy)
    {
        if( incx ==1 && incy == 1)
        {
            memcpy(y,x,n*sizeof(int));
        }
        else
        {
            while( n-- )
            {
                *y = *x;
                x += incx;
                y += incy;
            }
        }
    }

    // \brief copy one double vector to another
    void Vcopy(int n, const double *x, const int incx, double *y,
                             const int incy)
    {
        if( incx ==1 && incy == 1)
        {
            memcpy(y,x,n*sizeof(double));
        }
        else
        {
            while( n-- )
            {
                *y = *x;
                x += incx;
                y += incy;
            }
        }
    }
*/

    // \brief copy one vector to another
    template<typename T>
    void Vcopy(int n, const T *x, const int incx,
                            T *y, const int incy)
    {
        if( incx ==1 && incy == 1)
        {
            memcpy(y,x,n*sizeof(T));
        }
        else
        {
            while( n-- )
            {
                *y = *x;
                x += incx;
                y += incy;
            }
        }
    }

    template  LIB_UTILITIES_EXPORT void  Vcopy( int n, const int *x, const int incx, int *y, const int incy);
    template  LIB_UTILITIES_EXPORT void  Vcopy( int n, const unsigned int *x, const int incx, unsigned int *y, const int incy);
    template  LIB_UTILITIES_EXPORT void  Vcopy( int n, const Nektar::NekDouble *x, const int incx, Nektar::NekDouble *y, const int incy);
    template  LIB_UTILITIES_EXPORT void  Vcopy( int n, 
        const Nektar::NekSingle *x, const int incx, Nektar::NekSingle *y, 
        const int incy);


    // \brief reverse the ordering of  vector to another
    template<class T>  void  Reverse( int n, const T *x, const int incx, T *y, const int incy)
    {
        int i;
        T store;

        // Perform element by element swaps in case x and y reference the same
        // array.
        int nloop = n/2;

        // copy value in case of n is odd number
        y[nloop] = x[nloop];

        const T* x_end = x + (n-1)*incx;
        T*       y_end = y + (n-1)*incy;
        for (i = 0; i < nloop; ++i) {
            store  = *x_end;
            *y_end = *x;
            *y     = store;
            x     += incx;
            y     += incy;
            x_end -= incx;
            y_end -= incy;
        }
    }

    template  LIB_UTILITIES_EXPORT void  Reverse( int n, const Nektar::NekDouble *x, const int incx, Nektar::NekDouble *y, const int incy);
    template  LIB_UTILITIES_EXPORT void  Reverse( int n, 
        const Nektar::NekSingle *x, const int incx, Nektar::NekSingle *y, 
        const int incy);
}<|MERGE_RESOLUTION|>--- conflicted
+++ resolved
@@ -752,7 +752,6 @@
 
     /************ Misc routine from Veclib (and extras)  ************/
 
-<<<<<<< HEAD
     /// \brief Gather vector z[i] = x[y[i]]
     template<class T>  void Gathr(int n, const T *x, const int *y,
                   T *z)
@@ -764,17 +763,16 @@
         return;
     }
 
-    template LIB_UTILITIES_EXPORT  void Gathr(int n, const Nektar::NekDouble *x, const int *y,
-              Nektar::NekDouble *z);
-    template LIB_UTILITIES_EXPORT  void Gathr(int n, const Nektar::NekSingle *x,
-        const int *y, Nektar::NekSingle *z);
-
-
-=======
->>>>>>> fa9c610c
+    template LIB_UTILITIES_EXPORT  void Gathr(int n,
+                                   const Nektar::NekDouble *x, const int *y,
+                                   Nektar::NekDouble *z);
+    template LIB_UTILITIES_EXPORT  void Gathr(int n,
+                                   const Nektar::NekSingle *x,
+                                   const int *y, Nektar::NekSingle *z);
+
     /// \brief Gather vector z[i] = sign[i]*x[y[i]]
-    template<class T>  void Gathr(int n, const T *sign, const T *x, const int *y,
-                  T *z)
+    template<class T>  void Gathr(int n, const T *sign, const T *x,
+                                  const int *y,T *z)
     {
         while (n--)
         {
@@ -786,8 +784,11 @@
     template LIB_UTILITIES_EXPORT  void Gathr(int n, 
         const Nektar::NekSingle *sign, const Nektar::NekSingle *x, const int *y,
         Nektar::NekSingle *z);
-    template LIB_UTILITIES_EXPORT  void Gathr(int n, const Nektar::NekDouble *sign, const Nektar::NekDouble *x, const int *y,
-              Nektar::NekDouble *z);
+    template LIB_UTILITIES_EXPORT  void Gathr(int n,
+                                              const Nektar::NekDouble *sign,
+                                              const Nektar::NekDouble *x,
+                                              const int *y,
+                                              Nektar::NekDouble *z);
 
     /// \brief Scatter vector z[y[i]] = x[i]
     template<class T>  void Scatr(int n, const T *x, const int *y,
