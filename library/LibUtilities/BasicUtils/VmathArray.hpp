///////////////////////////////////////////////////////////////////////////////
//
// File VmathArray.hpp
//
// For more information, please see: http://www.nektar.info
//
// The MIT License
//
// Copyright (c) 2006 Division of Applied Mathematics, Brown University (USA),
// Department of Aeronautics, Imperial College London (UK), and Scientific
// Computing and Imaging Institute, University of Utah (USA).
//
// Permission is hereby granted, free of charge, to any person obtaining a
// copy of this software and associated documentation files (the "Software"),
// to deal in the Software without restriction, including without limitation
// the rights to use, copy, modify, merge, publish, distribute, sublicense,
// and/or sell copies of the Software, and to permit persons to whom the
// Software is furnished to do so, subject to the following conditions:
//
// The above copyright notice and this permission notice shall be included
// in all copies or substantial portions of the Software.
//
// THE SOFTWARE IS PROVIDED "AS IS", WITHOUT WARRANTY OF ANY KIND, EXPRESS
// OR IMPLIED, INCLUDING BUT NOT LIMITED TO THE WARRANTIES OF MERCHANTABILITY,
// FITNESS FOR A PARTICULAR PURPOSE AND NONINFRINGEMENT. IN NO EVENT SHALL
// THE AUTHORS OR COPYRIGHT HOLDERS BE LIABLE FOR ANY CLAIM, DAMAGES OR OTHER
// LIABILITY, WHETHER IN AN ACTION OF CONTRACT, TORT OR OTHERWISE, ARISING
// FROM, OUT OF OR IN CONNECTION WITH THE SOFTWARE OR THE USE OR OTHER
// DEALINGS IN THE SOFTWARE.
//
// Description: Wrappers around Vmath routines using Array<OneD,T> as arugments
//
///////////////////////////////////////////////////////////////////////////////

#ifndef NEKTAR_LIB_LIBUTILITIES_BASSICUTILS_VECTORMATHARRAY_HPP
#define NEKTAR_LIB_LIBUTILITIES_BASSICUTILS_VECTORMATHARRAY_HPP

#include <LibUtilities/BasicUtils/SharedArray.hpp>
#include <LibUtilities/BasicUtils/Vmath.hpp>

    namespace Vmath
    {
        using namespace Nektar;

        /***************** Math routines  ***************/
        /// \brief Fill a vector with a constant value
        template<class T>  void Fill( int n, const T alpha,  Array<OneD, T> &x, const int incx )
        {

            ASSERTL1(n*incx <= x.size()+x.GetOffset(),"Out of bounds");

            Fill(n,alpha,&x[0],incx);
        }

        template<class T>  void FillWhiteNoise(
                                    int n, const T eps, Array<OneD, T> &x,
                                    const int incx, int outseed = 9999)
        {
            ASSERTL1(n*incx <= x.size()+x.GetOffset(),"Out of bounds");

            FillWhiteNoise(n,eps,&x[0],incx,outseed);
        }

        /// \brief Multiply vector z = x*y
        template<class T>  void Vmul( int n, const Array<OneD, const T> &x, const int incx, const Array<OneD, const T> &y, const int incy,  Array<OneD,T> &z, const int incz)
        {
            ASSERTL1(n*incx <= x.size()+x.GetOffset(),"Array out of bounds");
            ASSERTL1(n*incy <= y.size()+y.GetOffset(),"Array out of bounds");
            ASSERTL1(n*incz <= z.size()+z.GetOffset(),"Array out of bounds");

            Vmul(n,&x[0],incx,&y[0],incy,&z[0],incz);
        }

        template<class T>  void Vmul( int n, const Array<TwoD,NekDouble>::const_reference  &x, const int incx, const Array<OneD,const T> &y, const int incy,  Array<OneD,T> &z, const int incz)
        {
            ASSERTL1(n*incx <= x.size(),"Array out of bounds");
            ASSERTL1(n*incy <= y.size()+y.GetOffset(),"Array out of bounds");
            ASSERTL1(n*incz <= z.size()+z.GetOffset(),"Array out of bounds");

            Vmul(n,x.origin(),incx,&y[0],incy,&z[0],incz);
        }

        /// \brief Scalar multiply  y = alpha*y

        template<class T>  void Smul( int n, const T alpha, const Array<OneD,const T> &x,  const int incx,  Array<OneD,T>  &y, const int incy)
        {
            ASSERTL1(static_cast<unsigned int>(n*incx) <= x.size()+x.GetOffset(),"Array out of bounds");
            ASSERTL1(static_cast<unsigned int>(n*incy) <= y.size()+y.GetOffset(),"Array out of bounds");

            Smul(n,alpha, &x[0],incx,&y[0],incy);
        }

        /// \brief Multiply vector z = x/y
        template<class T>  void Vdiv( int n, const Array<OneD,const T> &x, const int incx, const Array<OneD,const T> &y, const int incy,  Array<OneD,T> &z, const int incz)
        {
            ASSERTL1(static_cast<unsigned int>(n*incx) <= x.size()+x.GetOffset(),"Array out of bounds");
            ASSERTL1(static_cast<unsigned int>(n*incy) <= y.size()+y.GetOffset(),"Array out of bounds");
            ASSERTL1(static_cast<unsigned int>(n*incz) <= z.size()+z.GetOffset(),"Array out of bounds");

            Vdiv(n,&x[0],incx,&y[0],incy,&z[0],incz);

        }

        /// \brief Scalar multiply  y = alpha/y
        template<class T>  void Sdiv( int n, const T alpha, const Array<OneD,const T> &x, const int incx,  Array<OneD,T> &y, const int incy)
        {
            ASSERTL1(static_cast<unsigned int>(n*incx) <= x.size()+x.GetOffset(),"Array out of bounds");
            ASSERTL1(static_cast<unsigned int>(n*incy) <= y.size()+y.GetOffset(),"Array out of bounds");

            Sdiv(n,alpha,&x[0],incx,&y[0],incy);
        }

        /// \brief Add vector z = x+y
        template<class T>  void Vadd( int n, const Array<OneD,const T> &x, const int incx, const Array<OneD,const T> &y,  const int incy,  Array<OneD,T> &z, const int incz)
        {

            ASSERTL1(static_cast<unsigned int>(n*incx) <= x.size()+x.GetOffset(),"Array out of bounds");
            ASSERTL1(static_cast<unsigned int>(n*incy) <= y.size()+y.GetOffset(),"Array out of bounds");
            ASSERTL1(static_cast<unsigned int>(n*incz) <= z.size()+z.GetOffset(),"Array out of bounds");

            Vadd(n,&x[0],incx,&y[0],incy,&z[0],incz);
        }

        /// \brief Add vector y = alpha + x
        template<class T>  void Sadd( int n, const T alpha, const Array<OneD,const T> &x,const int incx, Array<OneD,T> &y, const int incy)
        {

            ASSERTL1(n*incx <= x.size()+x.GetOffset(),"Array out of bounds");
            ASSERTL1(n*incy <= y.size()+y.GetOffset(),"Array out of bounds");

            Sadd(n,alpha,&x[0],incx,&y[0],incy);
        }

        /// \brief Subtract vector z = x-y
        template<class T>  void Vsub( int n, const Array<OneD,const T> &x, const int incx, const Array<OneD,const T> &y, const int incy,  Array<OneD,T> &z, const int incz)
        {
            ASSERTL1(n*incx <= x.size()+x.GetOffset(),"Array out of bounds");
            ASSERTL1(n*incy <= y.size()+y.GetOffset(),"Array out of bounds");
            ASSERTL1(n*incz <= z.size()+z.GetOffset(),"Array out of bounds");

            Vsub(n,&x[0],incx,&y[0],incy,&z[0],incz);

        }

<<<<<<< HEAD
        /// \brief Add vector y = alpha - x
        template<class T>  void Ssub( int n, const T alpha, const Array<OneD,const T> &x,const int incx, Array<OneD,T> &y, const int incy)
        {

            ASSERTL1(n*incx <= x.num_elements()+x.GetOffset(),"Array out of bounds");
            ASSERTL1(n*incy <= y.num_elements()+y.GetOffset(),"Array out of bounds");

            Ssub(n,alpha,&x[0],incx,&y[0],incy);
        }
    
=======
>>>>>>> 244f4842
        /// \brief Zero vector
        template<class T>  void Zero(int n, Array<OneD,T> &x, const int incx)
        {
            ASSERTL1(n*incx <= x.size()+x.GetOffset(),"Array out of bounds");

            Zero(n,&x[0],incx);

        }

        /// \brief Negate x = -x
        template<class T>  void Neg( int n, Array<OneD,T> &x, const int incx)
        {
            ASSERTL1(n*incx <= x.size()+x.GetOffset(),"Array out of bounds");

            Neg(n,&x[0],incx);

        }

        template<class T> void Vlog(int n, const Array<OneD,const T> &x, const int incx, Array<OneD,T> &y, const int incy)
        {
            ASSERTL1(n*incx <= x.size()+x.GetOffset(),"Array out of bounds");
            ASSERTL1(n*incy <= y.size()+y.GetOffset(),"Array out of bounds");

            Vlog(n, &x[0], incx, &y[0], incy);
        }


        template<class T> void Vexp(int n, const Array<OneD,const T> &x, const int incx, Array<OneD,T> &y, const int incy)
        {
            ASSERTL1(n*incx <= x.size()+x.GetOffset(),"Array out of bounds");
            ASSERTL1(n*incy <= y.size()+y.GetOffset(),"Array out of bounds");

            Vexp(n, &x[0], incx, &y[0], incy);
        }

        template<class T> void Vpow(int n, const Array<OneD,const T> &x, const int incx, const T f, Array<OneD,T> &y, const int incy)
        {
            ASSERTL1(n*incx <= x.size()+x.GetOffset(),"Array out of bounds");
            ASSERTL1(n*incy <= y.size()+y.GetOffset(),"Array out of bounds");

            Vpow(n, &x[0], incx, f, &y[0], incy);
        }

        /// \brief sqrt y = sqrt(x)
        template<class T> void Vsqrt(int n, const Array<OneD,const T> &x, const int incx, Array<OneD,T> &y, const int incy)
        {
            ASSERTL1(n*incx <= x.size()+x.GetOffset(),"Array out of bounds");
            ASSERTL1(n*incy <= y.size()+y.GetOffset(),"Array out of bounds");

            Vsqrt(n,&x[0],incx,&y[0],incy);
        }

        /// \brief vabs: y = |x|
        template<class T> void Vabs(int n, const Array<OneD,const T> &x, const int incx, Array<OneD,T> &y, const int incy)
        {
            ASSERTL1(n*incx <= x.size()+x.GetOffset(),"Array out of bounds");
            ASSERTL1(n*incy <= y.size()+y.GetOffset(),"Array out of bounds");

            Vabs(n,&x[0],incx,&y[0],incy);
        }

        /********** Triad  routines  ***********************/

        /// \brief  vvtvp (vector times vector plus vector): z = w*x + y
        template<class T> void Vvtvp(int n, const Array<OneD, const T> &w, const int incw, const Array<OneD,const T> &x, const int incx, const Array<OneD, const T> &y, const int incy, Array<OneD,T> &z, const int incz)
        {
            ASSERTL1(n*incw <= w.size()+w.GetOffset(),"Array out of bounds");
            ASSERTL1(n*incx <= x.size()+x.GetOffset(),"Array out of bounds");
            ASSERTL1(n*incy <= y.size()+y.GetOffset(),"Array out of bounds");
            ASSERTL1(n*incz <= z.size()+z.GetOffset(),"Array out of bounds");

            Vvtvp(n,&w[0],incw,&x[0],incx,&y[0],incy,&z[0],incz);
        }

        template<class T> void Vvtvp(int n, const Array<TwoD,NekDouble>::const_reference &w, const int incw, const Array<OneD, const T> &x, const int incx, const Array<OneD,const T> &y, const int incy, Array<OneD,T> &z, const int incz)
        {
            ASSERTL1(n*incw <= w.size(),"Array out of bounds");
            ASSERTL1(n*incx <= x.size()+x.GetOffset(),"Array out of bounds");
            ASSERTL1(n*incy <= y.size()+y.GetOffset(),"Array out of bounds");
            ASSERTL1(n*incz <= z.size()+z.GetOffset(),"Array out of bounds");

            Vvtvp(n,w.origin(),incw,&x[0],incx,&y[0],incy,&z[0],incz);
        }

        /// \brief  svtvp (scalar times vector plus vector): z = alpha*x + y
        template<class T> void Svtvp(int n, const T alpha, const Array<OneD,const T> &x,  const int incx, const Array<OneD, const T> &y, const int incy, Array<OneD,T> &z, const int incz)
        {
            ASSERTL1(n*incx <= x.size()+x.GetOffset(),"Array out of bounds");
            ASSERTL1(n*incy <= y.size()+y.GetOffset(),"Array out of bounds");
            ASSERTL1(n*incz <= z.size()+z.GetOffset(),"Array out of bounds");

            Svtvp(n,alpha,&x[0],incx,&y[0],incy,&z[0],incz);

        }

        /// \brief  svtvp (scalar times vector plus vector): z = alpha*x + y
        template<class T> void Svtvm(int n, const T alpha, const Array<OneD,const T> &x,  const int incx, const Array<OneD, const T> &y, const int incy, Array<OneD,T> &z, const int incz)
        {
            ASSERTL1(n*incx <= x.size()+x.GetOffset(),"Array out of bounds");
            ASSERTL1(n*incy <= y.size()+y.GetOffset(),"Array out of bounds");
            ASSERTL1(n*incz <= z.size()+z.GetOffset(),"Array out of bounds");

            Svtvm(n,alpha,&x[0],incx,&y[0],incy,&z[0],incz);

        }

        /// \brief vvtvm (vector times vector minus vector): z = w*x - y
        template<class T> void Vvtvm(int n, const Array<OneD,const T> &w, const int incw, const Array<OneD,const T> &x, const int incx, const Array<OneD,const T> &y, const int incy,  Array<OneD,T> &z, const int incz)
        {
            ASSERTL1(n*incw <= w.size()+w.GetOffset(),"Array out of bounds");
            ASSERTL1(n*incx <= x.size()+x.GetOffset(),"Array out of bounds");
            ASSERTL1(n*incy <= y.size()+y.GetOffset(),"Array out of bounds");
            ASSERTL1(n*incz <= z.size()+z.GetOffset(),"Array out of bounds");

            Vvtvm(n,&w[0],incw,&x[0],incx,&y[0],incy,&z[0],incz);

        }

        /// \brief vvtvvtp (vector times vector plus vector times vector): z = v*w + y*z
        template<class T> void Vvtvvtp (
            int n,
            const Array<OneD,const T> &v, int incv,
            const Array<OneD,const T> &w, int incw,
            const Array<OneD,const T> &x, int incx,
            const Array<OneD,const T> &y, int incy,
                  Array<OneD,      T> &z, int incz)
        {
            ASSERTL1(n*incv <= v.size()+v.GetOffset(),"Array out of bounds");
            ASSERTL1(n*incw <= w.size()+w.GetOffset(),"Array out of bounds");
            ASSERTL1(n*incx <= x.size()+x.GetOffset(),"Array out of bounds");
            ASSERTL1(n*incy <= y.size()+y.GetOffset(),"Array out of bounds");
            ASSERTL1(n*incz <= z.size()+z.GetOffset(),"Array out of bounds");

            Vvtvvtp(n,&v[0],incv,&w[0],incw,&x[0],incx,&y[0],incy,&z[0],incz);
        }

        /// \brief svtsvtp (scalar times vector plus scalar times vector): z = alpha*x + beta*y
        template<class T> void Svtsvtp(int n, const T alpha, const Array<OneD,const T> &x, const int incx, const T beta, const Array<OneD,const T> &y, const int incy,  Array<OneD,T> &z, const int incz)
        {
            ASSERTL1(n*incx <= x.size()+x.GetOffset(),"Array out of bounds");
            ASSERTL1(n*incy <= y.size()+y.GetOffset(),"Array out of bounds");
            ASSERTL1(n*incz <= z.size()+z.GetOffset(),"Array out of bounds");

            Svtsvtp(n,alpha,&x[0],incx,beta,&y[0],incy,&z[0],incz);
        }




        /************ Misc routine from Veclib (and extras)  ************/

        /// \brief Gather vector z[i] = x[y[i]]
        template<class T>  void Gathr(int n, const Array<OneD, const T> &x, const Array<OneD, const int> &y,  Array<OneD,T> &z)
        {

            ASSERTL1(n <= y.size()+y.GetOffset(),"Array out of bounds");
            ASSERTL1(n <= z.size()+z.GetOffset(),"Array out of bounds");

            Gathr(n,&x[0],&y[0],&z[0]);

        }

        /// \brief Scatter vector z[y[i]] = x[i]
        template<class T>  void Scatr(int n, const Array<OneD,const T> &x, const Array<OneD,const int> &y,  Array<OneD,T> &z)
        {
            ASSERTL1(n <= x.size()+x.GetOffset(),"Array out of bounds");
            ASSERTL1(n <= y.size()+y.GetOffset(),"Array out of bounds");

            Scatr(n,&x[0],&y[0],&z[0]);
        }


        /// \brief Assemble z[y[i]] += x[i]; z should be zero'd first
        template<class T>  void Assmb(int n, const Array<OneD,T> &x, const Array<OneD,int> &y, Array<OneD,T> &z)
        {
            ASSERTL1(n <= x.size()+x.GetOffset(),"Array out of bounds");
            ASSERTL1(n <= y.size()+y.GetOffset(),"Array out of bounds");

            Assmb(n,&x[0],&y[0],&z[0]);
        }


        /************* Reduction routines  *****************/

        /// \brief Subtract return sum(x)
        template<class T>  T Vsum( int n, const Array<OneD, const T> &x, const int incx)
        {
            ASSERTL1(n*incx <= x.size()+x.GetOffset(),"Array out of bounds");

            return Vsum(n,&x[0],incx);
        }


        /// \brief Return the index of the maximum element in x
        template<class T>  int Imax( int n, const Array<OneD, const T> &x, const int incx)
        {
            ASSERTL1(n*incx <= x.size()+x.GetOffset(),"Array out of bounds");

            return Imax(n,&x[0],incx);
        }

        /// \brief Return the maximum element in x -- called vmax to avoid
        /// conflict with max
        template<class T>  T Vmax( int n, const Array<OneD, const T> &x, const int incx)
        {
            ASSERTL1(n*incx <= x.size()+x.GetOffset(),"Array out of bounds");

            return Vmax(n,&x[0],incx);
        }

        /// \brief Return the index of the maximum absolute element in x
        template<class T>  int Iamax( int n, const Array<OneD, const T> &x, const int incx)
        {
            ASSERTL1(n*incx <= x.size()+x.GetOffset(),"Array out of bounds");

            return Iamax(n,&x[0],incx);

        }

        /// \brief Return the maximum absolute element in x
        /// called vamax to avoid conflict with max
        template<class T>  T Vamax( int n, const Array<OneD, const T> &x, const int incx)
        {
            ASSERTL1(n*incx <= x.size()+x.GetOffset(),"Array out of bounds");

            return Vamax(n,&x[0],incx);
        }


        /// \brief Return the index of the minimum element in x
        template<class T>  int Imin( int n, const Array<OneD, const T> &x, const int incx)
        {
            ASSERTL1(n*incx <= x.size()+x.GetOffset(),"Array out of bounds");

            return Imin(n,&x[0],incx);
        }

        /// \brief Return the minimum element in x - called vmin to avoid
        /// conflict with min
        template<class T>  T Vmin( int n, const Array<OneD, const T> &x, const int incx)
        {
            ASSERTL1(n*incx <= x.size()+x.GetOffset(),"Array out of bounds");

            return Vmin(n,&x[0],incx);
        }

        /// \brief Return number of NaN elements of x
        template<class T>  int Nnan(int n, const Array<OneD, const T> &x, const int incx)
        {
            ASSERTL1(n * incx <= x.size() + x.GetOffset(), "Array out of bounds");

            return Nnan(n, &x[0], incx);
        }

        /// \brief
        template<class T> T Dot(int n,
                                  const Array<OneD, const T> &w,
                                  const Array<OneD, const T> &x)
        {
            ASSERTL1(n <= w.size()+w.GetOffset(),"Array out of bounds");
            ASSERTL1(n <= x.size()+x.GetOffset(),"Array out of bounds");

            return Dot(n,&w[0],&x[0]);
        }

        /// \brief
        template<class T> T Dot(int n,
                                  const Array<OneD, const T> &w, const int incw,
                                  const Array<OneD, const T> &x, const int incx)
        {
            ASSERTL1(n*incw <= w.size()+w.GetOffset(),"Array out of bounds");
            ASSERTL1(n*incx <= x.size()+x.GetOffset(),"Array out of bounds");

            return Dot(n,&w[0],incw,&x[0],incx);
        }

        /// \brief
        template<class T> T Dot2(int n,
                                  const Array<OneD, const T> &w,
                                  const Array<OneD, const T> &x,
                                  const Array<OneD, const int> &y)
        {
            ASSERTL1(n <= w.size()+w.GetOffset(),"Array out of bounds");
            ASSERTL1(n <= x.size()+x.GetOffset(),"Array out of bounds");
            ASSERTL1(n <= y.size()+y.GetOffset(),"Array out of bounds");

            return Dot2(n,&w[0],&x[0],&y[0]);
        }

        /// \brief
        template<class T> T Ddot(int n,
                                  const Array<OneD, const T> &w, const int incw,
                                  const Array<OneD, const T> &x, const int incx,
                                  const Array<OneD, const int> &y, const int incy)
        {
            ASSERTL1(n*incw <= w.size()+w.GetOffset(),"Array out of bounds");
            ASSERTL1(n*incx <= x.size()+x.GetOffset(),"Array out of bounds");
            ASSERTL1(n*incy <= y.size()+y.GetOffset(),"Array out of bounds");

            return Dot2(n,&w[0],incw,&x[0],incx,&y[0],incy);
        }

        /********** Memory routines  ***********************/

        template<class T> void Vcopy(int n, const Array<OneD, const T> &x, int incx, Array<OneD,T> &y, int const incy)
        {
            ASSERTL1(static_cast<unsigned int>(std::abs(n*incx)) <= x.size()+x.GetOffset(),"Array out of bounds");
            ASSERTL1(static_cast<unsigned int>(std::abs(n*incy)) <= y.size()+y.GetOffset(),"Array out of bounds");

            Vcopy(n,&x[0],incx,&y[0],incy);
        }

        template<class T> void Reverse(int n, const Array<OneD, const T> &x, int incx, Array<OneD,T> &y, int const incy)
        {
            ASSERTL1(static_cast<unsigned int>(std::abs(n*incx)) <= x.size()+x.GetOffset(),"Array out of bounds");
            ASSERTL1(static_cast<unsigned int>(std::abs(n*incy)) <= y.size()+y.GetOffset(),"Array out of bounds");

            Reverse(n,&x[0],incx,&y[0],incy);
        }

    }
#endif //VECTORMATHARRAY_HPP
<|MERGE_RESOLUTION|>--- conflicted
+++ resolved
@@ -142,7 +142,6 @@
 
         }
 
-<<<<<<< HEAD
         /// \brief Add vector y = alpha - x
         template<class T>  void Ssub( int n, const T alpha, const Array<OneD,const T> &x,const int incx, Array<OneD,T> &y, const int incy)
         {
@@ -153,8 +152,6 @@
             Ssub(n,alpha,&x[0],incx,&y[0],incy);
         }
     
-=======
->>>>>>> 244f4842
         /// \brief Zero vector
         template<class T>  void Zero(int n, Array<OneD,T> &x, const int incx)
         {
