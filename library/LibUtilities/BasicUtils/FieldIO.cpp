////////////////////////////////////////////////////////////////////////////////
//
//  File: FieldIO.cpp
//
//  For more information, please see: http://www.nektar.info/
//
//  The MIT License
//
//  Copyright (c) 2006 Division of Applied Mathematics, Brown University (USA),
//  Department of Aeronautics, Imperial College London (UK), and Scientific
//  Computing and Imaging Institute, University of Utah (USA).
//
//  License for the specific language governing rights and limitations under
//  Permission is hereby granted, free of charge, to any person obtaining a
//  copy of this software and associated documentation files (the "Software"),
//  to deal in the Software without restriction, including without limitation
//  the rights to use, copy, modify, merge, publish, distribute, sublicense,
//  and/or sell copies of the Software, and to permit persons to whom the
//  Software is furnished to do so, subject to the following conditions:
//
//  The above copyright notice and this permission notice shall be included
//  in all copies or substantial portions of the Software.
//
//  THE SOFTWARE IS PROVIDED "AS IS", WITHOUT WARRANTY OF ANY KIND, EXPRESS
//  OR IMPLIED, INCLUDING BUT NOT LIMITED TO THE WARRANTIES OF MERCHANTABILITY,
//  FITNESS FOR A PARTICULAR PURPOSE AND NONINFRINGEMENT. IN NO EVENT SHALL
//  THE AUTHORS OR COPYRIGHT HOLDERS BE LIABLE FOR ANY CLAIM, DAMAGES OR OTHER
//  LIABILITY, WHETHER IN AN ACTION OF CONTRACT, TORT OR OTHERWISE, ARISING
//  FROM, OUT OF OR IN CONNECTION WITH THE SOFTWARE OR THE USE OR OTHER
//  DEALINGS IN THE SOFTWARE.
//
//  Description: I/O routines relating to Fields
//
////////////////////////////////////////////////////////////////////////////////

#include <boost/format.hpp>
#include <boost/date_time/posix_time/posix_time.hpp>
#include <boost/date_time/posix_time/posix_time_io.hpp>
#include <boost/asio/ip/host_name.hpp>
#include <boost/archive/iterators/base64_from_binary.hpp>
#include <boost/archive/iterators/binary_from_base64.hpp>
#include <boost/archive/iterators/transform_width.hpp>
#include <boost/iostreams/copy.hpp>
#include <boost/iostreams/filter/zlib.hpp>
#include <boost/iostreams/filtering_stream.hpp>
#include <boost/assign/list_of.hpp>

#include <LibUtilities/BasicUtils/FieldIO.h>
#include <LibUtilities/BasicUtils/FileSystem.h>
#include <LibUtilities/BasicConst/GitRevision.h>
#include <LibUtilities/Communication/Comm.h>
#include <LibUtilities/BasicUtils/ParseUtils.hpp>

#include "zlib.h"
#include <set>

#ifdef NEKTAR_USE_MPI
#include <mpi.h>
#endif

// Buffer size for zlib compression/decompression
#define CHUNK 16384

#ifndef NEKTAR_VERSION
#define NEKTAR_VERSION "Unknown"
#endif

namespace ptime = boost::posix_time;
namespace ip = boost::asio::ip;
namespace berrc = boost::system::errc;

namespace Nektar
{
    namespace LibUtilities
    {
        /**
         * This function allows for data to be written to an FLD file when a
         * session and/or communicator is not instantiated. Typically used in
         * utilities which do not take XML input and operate in serial only.
         */
        void Write(     const std::string &outFile,
                        std::vector<FieldDefinitionsSharedPtr> &fielddefs,
                        std::vector<std::vector<NekDouble> >   &fielddata,
                        const FieldMetaDataMap &fieldinfomap)
        {
#ifdef NEKTAR_USE_MPI
            int size;
            int init;
            MPI_Initialized(&init);

            // If MPI has been initialised we can check the number of processes
            // and, if > 1, tell the user he should not be running this
            // function in parallel. If it is not initialised, we do not
            // initialise it here, and assume the user knows what they are
            // doing.
            if (init)
            {
                MPI_Comm_size( MPI_COMM_WORLD, &size );
                ASSERTL0(size == 1,
                     "This static function is not available in parallel. Please"
                     "instantiate a FieldIO object for parallel use.");
            }
#endif
            CommSharedPtr c = GetCommFactory().CreateInstance("Serial", 0, 0);
            FieldIO f(c);
            f.Write(outFile, fielddefs, fielddata, fieldinfomap);
        }


        /**
         * This function allows for data to be imported from an FLD file when
         * a session and/or communicator is not instantiated. Typically used in
         * utilities which only operate in serial.
         */
        LIB_UTILITIES_EXPORT void Import(
                        const std::string& infilename,
                        std::vector<FieldDefinitionsSharedPtr> &fielddefs,
                        std::vector<std::vector<NekDouble> > &fielddata,
                        FieldMetaDataMap &fieldinfomap,
                        const Array<OneD, int> ElementiDs)
        {
#ifdef NEKTAR_USE_MPI
            int size;
            int init;
            MPI_Initialized(&init);

            // If MPI has been initialised we can check the number of processes
            // and, if > 1, tell the user he should not be running this
            // function in parallel. If it is not initialised, we do not
            // initialise it here, and assume the user knows what they are
            // doing.
            if (init)
            {
                MPI_Comm_size( MPI_COMM_WORLD, &size );
                ASSERTL0(size == 1,
                     "This static function is not available in parallel. Please"
                     "instantiate a FieldIO object for parallel use.");
            }
#endif
            CommSharedPtr c = GetCommFactory().CreateInstance("Serial", 0, 0);
            FieldIO f(c);
            f.Import(infilename, fielddefs, fielddata, fieldinfomap, ElementiDs);
        }


        /**
         *
         */
        FieldIO::FieldIO(LibUtilities::CommSharedPtr pComm,
                         bool                        sharedFilesystem) :
            m_comm(pComm),
            m_sharedFilesystem(sharedFilesystem)
        {
        }


        /**
         *
         */
        void FieldIO::Write(const std::string &outFile,
                   std::vector<FieldDefinitionsSharedPtr> &fielddefs,
                   std::vector<std::vector<NekDouble> > &fielddata,
                   const FieldMetaDataMap &fieldmetadatamap)
        {
            // Check everything seems sensible
            ASSERTL1(fielddefs.size() == fielddata.size(),
                      "Length of fielddefs and fielddata incompatible");
            for (int f = 0; f < fielddefs.size(); ++f)
            {
                ASSERTL1(fielddata[f].size() > 0,
                        "Fielddata vector must contain at least one value.");

                ASSERTL1(fielddata[f].size() ==
                             fielddefs[f]->m_fields.size() *
                             CheckFieldDefinition(fielddefs[f]),
                         "Invalid size of fielddata vector.");
            }

            // Prepare to write out data. In parallel, we must create directory
            // and determine the full pathname to the file to write out.
            // Any existing file/directory which is in the way is removed.
            std::string filename = SetUpOutput(outFile);
            SetUpFieldMetaData(outFile, fielddefs, fieldmetadatamap);

            // Create the file (partition)
            TiXmlDocument doc;
            TiXmlDeclaration * decl = new TiXmlDeclaration("1.0", "utf-8", "");
            doc.LinkEndChild(decl);

            TiXmlElement * root = new TiXmlElement("NEKTAR");
            doc.LinkEndChild(root);

            AddInfoTag(root,fieldmetadatamap);

            for (int f = 0; f < fielddefs.size(); ++f)
            {
                //---------------------------------------------
                // Write ELEMENTS
                TiXmlElement * elemTag = new TiXmlElement("ELEMENTS");
                root->LinkEndChild(elemTag);

                // Write FIELDS
                std::string fieldsString;
                {
                    std::stringstream fieldsStringStream;
                    bool first = true;
                    for (std::vector<int>::size_type i = 0; i
                    < fielddefs[f]->m_fields.size(); i++)
                    {
                        if (!first)
                            fieldsStringStream << ",";
                        fieldsStringStream << fielddefs[f]->m_fields[i];
                        first = false;
                    }
                    fieldsString = fieldsStringStream.str();
                }
                elemTag->SetAttribute("FIELDS", fieldsString);

                // Write SHAPE
                std::string shapeString;
                {
                    std::stringstream shapeStringStream;
                    shapeStringStream << ShapeTypeMap[fielddefs[f]->m_shapeType];
                    if(fielddefs[f]->m_numHomogeneousDir == 1)
                    {
                        shapeStringStream << "-HomogenousExp1D";
                    }
                    else if (fielddefs[f]->m_numHomogeneousDir == 2)
                    {
                        shapeStringStream << "-HomogenousExp2D";
                    }

                    if (fielddefs[f]->m_homoStrips)
                    {
                        shapeStringStream << "-Strips";
                    }

                    shapeString = shapeStringStream.str();
                }
                elemTag->SetAttribute("SHAPE", shapeString);

                // Write BASIS
                std::string basisString;
                {
                    std::stringstream basisStringStream;
                    bool first = true;
                    for (std::vector<BasisType>::size_type i = 0; i < fielddefs[f]->m_basis.size(); i++)
                    {
                        if (!first)
                            basisStringStream << ",";
                        basisStringStream
                        << BasisTypeMap[fielddefs[f]->m_basis[i]];
                        first = false;
                    }
                    basisString = basisStringStream.str();
                }
                elemTag->SetAttribute("BASIS", basisString);

                // Write homogeneuous length details
                if(fielddefs[f]->m_numHomogeneousDir)
                {
                    std::string homoLenString;
                    {
                        std::stringstream homoLenStringStream;
                        bool first = true;
                        for (int i = 0; i < fielddefs[f]->m_numHomogeneousDir; ++i)
                        {
                            if (!first)
                                homoLenStringStream << ",";
                            homoLenStringStream
                            << fielddefs[f]->m_homogeneousLengths[i];
                            first = false;
                        }
                        homoLenString = homoLenStringStream.str();
                    }
                    elemTag->SetAttribute("HOMOGENEOUSLENGTHS", homoLenString);
                }

                // Write homogeneuous planes/lines details
                if(fielddefs[f]->m_numHomogeneousDir)
                {
                    if(fielddefs[f]->m_homogeneousYIDs.size() > 0)
                    {
                        std::string homoYIDsString;
                        {
                            std::stringstream homoYIDsStringStream;
                            bool first = true;
                            for(int i = 0; i < fielddefs[f]->m_homogeneousYIDs.size(); i++)
                            {
                                if (!first)
                                    homoYIDsStringStream << ",";
                                homoYIDsStringStream << fielddefs[f]->m_homogeneousYIDs[i];
                                first = false;
                            }
                            homoYIDsString = homoYIDsStringStream.str();
                        }
                        elemTag->SetAttribute("HOMOGENEOUSYIDS", homoYIDsString);
                    }

                    if(fielddefs[f]->m_homogeneousZIDs.size() > 0)
                    {
                        std::string homoZIDsString;
                        {
                            std::stringstream homoZIDsStringStream;
                            bool first = true;
                            for(int i = 0; i < fielddefs[f]->m_homogeneousZIDs.size(); i++)
                            {
                                if (!first)
                                    homoZIDsStringStream << ",";
                                homoZIDsStringStream << fielddefs[f]->m_homogeneousZIDs[i];
                                first = false;
                            }
                            homoZIDsString = homoZIDsStringStream.str();
                        }
                        elemTag->SetAttribute("HOMOGENEOUSZIDS", homoZIDsString);
                    }
                    
                    if(fielddefs[f]->m_homogeneousSIDs.size() > 0)
                    {
                        std::string homoSIDsString;
                        {
                            std::stringstream homoSIDsStringStream;
                            bool first = true;
                            for(int i = 0; i < fielddefs[f]->m_homogeneousSIDs.size(); i++)
                            {
                                if (!first)
                                    homoSIDsStringStream << ",";
                                homoSIDsStringStream << fielddefs[f]->m_homogeneousSIDs[i];
                                first = false;
                            }
                            homoSIDsString = homoSIDsStringStream.str();
                        }
                        elemTag->SetAttribute("HOMOGENEOUSSIDS", homoSIDsString);
                    }
                }

                // Write NUMMODESPERDIR
                std::string numModesString;
                {
                    std::stringstream numModesStringStream;

                    if (fielddefs[f]->m_uniOrder)
                    {
                        numModesStringStream << "UNIORDER:";
                        // Just dump single definition
                        bool first = true;
                        for (std::vector<int>::size_type i = 0; i
                                 < fielddefs[f]->m_basis.size(); i++)
                        {
                            if (!first)
                                numModesStringStream << ",";
                            numModesStringStream << fielddefs[f]->m_numModes[i];
                            first = false;
                        }
                    }
                    else
                    {
                        numModesStringStream << "MIXORDER:";
                        bool first = true;
                        for (std::vector<int>::size_type i = 0; i
                                 < fielddefs[f]->m_numModes.size(); i++)
                        {
                            if (!first)
                                numModesStringStream << ",";
                            numModesStringStream << fielddefs[f]->m_numModes[i];
                            first = false;
                        }
                    }

                    numModesString = numModesStringStream.str();
                }
                elemTag->SetAttribute("NUMMODESPERDIR", numModesString);

                // Write ID
                // Should ideally look at ways of compressing this stream
                // if just sequential;
                std::string idString;
                {
                    std::stringstream idStringStream;
                    GenerateSeqString(fielddefs[f]->m_elementIDs,idString);
                }
                elemTag->SetAttribute("ID", idString);
                elemTag->SetAttribute("COMPRESSED",
                              LibUtilities::CompressData::GetCompressString());

                // Add this information for future compatibility
                // issues, for exmaple in case we end up using a 128
                // bit machine.
                elemTag->SetAttribute("BITSIZE",
                              LibUtilities::CompressData::GetBitSizeStr());
                std::string base64string;
                ASSERTL0(Z_OK == CompressData::ZlibEncodeToBase64Str(
                                                fielddata[f], base64string),
                         "Failed to compress field data.");

                elemTag->LinkEndChild(new TiXmlText(base64string));

            }
            doc.SaveFile(filename);
        }


        /**
         *
         */
        void FieldIO::Import(const std::string& infilename,
                    std::vector<FieldDefinitionsSharedPtr> &fielddefs,
                    std::vector<std::vector<NekDouble> > &fielddata,
                    FieldMetaDataMap &fieldmetadatamap,
                    const Array<OneD, int> ElementIDs)
        {

            std::string infile = infilename;

            fs::path pinfilename(infilename);

            if(fs::is_directory(pinfilename)) // check to see that infile is a directory
            {
                fs::path infofile("Info.xml");
                fs::path fullpath = pinfilename / infofile;
                infile = PortablePath(fullpath);

                std::vector<std::string> filenames;
                std::vector<std::vector<unsigned int> > elementIDs_OnPartitions;


                ImportMultiFldFileIDs(infile,filenames, elementIDs_OnPartitions,
                                      fieldmetadatamap);

                // Load metadata
                ImportFieldMetaData(infile,fieldmetadatamap);

                if(ElementIDs == NullInt1DArray) //load all fields
                {
                    for(int i = 0; i < filenames.size(); ++i)
                    {
                        fs::path pfilename(filenames[i]);
                        fullpath = pinfilename / pfilename;
                        string fname = PortablePath(fullpath);

                        TiXmlDocument doc1(fname);
                        bool loadOkay1 = doc1.LoadFile();

                        std::stringstream errstr;
                        errstr << "Unable to load file: " << fname << std::endl;
                        errstr << "Reason: " << doc1.ErrorDesc() << std::endl;
                        errstr << "Position: Line " << doc1.ErrorRow() << ", Column " << doc1.ErrorCol() << std::endl;
                        ASSERTL0(loadOkay1, errstr.str());

                        ImportFieldDefs(doc1, fielddefs, false);
                        if(fielddata != NullVectorNekDoubleVector)
                        {
                            ImportFieldData(doc1, fielddefs, fielddata);
                        }
                    }

                }
                else // only load relevant partitions
                {
                    int i,j;
                    map<int,vector<int> > FileIDs;
                    map<int,vector<int> >::iterator it;
                    set<int> LoadFile;

                    for(i = 0; i < elementIDs_OnPartitions.size(); ++i)
                    {
                        for(j = 0; j < elementIDs_OnPartitions[i].size(); ++j)
                        {
                            FileIDs[elementIDs_OnPartitions[i][j]].push_back(i);
                        }
                    }

                    for(i = 0; i < ElementIDs.num_elements(); ++i)
                    {
                        it = FileIDs.find(ElementIDs[i]);
                        if (it != FileIDs.end())
                        {
                            for (j = 0; j < it->second.size(); ++j)
                            {
                                LoadFile.insert(it->second[j]);
                            }
                        }
                    }

                    set<int>::iterator iter;
                    for(iter = LoadFile.begin(); iter != LoadFile.end(); ++iter)
                    {
                        fs::path pfilename(filenames[*iter]);
                        fullpath = pinfilename / pfilename;
                        string fname = PortablePath(fullpath);
                        TiXmlDocument doc1(fname);
                        bool loadOkay1 = doc1.LoadFile();

                        std::stringstream errstr;
                        errstr << "Unable to load file: " << fname << std::endl;
                        errstr << "Reason: " << doc1.ErrorDesc() << std::endl;
                        errstr << "Position: Line " << doc1.ErrorRow() << ", Column " << doc1.ErrorCol() << std::endl;
                        ASSERTL0(loadOkay1, errstr.str());

                        ImportFieldDefs(doc1, fielddefs, false);
                        if(fielddata != NullVectorNekDoubleVector)
                        {
                            ImportFieldData(doc1, fielddefs, fielddata);
                        }
                    }
                }
            }
            else // serial format case
            {

                TiXmlDocument doc(infile);
                bool loadOkay = doc.LoadFile();

                std::stringstream errstr;
                errstr << "Unable to load file: " << infile << std::endl;
                errstr << "Reason: " << doc.ErrorDesc() << std::endl;
                errstr << "Position: Line " << doc.ErrorRow() << ", Column " <<
                    doc.ErrorCol() << std::endl;
                ASSERTL0(loadOkay, errstr.str());

                ImportFieldMetaData(doc,fieldmetadatamap);
                ImportFieldDefs(doc, fielddefs, false);
                if(fielddata != NullVectorNekDoubleVector)
                {
                    ImportFieldData(doc, fielddefs, fielddata);
                }
            }
        }


        /**
         *
         */
        void FieldIO::WriteMultiFldFileIDs(const std::string &outFile,
                                  const std::vector<std::string> fileNames,
                                  std::vector<std::vector<unsigned int> > &elementList,
                                  const FieldMetaDataMap &fieldmetadatamap)
        {
            TiXmlDocument doc;
            TiXmlDeclaration * decl = new TiXmlDeclaration("1.0", "utf-8", "");
            doc.LinkEndChild(decl);

            ASSERTL0(fileNames.size() == elementList.size(),"Outfile names and list of elements ids does not match");

            TiXmlElement * root = new TiXmlElement("NEKTAR");
            doc.LinkEndChild(root);

            AddInfoTag(root,fieldmetadatamap);

            for (int t = 0; t < fileNames.size(); ++t)
            {
                if(elementList[t].size())
                {
                    TiXmlElement * elemIDs = new TiXmlElement("Partition");
                    root->LinkEndChild(elemIDs);

                    elemIDs->SetAttribute("FileName",fileNames[t]);

                    string IDstring;

                    GenerateSeqString(elementList[t],IDstring);

                    elemIDs->LinkEndChild(new TiXmlText(IDstring));
                }
            }

            doc.SaveFile(outFile);
        }


        /**
         *
         */
         void FieldIO::ImportMultiFldFileIDs(const std::string &inFile,
                                    std::vector<std::string> &fileNames,
                                    std::vector<std::vector<unsigned int> > &elementList,
                                    FieldMetaDataMap &fieldmetadatamap)
         {
             TiXmlDocument doc(inFile);
             bool loadOkay = doc.LoadFile();


             std::stringstream errstr;
             errstr << "Unable to load file: " << inFile<< std::endl;
             errstr << "Reason: " << doc.ErrorDesc() << std::endl;
             errstr << "Position: Line " << doc.ErrorRow() << ", Column " << doc.ErrorCol() << std::endl;
             ASSERTL0(loadOkay, errstr.str());

             // Handle on XML document
             TiXmlHandle docHandle(&doc);

             // Retrieve main NEKTAR tag - XML specification states one
             // top-level element tag per file.
             TiXmlElement* master = doc.FirstChildElement("NEKTAR");
             ASSERTL0(master, "Unable to find NEKTAR tag in file.");

             // Partition element tag name
             std::string strPartition = "Partition";

             // First attempt to get the first Partition element
             TiXmlElement* fldfileIDs = master->FirstChildElement(strPartition.c_str());
             if (!fldfileIDs)
             {
                 // If this files try previous name
                 strPartition = "MultipleFldFiles";
                 fldfileIDs = master->FirstChildElement("MultipleFldFiles");
             }
             ASSERTL0(fldfileIDs,
                      "Unable to find 'Partition' or 'MultipleFldFiles' tag "
                      "within nektar tag.");

             while (fldfileIDs)
             {
                // Read file name of partition file
                const char *attr = fldfileIDs->Attribute("FileName");
                ASSERTL0(attr, "'FileName' not provided as an attribute of '"
                                + strPartition + "' tag.");
                fileNames.push_back(std::string(attr));

                const char* elementIDs = fldfileIDs->GetText();
                ASSERTL0(elementIDs, "Element IDs not specified.");

                std::string elementIDsStr(elementIDs);

                std::vector<unsigned int> idvec;
                ParseUtils::GenerateSeqVector(elementIDsStr.c_str(),idvec);

                elementList.push_back(idvec);

                fldfileIDs = fldfileIDs->NextSiblingElement(strPartition.c_str());
             }
         }

        void FieldIO::ImportFieldMetaData(std::string filename,
                                 FieldMetaDataMap &fieldmetadatamap)
        {
            TiXmlDocument doc(filename);
            bool loadOkay = doc.LoadFile();

            std::stringstream errstr;
            errstr << "Unable to load file: " << filename << std::endl;
            errstr << "Reason: " << doc.ErrorDesc() << std::endl;
            errstr << "Position: Line " << doc.ErrorRow() << ", Column " << doc.ErrorCol() << std::endl;
            ASSERTL0(loadOkay, errstr.str());

            ImportFieldMetaData(doc,fieldmetadatamap);
        }


        void FieldIO::ImportFieldMetaData(TiXmlDocument &doc,
                                FieldMetaDataMap &fieldmetadatamap)
        {

            TiXmlHandle docHandle(&doc);
            TiXmlElement* master = 0;    // Master tag within which all data is contained.
            TiXmlElement* metadata = 0;

            master = doc.FirstChildElement("NEKTAR");
            ASSERTL0(master, "Unable to find NEKTAR tag in file.");
            std::string strLoop = "NEKTAR";

            // Retain original metadata structure for backwards compatibility
            // TODO: Remove old metadata format
            metadata = master->FirstChildElement("FIELDMETADATA");
            if(metadata)
            {
                TiXmlElement *param = metadata->FirstChildElement("P");

                while (param)
                {
                    TiXmlAttribute *paramAttr = param->FirstAttribute();
                    std::string attrName(paramAttr->Name());
                    std::string paramString;

                    if(attrName == "PARAM")
                    {
                        paramString.insert(0,paramAttr->Value());
                    }
                    else
                    {
                        ASSERTL0(false,"PARAM not provided as an attribute in FIELDMETADATA section");
                    }

                    // Now read body of param
                    std::string paramBodyStr;

                    TiXmlNode *paramBody = param->FirstChild();

                    paramBodyStr += paramBody->ToText()->Value();

                    fieldmetadatamap[paramString] = paramBodyStr;
                    param = param->NextSiblingElement("P");
                }
            }

            // New metadata format
            metadata = master->FirstChildElement("Metadata");
            if(metadata)
            {
                TiXmlElement *param = metadata->FirstChildElement();

                while (param)
                {
                    std::string paramString = param->Value();
                    if (paramString != "Provenance")
                    {
                        // Now read body of param
                        TiXmlNode *paramBody = param->FirstChild();
                        std::string paramBodyStr = paramBody->ToText()->Value();

                        fieldmetadatamap[paramString] = paramBodyStr;
                    }
                    param = param->NextSiblingElement();
                }
            }

        }


        /**
         * The bool decides if the FieldDefs are in <EXPANSIONS> or in <NEKTAR>.
         */
        void FieldIO::ImportFieldDefs(TiXmlDocument &doc, std::vector<FieldDefinitionsSharedPtr> &fielddefs,
                             bool expChild)
        {
            TiXmlHandle docHandle(&doc);
            TiXmlElement* master = NULL;    // Master tag within which all data is contained.

            master = doc.FirstChildElement("NEKTAR");
            ASSERTL0(master, "Unable to find NEKTAR tag in file.");
            std::string strLoop = "NEKTAR";
            TiXmlElement* loopXml = master;

            TiXmlElement *expansionTypes;
            if(expChild)
            {
                expansionTypes = master->FirstChildElement("EXPANSIONS");
                ASSERTL0(expansionTypes, "Unable to find EXPANSIONS tag in file.");
                loopXml = expansionTypes;
                strLoop = "EXPANSIONS";
            }

            // Loop through all nektar tags, finding all of the element tags.
            while (loopXml)
            {
                TiXmlElement* element = loopXml->FirstChildElement("ELEMENTS");
                ASSERTL0(element, "Unable to find ELEMENTS tag within nektar tag.");

                while (element)
                {
                    // Extract the attributes.
                    std::string idString;
                    std::string shapeString;
                    std::string basisString;
                    std::string homoLengthsString;
                    std::string homoSIDsString;
                    std::string homoZIDsString;
                    std::string homoYIDsString;
                    std::string numModesString;
                    std::string numPointsString;
                    std::string fieldsString;
                    std::string pointsString;
                    bool pointDef = false;
                    bool numPointDef = false;
                    TiXmlAttribute *attr = element->FirstAttribute();
                    while (attr)
                    {
                        std::string attrName(attr->Name());
                        if (attrName == "FIELDS")
                        {
                            fieldsString.insert(0, attr->Value());
                        }
                        else if (attrName == "SHAPE")
                        {
                            shapeString.insert(0, attr->Value());
                        }
                        else if (attrName == "BASIS")
                        {
                            basisString.insert(0, attr->Value());
                        }
                        else if (attrName == "HOMOGENEOUSLENGTHS")
                        {
                            homoLengthsString.insert(0,attr->Value());
                        }
                        else if (attrName == "HOMOGENEOUSSIDS")
                        {
                            homoSIDsString.insert(0,attr->Value());
                        }
                        else if (attrName == "HOMOGENEOUSZIDS")
                        {
                            homoZIDsString.insert(0,attr->Value());
                        }
                        else if (attrName == "HOMOGENEOUSYIDS")
                        {
                            homoYIDsString.insert(0,attr->Value());
                        }
                        else if (attrName == "NUMMODESPERDIR")
                        {
                            numModesString.insert(0, attr->Value());
                        }
                        else if (attrName == "ID")
                        {
                            idString.insert(0, attr->Value());
                        }
                        else if (attrName == "POINTSTYPE")
                        {
                            pointsString.insert(0, attr->Value());
                            pointDef = true;
                        }
                        else if (attrName == "NUMPOINTSPERDIR")
                        {
                            numPointsString.insert(0, attr->Value());
                            numPointDef = true;
                        }
                        else if (attrName == "COMPRESSED")
                        {
                            if(!boost::iequals(attr->Value(),
                                            CompressData::GetCompressString()))
                            {
                                WARNINGL0(false, "Compressed formats do not "
                                          "match. Expected: "
                                          + CompressData::GetCompressString()
                                          + " but got "+ string(attr->Value()));
                            }
                        }
                        else if (attrName =="BITSIZE")
                        {
                            // This information is for future
                            // compatibility issues, for exmaple in
                            // case we end up using a 128 bit machine.
                            // Currently just do nothing
                        }
                        else
                        {
                            std::string errstr("Unknown attribute: ");
                            errstr += attrName;
                            ASSERTL1(false, errstr.c_str());
                        }

                        // Get the next attribute.
                        attr = attr->Next();
                    }


                    // Check to see if using strips formulation
                    bool strips = false;
                    if(shapeString.find("Strips")!=string::npos)
                    {
                        strips = true;
                    }

                    // Check to see if homogeneous expansion and if so
                    // strip down the shapeString definition
                    int numHomoDir = 0;
                    size_t loc;
                    //---> This finds the first location of  'n'!
                    if((loc = shapeString.find_first_of("-"))!=string::npos)
                    {
                        if(shapeString.find("Exp1D")!=string::npos)
                        {
                            numHomoDir = 1;
                        }
                        else // HomogeneousExp1D
                        {
                            numHomoDir = 2;
                        }

                        shapeString.erase(loc,shapeString.length());
                    }

                    // Reconstruct the fielddefs.
                    std::vector<unsigned int> elementIds;
                    {
                        bool valid = ParseUtils::GenerateSeqVector(idString.c_str(), elementIds);
                        ASSERTL0(valid, "Unable to correctly parse the element ids.");
                    }

                    // Get the geometrical shape
                    ShapeType shape;
                    bool valid = false;
                    for (unsigned int j = 0; j < SIZE_ShapeType; j++)
                    {
                        if (ShapeTypeMap[j] == shapeString)
                        {
                            shape = (ShapeType) j;
                            valid = true;
                            break;
                        }
                    }

                    ASSERTL0(valid, std::string("Unable to correctly parse the shape type: ").append(shapeString).c_str());

                    // Get the basis
                    std::vector<std::string> basisStrings;
                    std::vector<BasisType> basis;
                    valid = ParseUtils::GenerateOrderedStringVector(basisString.c_str(), basisStrings);
                    ASSERTL0(valid, "Unable to correctly parse the basis types.");
                    for (std::vector<std::string>::size_type i = 0; i < basisStrings.size(); i++)
                    {
                        valid = false;
                        for (unsigned int j = 0; j < SIZE_BasisType; j++)
                        {
                            if (BasisTypeMap[j] == basisStrings[i])
                            {
                                basis.push_back((BasisType) j);
                                valid = true;
                                break;
                            }
                        }
                        ASSERTL0(valid, std::string("Unable to correctly parse the basis type: ").append(basisStrings[i]).c_str());
                    }

                    // Get homoLengths
                    std::vector<NekDouble> homoLengths;
                    if(numHomoDir)
                    {
                        valid = ParseUtils::GenerateUnOrderedVector(homoLengthsString.c_str(), homoLengths);
                        ASSERTL0(valid, "Unable to correctly parse the number of homogeneous lengths.");
                    }
<<<<<<< HEAD
                    
=======

                    // Get Homogeneous strips IDs
                    std::vector<unsigned int> homoSIDs;
                    if(strips)
                    {
                        valid = ParseUtils::GenerateSeqVector(homoSIDsString.c_str(), homoSIDs);
                        ASSERTL0(valid, "Unable to correctly parse homogeneous strips IDs.");
                    }
>>>>>>> 50469556
                    // Get Homogeneous points IDs
                    std::vector<unsigned int> homoZIDs;
                    std::vector<unsigned int> homoYIDs;
                    
                    if(numHomoDir == 1)
                    {
                        valid = ParseUtils::GenerateSeqVector(homoZIDsString.c_str(), homoZIDs);
                        ASSERTL0(valid, "Unable to correctly parse homogeneous planes IDs.");
                    }
                    
                    if(numHomoDir == 2)
                    {
                        valid = ParseUtils::GenerateSeqVector(homoZIDsString.c_str(), homoZIDs);
                        ASSERTL0(valid, "Unable to correctly parse homogeneous lines IDs in z-direction.");
                        valid = ParseUtils::GenerateSeqVector(homoYIDsString.c_str(), homoYIDs);
                        ASSERTL0(valid, "Unable to correctly parse homogeneous lines IDs in y-direction.");
                    }
                    
                    
                    // Get points type
                    std::vector<PointsType> points;

                    if(pointDef)
                    {
                        std::vector<std::string> pointsStrings;
                        valid = ParseUtils::GenerateOrderedStringVector(pointsString.c_str(), pointsStrings);
                        ASSERTL0(valid, "Unable to correctly parse the points types.");
                        for (std::vector<std::string>::size_type i = 0; i < pointsStrings.size(); i++)
                        {
                            valid = false;
                            for (unsigned int j = 0; j < SIZE_PointsType; j++)
                            {
                                if (kPointsTypeStr[j] == pointsStrings[i])
                                {
                                    points.push_back((PointsType) j);
                                    valid = true;
                                    break;
                                }
                            }

                            ASSERTL0(valid, std::string("Unable to correctly parse the points type: ").append(pointsStrings[i]).c_str());
                        }
                    }

                    // Get numModes
                    std::vector<unsigned int> numModes;
                    bool UniOrder = false;

                    if(strstr(numModesString.c_str(),"UNIORDER:"))
                    {
                        UniOrder  = true;
                    }

                    valid = ParseUtils::GenerateOrderedVector(numModesString.c_str()+9, numModes);
                    ASSERTL0(valid, "Unable to correctly parse the number of modes.");

                    // Get numPoints
                    std::vector<unsigned int> numPoints;
                    if(numPointDef)
                    {
                        valid = ParseUtils::GenerateOrderedVector(numPointsString.c_str(), numPoints);
                        ASSERTL0(valid, "Unable to correctly parse the number of points.");
                    }

                    // Get fields names
                    std::vector<std::string> Fields;
                    valid = ParseUtils::GenerateOrderedStringVector(fieldsString.c_str(), Fields);
                    ASSERTL0(valid, "Unable to correctly parse the number of fields.");

                    FieldDefinitionsSharedPtr fielddef  = 
                            MemoryManager<FieldDefinitions>::AllocateSharedPtr(shape, 
                            elementIds, basis, UniOrder, numModes, Fields, numHomoDir, 
                            homoLengths, strips, homoSIDs, homoZIDs, homoYIDs, 
                            points, pointDef, numPoints, numPointDef);

                    fielddefs.push_back(fielddef);

                    element = element->NextSiblingElement("ELEMENTS");
                }
                loopXml = loopXml->NextSiblingElement(strLoop);
            }
        }


        /**
         *
         */
        void FieldIO::ImportFieldData(TiXmlDocument &doc, const std::vector<FieldDefinitionsSharedPtr> &fielddefs, std::vector<std::vector<NekDouble> > &fielddata)
        {
            int cntdumps = 0;

            TiXmlHandle docHandle(&doc);
            TiXmlElement* master = NULL;    // Master tag within which all data is contained.

            master = doc.FirstChildElement("NEKTAR");
            ASSERTL0(master, "Unable to find NEKTAR tag in file.");

            // Loop through all nektar tags, finding all of the element tags.
            while (master)
            {
                TiXmlElement* element = master->FirstChildElement("ELEMENTS");
                ASSERTL0(element, "Unable to find ELEMENTS tag within nektar tag.");
                while (element)
                {
                    // Extract the body, which the "data".
                    TiXmlNode* elementChild = element->FirstChild();
                    ASSERTL0(elementChild, "Unable to extract the data from the element tag.");
                    std::string elementStr;
                    while(elementChild)
                    {
                        if (elementChild->Type() == TiXmlNode::TINYXML_TEXT)
                        {
                            elementStr += elementChild->ToText()->ValueStr();
                        }
                        elementChild = elementChild->NextSibling();
                    }

                    std::vector<NekDouble> elementFieldData;
                    // Convert from base64 to binary.

                    const char *CompressStr = element->Attribute("COMPRESSED");
                    if(CompressStr)
                    {
                        if(!boost::iequals(CompressStr,
                                           CompressData::GetCompressString()))
                        {
                            WARNINGL0(false, "Compressed formats do not match. "
                                      "Expected: "
                                      + CompressData::GetCompressString()
                                      + " but got "+ string(CompressStr));
                        }
                    }

                    ASSERTL0(Z_OK == CompressData::ZlibDecodeFromBase64Str(
                                                        elementStr,
                                                        elementFieldData),
                             "Failed to decompress field data.");


                    fielddata.push_back(elementFieldData);

                    int datasize = CheckFieldDefinition(fielddefs[cntdumps]);
                    ASSERTL0(fielddata[cntdumps].size() == datasize*fielddefs[cntdumps]->m_fields.size(),"Input data is not the same length as header infoarmation");

                    cntdumps++;

                    element = element->NextSiblingElement("ELEMENTS");
                }
                master = master->NextSiblingElement("NEKTAR");
            }
        }


        /**
         * \brief add information about provenance and fieldmetadata
         */
        void FieldIO::AddInfoTag(TiXmlElement * root,
                             const FieldMetaDataMap &fieldmetadatamap)
        {
            FieldMetaDataMap ProvenanceMap;

            // Nektar++ release version from VERSION file
            ProvenanceMap["NektarVersion"] = string(NEKTAR_VERSION);

            // Date/time stamp
            ptime::time_facet *facet = new ptime::time_facet("%d-%b-%Y %H:%M:%S");
            std::stringstream wss;
            wss.imbue(locale(wss.getloc(), facet));
            wss << ptime::second_clock::local_time();
            ProvenanceMap["Timestamp"] = wss.str();

            // Hostname
            boost::system::error_code ec;
            ProvenanceMap["Hostname"] = ip::host_name(ec);

            // Git information
            // If built from a distributed package, do not include this
            if (NekConstants::kGitSha1 != "GITDIR-NOTFOUND")
            {
                ProvenanceMap["GitSHA1"]   = NekConstants::kGitSha1;
                ProvenanceMap["GitBranch"] = NekConstants::kGitBranch;
            }

            TiXmlElement * infoTag = new TiXmlElement("Metadata");
            root->LinkEndChild(infoTag);

            TiXmlElement * v;
            FieldMetaDataMap::const_iterator infoit;

            TiXmlElement * provTag = new TiXmlElement("Provenance");
            infoTag->LinkEndChild(provTag);
            for (infoit = ProvenanceMap.begin(); infoit != ProvenanceMap.end(); ++infoit)
            {
                v = new TiXmlElement( (infoit->first).c_str() );
                v->LinkEndChild(new TiXmlText((infoit->second).c_str()));
                provTag->LinkEndChild(v);
            }

            //---------------------------------------------
            // write field info section
            if(fieldmetadatamap != NullFieldMetaDataMap)
            {
                for(infoit = fieldmetadatamap.begin(); infoit != fieldmetadatamap.end(); ++infoit)
                {
                    v = new TiXmlElement( (infoit->first).c_str() );
                    v->LinkEndChild(new TiXmlText((infoit->second).c_str()));
                    infoTag->LinkEndChild(v);
                }
            }
        }


        /**
         *
         */
        void FieldIO::GenerateSeqString(const std::vector<unsigned int> &elmtids,
                                      std::string &idString)
        {
            std::stringstream idStringStream;
            bool setdash = true;
            unsigned int endval;

            idStringStream << elmtids[0];
            for (int i = 1; i < elmtids.size(); ++i)
            {
                if(elmtids[i] == elmtids[i-1]+1)
                {
                    if(setdash)
                    {
                        idStringStream << "-";
                        setdash = false;
                    }

                    if(i == elmtids.size()-1) // last element
                    {
                        idStringStream << elmtids[i];
                    }
                    else
                    {
                        endval = elmtids[i];
                    }
                }
                else
                {
                    if(setdash == false) // finish off previous dash sequence
                    {
                        idStringStream << endval;
                        setdash = true;
                    }


                    idStringStream << "," << elmtids[i];
                }
            }
            idString = idStringStream.str();
        }


        /**
         *
         */
        std::string FieldIO::SetUpOutput(const std::string outname)
        {
            ASSERTL0(!outname.empty(), "Empty path given to SetUpOutput()");

            int nprocs = m_comm->GetSize();
            int rank   = m_comm->GetRank();

            // Path to output: will be directory if parallel, normal file if
            // serial.
            fs::path specPath (outname);
            fs::path fulloutname;

            if (nprocs == 1)
            {
                fulloutname = specPath;
            }
            else
            {
                // Guess at filename that might belong to this process.
                boost::format pad("P%1$07d.%2$s");
                pad % m_comm->GetRank() % GetFileEnding();

                // Generate full path name
                fs::path poutfile(pad.str());
                fulloutname = specPath / poutfile;
            }

            // Remove any existing file which is in the way
            if (m_comm->RemoveExistingFiles())
            {
                if (m_sharedFilesystem)
                {
                    // First, each process clears up its .fld file. This might
                    // or might not be there (we might have changed numbers of
                    // processors between runs, for example), but we can try
                    // anyway.
                    try
                    {
                        fs::remove_all(fulloutname);
                    }
                    catch (fs::filesystem_error& e)
                    {
                        ASSERTL0(e.code().value() == berrc::no_such_file_or_directory,
                                 "Filesystem error: " + string(e.what()));
                    }
                }

                m_comm->Block();

                // Now get rank 0 processor to tidy everything else up.
                if (rank == 0 || !m_sharedFilesystem)
                {
                    try
                    {
                        fs::remove_all(specPath);
                    }
                    catch (fs::filesystem_error& e)
                    {
                        ASSERTL0(e.code().value() == berrc::no_such_file_or_directory,
                                 "Filesystem error: " + string(e.what()));
                    }
                }

                m_comm->Block();
            }

            // serial processing just add ending.
            if(nprocs == 1)
            {
                cout << "Writing: " << specPath << endl;
                return LibUtilities::PortablePath(specPath);
            }

            // Create the destination directory
            try
            {
                if (rank == 0 || !m_sharedFilesystem)
                {
                    fs::create_directory(specPath);
                }
            }
            catch (fs::filesystem_error& e)
            {
                ASSERTL0(false, "Filesystem error: " + string(e.what()));
            }

            m_comm->Block();

            // Return the full path to the partition for this process
            return LibUtilities::PortablePath(fulloutname);
        }


        void FieldIO::SetUpFieldMetaData(
            const string outname,
            const vector< FieldDefinitionsSharedPtr > &fielddefs,
            const FieldMetaDataMap &fieldmetadatamap)
        {
            ASSERTL0(!outname.empty(), "Empty path given to SetUpFieldMetaData()");

            int nprocs = m_comm->GetSize();
            int rank   = m_comm->GetRank();

            fs::path specPath (outname);

            // Compute number of elements on this process and share with other
            // processes. Also construct list of elements on this process from
            // available vector of field definitions.
            std::vector<unsigned int> elmtnums(nprocs,0);
            std::vector<unsigned int> idlist;
            int i;
            for (i = 0; i < fielddefs.size(); ++i)
            {
                elmtnums[rank] += fielddefs[i]->m_elementIDs.size();
                idlist.insert(idlist.end(), fielddefs[i]->m_elementIDs.begin(),
                                            fielddefs[i]->m_elementIDs.end());
            }
            m_comm->AllReduce(elmtnums,LibUtilities::ReduceMax);

            // Collate per-process element lists on root process to generate
            // the info file.
            if (rank == 0)
            {
                std::vector<std::vector<unsigned int> > ElementIDs(nprocs);

                // Populate the list of element ID lists from all processes
                ElementIDs[0] = idlist;
                for (i = 1; i < nprocs; ++i)
                {
                    std::vector<unsigned int> tmp(elmtnums[i]);
                    m_comm->Recv(i, tmp);
                    ElementIDs[i] = tmp;
                }

                // Set up output names
                std::vector<std::string> filenames;
                for(int i = 0; i < nprocs; ++i)
                {
                    boost::format pad("P%1$07d.%2$s");
                    pad % i % GetFileEnding();
                    filenames.push_back(pad.str());
                }

                // Write the Info.xml file
                string infofile = LibUtilities::PortablePath(
                                            specPath / fs::path("Info.xml"));

                cout << "Writing: " << specPath << endl;
                WriteMultiFldFileIDs(infofile, filenames, ElementIDs,
                                     fieldmetadatamap);
            }
            else
            {
                // Send this process's ID list to the root process
                m_comm->Send(0, idlist);
            }
        }


        /**
         *
         */
        int FieldIO::CheckFieldDefinition(const FieldDefinitionsSharedPtr &fielddefs)
        {
            int i;

            if(fielddefs->m_elementIDs.size() == 0) // empty partition
            {
                return 0;
            }
            //ASSERTL0(fielddefs->m_elementIDs.size() > 0, "Fielddefs vector must contain at least one element of data .");

            unsigned int numbasis = 0;

            // Determine nummodes vector lists are correct length
            switch(fielddefs->m_shapeType)
            {
            case eSegment:
                numbasis = 1;
                if(fielddefs->m_numHomogeneousDir)
                {
                    numbasis += fielddefs->m_numHomogeneousDir;
                }

                break;
            case eTriangle:
            case eQuadrilateral:
                if(fielddefs->m_numHomogeneousDir)
                {
                    numbasis = 3;
                }
                else
                {
                    numbasis = 2;
                }
                break;
            case eTetrahedron:
            case ePyramid:
            case ePrism:
            case eHexahedron:
                numbasis = 3;
                break;
            default:
                ASSERTL0(false, "Unsupported shape type.");
                break;
            }

            unsigned int datasize = 0;

            ASSERTL0(fielddefs->m_basis.size() == numbasis, "Length of basis vector is incorrect");

            if(fielddefs->m_uniOrder == true)
            {
                unsigned int cnt = 0;
                // calculate datasize
                switch(fielddefs->m_shapeType)
                {
                case eSegment:
                {
                    int l = fielddefs->m_numModes[cnt++];
                    if(fielddefs->m_numHomogeneousDir == 1)
                    {
                        datasize += l*fielddefs->m_numModes[cnt++];
                    }
                    else if(fielddefs->m_numHomogeneousDir == 2)
                    {
                        int m = fielddefs->m_numModes[cnt++];
                        datasize += l*m*fielddefs->m_numModes[cnt++];
                    }
                    else
                    {
                        datasize += l;
                    }
                }
                break;
                case eTriangle:
                {
                    int l = fielddefs->m_numModes[cnt++];
                    int m = fielddefs->m_numModes[cnt++];

                    if(fielddefs->m_numHomogeneousDir == 1)
                    {
                        datasize += StdTriData::getNumberOfCoefficients(l,m)*
                                    fielddefs->m_homogeneousZIDs.size();
                    }
                    else
                    {
                        datasize += StdTriData::getNumberOfCoefficients(l,m);
                    }
                }
                break;
                case eQuadrilateral:
                    {
                        int l = fielddefs->m_numModes[cnt++];
                        int m = fielddefs->m_numModes[cnt++];
                        if(fielddefs->m_numHomogeneousDir == 1)
                        {
                            datasize += l*m*fielddefs->m_homogeneousZIDs.size();
                        }
                        else
                        {
                            datasize += l*m;
                        }
                    }
                    break;
                case eTetrahedron:
                    {
                        int l = fielddefs->m_numModes[cnt++];
                        int m = fielddefs->m_numModes[cnt++];
                        int n = fielddefs->m_numModes[cnt++];
                        datasize += StdTetData::getNumberOfCoefficients(l,m,n);
                    }
                    break;
                case ePyramid:
                    {
                        int l = fielddefs->m_numModes[cnt++];
                        int m = fielddefs->m_numModes[cnt++];
                        int n = fielddefs->m_numModes[cnt++];
                        datasize += StdPyrData::getNumberOfCoefficients(l,m,n);
                    }
                    break;
                case  ePrism:
                    {
                        int l = fielddefs->m_numModes[cnt++];
                        int m = fielddefs->m_numModes[cnt++];
                        int n = fielddefs->m_numModes[cnt++];
                        datasize += StdPrismData::getNumberOfCoefficients(l,m,n);
                    }
                    break;
                case eHexahedron:
                    {
                        int l = fielddefs->m_numModes[cnt++];
                        int m = fielddefs->m_numModes[cnt++];
                        int n = fielddefs->m_numModes[cnt++];
                        datasize += l*m*n;
                    }
                    break;
                default:
                    ASSERTL0(false, "Unsupported shape type.");
                    break;
                }

                datasize *= fielddefs->m_elementIDs.size();
            }
            else
            {
                unsigned int cnt = 0;
                // calculate data length
                for(i = 0; i < fielddefs->m_elementIDs.size(); ++i)
                {
                    switch(fielddefs->m_shapeType)
                    {
                    case eSegment:
                        {
                            int l = fielddefs->m_numModes[cnt++];
                            if(fielddefs->m_numHomogeneousDir == 1)
                            {
                                datasize += l*fielddefs->m_numModes[cnt++];
                            }
                            else if(fielddefs->m_numHomogeneousDir == 2)
                            {
                                int m = fielddefs->m_numModes[cnt++];
                                datasize += l*m*fielddefs->m_numModes[cnt++];
                            }
                            else
                            {
                                datasize += l;
                            }
                        }
                        break;
                    case eTriangle:
                        {
                            int l = fielddefs->m_numModes[cnt++];
                            int m = fielddefs->m_numModes[cnt++];
                            if(fielddefs->m_numHomogeneousDir == 1)
                            {
                                datasize += StdTriData::getNumberOfCoefficients(l,m)*
                                            fielddefs->m_homogeneousZIDs.size();
                                cnt++;
                            }
                            else
                            {
                                datasize += StdTriData::getNumberOfCoefficients(l,m);
                            }
                        }
                        break;
                    case eQuadrilateral:
                        {
                            int l = fielddefs->m_numModes[cnt++];
                            int m = fielddefs->m_numModes[cnt++];
                            if(fielddefs->m_numHomogeneousDir == 1)
                            {
                                datasize += l*m*fielddefs->
                                                    m_homogeneousZIDs.size();
                                cnt++;
                            }
                            else
                            {
                                datasize += l*m;
                            }
                        }
                        break;
                    case eTetrahedron:
                        {
                            int l = fielddefs->m_numModes[cnt++];
                            int m = fielddefs->m_numModes[cnt++];
                            int n = fielddefs->m_numModes[cnt++];
                            datasize += StdTetData::getNumberOfCoefficients(l,m,n);
                        }
                        break;
                    case ePyramid:
                        {
                            int l = fielddefs->m_numModes[cnt++];
                            int m = fielddefs->m_numModes[cnt++];
                            int n = fielddefs->m_numModes[cnt++];
                            datasize += StdPyrData::getNumberOfCoefficients(l,m,n);
                        }
                        break;
                    case  ePrism:
                        {
                            int l = fielddefs->m_numModes[cnt++];
                            int m = fielddefs->m_numModes[cnt++];
                            int n = fielddefs->m_numModes[cnt++];
                            datasize += StdPrismData::getNumberOfCoefficients(l,m,n);
                        }
                        break;
                    case eHexahedron:
                        {
                            int l = fielddefs->m_numModes[cnt++];
                            int m = fielddefs->m_numModes[cnt++];
                            int n = fielddefs->m_numModes[cnt++];
                            datasize += l*m*n;
                        }
                        break;
                    default:
                        ASSERTL0(false, "Unsupported shape type.");
                        break;
                    }
                }
            }

            return datasize;
        }
    }
}<|MERGE_RESOLUTION|>--- conflicted
+++ resolved
@@ -917,9 +917,6 @@
                         valid = ParseUtils::GenerateUnOrderedVector(homoLengthsString.c_str(), homoLengths);
                         ASSERTL0(valid, "Unable to correctly parse the number of homogeneous lengths.");
                     }
-<<<<<<< HEAD
-                    
-=======
 
                     // Get Homogeneous strips IDs
                     std::vector<unsigned int> homoSIDs;
@@ -928,7 +925,7 @@
                         valid = ParseUtils::GenerateSeqVector(homoSIDsString.c_str(), homoSIDs);
                         ASSERTL0(valid, "Unable to correctly parse homogeneous strips IDs.");
                     }
->>>>>>> 50469556
+
                     // Get Homogeneous points IDs
                     std::vector<unsigned int> homoZIDs;
                     std::vector<unsigned int> homoYIDs;
