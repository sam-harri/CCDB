--- conflicted
+++ resolved
@@ -1729,12 +1729,7 @@
             int phys_offset;
             Array<OneD,NekDouble> e_tmp;
             
-<<<<<<< HEAD
-
-            Array<OneD, Array<OneD, StdRegions::StdExpansionSharedPtr> >
-=======
             Array<OneD, Array<OneD, LocalRegions::ExpansionSharedPtr> >
->>>>>>> 80f3182c
                 &elmtToTrace = m_traceMap->GetElmtToTrace();
 
             set<int>::iterator    it;
