--- conflicted
+++ resolved
@@ -2507,14 +2507,11 @@
                             SpatialDomains::DirichletBoundaryCondition>(
                                 m_bndConditions[i])->m_filename;
                         
-<<<<<<< HEAD
-                        
-=======
+
                         string exprbcs = boost::static_pointer_cast<
                             SpatialDomains::DirichletBoundaryCondition>(
                                 m_bndConditions[i])->m_expr;
 
->>>>>>> 95da8050
                         if (filebcs != "")
                         {
                             ExtractFileBCs(filebcs, varName, locExpList);
@@ -2527,18 +2524,7 @@
                                     DirichletBoundaryCondition >(
                                     m_bndConditions[i])->m_dirichletCondition;
                             
-<<<<<<< HEAD
-                            condition.Evaluate(x0, x1, x2, time, 
-                                               locExpList->UpdatePhys());
-
-                            
-                            locExpList->FwdTrans_BndConstrained(
-                                                locExpList->GetPhys(),
-                                                locExpList->UpdateCoeffs());
-
-=======
                             condition.Evaluate(x0, x1, x2, time, valuesExp);
->>>>>>> 95da8050
                         }
 
                         Vmath::Vmul(npoints, valuesExp, 1, valuesFile, 1, locExpList->UpdatePhys(), 1);
