///////////////////////////////////////////////////////////////////////////////
//
// File ExpList1D.cpp
//
// For more information, please see: http://www.nektar.info
//
// The MIT License
//
// Copyright (c) 2006 Division of Applied Mathematics, Brown University (USA),
// Department of Aeronautics, Imperial College London (UK), and Scientific
// Computing and Imaging Institute, University of Utah (USA).
//
// License for the specific language governing rights and limitations under
// Permission is hereby granted, free of charge, to any person obtaining a
// copy of this software and associated documentation files (the "Software"),
// to deal in the Software without restriction, including without limitation
// the rights to use, copy, modify, merge, publish, distribute, sublicense,
// and/or sell copies of the Software, and to permit persons to whom the
// Software is furnished to do so, subject to the following conditions:
//
// The above copyright notice and this permission notice shall be included
// in all copies or substantial portions of the Software.
//
// THE SOFTWARE IS PROVIDED "AS IS", WITHOUT WARRANTY OF ANY KIND, EXPRESS
// OR IMPLIED, INCLUDING BUT NOT LIMITED TO THE WARRANTIES OF MERCHANTABILITY,
// FITNESS FOR A PARTICULAR PURPOSE AND NONINFRINGEMENT. IN NO EVENT SHALL
// THE AUTHORS OR COPYRIGHT HOLDERS BE LIABLE FOR ANY CLAIM, DAMAGES OR OTHER
// LIABILITY, WHETHER IN AN ACTION OF CONTRACT, TORT OR OTHERWISE, ARISING
// FROM, OUT OF OR IN CONNECTION WITH THE SOFTWARE OR THE USE OR OTHER
// DEALINGS IN THE SOFTWARE.
//
// Description: Expansion list 1D definition
//
///////////////////////////////////////////////////////////////////////////////

#include <iomanip>
#include <MultiRegions/ExpList1D.h>
#include <LibUtilities/Polylib/Polylib.h>
#include <LocalRegions/SegExp.h>
#include <LocalRegions/QuadExp.h>
#include <LocalRegions/Expansion2D.h>
#include <SpatialDomains/MeshGraph2D.h>
#include <LibUtilities/Foundations/ManagerAccess.h>  // for PointsManager, etc
#include <LibUtilities/Foundations/Interp.h>

namespace Nektar
{
    namespace MultiRegions
    {
        /**
         * @class ExpList1D
         * This multi-elemental expansion, which does not exhibit any coupling
         * between the expansion on the separate elements, can be formulated
         * as, \f[u^{\delta}(x_i)=\sum_{e=1}^{{N_{\mathrm{el}}}}
         * \sum_{n=0}^{N^{e}_m-1}\hat{u}_n^e\phi_n^e(x_i).\f]
         * where \f${N_{\mathrm{el}}}\f$ is the number of elements and
         * \f$N^{e}_m\f$ is the local elemental number of expansion modes.
         *
         * Instances of this class may be optionally constructed which use
         * generalised segment expansions (LocalRegions#GenSegExp), rather than
         * the standard segment expansions (LocalRegions#SegExp).
         * LocalRegions#GenSegExp provides additional spatial
         * data including segment normals and is enabled using the \a
         * UseGenSegExp flag.
         *
         * This class inherits all its variables and member functions from the
         * base class MultiRegions#ExpList.
         */

        /**
         * Assumes use of standard segment expansions only. All data storage
         * areas are initialised to empty arrays by the default ExpList
         * constructor.
         */
        ExpList1D::ExpList1D():
            ExpList()
        {
            SetExpType(e1D);
        }


        /**
         * Creates an identical copy of another ExpList1D object.
         */
        ExpList1D::ExpList1D(const ExpList1D &In, const bool DeclareCoeffPhysArrays):
            ExpList(In,DeclareCoeffPhysArrays)
        {
            SetExpType(e1D);
        }


        /**
         * After initialising the data inherited through MultiRegions#ExpList,
         * populate the expansion list from the segments defined in the supplied
         * SpatialDomains#MeshGraph1D. All expansions in the graph are defined
         * using the same LibUtilities#BasisKey which overrides that specified
         * in \a graph1D.
         *
         * @see     ExpList1D#ExpList1D(SpatialDomains::MeshGraph1D&, bool)
         *          for details.
         * @deprecated          This constructor is no longer required since
         *                      the basis key is now available from the graph.
         * @param   Ba          BasisKey describing quadrature points and
         *                      number of modes.
         * @param   graph1D     Domain and expansion definitions.
         */
        ExpList1D::ExpList1D(const LibUtilities::SessionReaderSharedPtr &pSession,
                             const LibUtilities::BasisKey &Ba,
                             const SpatialDomains::MeshGraphSharedPtr &graph1D):
            ExpList(pSession,graph1D)
        {
            SetExpType(e1D);

            int id=0;
            LocalRegions::SegExpSharedPtr seg;
            SpatialDomains::SegGeomSharedPtr SegmentGeom;

            const SpatialDomains::ExpansionMap &expansions
                                                    = graph1D->GetExpansions();

            // For each element in the mesh, create a segment expansion using
            // the supplied BasisKey and segment geometry.
            SpatialDomains::ExpansionMap::const_iterator expIt;
            for (expIt = expansions.begin(); expIt != expansions.end(); ++expIt)
            {
                if ((SegmentGeom = boost::dynamic_pointer_cast<
                         SpatialDomains::SegGeom>(
                             expIt->second->m_geomShPtr)))
                {
                    seg = MemoryManager<LocalRegions::SegExp>
                        ::AllocateSharedPtr(Ba,SegmentGeom);
                    seg->SetElmtId(id++);
                    (*m_exp).push_back(seg);
                }
                else
                {
                    ASSERTL0(false,"dynamic cast to a SegGeom failed");
                }
            }

            // Setup Default optimisation information.
            int nel = GetExpSize();
            m_globalOptParam = MemoryManager<NekOptimize::GlobalOptParam>
                ::AllocateSharedPtr(nel);

            // Allocate storage for data and populate element offset lists.
            SetCoeffPhysOffsets();

            m_coeffs = Array<OneD, NekDouble>(m_ncoeffs);
            m_phys   = Array<OneD, NekDouble>(m_npoints);

            ReadGlobalOptimizationParameters();
        }


        /**
         * Given a mesh \a graph1D, containing information about the domain and
         * the spectral/hp element expansion, this constructor fills the list
         * of local expansions \texttt{m_exp} with the proper expansions,
         * calculates the total number of quadrature points \f$x_i\f$ and local
         * expansion coefficients \f$\hat{u}^e_n\f$ and allocates memory for
         * the arrays #m_coeffs and #m_phys.
         *
         * For each element its corresponding LibUtilities#BasisKey is
         * retrieved and this is used to construct either a standard segment
         * (LocalRegions#SegExp) or a generalised segment
         * (LocalRegions#GenSegExp) which is stored in the list #m_exp.
         * Finally, ExpList#SetCoeffPhys is called to initialise the data
         * storage areas and set up the offset arrays.
         *
         * @param   graph1D     A mesh, containing information about the
         *                      domain and the spectral/hp element expansion.
         * @param   UseGenSegExp If true, create general segment expansions
         *                      instead of just normal segment expansions.
         */
        ExpList1D::ExpList1D(const LibUtilities::SessionReaderSharedPtr &pSession,
                const SpatialDomains::MeshGraphSharedPtr &graph1D,
                const bool DeclareCoeffPhysArrays):
            ExpList(pSession,graph1D)
        {
            SetExpType(e1D);

            int id=0;
            LocalRegions::SegExpSharedPtr seg;
            SpatialDomains::SegGeomSharedPtr SegmentGeom;

            // Retrieve the list of expansions
            const SpatialDomains::ExpansionMap &expansions
                                                    = graph1D->GetExpansions();

            // Process each expansion in the graph
            SpatialDomains::ExpansionMap::const_iterator expIt;
            for (expIt = expansions.begin(); expIt != expansions.end(); ++expIt)
            {
                // Retrieve basis key from expansion
                LibUtilities::BasisKey bkey = expIt->second->m_basisKeyVector[0];

                if ((SegmentGeom = boost::dynamic_pointer_cast<
                         SpatialDomains::SegGeom>(
                             expIt->second->m_geomShPtr)))
                {
                    seg = MemoryManager<LocalRegions::SegExp>
                                        ::AllocateSharedPtr(bkey, SegmentGeom);

                    // Assign next ID
                    seg->SetElmtId(id++);

                    // Add the expansion
                    (*m_exp).push_back(seg);
                }
                else
                {
                    ASSERTL0(false,"dynamic cast to a SegGeom failed");
                }
            }

            // Setup Default optimisation information.
            int nel = GetExpSize();
            m_globalOptParam = MemoryManager<NekOptimize::GlobalOptParam>
                ::AllocateSharedPtr(nel);

            // set up offset arrays.
            SetCoeffPhysOffsets();

            if(DeclareCoeffPhysArrays)
            {
                // Set up m_coeffs, m_phys.
                m_coeffs = Array<OneD, NekDouble>(m_ncoeffs);
                m_phys   = Array<OneD, NekDouble>(m_npoints);
            }

            ReadGlobalOptimizationParameters();
        }



        /**
         * Given a mesh \a graph1D, and the spectral/hp element
         * expansion as well as and separate information about a \a
         * domain, this constructor fills the list of local
         * expansions \texttt{m_exp} with the proper expansions,
         * calculates the total number of quadrature points \f$x_i\f$
         * and local expansion coefficients \f$\hat{u}^e_n\f$ and
         * allocates memory for the arrays #m_coeffs and #m_phys.
         *
         * For each element its corresponding LibUtilities#BasisKey is
         * retrieved and this is used to construct either a standard segment
         * (LocalRegions#SegExp) or a generalised segment
         * (LocalRegions#GenSegExp) which is stored in the list #m_exp.
         * Finally, ExpList#SetCoeffPhys is called to initialise the data
         * storage areas and set up the offset arrays.
         *
         * @param   graph1D     A mesh, containing information about the
         *                      domain and the spectral/hp element expansion.
         * @param   UseGenSegExp If true, create general segment expansions
         *                      instead of just normal segment expansions.
         */
        ExpList1D::ExpList1D(const LibUtilities::SessionReaderSharedPtr &pSession,
                             const SpatialDomains::MeshGraphSharedPtr &graph1D,
                             const SpatialDomains::CompositeMap &domain,
                             const bool DeclareCoeffPhysArrays,
                             const std::string var,
                             bool SetToOneSpaceDimension):
            ExpList(pSession,graph1D)
        {
            int j,id=0;
            LocalRegions::SegExpSharedPtr seg;
            SpatialDomains::SegGeomSharedPtr SegmentGeom;
            SpatialDomains::Composite comp;
            SpatialDomains::CompositeMap::const_iterator compIt;

            // Retrieve the list of expansions
            const SpatialDomains::ExpansionMap &expansions
                = graph1D->GetExpansions(var);

            // Process each composite region in domain
            for(compIt = domain.begin(); compIt != domain.end(); ++compIt)
            {
                comp = compIt->second;

                // Process each expansion in the graph
                for(j = 0; j < compIt->second->size(); ++j)
                {
                    SpatialDomains::ExpansionMap::const_iterator expIt;

                    if((SegmentGeom = boost::dynamic_pointer_cast<
                            SpatialDomains::SegGeom>(
                                (*compIt->second)[j])))
                    {
                        // Retrieve basis key from expansion and define expansion
                        if((expIt = expansions.find(SegmentGeom->GetGlobalID())) != expansions.end())
                        {
                            LibUtilities::BasisKey bkey = expIt->second->m_basisKeyVector[0];
                            
                            if(SetToOneSpaceDimension)
                            {
                                SpatialDomains::SegGeomSharedPtr OneDSegmentGeom = 
                                    SegmentGeom->GenerateOneSpaceDimGeom();

                                seg = MemoryManager<LocalRegions::SegExp>
                                    ::AllocateSharedPtr(bkey, OneDSegmentGeom);
                            }
                            else
                            {
                                seg = MemoryManager<LocalRegions::SegExp>
                                    ::AllocateSharedPtr(bkey, SegmentGeom);
                            }
                        }
                        else
                        {
                            ASSERTL0(false,"Failed to find basis key");
                        }

                    }
                    else
                    {
                        ASSERTL0(false,"Failed to dynamic cast geometry to SegGeom");
                    }
                    
                    
                    // Assign next ID
                    seg->SetElmtId(id++);

                    // Add the expansion
                    (*m_exp).push_back(seg);
                }
            }

            // Setup Default optimisation information.
            int nel = GetExpSize();
            m_globalOptParam = MemoryManager<NekOptimize::GlobalOptParam>
                ::AllocateSharedPtr(nel);

            // set up offset arrays.
            SetCoeffPhysOffsets();

            if(DeclareCoeffPhysArrays)
            {
                // Set up m_coeffs, m_phys.
                m_coeffs = Array<OneD, NekDouble>(m_ncoeffs);
                m_phys   = Array<OneD, NekDouble>(m_npoints);
            }

            ReadGlobalOptimizationParameters();
        }


        /**
         * Fills the list of local expansions with the segments from the 2D
         * mesh specified by \a domain. This CompositeMap contains a list of
         * Composites which define the Neumann boundary.
         * @see     ExpList1D#ExpList1D(SpatialDomains::MeshGraph1D&, bool)
         *          for details.
         * @param   domain      A domain, comprising of one or more composite
         *                      regions,
         * @param   graph2D     A mesh, containing information about the
         *                      domain and the spectral/hp element expansion.
         * @param   UseGenSegExp If true, create general segment expansions
         *                      instead of just normal segment expansions.
         */
        ExpList1D::ExpList1D(const SpatialDomains::CompositeMap &domain,
                             const SpatialDomains::MeshGraphSharedPtr &graph2D,
                             const bool DeclareCoeffPhysArrays,
                             const std::string variable):
            ExpList()
        {
            SetExpType(e1D);

            m_graph = graph2D;

            int j, id=0;
            SpatialDomains::Composite comp;
            SpatialDomains::CompositeMap::const_iterator compIt;
            SpatialDomains::SegGeomSharedPtr SegmentGeom;
            LocalRegions::SegExpSharedPtr seg;

            // Process each composite region.
            for(compIt = domain.begin(); compIt != domain.end(); ++compIt)
            {
                comp = compIt->second;
                // Process each expansion in the region.
                for(j = 0; j < compIt->second->size(); ++j)
                {
                    if((SegmentGeom = boost::dynamic_pointer_cast<
                            SpatialDomains::SegGeom>(
                                (*compIt->second)[j])))
                    {
                        // Retrieve the basis key from the expansion.
                        LibUtilities::BasisKey bkey
                            = boost::dynamic_pointer_cast<SpatialDomains::MeshGraph2D>(graph2D)->GetEdgeBasisKey(SegmentGeom, variable);

                        seg = MemoryManager<LocalRegions::SegExp>
                                        ::AllocateSharedPtr(bkey, SegmentGeom);

                        // Add the segment to the expansion list.
                        seg->SetElmtId(id++);
                        (*m_exp).push_back(seg);
                    }
                    else
                    {
                        ASSERTL0(false,"dynamic cast to a SegGeom failed");
                    }
                }

            }

            // Setup Default optimisation information.
            int nel = GetExpSize();
            m_globalOptParam = MemoryManager<NekOptimize::GlobalOptParam>
                ::AllocateSharedPtr(nel);

            // Allocate storage for data and populate element offset lists.
            SetCoeffPhysOffsets();

            // Set up m_coeffs, m_phys.
            if(DeclareCoeffPhysArrays)
            {
                m_coeffs = Array<OneD, NekDouble>(m_ncoeffs);
                m_phys   = Array<OneD, NekDouble>(m_npoints);
            }
        }

        /**
         * Store expansions for the trace space expansions used in
         * DisContField2D.
         *
         * @param   bndConstraint   Array of ExpList1D objects each containing a
         *                      1D spectral/hp element expansion on a single
         *                      boundary region.
         * @param   bndCond     Array of BoundaryCondition objects which contain
         *                      information about the boundary conditions on the
         *                      different boundary regions.
         * @param   locexp      Complete domain expansion list.
         * @param   graph2D     2D mesh corresponding to the expansion list.
         * @param   periodicEdges   List of periodic edges.
         * @param   UseGenSegExp If true, create general segment expansions
         *                      instead of just normal segment expansions.
         */
        ExpList1D::ExpList1D(
            const LibUtilities::SessionReaderSharedPtr &pSession,
            const Array<OneD,const ExpListSharedPtr>  &bndConstraint,
            const Array<OneD, const SpatialDomains::BoundaryConditionShPtr>  &bndCond,
            const LocalRegions::ExpansionVector &locexp,
            const SpatialDomains::MeshGraphSharedPtr &graph2D,
            const PeriodicMap &periodicEdges,
            const bool DeclareCoeffPhysArrays,
            const std::string variable):
            ExpList()
        {
            int i, j, id, elmtid = 0;
            set<int> edgesDone;

            SpatialDomains::Geometry1DSharedPtr segGeom;
            SpatialDomains::Geometry2DSharedPtr ElGeom;
            LocalRegions::SegExpSharedPtr       seg;
            LocalRegions::SegExpSharedPtr       seg_tmp;
            LocalRegions::Expansion1DSharedPtr  exp1D;
            LocalRegions::Expansion2DSharedPtr  exp2D;

            SetExpType(e1D);

            map<int,int> EdgeDone;
            map<int,int> NormalSet;

            LocalRegions::SegExpSharedPtr Seg;

            // First loop over boundary conditions to renumber
            // Dirichlet boundaries
            for(i = 0; i < bndCond.num_elements(); ++i)
            {
                if(bndCond[i]->GetBoundaryConditionType()
                                            == SpatialDomains::eDirichlet)
                {
                    for(j = 0; j < bndConstraint[i]->GetExpSize(); ++j)
                    {
                        LibUtilities::BasisKey bkey = bndConstraint[i]
                                    ->GetExp(j)->GetBasis(0)->GetBasisKey();
                        exp1D = bndConstraint[i]->GetExp(j)->
                                    as<LocalRegions::Expansion1D>();
                        segGeom = exp1D->GetGeom1D();

                        seg = MemoryManager<LocalRegions::SegExp>
                                            ::AllocateSharedPtr(bkey, segGeom);
                        edgesDone.insert(segGeom->GetEid());

                        seg->SetElmtId(elmtid++);
                        (*m_exp).push_back(seg);
                    }
                }
            }

            map<int, pair<SpatialDomains::Geometry1DSharedPtr,
                          LibUtilities::BasisKey> > edgeOrders;
            map<int, pair<SpatialDomains::Geometry1DSharedPtr,
                          LibUtilities::BasisKey> >::iterator it;
            
            for(i = 0; i < locexp.size(); ++i)
            {
                exp2D = locexp[i]->as<LocalRegions::Expansion2D>();

                for(j = 0; j < locexp[i]->GetNedges(); ++j)
                {
                    segGeom = exp2D->GetGeom2D()->GetEdge(j);
                    id      = segGeom->GetEid();
                    // Ignore Dirichlet edges
                    if (edgesDone.count(id) != 0)
                    {
                        continue;
                    }

<<<<<<< HEAD
                        Seg = MemoryManager<LocalRegions::SegExp>
                                        ::AllocateSharedPtr(EdgeBkey, SegGeom);
                        EdgeDone[id] = elmtid;
                        Seg->SetElmtId(elmtid++);
                        (*m_exp).push_back(Seg);
=======
                    it = edgeOrders.find(id);

                    if (it == edgeOrders.end())
                    {
                        edgeOrders.insert(std::make_pair(id, std::make_pair(
                            segGeom, locexp[i]->DetEdgeBasisKey(j))));
>>>>>>> 3d2a5884
                    }
                    else // variable modes/points
                    {
                        LibUtilities::BasisKey edge
                            = locexp[i]->DetEdgeBasisKey(j);
                        LibUtilities::BasisKey existing
                            = it->second.second;

                        int np1 = edge    .GetNumPoints();
                        int np2 = existing.GetNumPoints();
                        int nm1 = edge    .GetNumModes ();
                        int nm2 = existing.GetNumModes ();

                        if (np2 >= np1 && nm2 >= nm1)
                        {
                            continue;
                        }
                        else if (np2 < np1 && nm2 < nm1)
                        {
                            it->second.second = edge;
                        }
                        else
                        {
                            ASSERTL0(false,
                                "inappropriate number of points/modes (max "
                                "num of points is not set with max order)");
                        }
                    }
                }
            }

            LibUtilities::CommSharedPtr vComm =
                pSession->GetComm()->GetRowComm();
            int nproc = vComm->GetSize(); // number of processors
            int edgepr = vComm->GetRank(); // ID processor

            if (nproc > 1)
            {
                int eCnt = 0;

                // Count the number of edges on each partition
                for(i = 0; i < locexp.size(); ++i)
                {
                    eCnt += locexp[i]->GetNedges();
                }

                // Set up the offset and the array that will contain the list of
                // edge IDs, then reduce this across processors.
                Array<OneD, int> edgesCnt(nproc, 0);
                edgesCnt[edgepr] = eCnt;
                vComm->AllReduce(edgesCnt, LibUtilities::ReduceSum);

                // Set up offset array.
                int totEdgeCnt = Vmath::Vsum(nproc, edgesCnt, 1);
                Array<OneD, int> eTotOffsets(nproc,0);
                for (i = 1; i < nproc; ++i)
                {
                    eTotOffsets[i] = eTotOffsets[i-1] + edgesCnt[i-1];
                }

                // Local list of the edges per element
                Array<OneD, int> EdgesTotID(totEdgeCnt, 0);
                Array<OneD, int> EdgesTotNm(totEdgeCnt, 0);
                Array<OneD, int> EdgesTotPnts(totEdgeCnt, 0);

                int cntr = eTotOffsets[edgepr];

                for(i = 0; i < locexp.size(); ++i)
                {
                    exp2D = locexp[i]->as<LocalRegions::Expansion2D>();

                    int nedges = locexp[i]->GetNedges();

                    for(j = 0; j < nedges; ++j, ++cntr)
                    {
                        LibUtilities::BasisKey bkeyEdge =
                                              locexp[i]->DetEdgeBasisKey(j);
                        EdgesTotID  [cntr] = exp2D->GetGeom2D()->GetEid(j);
                        EdgesTotNm  [cntr] = bkeyEdge.GetNumModes();
                        EdgesTotPnts[cntr] = bkeyEdge.GetNumPoints();
                    }
                }

                vComm->AllReduce(EdgesTotID, LibUtilities::ReduceSum);
                vComm->AllReduce(EdgesTotNm, LibUtilities::ReduceSum);
                vComm->AllReduce(EdgesTotPnts, LibUtilities::ReduceSum);

                for (i = 0; i < totEdgeCnt; ++i)
                {
                    it = edgeOrders.find(EdgesTotID[i]);

                    if (it == edgeOrders.end())
                    {
                        continue;
                    }

                    LibUtilities::BasisKey existing
                        = it->second.second;
                    LibUtilities::BasisKey edge(
                        existing.GetBasisType(), EdgesTotNm[i],
                        LibUtilities::PointsKey(EdgesTotPnts[i],
                                                existing.GetPointsType()));


                    int np1 = edge    .GetNumPoints();
                    int np2 = existing.GetNumPoints();
                    int nm1 = edge    .GetNumModes ();
                    int nm2 = existing.GetNumModes ();

                    if (np2 >= np1 && nm2 >= nm1)
                    {
                        continue;
                    }
                    else if (np2 < np1 && nm2 < nm1)
                    {
                        it->second.second = edge;
                    }
                    else
                    {
                        ASSERTL0(false,
                                 "inappropriate number of points/modes (max "
                                 "num of points is not set with max order)");
                    }
                }
            }

            for (it = edgeOrders.begin(); it != edgeOrders.end(); ++it)
            {
                seg = MemoryManager<LocalRegions::SegExp>
                    ::AllocateSharedPtr(it->second.second, it->second.first);
                seg->SetElmtId(elmtid++);
                (*m_exp).push_back(seg);
            }

            // Setup Default optimisation information.
            int nel = GetExpSize();
            m_globalOptParam = MemoryManager<NekOptimize::GlobalOptParam>
                ::AllocateSharedPtr(nel);

            // Set up offset information and array sizes
            SetCoeffPhysOffsets();

            // Set up m_coeffs, m_phys.
            if(DeclareCoeffPhysArrays)
            {
                m_coeffs = Array<OneD, NekDouble>(m_ncoeffs);
                m_phys   = Array<OneD, NekDouble>(m_npoints);
            }
        }

        /**
         * Each expansion (local element) is processed in turn to
         * determine the number of coefficients and physical data
         * points it contributes to the domain. Three arrays,
         * #m_coeff_offset, #m_phys_offset and #m_offset_elmt_id, are
         * also initialised and updated to store the data offsets of
         * each element in the #m_coeffs and #m_phys arrays, and the
         * element id that each consecutive block is associated
         * respectively.
         */
        void ExpList1D::SetCoeffPhysOffsets()
        {
            int i;

            // Set up offset information and array sizes
            m_coeff_offset   = Array<OneD,int>(m_exp->size());
            m_phys_offset    = Array<OneD,int>(m_exp->size());
            m_offset_elmt_id = Array<OneD,int>(m_exp->size());

            m_ncoeffs = m_npoints = 0;
            
            for(i = 0; i < m_exp->size(); ++i)
            {
                m_coeff_offset[i]   = m_ncoeffs;
                m_phys_offset [i]   = m_npoints;
                m_offset_elmt_id[i] = i;
                m_ncoeffs += (*m_exp)[i]->GetNcoeffs();
                m_npoints += (*m_exp)[i]->GetTotPoints();
            }
        }

        /**
         *
         */
        ExpList1D::~ExpList1D()
        {
        }

        /**
         * To perform post-processing on the entire domain use \a elmtId = 0.
         * @param   kernel      The post-processing kernel.
         * @param   inarray     The set of evaluation points.
         * @param   outarray    Contains the resulting post-processed
         *                      solution for element \a elmId.
         * @param   h           The mesh spacing.
         * @param   elmId       Optionally specifies which element to perform
         *                      the post-processing on (0=whole domain).
         */
        void ExpList1D::PostProcess(LibUtilities::KernelSharedPtr kernel,
                                    Array<OneD,NekDouble> &inarray,
                                    Array<OneD,NekDouble> &outarray,
                                    NekDouble h,
                                    int elmId)

        {
            int i,j,r;

            // get the local element expansion of the elmId element
            StdRegions::StdExpansionSharedPtr elmExp = GetExp(elmId);

            // Get the quadrature points and weights required for integration
            int quad_npoints = elmExp->GetTotPoints();
            LibUtilities::PointsKey quadPointsKey(quad_npoints,
                                                    elmExp->GetPointsType(0));
            Array<OneD,NekDouble> quad_points
                        = LibUtilities::PointsManager()[quadPointsKey]->GetZ();
            Array<OneD,NekDouble> quad_weights
                        = LibUtilities::PointsManager()[quadPointsKey]->GetW();

            // Declare variable for the local kernel breaks
            int kernel_width = kernel->GetKernelWidth();
            Array<OneD,NekDouble> local_kernel_breaks(kernel_width+1);

            // Declare variable for the transformed quadrature points
            Array<OneD,NekDouble> mapped_quad_points(quad_npoints);

            // For each evaluation point
            for(i = 0; i < inarray.num_elements(); i++)
            {
                // Move the center of the kernel to the current point
                kernel->MoveKernelCenter(inarray[i],local_kernel_breaks);

                // Find the mesh breaks under the kernel support
                Array<OneD,NekDouble> mesh_breaks;
                kernel->FindMeshUnderKernel(local_kernel_breaks,h,mesh_breaks);

                // Sort the total breaks for integration purposes
                int total_nbreaks = local_kernel_breaks.num_elements() +
                                    mesh_breaks.num_elements();
                                    // number of the total breaks
                Array<OneD,NekDouble> total_breaks(total_nbreaks);
                kernel->Sort(local_kernel_breaks,mesh_breaks,total_breaks);

                // Integrate the product of kernel and function over the total
                // breaks
                NekDouble integral_value = 0.0;
                for(j = 0; j < total_breaks.num_elements()-1; j++)
                {
                    NekDouble a = total_breaks[j];
                    NekDouble b = total_breaks[j+1];

                    // Map the quadrature points to the appropriate interval
                    for(r = 0; r < quad_points.num_elements(); r++)
                    {
                        mapped_quad_points[r]
                                = (quad_points[r] + 1.0) * 0.5 * (b - a) + a;
                    }

                    // Evaluate the function at the transformed quadrature
                    // points
                    Array<OneD,NekDouble> u_value(quad_npoints);
                    Array<OneD,NekDouble> coeffs = GetCoeffs();

                    PeriodicEval(coeffs,mapped_quad_points,h,
                                 elmExp->GetBasisNumModes(0),u_value);

                    // Evaluate the kernel at the transformed quadrature points
                    Array<OneD,NekDouble> k_value(quad_npoints);
                    kernel->EvaluateKernel(mapped_quad_points,h,k_value);

                    // Integrate
                    for(r = 0; r < quad_npoints; r++)
                    {
                        integral_value += (b - a) * 0.5 * k_value[r]
                                                * u_value[r] * quad_weights[r];
                    }
                }
                outarray[i] = integral_value/h;
            }
        }


        /**
         * Given the elemental coefficients \f$\hat{u}_n^e\f$ of an expansion,
         * periodically evaluate the spectral/hp expansion
         * \f$u^{\delta}(\boldsymbol{x})\f$ at arbitrary points.
         * @param   inarray1    An array of size \f$N_{\mathrm{eof}}\f$
         *                      containing the local coefficients
         *                      \f$\hat{u}_n^e\f$.
         * @param   inarray2    Contains the set of evaluation points.
         * @param   h           The mesh spacing.
         * @param   nmodes      The number of polynomial modes for each element
         *                      (we consider that each element has the same
         *                      number of polynomial modes).
         * @param   outarray    Contains the resulting values at the
         *                      evaluation points
         */
        void ExpList1D::PeriodicEval(Array<OneD,NekDouble> &inarray1,
                                     Array<OneD,NekDouble> &inarray2,
                                     NekDouble h, int nmodes,
                                     Array<OneD,NekDouble> &outarray)
        {
            int i,j,r;

            // Get the number of elements in the domain
            int num_elm = GetExpSize();

            // initializing the outarray
            for(i = 0; i < outarray.num_elements(); i++)
            {
                outarray[i] = 0.0;
            }

            // Make a copy for further modification
            int x_size = inarray2.num_elements();
            Array<OneD,NekDouble> x_values_cp(x_size);

            // Determining the element to which the x belongs
            Array<OneD,int> x_elm(x_size);
            for(i = 0; i < x_size; i++ )
            {
                x_elm[i] = (int)floor(inarray2[i]/h);
            }

            // Clamp indices periodically
            for(i = 0; i < x_size; i++)
            {
                while(x_elm[i] < 0)
                {
                    x_elm[i] += num_elm;
                }
                while(x_elm[i] >= num_elm)
                {
                    x_elm[i] -= num_elm ;
                }
            }

            // Map the values of x to [-1 1] on its interval
            for(i = 0; i < x_size; i++)
            {
                x_values_cp[i] = (inarray2[i]/h - floor(inarray2[i]/h))*2 - 1.0;
            }

            // Evaluate the jocobi polynomials
            // (Evaluating the base at some points other than the quadrature
            // points). Should it be added to the base class????
            Array<TwoD,NekDouble> jacobi_poly(nmodes,x_size);
            for(i = 0; i < nmodes; i++)
            {
                Polylib::jacobfd(x_size,x_values_cp.get(),
                                    jacobi_poly.get()+i*x_size,NULL,i,0.0,0.0);
            }

            // Evaluate the function values
            for(r = 0; r < nmodes; r++)
            {
                for(j = 0; j < x_size; j++)
                {
                    int index = ((x_elm[j])*nmodes)+r;
                    outarray[j] += inarray1[index]*jacobi_poly[r][j];
                }
            }

        }


        /**
         * Sets up the normals on all edges of expansions in the domain.
         * @param   locexp      Complete list of domain expansions.
         */
//        void ExpList1D::SetUpPhysNormals(
//                                const StdRegions::StdExpansionVector &locexp)
//        {
//            map<int, int> EdgeGID;
//            int i,cnt,n,id;
//
//            // setup map of all global ids along boundary
//            for(cnt = i = 0; i < (*m_exp).size(); ++i)
//            {
//                id =  (*m_exp)[i]->GetGeom1D()->GetEid();
//                EdgeGID[id] = cnt++;
//            }
//
//            // Loop over elements and find edges that match;
//            for(cnt = n = 0; n < locexp.size(); ++n)
//            {
//                for(i = 0; i < locexp[n]->GetNedges(); ++i)
//                {
//                    id = locexp[n]->GetGeom2D()->GetEid(i);
//
//                    if(EdgeGID.count(id) > 0)
//                    {
//                        (*m_exp)[EdgeGID.find(id)->second]
//                                            ->SetUpPhysNormals(locexp[n],i);
//                    }
//                }
//            }
//        }
		
		//croth
		void ExpList1D::v_SetUpPhysNormals()
        {
            int i, j;
            for (i = 0; i < m_exp->size(); ++i)
            {
                for (j = 0; j < (*m_exp)[i]->GetNverts(); ++j)
                {
                    (*m_exp)[i]->ComputeVertexNormal(j);
                }
            }
        }

        /**
         * Upwind the left and right states given by the Arrays Fwd and Bwd
         * using the vector quantity Vec and ouput the upwinded value in the
         * array upwind.
         * 
         * @param   Vec         Velocity field.
         * @param   Fwd         Left state.
         * @param   Bwd         Right state.
         * @param   Upwind      Output vector.
         */
        void ExpList1D::v_Upwind(
            const Array<OneD, const Array<OneD,       NekDouble> > &Vec,
            const Array<OneD,                   const NekDouble>   &Fwd,
            const Array<OneD,                   const NekDouble>   &Bwd,
                  Array<OneD,                         NekDouble>   &Upwind)
        {
            int i,j,k,e_npoints,offset;
            Array<OneD,NekDouble> normals;
            NekDouble Vn;

            // Assume whole array is of same coordimate dimension
            int coordim = GetCoordim(0);

            ASSERTL1(Vec.num_elements() >= coordim,
                    "Input vector does not have sufficient dimensions to "
                    "match coordim");

            // Process each expansion
            for(i = 0; i < m_exp->size(); ++i)
            {
                // Get the number of points in the expansion and the normals.
                e_npoints = (*m_exp)[i]->GetNumPoints(0);
                normals   = (*m_exp)[i]->GetPhysNormals();

                // Get the physical data offset of the expansion in m_phys.
                offset = m_phys_offset[i];

                // Compute each data point.
                for(j = 0; j < e_npoints; ++j)
                {
                    // Calculate normal velocity.
                    Vn = 0.0;
                    for(k = 0; k < coordim; ++k)
                    {
                        Vn += Vec[k][offset+j]*normals[k*e_npoints + j];
                    }

                    // Upwind based on direction of normal velocity.
                    if(Vn > 0.0)
                    {
                        Upwind[offset + j] = Fwd[offset + j];
                    }
                    else
                    {
                        Upwind[offset + j] = Bwd[offset + j];
                    }
                }
            }
        }

        /**
         * One-dimensional upwind.
         * \see    ExpList1D::Upwind(
         *           const Array<OneD, const Array<OneD, NekDouble> >,
         *           const Array<OneD, const NekDouble>,
         *           const Array<OneD, const NekDouble>,
         *                 Array<OneD, NekDouble>, int)
         * 
         * @param   Vn          Velocity field.
         * @param   Fwd         Left state.
         * @param   Bwd         Right state.
         * @param   Upwind      Output vector.
         */
        void ExpList1D::v_Upwind(
            const Array<OneD, const NekDouble> &Vn,
            const Array<OneD, const NekDouble> &Fwd,
            const Array<OneD, const NekDouble> &Bwd,
                  Array<OneD,       NekDouble> &Upwind)
        {
            int i,j,e_npoints,offset;
            Array<OneD,NekDouble> normals;

            // Process each expansion.
            for(i = 0; i < m_exp->size(); ++i)
            {
                // Get the number of points and the data offset.
                e_npoints = (*m_exp)[i]->GetNumPoints(0);
                offset = m_phys_offset[i];
                
                // Process each point in the expansion.
                for(j = 0; j < e_npoints; ++j)
                {
                    // Upwind based on one-dimensional velocity.
                    if(Vn[offset + j] > 0.0)
                    {
                        Upwind[offset + j] = Fwd[offset + j];
                    }
                    else
                    {
                        Upwind[offset + j] = Bwd[offset + j];
                    }
                }
            }
        }


        /**
         * For each local element, copy the normals stored in the element list
         * into the array \a normals.
         * @param   normals     Multidimensional array in which to copy normals
         *                      to. Must have dimension equal to or larger than
         *                      the spatial dimension of the elements.
         */
        void ExpList1D::v_GetNormals(
            Array<OneD, Array<OneD, NekDouble> > &normals)
        {
            int i,j,k,e_npoints,offset;
            SpatialDomains::Geometry1DSharedPtr segGeom;
            Array<OneD,Array<OneD,NekDouble> > locnormals;
            Array<OneD,Array<OneD,NekDouble> > locnormals2;
            Array<OneD,Array<OneD,NekDouble> > Norms;
            // Assume whole array is of same coordinate dimension
            int coordim = GetCoordim(0);

            ASSERTL1(normals.num_elements() >= coordim,
                     "Output vector does not have sufficient dimensions to "
                     "match coordim");

            for (i = 0; i < m_exp->size(); ++i)
            {
                LocalRegions::Expansion1DSharedPtr loc_exp = (*m_exp)[i]->as<LocalRegions::Expansion1D>();
                
                LocalRegions::Expansion2DSharedPtr loc_elmt =
                    loc_exp->GetLeftAdjacentElementExp();
		
                int edgeNumber = loc_exp->GetLeftAdjacentElementEdge();
            
                // Get the number of points and normals for this expansion.
                e_npoints  = (*m_exp)[i]->GetNumPoints(0);
                
                locnormals = loc_elmt->GetEdgeNormal(edgeNumber);
		int e_nmodes   = loc_exp->GetBasis(0)->GetNumModes();
                int loc_nmodes = loc_elmt->GetBasis(0)->GetNumModes();

                if (e_nmodes != loc_nmodes)
                {
		    if (loc_exp->GetRightAdjacentElementEdge() >= 0)
                    {
		        LocalRegions::Expansion2DSharedPtr loc_elmt =
                                       loc_exp->GetRightAdjacentElementExp();

			int EdgeNumber = loc_exp->GetRightAdjacentElementEdge();
                        // Serial case: right element is connected so we can
                        // just grab that normal.
                        locnormals = loc_elmt->GetEdgeNormal(EdgeNumber);

                        offset = m_phys_offset[i];

                        // Process each point in the expansion.
                        for (j = 0; j < e_npoints; ++j)
                        {
                            // Process each spatial dimension and copy the values
                            // into the output array.
                            for (k = 0; k < coordim; ++k)
                            {
                                normals[k][offset + j] = -locnormals[k][j];
                            }
                        }
                    }
                    else
                    {
                        // Parallel case: need to interpolate normal.
                        Array<OneD, Array<OneD, NekDouble> > normal(coordim);
                        
                        for (int p = 0; p < coordim; ++p)
                        {
                            normal[p] = Array<OneD, NekDouble>(e_npoints,0.0);
                            LibUtilities::PointsKey to_key =
                                loc_exp->GetBasis(0)->GetPointsKey();
                            LibUtilities::PointsKey from_key =
                                loc_elmt->GetBasis(0)->GetPointsKey();
                            LibUtilities::Interp1D(from_key,
                                                   locnormals[p],
                                                   to_key,
                                                   normal[p]);
                        }
                        
                        offset = m_phys_offset[i];

                        // Process each point in the expansion.
                        for (j = 0; j < e_npoints; ++j)
                        {
                            // Process each spatial dimension and copy the values
                            // into the output array.
                            for (k = 0; k < coordim; ++k)
                            {
                                normals[k][offset + j] = normal[k][j];
                            }
                        }
                    }
                }
                else
                {
                    // Get the physical data offset for this expansion.
                    offset = m_phys_offset[i];

                    // Process each point in the expansion.
                    for (j = 0; j < e_npoints; ++j)
                    {
                        // Process each spatial dimension and copy the values
                        // into the output array.
                        for (k = 0; k < coordim; ++k)
                        {
                            normals[k][offset + j] = locnormals[k][j];
                        }
                    }
                }
            }
        }

        /**
         *
         */
        void ExpList1D::v_ReadGlobalOptimizationParameters()
        {
//            Array<OneD, int> NumShape(1,0);
//            NumShape[0] = GetExpSize();
//
//            int one = 1;
//            m_globalOptParam = MemoryManager<NekOptimize::GlobalOptParam>
//                ::AllocateSharedPtr(m_session,one,NumShape);
        }


        /**
         * Writes out the header for a <PIECE> VTK XML segment describing the
         * geometric information which comprises this element. This includes
         * vertex coordinates for each quadrature point, vertex connectivity
         * information, cell types and cell offset data.
         *
         * @param   outfile     Output stream to write data to.
         */
        void ExpList1D::v_WriteVtkPieceHeader(std::ofstream &outfile, int expansion)
        {
            int i,j;
            int nquad0 = (*m_exp)[expansion]->GetNumPoints(0);
            int ntot = nquad0;
            int ntotminus = (nquad0-1);

            Array<OneD,NekDouble> coords[3];
            coords[0] = Array<OneD,NekDouble>(ntot);
            coords[1] = Array<OneD,NekDouble>(ntot);
            coords[2] = Array<OneD,NekDouble>(ntot);
            (*m_exp)[expansion]->GetCoords(coords[0],coords[1],coords[2]);

            outfile << "    <Piece NumberOfPoints=\""
                    << ntot << "\" NumberOfCells=\""
                    << ntotminus << "\">" << endl;
            outfile << "      <Points>" << endl;
            outfile << "        <DataArray type=\"Float32\" "
                    << "NumberOfComponents=\"3\" format=\"ascii\">" << endl;
            outfile << "          ";
            for (i = 0; i < ntot; ++i)
            {
                for (j = 0; j < 3; ++j)
                {
                    outfile << setprecision(8) << scientific 
                            << (float)coords[j][i] << " ";
                }
                outfile << endl;
            }
            outfile << endl;
            outfile << "        </DataArray>" << endl;
            outfile << "      </Points>" << endl;
            outfile << "      <Cells>" << endl;
            outfile << "        <DataArray type=\"Int32\" "
                    << "Name=\"connectivity\" format=\"ascii\">" << endl;
            for (i = 0; i < nquad0-1; ++i)
            {
                outfile << i << " " << i+1 << endl;
            }
            outfile << endl;
            outfile << "        </DataArray>" << endl;
            outfile << "        <DataArray type=\"Int32\" "
                    << "Name=\"offsets\" format=\"ascii\">" << endl;
            for (i = 0; i < ntotminus; ++i)
            {
                outfile << i*2+2 << " ";
            }
            outfile << endl;
            outfile << "        </DataArray>" << endl;
            outfile << "        <DataArray type=\"UInt8\" "
                    << "Name=\"types\" format=\"ascii\">" << endl;
            for (i = 0; i < ntotminus; ++i)
            {
                outfile << "3 ";
            }
            outfile << endl;
            outfile << "        </DataArray>" << endl;
            outfile << "      </Cells>" << endl;
            outfile << "      <PointData>" << endl;
        }

    } //end of namespace
} //end of namespace<|MERGE_RESOLUTION|>--- conflicted
+++ resolved
@@ -508,20 +508,12 @@
                         continue;
                     }
 
-<<<<<<< HEAD
-                        Seg = MemoryManager<LocalRegions::SegExp>
-                                        ::AllocateSharedPtr(EdgeBkey, SegGeom);
-                        EdgeDone[id] = elmtid;
-                        Seg->SetElmtId(elmtid++);
-                        (*m_exp).push_back(Seg);
-=======
                     it = edgeOrders.find(id);
 
                     if (it == edgeOrders.end())
                     {
                         edgeOrders.insert(std::make_pair(id, std::make_pair(
                             segGeom, locexp[i]->DetEdgeBasisKey(j))));
->>>>>>> 3d2a5884
                     }
                     else // variable modes/points
                     {
