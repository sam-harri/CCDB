--- conflicted
+++ resolved
@@ -1,10 +1,6 @@
 ADD_NEKPY_LIBRARY(MultiRegions DEPENDS LocalRegions SOURCES
     MultiRegions.cpp
     ExpList.cpp
-<<<<<<< HEAD
-=======
-    ExpList2D.cpp
     DisContField.cpp
     ContField.cpp
->>>>>>> 130ae8dc
     )