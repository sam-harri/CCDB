///////////////////////////////////////////////////////////////////////////////
//
// File: ExpList.cpp
//
// For more information, please see: http://www.nektar.info
//
// The MIT License
//
// Copyright (c) 2006 Division of Applied Mathematics, Brown University (USA),
// Department of Aeronautics, Imperial College London (UK), and Scientific
// Computing and Imaging Institute, University of Utah (USA).
//
// Permission is hereby granted, free of charge, to any person obtaining a
// copy of this software and associated documentation files (the "Software"),
// to deal in the Software without restriction, including without limitation
// the rights to use, copy, modify, merge, publish, distribute, sublicense,
// and/or sell copies of the Software, and to permit persons to whom the
// Software is furnished to do so, subject to the following conditions:
//
// The above copyright notice and this permission notice shall be included
// in all copies or substantial portions of the Software.
//
// THE SOFTWARE IS PROVIDED "AS IS", WITHOUT WARRANTY OF ANY KIND, EXPRESS
// OR IMPLIED, INCLUDING BUT NOT LIMITED TO THE WARRANTIES OF MERCHANTABILITY,
// FITNESS FOR A PARTICULAR PURPOSE AND NONINFRINGEMENT. IN NO EVENT SHALL
// THE AUTHORS OR COPYRIGHT HOLDERS BE LIABLE FOR ANY CLAIM, DAMAGES OR OTHER
// LIABILITY, WHETHER IN AN ACTION OF CONTRACT, TORT OR OTHERWISE, ARISING
// FROM, OUT OF OR IN CONNECTION WITH THE SOFTWARE OR THE USE OR OTHER
// DEALINGS IN THE SOFTWARE.
//
// Description: Python wrapper for ExpList.
//
///////////////////////////////////////////////////////////////////////////////

#include <MultiRegions/ExpList.h>
#include <LocalRegions/MatrixKey.h>
#include <LibUtilities/Python/NekPyConfig.hpp>

#include <fstream>
#include <sstream>
#include <string>

using namespace Nektar;
using namespace Nektar::StdRegions;
using namespace Nektar::LocalRegions;
using namespace Nektar::SpatialDomains;
using namespace Nektar::MultiRegions;

ExpansionSharedPtr ExpList_GetExp(ExpListSharedPtr exp, int i)
{
    return exp->GetExp(i);
}

void ExpList_WriteVTK(ExpListSharedPtr exp, std::string filename)
{
    ofstream out(filename.c_str());
    exp->WriteVtkHeader(out);
    for (int i = 0; i < exp->GetExpSize(); ++i)
    {
        exp->WriteVtkPieceHeader(out, i);
        exp->WriteVtkPieceFooter(out, i);
    }
    exp->WriteVtkFooter(out);
}

Array<OneD, NekDouble> ExpList_FwdTrans(
    ExpListSharedPtr exp,
    const Array<OneD, const NekDouble> &in)
{
    Array<OneD, NekDouble> out(exp->GetNcoeffs());
    exp->FwdTrans(in, out);
    return out;
}

Array<OneD, NekDouble> ExpList_BwdTrans(
    ExpListSharedPtr exp,
    const Array<OneD, const NekDouble> &in)
{
    Array<OneD, NekDouble> out(exp->GetNpoints());
    exp->BwdTrans(in, out);
    return out;
}

Array<OneD, NekDouble> ExpList_IProductWRTBase(
    ExpListSharedPtr exp,
    const Array<OneD, const NekDouble> &in)
{
    Array<OneD, NekDouble> out(exp->GetNcoeffs());
    exp->IProductWRTBase(in, out);
    return out;
}

Array<OneD, NekDouble> ExpList_MultiplyByInvMassMatrix(
    ExpListSharedPtr exp,
    const Array<OneD, const NekDouble> &in)
{
    Array<OneD, NekDouble> out(exp->GetNcoeffs(), 0.0);
    exp->MultiplyByInvMassMatrix(in, out, eLocal);
    return out;
}

Array<OneD, NekDouble> ExpList_HelmSolve(
    ExpListSharedPtr exp,
    const Array<OneD, const NekDouble> &in,
    const py::object constFactorMap,
    const py::object varCoeffMap)
{
<<<<<<< HEAD
    Array<OneD, NekDouble> out(exp->GetNcoeffs());
    Vmath::Zero(exp->GetNcoeffs(),out,1);
=======
    Array<OneD, NekDouble> out(exp->GetNcoeffs(), 0.0);
>>>>>>> d6e40656

    StdRegions::ConstFactorMap facMap = StdRegions::NullConstFactorMap;
    StdRegions::VarCoeffMap coeffMap = StdRegions::NullVarCoeffMap;

    if (!constFactorMap.is_none())
    {
        facMap = py::extract<StdRegions::ConstFactorMap>(constFactorMap);
    }
    if (!varCoeffMap.is_none())
    {
        coeffMap = py::extract<StdRegions::VarCoeffMap>(varCoeffMap);
    }

    FlagList notUsed;

    exp->HelmSolve(in, out, notUsed, facMap, coeffMap);
    return out;
}

NekDouble ExpList_L2(
    ExpListSharedPtr exp,
    const Array<OneD, const NekDouble> &in)
{
    return exp->L2(in);
}

NekDouble ExpList_L2_Error(
    ExpListSharedPtr exp,
    const Array<OneD, const NekDouble> &in,
    const Array<OneD, const NekDouble> &err)
{
    return exp->L2(in, err);
}

NekDouble ExpList_Linf(
    ExpListSharedPtr exp,
    const Array<OneD, const NekDouble> &in)
{
    return exp->Linf(in);
}

NekDouble ExpList_Linf_Error(
    ExpListSharedPtr exp,
    const Array<OneD, const NekDouble> &in,
    const Array<OneD, const NekDouble> &err)
{
    return exp->Linf(in, err);
}

py::tuple ExpList_GetCoords(ExpListSharedPtr exp)
{
    int nPhys = exp->GetNpoints();
    int coordim = exp->GetCoordim(0);

    vector<Array<OneD, NekDouble> > coords(coordim);
    for (int i = 0; i < coordim; ++i)
    {
        coords[i] = Array<OneD, NekDouble>(nPhys);
    }

    switch (coordim)
    {
        case 1:
            exp->GetCoords(coords[0]);
            return py::make_tuple(coords[0]);
            break;
        case 2:
            exp->GetCoords(coords[0], coords[1]);
            return py::make_tuple(coords[0], coords[1]);
            break;
        case 3:
            exp->GetCoords(coords[0], coords[1], coords[2]);
            return py::make_tuple(coords[0], coords[1], coords[2]);
            break;
    }

    return py::tuple();
}

void ExpList_SetPhysArray(
    ExpListSharedPtr exp,
    Array<OneD, NekDouble> inarray)
{
    exp->SetPhysArray(inarray);
}

void ExpList_SetPhys(
    ExpListSharedPtr exp,
    const Array<OneD, const NekDouble> &inarray)
{
    exp->SetPhys(inarray);
}

const Array<OneD, const NekDouble> ExpList_GetPhys(ExpListSharedPtr exp)
{
    return exp->GetPhys();
}

NekDouble ExpList_PhysIntegral(ExpListSharedPtr exp)
{
    return exp->PhysIntegral();
}

std::string ExpList_GetPhysAddress(ExpListSharedPtr exp)
{
    std::stringstream ss;
    ss << static_cast<const void*>(&(exp->GetPhys()[0]));
    return ss.str();
}

void ExpList_ResetManagers(ExpListSharedPtr exp)
{
    exp->ClearGlobalLinSysManager();
    LibUtilities::NekManager<
        LocalRegions::MatrixKey, DNekScalMat,
        LocalRegions::MatrixKey::opLess>::ClearManager();
    LibUtilities::NekManager<
        LocalRegions::MatrixKey, DNekScalBlkMat,
        LocalRegions::MatrixKey::opLess>::ClearManager();
}

void export_ExpList()
{
    int (ExpList::*GetNcoeffs)() const = &ExpList::GetNcoeffs;

    py::class_<ExpList,
               std::shared_ptr<ExpList>,
               boost::noncopyable>(
                   "ExpList", py::no_init)

        // Expansions
        .def("GetExp", ExpList_GetExp)
        .def("GetExpSize", &ExpList::GetExpSize)

        // Query points and offset information
        .def("GetNpoints", &ExpList::GetNpoints)
        .def("GetNcoeffs", GetNcoeffs)
        .def("GetCoords", &ExpList_GetCoords)
        .def("GetPhys_Offset", &ExpList::GetPhys_Offset)
        .def("GetCoeff_Offset", &ExpList::GetCoeff_Offset)

        // Evaluations
        .def("PhysEvaluate", &ExpList::PhysEvaluate)

        // Operators
        .def("FwdTrans", &ExpList_FwdTrans)
        .def("BwdTrans", &ExpList_BwdTrans)
        .def("IProductWRTBase", &ExpList_IProductWRTBase)
        .def("MultiplyByInvMassMatrix", &ExpList_MultiplyByInvMassMatrix)
        .def("HelmSolve", &ExpList_HelmSolve, (
                 py::arg("in"),
                 py::arg("constFactorMap") = py::object(),
                 py::arg("varCoeffMap") = py::object()
                 ))

        // Error norms
        .def("L2", &ExpList_L2)
        .def("L2", &ExpList_L2_Error)
        .def("Linf", &ExpList_Linf)
        .def("Linf", &ExpList_Linf_Error)

        // Storage setups
        .def("SetPhysArray", &ExpList_SetPhysArray)
        .def("SetPhys", &ExpList_SetPhys)
        .def("GetPhys", &ExpList_GetPhys)
        .def("SetPhysState", &ExpList::SetPhysState)
        .def("GetPhysState", &ExpList::GetPhysState)
        .def("PhysIntegral", &ExpList_PhysIntegral)
        .def("GetPhysAddress", &ExpList_GetPhysAddress)

        // Misc functions
        .def("WriteVTK", &ExpList_WriteVTK)
        .def("ResetManagers", &ExpList_ResetManagers)
        ;
}<|MERGE_RESOLUTION|>--- conflicted
+++ resolved
@@ -105,12 +105,7 @@
     const py::object constFactorMap,
     const py::object varCoeffMap)
 {
-<<<<<<< HEAD
-    Array<OneD, NekDouble> out(exp->GetNcoeffs());
-    Vmath::Zero(exp->GetNcoeffs(),out,1);
-=======
     Array<OneD, NekDouble> out(exp->GetNcoeffs(), 0.0);
->>>>>>> d6e40656
 
     StdRegions::ConstFactorMap facMap = StdRegions::NullConstFactorMap;
     StdRegions::VarCoeffMap coeffMap = StdRegions::NullVarCoeffMap;
