--- conflicted
+++ resolved
@@ -297,13 +297,8 @@
             inline void GetCoords(Array<OneD, NekDouble> &coord_0,
                                   Array<OneD, NekDouble> &coord_1 = NullNekDouble1DArray,
                                   Array<OneD, NekDouble> &coord_2 = NullNekDouble1DArray);
-<<<<<<< HEAD
-            
-            // Homogeneous transforms
-=======
 			
 			// Homogeneous transforms
->>>>>>> 87bed7b2
             inline void HomogeneousFwdTrans(const Array<OneD, const NekDouble> &inarray, 
                                             Array<OneD, NekDouble> &outarray, 
                                             
@@ -1065,17 +1060,6 @@
                                      Array<OneD, NekDouble> &coord_1,
                                      Array<OneD, NekDouble> &coord_2 = NullNekDouble1DArray);
 			
-<<<<<<< HEAD
-=======
-            virtual void v_SetCoeff(NekDouble val);
-            
-            virtual void v_SetPhys(NekDouble val);
-            
-            virtual const SpatialDomains::PointGeomSharedPtr v_GetGeom(void) const;
-            
-            virtual const SpatialDomains::PointGeomSharedPtr v_GetVertex(void) const;
-            
->>>>>>> 87bed7b2
             virtual void v_PhysDeriv(
                                      const Array<OneD, const NekDouble> &inarray,
                                      Array<OneD, NekDouble> &out_d0,
@@ -1508,45 +1492,6 @@
         /**
          *
          */
-<<<<<<< HEAD
-=======
-        inline void ExpList::SetCoeff(NekDouble val)
-		
-        {
-            v_SetCoeff(val);
-        }
-		
-		/**
-         *
-         */
-        inline const SpatialDomains::PointGeomSharedPtr ExpList::GetGeom(void) const
-        {
-            return v_GetGeom();
-        }
-	
-        /**
-         *
-         */
-        inline const SpatialDomains::PointGeomSharedPtr ExpList::GetVertex(void) const
-        {
-            return v_GetVertex();
-        }
-	
-		
-        /**
-         *
-         */
-        inline void ExpList::SetPhys(NekDouble val)
-            
-        {
-            v_SetPhys(val);
-        }
-	
-	
-        /**
-         *
-         */
->>>>>>> 87bed7b2
         inline void ExpList::PhysDeriv(const Array<OneD, const NekDouble> &inarray,
                                        Array<OneD, NekDouble> &out_d0,
                                        Array<OneD, NekDouble> &out_d1, 
