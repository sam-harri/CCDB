///////////////////////////////////////////////////////////////////////////////
//
// File ExpList.h
//
// For more information, please see: http://www.nektar.info
//
// The MIT License
//
// Copyright (c) 2006 Division of Applied Mathematics, Brown University (USA),
// Department of Aeronautics, Imperial College London (UK), and Scientific
// Computing and Imaging Institute, University of Utah (USA).
//
// License for the specific language governing rights and limitations under
// Permission is hereby granted, free of charge, to any person obtaining a
// copy of this software and associated documentation files (the "Software"),
// to deal in the Software without restriction, including without limitation
// the rights to use, copy, modify, merge, publish, distribute, sublicense,
// and/or sell copies of the Software, and to permit persons to whom the
// Software is furnished to do so, subject to the following conditions:
//
// The above copyright notice and this permission notice shall be included
// in all copies or substantial portions of the Software.
//
// THE SOFTWARE IS PROVIDED "AS IS", WITHOUT WARRANTY OF ANY KIND, EXPRESS
// OR IMPLIED, INCLUDING BUT NOT LIMITED TO THE WARRANTIES OF MERCHANTABILITY,
// FITNESS FOR A PARTICULAR PURPOSE AND NONINFRINGEMENT. IN NO EVENT SHALL
// THE AUTHORS OR COPYRIGHT HOLDERS BE LIABLE FOR ANY CLAIM, DAMAGES OR OTHER
// LIABILITY, WHETHER IN AN ACTION OF CONTRACT, TORT OR OTHERWISE, ARISING
// FROM, OUT OF OR IN CONNECTION WITH THE SOFTWARE OR THE USE OR OTHER
// DEALINGS IN THE SOFTWARE.
//
// Description: Expansion list top class definition
//
///////////////////////////////////////////////////////////////////////////////

#ifndef NEKTAR_LIBS_MULTIREGIONS_EXPLIST_H
#define NEKTAR_LIBS_MULTIREGIONS_EXPLIST_H

#include <MultiRegions/MultiRegionsDeclspec.h>
#include <LibUtilities/Communication/Comm.h>
#include <LibUtilities/BasicUtils/SessionReader.h>
#include <MultiRegions/MultiRegions.hpp>
#include <LocalRegions/Expansion.h>
#include <MultiRegions/GlobalMatrix.h>
#include <MultiRegions/GlobalMatrixKey.h>
#include <SpatialDomains/MeshGraph.h>
#include <MultiRegions/GlobalOptimizationParameters.h>
#include <boost/enable_shared_from_this.hpp>
#include <MultiRegions/AssemblyMap/AssemblyMap.h>

#include <LibUtilities/Communication/Transposition.h>

#include <tinyxml.h>

namespace Nektar
{
    namespace MultiRegions
    {
        // Forward declarations
        class GlobalLinSys;
        class AssemblyMapDG;

        class AssemblyMapCG;
        class GlobalLinSysKey;
        class GlobalMatrix;

        enum Direction
	{
	    eX,
	    eY,
	    eZ,
	    eS,
	    eN
	};

        enum ExpansionType
        {
            e0D,
            e1D,
            e2D,
            e3DH1D,
            e3DH2D,
            e3D,
            eNoType
        };	   
        
        MultiRegions::Direction const DirCartesianMap[] =
            {
                eX,
                eY,
                eZ
            }; 
    
        /// A map between global matrix keys and their associated block
        /// matrices.
        typedef map<GlobalMatrixKey,DNekScalBlkMatSharedPtr> BlockMatrixMap;
        /// A shared pointer to a BlockMatrixMap.
        typedef boost::shared_ptr<BlockMatrixMap> BlockMatrixMapShPtr;
			       

        /// Base class for all multi-elemental spectral/hp expansions.
        class ExpList: public boost::enable_shared_from_this<ExpList>
        {
        public:
            /// The default constructor.
            MULTI_REGIONS_EXPORT ExpList();
            
            /// The default constructor.
            MULTI_REGIONS_EXPORT ExpList(
                    const LibUtilities::SessionReaderSharedPtr &pSession);

            /// The default constructor.
            MULTI_REGIONS_EXPORT ExpList(
                    const LibUtilities::SessionReaderSharedPtr &pSession,
                    const SpatialDomains::MeshGraphSharedPtr &pGraph);

            /// The copy constructor.
            MULTI_REGIONS_EXPORT ExpList(
                const ExpList &in,
                const bool DeclareCoeffPhysArrays = true);

            /// The default destructor.
            MULTI_REGIONS_EXPORT virtual ~ExpList();
            
            /// Returns the total number of local degrees of freedom
            /// \f$N_{\mathrm{eof}}=\sum_{e=1}^{{N_{\mathrm{el}}}}N^{e}_m\f$.
            inline int GetNcoeffs(void) const;
            
            /// Returns the total number of local degrees of freedom
            /// for element eid
            MULTI_REGIONS_EXPORT int GetNcoeffs(const int eid) const;

            /// Returns the type of the expansion
            MULTI_REGIONS_EXPORT ExpansionType GetExpType(void);
            
            /// Returns the type of the expansion
            MULTI_REGIONS_EXPORT void SetExpType(ExpansionType Type);
	
            /// Evaulates the maximum number of modes in the elemental basis
            /// order over all elements
            inline int EvalBasisNumModesMax(void) const;

            /// Returns the vector of the number of modes in the elemental
            /// basis order over all elements.
            MULTI_REGIONS_EXPORT const Array<OneD,int>
                EvalBasisNumModesMaxPerExp(void) const;

            /// Returns the total number of quadrature points #m_npoints
            /// \f$=Q_{\mathrm{tot}}\f$.
            inline int GetTotPoints(void) const;

            /// Returns the total number of quadrature points for eid's element
            /// \f$=Q_{\mathrm{tot}}\f$.
            inline int GetTotPoints(const int eid) const;
            
            /// Returns the total number of quadrature points #m_npoints
            /// \f$=Q_{\mathrm{tot}}\f$.
            inline int GetNpoints(void) const;

            
            /// Returns the total number of qudature points scaled by
            /// the factor scale on each 1D direction
            inline int Get1DScaledTotPoints(const NekDouble scale) const;
			
            /// Sets the wave space to the one of the possible configuration
            /// true or false
            inline void SetWaveSpace(const bool wavespace);
            
			
            ///Set Modified Basis for the stability analysis
            inline void SetModifiedBasis(const bool modbasis);
            
            /// Set the \a i th value of \a m_phys to value \a val
            inline void SetPhys(int i, NekDouble val);
            
            /// This function returns the third direction expansion condition,
            /// which can be in wave space (coefficient) or not
            /// It is stored in the variable m_WaveSpace.
            inline bool GetWaveSpace(void) const;
            
            /// Fills the array #m_phys
            inline void SetPhys(const Array<OneD, const NekDouble> &inarray);

            /// Sets the array #m_phys
            inline void SetPhysArray(Array<OneD, NekDouble> &inarray);

            /// This function manually sets whether the array of physical
            /// values \f$\boldsymbol{u}_l\f$ (implemented as #m_phys) is
            /// filled or not.
            inline void SetPhysState(const bool physState);

            /// This function indicates whether the array of physical values
            /// \f$\boldsymbol{u}_l\f$ (implemented as #m_phys) is filled or
            /// not.
            inline bool GetPhysState(void) const;

            /// This function integrates a function \f$f(\boldsymbol{x})\f$
            /// over the domain consisting of all the elements of the expansion.
            MULTI_REGIONS_EXPORT NekDouble PhysIntegral (void);

            /// This function integrates a function \f$f(\boldsymbol{x})\f$
            /// over the domain consisting of all the elements of the expansion.
            MULTI_REGIONS_EXPORT NekDouble PhysIntegral(
                const Array<OneD,
                const NekDouble> &inarray);

            /// This function calculates the inner product of a function
            /// \f$f(\boldsymbol{x})\f$ with respect to all \emph{local}
            /// expansion modes \f$\phi_n^e(\boldsymbol{x})\f$.
            inline void   IProductWRTBase_IterPerExp(
                const Array<OneD, const NekDouble> &inarray,
                      Array<OneD,       NekDouble> &outarray);

            ///
            inline void IProductWRTBase(
                const Array<OneD, const NekDouble> &inarray,
                      Array<OneD,       NekDouble> &outarray,
                      CoeffState coeffstate = eLocal);

            /// This function calculates the inner product of a function
            /// \f$f(\boldsymbol{x})\f$ with respect to the derivative (in
            /// direction \param dir) of all \emph{local} expansion modes
            /// \f$\phi_n^e(\boldsymbol{x})\f$.
            MULTI_REGIONS_EXPORT void   IProductWRTDerivBase
                (const int dir,
                 const Array<OneD, const NekDouble> &inarray,
                       Array<OneD,       NekDouble> &outarray);

            /// This function elementally evaluates the forward transformation
            /// of a function \f$u(\boldsymbol{x})\f$ onto the global
            /// spectral/hp expansion.
            inline void  FwdTrans_IterPerExp (
                const Array<OneD,
                const NekDouble> &inarray,
                      Array<OneD,NekDouble> &outarray);

            ///
            inline void FwdTrans(
                const Array<OneD,
                const NekDouble> &inarray,
                      Array<OneD,       NekDouble> &outarray,
                      CoeffState coeffstate = eLocal);

            /// This function elementally mulplies the coefficient space of
            /// Sin my the elemental inverse of the mass matrix.
            MULTI_REGIONS_EXPORT void  MultiplyByElmtInvMass (
                 const Array<OneD,
                 const NekDouble> &inarray,
                 Array<OneD,       NekDouble> &outarray);

            ///
            inline void MultiplyByInvMassMatrix(
                const Array<OneD,const NekDouble> &inarray,
                      Array<OneD,      NekDouble> &outarray,
                      CoeffState coeffstate = eLocal);

            /// Smooth a field across elements
            inline void SmoothField(Array<OneD,NekDouble> &field);

            /// Solve helmholtz problem
            inline void HelmSolve(
                const Array<OneD, const NekDouble> &inarray,
                      Array<OneD,       NekDouble> &outarray,
                const FlagList &flags,
                const StdRegions::ConstFactorMap &factors,
                const StdRegions::VarCoeffMap &varcoeff =
                                StdRegions::NullVarCoeffMap,
                const Array<OneD, const NekDouble> &dirForcing =
                                NullNekDouble1DArray);

            /// Solve Advection Diffusion Reaction
            inline void LinearAdvectionDiffusionReactionSolve(
                const Array<OneD, Array<OneD, NekDouble> > &velocity,
                       const Array<OneD, const NekDouble> &inarray,
                       Array<OneD, NekDouble> &outarray,
                       const NekDouble lambda,
                       CoeffState coeffstate = eLocal, 
                       const Array<OneD, const NekDouble>&
                       dirForcing = NullNekDouble1DArray);


            /// Solve Advection Diffusion Reaction
            inline void LinearAdvectionReactionSolve(
                const Array<OneD, Array<OneD, NekDouble> > &velocity,
                const Array<OneD, const NekDouble> &inarray,
                      Array<OneD, NekDouble> &outarray,
                const NekDouble lambda,
                      CoeffState coeffstate = eLocal,
                const Array<OneD, const NekDouble>&
                      dirForcing = NullNekDouble1DArray);

            ///
            MULTI_REGIONS_EXPORT void FwdTrans_BndConstrained(
                const Array<OneD, const NekDouble> &inarray,
                      Array<OneD,       NekDouble> &outarray);


            /// This function elementally evaluates the backward transformation
            /// of the global spectral/hp element expansion.
            inline void BwdTrans_IterPerExp (
                const Array<OneD, const NekDouble> &inarray,
                      Array<OneD,NekDouble> &outarray);

            ///
            inline void BwdTrans (
                const Array<OneD,
                const NekDouble> &inarray,
                      Array<OneD,NekDouble> &outarray,
                      CoeffState coeffstate = eLocal);

            /// This function calculates the coordinates of all the elemental
            /// quadrature points \f$\boldsymbol{x}_i\f$.
            inline void GetCoords(
                Array<OneD, NekDouble> &coord_0,
                Array<OneD, NekDouble> &coord_1 = NullNekDouble1DArray,
                Array<OneD, NekDouble> &coord_2 = NullNekDouble1DArray);
			
			// Homogeneous transforms
            inline void HomogeneousFwdTrans(
                const Array<OneD, const NekDouble> &inarray,
                      Array<OneD, NekDouble> &outarray,
                      CoeffState coeffstate = eLocal,
                bool Shuff = true,
                bool UnShuff = true);
            
            inline void HomogeneousBwdTrans(
                const Array<OneD, const NekDouble> &inarray,
                      Array<OneD, NekDouble> &outarray,
                      CoeffState coeffstate = eLocal,
                bool Shuff = true,
                bool UnShuff = true);
            
            inline void DealiasedProd(
                const Array<OneD, NekDouble> &inarray1,
                const Array<OneD, NekDouble> &inarray2,
                      Array<OneD, NekDouble> &outarray,
                      CoeffState coeffstate = eLocal);
			
            inline void GetBCValues(
                      Array<OneD, NekDouble> &BndVals,
                const Array<OneD, NekDouble> &TotField,
                int BndID);
            
            inline void NormVectorIProductWRTBase(
                Array<OneD, const NekDouble> &V1,
                Array<OneD, const NekDouble> &V2,
                Array<OneD, NekDouble> &outarray,
                int BndID);
			
            /// Apply geometry information to each expansion.
            MULTI_REGIONS_EXPORT void ApplyGeomInfo();

            void WriteTecplotHeader(std::ostream &outfile,
                                    std::string var = "")
            {
                v_WriteTecplotHeader(outfile, var);
            }

            void WriteTecplotZone(
                std::ostream &outfile,
                int expansion = -1)
            {
                v_WriteTecplotZone(outfile, expansion);
            }

            void WriteTecplotField(std::ostream &outfile,
                                   int expansion = -1)
            {
                v_WriteTecplotField(outfile, expansion);
            }

            void WriteTecplotConnectivity(std::ostream &outfile,
                                          int expansion = -1)
            {
                v_WriteTecplotConnectivity(outfile, expansion);
            }

            MULTI_REGIONS_EXPORT void WriteVtkHeader(std::ostream &outfile);
            MULTI_REGIONS_EXPORT void WriteVtkFooter(std::ostream &outfile);

            void WriteVtkPieceHeader(std::ostream &outfile, int expansion)
            {
                v_WriteVtkPieceHeader(outfile, expansion);
            }

            void WriteVtkPieceHeader(std::ofstream &outfile, int expansion,
                                     int istrip)
            {
                v_WriteVtkPieceHeader(outfile, expansion, istrip);
            }

            MULTI_REGIONS_EXPORT void WriteVtkPieceFooter(
                std::ostream &outfile,
                int expansion);

            void WriteVtkPieceData  (
                std::ostream &outfile,
                int expansion,
                std::string var = "v")
            {
                v_WriteVtkPieceData(outfile, expansion, var);
            }

            /// This function returns the dimension of the coordinates of the
            /// element \a eid.
            // inline
            MULTI_REGIONS_EXPORT int GetCoordim(int eid);

            /// Set the \a i th coefficiient in \a m_coeffs to value \a val
            inline void SetCoeff(int i, NekDouble val);
            
            /// Set the \a i th coefficiient in  #m_coeffs to value \a val
            inline void SetCoeffs(int i, NekDouble val);

            /// Set the  #m_coeffs array to inarray
            inline void SetCoeffsArray(Array<OneD, NekDouble> &inarray);

            /// This function returns (a reference to) the array
            /// \f$\boldsymbol{\hat{u}}_l\f$ (implemented as #m_coeffs)
            /// containing all local expansion coefficients.
            inline const Array<OneD, const NekDouble> &GetCoeffs() const;

            /// Impose Dirichlet Boundary Conditions onto Array
            inline void ImposeDirichletConditions(
                Array<OneD,NekDouble>& outarray);

            /// Fill Bnd Condition expansion from the values stored in expansion
            inline void FillBndCondFromField(void);

            /// Put the coefficients into global ordering using m_coeffs 
            inline void LocalToGlobal(void);

            /// Put the coefficients into local ordering and place in m_coeffs
            inline void GlobalToLocal(void);

            /// Get the \a i th value  (coefficient) of #m_coeffs
            inline NekDouble GetCoeff(int i);

            /// Get the \a i th value  (coefficient) of #m_coeffs
            inline NekDouble GetCoeffs(int i);

            /// This function returns (a reference to) the array
            /// \f$\boldsymbol{u}_l\f$ (implemented as #m_phys) containing the
            /// function \f$u^{\delta}(\boldsymbol{x})\f$ evaluated at the
            /// quadrature points.
            // inline
            MULTI_REGIONS_EXPORT const Array<OneD, const NekDouble>
                &GetPhys()  const;

            /// This function calculates the \f$L_\infty\f$ error of the global
            /// spectral/hp element approximation.
            MULTI_REGIONS_EXPORT NekDouble Linf (
                const Array<OneD, const NekDouble> &inarray,
                const Array<OneD, const NekDouble> &soln = NullNekDouble1DArray);

            /// This function calculates the \f$L_2\f$ error with
            /// respect to soln of the global
            /// spectral/hp element approximation.
            NekDouble L2(
                const Array<OneD, const NekDouble> &inarray,
                const Array<OneD, const NekDouble> &soln = NullNekDouble1DArray)
            {
                return v_L2(inarray, soln);
            }

            /// Calculates the \f$H^1\f$ error of the global spectral/hp
            /// element approximation.
            MULTI_REGIONS_EXPORT NekDouble H1 (
                const Array<OneD, const NekDouble> &inarray,
                const Array<OneD, const NekDouble> &soln = NullNekDouble1DArray);
            
            NekDouble Integral (const Array<OneD, const NekDouble> &inarray)
            {
                return v_Integral(inarray);
            }

            /// This function calculates the energy associated with
            /// each one of the modesof a 3D homogeneous nD expansion
            Array<OneD, const NekDouble> HomogeneousEnergy (void)
            {
                return v_HomogeneousEnergy();
            }

            /// This function sets the Spectral Vanishing Viscosity 
            /// in homogeneous1D expansion. 
            void SetHomo1DSpecVanVisc(Array<OneD, NekDouble> visc)
            {
                v_SetHomo1DSpecVanVisc(visc);
            }

            /// This function returns a vector containing the wave
            /// numbers in z-direction associated
            /// with the 3D homogenous expansion. Required if a
            /// parellelisation is applied in the Fourier direction
            Array<OneD, const unsigned int> GetZIDs(void)
            {
                return v_GetZIDs();
            }

            /// This function returns the transposition class
            /// associaed with the homogeneous expansion.
            LibUtilities::TranspositionSharedPtr GetTransposition(void)
            {
                return v_GetTransposition();
            }
            
            /// This function returns the Width of homogeneous direction
            /// associaed with the homogeneous expansion.
            NekDouble GetHomoLen(void)
            {
                return v_GetHomoLen();
            }
            
            /// This function returns a vector containing the wave
            /// numbers in y-direction associated
            /// with the 3D homogenous expansion. Required if a
            /// parellelisation is applied in the Fourier direction
            Array<OneD, const unsigned int> GetYIDs(void)
            {
                return v_GetYIDs();
            }

            /// This function interpolates the physical space points in
            /// \a inarray to \a outarray using the same points defined in the
            /// expansion but where the number of points are rescaled
            /// by \a 1DScale
            void PhysInterp1DScaled(
                const NekDouble scale,
                const Array<OneD, NekDouble> &inarray,
                      Array<OneD, NekDouble>  &outarray)
            {
                v_PhysInterp1DScaled(scale, inarray,outarray);                
            }

            /// This function Galerkin projects the physical space points in
            /// \a inarray to \a outarray where inarray is assumed to
            /// be defined in the expansion but where the number of
            /// points are rescaled by \a 1DScale
            void PhysGalerkinProjection1DScaled(
                const NekDouble scale,
                const Array<OneD, NekDouble> &inarray,
                      Array<OneD, NekDouble> &outarray)
            {
                v_PhysGalerkinProjection1DScaled(scale, inarray, outarray);
            } 

            /// This function returns the number of elements in the expansion.
            inline int GetExpSize(void);


            /// This function returns the number of elements in the
            /// expansion which may be different for a homogeoenous extended
            /// expansionp.
            inline int GetNumElmts(void)
            {
                return v_GetNumElmts();
            }

            /// This function returns the vector of elements in the expansion.
            inline const boost::shared_ptr<LocalRegions::ExpansionVector>
                    GetExp() const;

            /// This function returns (a shared pointer to) the local elemental
            /// expansion of the \f$n^{\mathrm{th}}\f$ element.
            inline LocalRegions::ExpansionSharedPtr& GetExp(int n) const;

            /// This function returns (a shared pointer to) the local elemental
            /// expansion containing the arbitrary point given by \a gloCoord.
            MULTI_REGIONS_EXPORT LocalRegions::ExpansionSharedPtr& GetExp(
                const Array<OneD, const NekDouble> &gloCoord);

            /** This function returns the index of the local elemental
             * expansion containing the arbitrary point given by \a gloCoord.
             **/
            MULTI_REGIONS_EXPORT int GetExpIndex(
                const Array<OneD, const NekDouble> &gloCoord,
                NekDouble tol = 0.0,
                bool returnNearestElmt = false);

            /** This function returns the index and the Local
             * Cartesian Coordinates \a locCoords of the local
             * elemental expansion containing the arbitrary point
             * given by \a gloCoords.
             **/ 
            MULTI_REGIONS_EXPORT int GetExpIndex(
                const Array<OneD, const NekDouble> &gloCoords, 
                Array<OneD, NekDouble>       &locCoords,
                NekDouble tol = 0.0,
                bool returnNearestElmt = false);

            /// Get the start offset position for a global list of #m_coeffs
            /// correspoinding to element n.
            inline int GetCoeff_Offset(int n) const;

            /// Get the start offset position for a global list of m_phys
            /// correspoinding to element n.
            inline int GetPhys_Offset(int n) const;

            /// Get the element id associated with the n th
            /// consecutive block of data in  #m_phys and #m_coeffs
            inline int GetOffset_Elmt_Id(int n) const;

            /// This function returns (a reference to) the array
            /// \f$\boldsymbol{\hat{u}}_l\f$ (implemented as #m_coeffs)
            /// containing all local expansion coefficients.
            inline Array<OneD, NekDouble> &UpdateCoeffs();

            /// This function returns (a reference to) the array
            /// \f$\boldsymbol{u}_l\f$ (implemented as #m_phys) containing the
            /// function \f$u^{\delta}(\boldsymbol{x})\f$ evaluated at the
            /// quadrature points.
            inline Array<OneD, NekDouble> &UpdatePhys();

            inline void PhysDeriv(
                Direction edir,
                const Array<OneD, const NekDouble> &inarray,
                      Array<OneD, NekDouble> &out_d);	
	    
            /// This function discretely evaluates the derivative of a function
            /// \f$f(\boldsymbol{x})\f$ on the domain consisting of all
            /// elements of the expansion.
            inline void PhysDeriv(
                const Array<OneD, const NekDouble> &inarray,
                      Array<OneD, NekDouble> &out_d0,
                      Array<OneD, NekDouble> &out_d1 = NullNekDouble1DArray,
                      Array<OneD, NekDouble> &out_d2 = NullNekDouble1DArray);
            
            inline void PhysDeriv(
                const int dir,
                const Array<OneD, const NekDouble> &inarray,
                      Array<OneD, NekDouble> &out_d);
            
            
            // functions associated with DisContField
            inline const Array<OneD, const  boost::shared_ptr<ExpList> >
                &GetBndCondExpansions();
            
            inline boost::shared_ptr<ExpList> &UpdateBndCondExpansion(int i);
            
            inline void Upwind(
                const Array<OneD, const Array<OneD,       NekDouble> > &Vec,
                const Array<OneD,                   const NekDouble>   &Fwd,
                const Array<OneD,                   const NekDouble>   &Bwd,
                      Array<OneD,                         NekDouble>   &Upwind);

            inline void Upwind(
                const Array<OneD, const NekDouble> &Vn,
                const Array<OneD, const NekDouble> &Fwd,
                const Array<OneD, const NekDouble> &Bwd,
                      Array<OneD,       NekDouble> &Upwind);
            
            /**
             * Return a reference to the trace space associated with this
             * expansion list.
             */
            inline boost::shared_ptr<ExpList> &GetTrace();
            
            inline boost::shared_ptr<AssemblyMapDG> &GetTraceMap(void);
            
            inline const Array<OneD, const int> &GetTraceBndMap(void);

            inline void GetNormals(Array<OneD, Array<OneD, NekDouble> > &normals);

            inline void AddTraceIntegral(
                const Array<OneD, const NekDouble> &Fx,
                const Array<OneD, const NekDouble> &Fy,
                Array<OneD, NekDouble> &outarray);

            inline void AddTraceIntegral(
                const Array<OneD, const NekDouble> &Fn,
                      Array<OneD, NekDouble> &outarray);

            inline void AddFwdBwdTraceIntegral(
                const Array<OneD, const NekDouble> &Fwd,
                const Array<OneD, const NekDouble> &Bwd,
                      Array<OneD, NekDouble> &outarray);

            inline void GetFwdBwdTracePhys(
                Array<OneD,NekDouble> &Fwd,
                Array<OneD,NekDouble> &Bwd);

            inline void GetFwdBwdTracePhys(
                const Array<OneD,const NekDouble> &field,
                      Array<OneD,NekDouble> &Fwd,
                      Array<OneD,NekDouble> &Bwd);

            inline void ExtractTracePhys(Array<OneD,NekDouble> &outarray);

            inline void ExtractTracePhys(
                const Array<OneD, const NekDouble> &inarray,
                      Array<OneD,NekDouble> &outarray);

            inline const Array<OneD, const SpatialDomains::
                BoundaryConditionShPtr>& GetBndConditions();

            inline Array<OneD, SpatialDomains::
                BoundaryConditionShPtr>& UpdateBndConditions();

            inline void EvaluateBoundaryConditions(
                const NekDouble   time      = 0.0,
                const std::string varName   = "",
                const             NekDouble = NekConstants::kNekUnsetDouble,
                const             NekDouble = NekConstants::kNekUnsetDouble);

            // Routines for continous matrix solution
            /// This function calculates the result of the multiplication of a
            /// matrix of type specified by \a mkey with a vector given by \a
            /// inarray.
            inline void GeneralMatrixOp(
                const GlobalMatrixKey             &gkey,
                const Array<OneD,const NekDouble> &inarray,
                      Array<OneD,      NekDouble> &outarray,
                      CoeffState coeffstate = eLocal);

            MULTI_REGIONS_EXPORT void GeneralMatrixOp_IterPerExp(
                const GlobalMatrixKey      &gkey,
                const Array<OneD,const NekDouble> &inarray,
                      Array<OneD,      NekDouble> &outarray);

            inline void SetUpPhysNormals();

            inline void GetBoundaryToElmtMap(Array<OneD, int> &ElmtID,
                                             Array<OneD,int> &EdgeID);

            MULTI_REGIONS_EXPORT void  GeneralGetFieldDefinitions(
                std::vector<LibUtilities::FieldDefinitionsSharedPtr> &fielddef,
                int NumHomoDir = 0,
                Array<OneD, LibUtilities::BasisSharedPtr> &HomoBasis =
                    LibUtilities::NullBasisSharedPtr1DArray,
                std::vector<NekDouble> &HomoLen =
                    LibUtilities::NullNekDoubleVector,
                std::vector<unsigned int> &HomoZIDs =
                    LibUtilities::NullUnsignedIntVector,
                std::vector<unsigned int> &HomoYIDs =
                    LibUtilities::NullUnsignedIntVector);
            

            const NekOptimize::GlobalOptParamSharedPtr &GetGlobalOptParam(void)
            {
                return m_globalOptParam;
            }

            map<int, RobinBCInfoSharedPtr> GetRobinBCInfo()
            {
                return v_GetRobinBCInfo();
            }

            void GetPeriodicEntities(
                PeriodicMap &periodicVerts,
                PeriodicMap &periodicEdges,
                PeriodicMap &periodicFaces = NullPeriodicMap)
            {
                v_GetPeriodicEntities(periodicVerts, periodicEdges, periodicFaces);
            }

            std::vector<LibUtilities::FieldDefinitionsSharedPtr>
                GetFieldDefinitions()
            {
                return v_GetFieldDefinitions();
            }


            void GetFieldDefinitions(std::vector<LibUtilities::FieldDefinitionsSharedPtr> &fielddef)
            {
                v_GetFieldDefinitions(fielddef);
            }



            /// Append the element data listed in elements
            /// fielddef->m_ElementIDs onto fielddata
            void AppendFieldData(
                LibUtilities::FieldDefinitionsSharedPtr &fielddef,
                std::vector<NekDouble> &fielddata)
            {
                v_AppendFieldData(fielddef,fielddata);
            }

            
            /// Append the data in coeffs listed in elements
            /// fielddef->m_ElementIDs onto fielddata
            void AppendFieldData(
                LibUtilities::FieldDefinitionsSharedPtr &fielddef,
                std::vector<NekDouble> &fielddata,
                Array<OneD, NekDouble> &coeffs)
            {
                v_AppendFieldData(fielddef,fielddata,coeffs);
            }


            /** \brief Extract the data in fielddata into the coeffs
             * using the basic ExpList Elemental expansions rather
             * than planes in homogeneous case
             */ 
            MULTI_REGIONS_EXPORT void ExtractElmtDataToCoeffs(
                LibUtilities::FieldDefinitionsSharedPtr &fielddef,
                std::vector<NekDouble> &fielddata,
                std::string &field,
                Array<OneD, NekDouble> &coeffs);
            

            /** \brief Extract the data from fromField using
             * fromExpList the coeffs using the basic ExpList
             * Elemental expansions rather than planes in homogeneous
             * case
             */ 
            MULTI_REGIONS_EXPORT  void ExtractCoeffsToCoeffs(
                const boost::shared_ptr<ExpList> &fromExpList,
                const Array<OneD, const NekDouble> &fromCoeffs,
                      Array<OneD, NekDouble> &toCoeffs);
			
			
            //Extract data in fielddata into the m_coeffs_list for the 3D stability analysis (base flow is 2D)
            MULTI_REGIONS_EXPORT void ExtractDataToCoeffs(
                LibUtilities::FieldDefinitionsSharedPtr &fielddef,
                std::vector<NekDouble> &fielddata,
                std::string &field,
                Array<OneD, NekDouble> &coeffs);
			

            /// Returns a shared pointer to the current object.
            boost::shared_ptr<ExpList> GetSharedThisPtr()
            {
                return shared_from_this();
            }

            /// Returns the session object
            boost::shared_ptr<LibUtilities::SessionReader> GetSession()
            {
                return m_session;
            }

            /// Returns the comm object
            boost::shared_ptr<LibUtilities::Comm> GetComm()
            {
                return m_comm;
            }

            SpatialDomains::MeshGraphSharedPtr GetGraph()
            {
                return m_graph;
            }

            // Wrapper functions for Homogeneous Expansions
            inline LibUtilities::BasisSharedPtr  GetHomogeneousBasis(void)
            {
                return v_GetHomogeneousBasis();
            }

            boost::shared_ptr<ExpList> &GetPlane(int n)
            {
                return v_GetPlane(n);
            }
           
            //expansion type
            ExpansionType m_expType;

        protected:
            boost::shared_ptr<DNekMat> GenGlobalMatrixFull(
                const GlobalLinSysKey &mkey,
                const boost::shared_ptr<AssemblyMapCG> &locToGloMap);

            /// Communicator
            LibUtilities::CommSharedPtr m_comm;

            /// Session
            LibUtilities::SessionReaderSharedPtr m_session;

            /// Mesh associated with this expansion list.
            SpatialDomains::MeshGraphSharedPtr m_graph;

            /// The total number of local degrees of freedom. #m_ncoeffs
            /// \f$=N_{\mathrm{eof}}=\sum_{e=1}^{{N_{\mathrm{el}}}}N^{e}_l\f$
            int m_ncoeffs;

            /** The total number of quadrature points. #m_npoints
             *\f$=Q_{\mathrm{tot}}=\sum_{e=1}^{{N_{\mathrm{el}}}}N^{e}_Q\f$
             **/
            int m_npoints;
            
            /**
             * \brief Concatenation of all local expansion coefficients.
             *
             * The array of length #m_ncoeffs\f$=N_{\mathrm{eof}}\f$ which is
             * the concatenation of the local expansion coefficients
             * \f$\hat{u}_n^e\f$ over all \f$N_{\mathrm{el}}\f$ elements
             * \f[\mathrm{\texttt{m\_coeffs}}=\boldsymbol{\hat{u}}_{l} =
             * \underline{\boldsymbol{\hat{u}}}^e = \left [ \begin{array}{c}
             * \boldsymbol{\hat{u}}^{1} \       \
             * \boldsymbol{\hat{u}}^{2} \       \
             * \vdots \                                                 \
             * \boldsymbol{\hat{u}}^{{{N_{\mathrm{el}}}}} \end{array} \right ],
             * \quad
             * \mathrm{where}\quad \boldsymbol{\hat{u}}^{e}[n]=\hat{u}_n^{e}\f]
             */
            Array<OneD, NekDouble> m_coeffs;

            /**
             * \brief The global expansion evaluated at the quadrature points
             *
             * The array of length #m_npoints\f$=Q_{\mathrm{tot}}\f$ containing
             * the evaluation of \f$u^{\delta}(\boldsymbol{x})\f$ at the
             * quadrature points \f$\boldsymbol{x}_i\f$.
             * \f[\mathrm{\texttt{m\_phys}}=\boldsymbol{u}_{l} =
             * \underline{\boldsymbol{u}}^e = \left [ \begin{array}{c}
             * \boldsymbol{u}^{1} \             \
             * \boldsymbol{u}^{2} \             \
             * \vdots \                                                 \
             * \boldsymbol{u}^{{{N_{\mathrm{el}}}}} \end{array} \right ],\quad
             * \mathrm{where}\quad
             * \boldsymbol{u}^{e}[i]=u^{\delta}(\boldsymbol{x}_i)\f]
             */
            Array<OneD, NekDouble> m_phys;

            /**
             * \brief The state of the array #m_phys.
             *
             * Indicates whether the array #m_phys, created to contain the
             * evaluation of \f$u^{\delta}(\boldsymbol{x})\f$ at the quadrature
             * points \f$\boldsymbol{x}_i\f$, is filled with these values.
             */
            bool       m_physState;

            /**
             * \brief The list of local expansions.
             *
             * The (shared pointer to the) vector containing (shared pointers
             * to) all local expansions. The fact that the local expansions are
             * all stored as a (pointer to a) #StdExpansion, the abstract base
             * class for all local expansions, allows a general implementation
             * where most of the routines for the derived classes are defined
             * in the #ExpList base class.
             */
            boost::shared_ptr<LocalRegions::ExpansionVector> m_exp;

            /// Offset of elemental data into the array #m_coeffs
            Array<OneD, int>  m_coeff_offset;

            /// Offset of elemental data into the array #m_phys
            Array<OneD, int>  m_phys_offset;

            /// Array containing the element id #m_offset_elmt_id[n]
            /// that the n^th consecutive block of data in #m_coeffs
            /// and #m_phys is associated, i.e. for an array of
            /// constant expansion size and single shape elements
            /// m_phys[n*m_npoints] is the data related to
            /// m_exp[m_offset_elmt_id[n]];
            Array<OneD, int>  m_offset_elmt_id;

            NekOptimize::GlobalOptParamSharedPtr m_globalOptParam;

            BlockMatrixMapShPtr  m_blockMat;
			
            //@todo should this be in ExpList or ExpListHomogeneous1D.cpp
            // it's a bool which determine if the expansion is in the wave space (coefficient space)
            // or not
            bool m_WaveSpace;

            /// This function assembles the block diagonal matrix of local
            /// matrices of the type \a mtype.
            const DNekScalBlkMatSharedPtr GenBlockMatrix(
                const GlobalMatrixKey &gkey);

            const DNekScalBlkMatSharedPtr& GetBlockMatrix(
                const GlobalMatrixKey &gkey);

            void MultiplyByBlockMatrix(
                const GlobalMatrixKey             &gkey,
                const Array<OneD,const NekDouble> &inarray,
                      Array<OneD,      NekDouble> &outarray);

            /// Generates a global matrix from the given key and map.
            boost::shared_ptr<GlobalMatrix>  GenGlobalMatrix(
                const GlobalMatrixKey &mkey,
                const boost::shared_ptr<AssemblyMapCG> &locToGloMap);


            void GlobalEigenSystem(
                const boost::shared_ptr<DNekMat> &Gmat,
                Array<OneD, NekDouble> &EigValsReal,
                Array<OneD, NekDouble> &EigValsImag,
                Array<OneD, NekDouble> &EigVecs
                = NullNekDouble1DArray);


            /// This operation constructs the global linear system of type \a
            /// mkey.
            boost::shared_ptr<GlobalLinSys>  GenGlobalLinSys(
                const GlobalLinSysKey &mkey,
                const boost::shared_ptr<AssemblyMapCG> &locToGloMap);

            /// Generate a GlobalLinSys from information provided by the key
            /// "mkey" and the mapping provided in LocToGloBaseMap.
            boost::shared_ptr<GlobalLinSys> GenGlobalBndLinSys(
                const GlobalLinSysKey     &mkey,
                const AssemblyMapSharedPtr &locToGloMap);

            void ReadGlobalOptimizationParameters()
            {
                v_ReadGlobalOptimizationParameters();
            }

            // Virtual prototypes

            virtual int v_GetNumElmts(void)
            {
                return (*m_exp).size();
            }

            virtual const Array<OneD,const boost::shared_ptr<ExpList> >
                &v_GetBndCondExpansions(void);

            virtual boost::shared_ptr<ExpList> &v_UpdateBndCondExpansion(int i);
            
            virtual void v_Upwind(
                const Array<OneD, const Array<OneD,       NekDouble> > &Vec,
                const Array<OneD,                   const NekDouble>   &Fwd,
                const Array<OneD,                   const NekDouble>   &Bwd,
                      Array<OneD,                         NekDouble>   &Upwind);

            virtual void v_Upwind(
                const Array<OneD, const NekDouble> &Vn,
                const Array<OneD, const NekDouble> &Fwd,
                const Array<OneD, const NekDouble> &Bwd,
                      Array<OneD,       NekDouble> &Upwind);

            virtual boost::shared_ptr<ExpList> &v_GetTrace();
			
            virtual boost::shared_ptr<AssemblyMapDG> &v_GetTraceMap();

            virtual const Array<OneD, const int> &v_GetTraceBndMap();

            virtual void v_GetNormals(
                Array<OneD, Array<OneD, NekDouble> > &normals);

            virtual void v_AddTraceIntegral(
                const Array<OneD, const NekDouble> &Fx,
                const Array<OneD, const NekDouble> &Fy,
                      Array<OneD, NekDouble> &outarray);

            virtual void v_AddTraceIntegral(
                const Array<OneD, const NekDouble> &Fn,
                      Array<OneD, NekDouble> &outarray);
            
            virtual void v_AddFwdBwdTraceIntegral(
                const Array<OneD, const NekDouble> &Fwd,
                const Array<OneD, const NekDouble> &Bwd,
                      Array<OneD, NekDouble> &outarray);

            virtual void v_GetFwdBwdTracePhys(
                Array<OneD,NekDouble> &Fwd,
                Array<OneD,NekDouble> &Bwd);

            virtual void v_GetFwdBwdTracePhys(
                const Array<OneD,const NekDouble>  &field,
                      Array<OneD,NekDouble> &Fwd,
                      Array<OneD,NekDouble> &Bwd);

            virtual void v_ExtractTracePhys(
                Array<OneD,NekDouble> &outarray);

            virtual void v_ExtractTracePhys(
                const Array<OneD, const NekDouble> &inarray,
                      Array<OneD,NekDouble> &outarray);

            virtual void v_MultiplyByInvMassMatrix(
                const Array<OneD,const NekDouble> &inarray,
                      Array<OneD,      NekDouble> &outarray,
                      CoeffState coeffstate);

            virtual void v_HelmSolve(
                const Array<OneD, const NekDouble> &inarray,
                      Array<OneD,       NekDouble> &outarray,
                const FlagList &flags,
                const StdRegions::ConstFactorMap &factors,
                const StdRegions::VarCoeffMap &varcoeff,
                const Array<OneD, const NekDouble> &dirForcing);

            virtual void v_LinearAdvectionDiffusionReactionSolve(
                const Array<OneD, Array<OneD, NekDouble> > &velocity,
                const Array<OneD, const NekDouble> &inarray,
                      Array<OneD, NekDouble> &outarray,
                const NekDouble lambda,
                      CoeffState coeffstate = eLocal,
                const Array<OneD, const NekDouble>&
                      dirForcing = NullNekDouble1DArray);

            virtual void v_LinearAdvectionReactionSolve(
                const Array<OneD, Array<OneD, NekDouble> > &velocity,
                const Array<OneD, const NekDouble> &inarray,
                      Array<OneD, NekDouble> &outarray,
                const NekDouble lambda,
                      CoeffState coeffstate = eLocal,
                const Array<OneD, const NekDouble>&
                      dirForcing = NullNekDouble1DArray);

            // wrapper functions about virtual functions
            virtual void v_ImposeDirichletConditions(Array<OneD,NekDouble>& outarray);

            virtual void v_FillBndCondFromField();


            virtual void v_LocalToGlobal(void);

            virtual void v_GlobalToLocal(void);

            virtual void v_BwdTrans(
                const Array<OneD,const NekDouble> &inarray,
                      Array<OneD,      NekDouble> &outarray,
                      CoeffState coeffstate);
			
            virtual void v_BwdTrans_IterPerExp(
                const Array<OneD,const NekDouble> &inarray,
                      Array<OneD,NekDouble> &outarray);
	    
            virtual void v_FwdTrans(
                const Array<OneD,const NekDouble> &inarray,
                      Array<OneD,      NekDouble> &outarray,
                      CoeffState coeffstate);

            virtual void v_FwdTrans_IterPerExp(
                const Array<OneD,const NekDouble> &inarray,
                      Array<OneD,NekDouble> &outarray);

            virtual void v_SmoothField(Array<OneD,NekDouble> &field);

            virtual void v_IProductWRTBase(
                const Array<OneD, const NekDouble> &inarray,
                      Array<OneD,       NekDouble> &outarray,
                CoeffState                          coeffstate);
			
            virtual void v_IProductWRTBase_IterPerExp(
                const Array<OneD,const NekDouble> &inarray,
                      Array<OneD,      NekDouble> &outarray);
			
            virtual void v_GeneralMatrixOp(
                const GlobalMatrixKey             &gkey,
                const Array<OneD,const NekDouble> &inarray,
                      Array<OneD,      NekDouble> &outarray,
                      CoeffState coeffstate);
            
            virtual void v_GetCoords(
                Array<OneD, NekDouble> &coord_0,
                Array<OneD, NekDouble> &coord_1,
                Array<OneD, NekDouble> &coord_2 = NullNekDouble1DArray);
			
            virtual void v_PhysDeriv(
                const Array<OneD, const NekDouble> &inarray,
                Array<OneD, NekDouble> &out_d0,
                Array<OneD, NekDouble> &out_d1,
                Array<OneD, NekDouble> &out_d2);
            
            virtual void v_PhysDeriv(
                const int dir,
                const Array<OneD, const NekDouble> &inarray,
                Array<OneD, NekDouble> &out_d);
            
            virtual void v_PhysDeriv(
                Direction edir,
                const Array<OneD, const NekDouble> &inarray,
                Array<OneD, NekDouble> &out_d);
            
            virtual void v_HomogeneousFwdTrans(
                const Array<OneD, const NekDouble> &inarray,
                      Array<OneD, NekDouble> &outarray,
                      CoeffState coeffstate = eLocal,
                bool Shuff = true,
                bool UnShuff = true);
            
            virtual void v_HomogeneousBwdTrans(
                const Array<OneD, const NekDouble> &inarray,
                      Array<OneD, NekDouble> &outarray,
                CoeffState coeffstate = eLocal,
                bool Shuff = true,
                bool UnShuff = true);
            
            virtual void v_DealiasedProd(
                const Array<OneD, NekDouble> &inarray1,
                const Array<OneD, NekDouble> &inarray2,
                      Array<OneD, NekDouble> &outarray,
                      CoeffState coeffstate = eLocal);
            
            virtual void v_GetBCValues(
                      Array<OneD, NekDouble> &BndVals,
                const Array<OneD, NekDouble> &TotField,
                int BndID);
            
            virtual void v_NormVectorIProductWRTBase(
                Array<OneD, const NekDouble> &V1,
                Array<OneD, const NekDouble> &V2,
                Array<OneD, NekDouble> &outarray,
                int BndID);
            
            virtual void v_SetUpPhysNormals();
            
            virtual void v_GetBoundaryToElmtMap(Array<OneD, int> &ElmtID,
                                                Array<OneD,int> &EdgeID);

            virtual void v_ReadGlobalOptimizationParameters();

            virtual std::vector<LibUtilities::FieldDefinitionsSharedPtr>
                v_GetFieldDefinitions(void);

            virtual void  v_GetFieldDefinitions(
                std::vector<LibUtilities::FieldDefinitionsSharedPtr> &fielddef);

            virtual void v_AppendFieldData(
                LibUtilities::FieldDefinitionsSharedPtr &fielddef,
                std::vector<NekDouble> &fielddata);

            virtual void v_AppendFieldData(
                LibUtilities::FieldDefinitionsSharedPtr &fielddef,
                std::vector<NekDouble> &fielddata,
                Array<OneD, NekDouble> &coeffs);

            virtual void v_ExtractDataToCoeffs(
                LibUtilities::FieldDefinitionsSharedPtr &fielddef,
                std::vector<NekDouble> &fielddata, std::string &field,
                Array<OneD, NekDouble> &coeffs);

            virtual void v_ExtractCoeffsToCoeffs(const boost::shared_ptr<ExpList> &fromExpList, const Array<OneD, const NekDouble> &fromCoeffs, Array<OneD, NekDouble> &toCoeffs);

            virtual void v_WriteTecplotHeader(std::ostream &outfile,
                                              std::string var = "");
            virtual void v_WriteTecplotZone(std::ostream &outfile,
                                            int expansion);
            virtual void v_WriteTecplotField(std::ostream &outfile,
                                             int expansion);
            virtual void v_WriteTecplotConnectivity(std::ostream &outfile,
                                                    int expansion);
<<<<<<< HEAD
            virtual void v_WriteVtkPieceHeader(
                std::ofstream &outfile,
                int expansion);

            virtual void v_WriteVtkPieceHeader(
                std::ofstream &outfile,
                int expansion,
                int istrip);

            virtual void v_WriteVtkPieceData(
                std::ofstream &outfile, 
                int expansion,
                std::string var);
=======
            virtual void v_WriteVtkPieceHeader(std::ostream &outfile, int expansion);
            virtual void v_WriteVtkPieceData(std::ostream &outfile, int expansion,
                                             std::string var);
>>>>>>> 6a820f43

            virtual NekDouble v_L2(
                const Array<OneD, const NekDouble> &phys,
                const Array<OneD, const NekDouble> &soln = NullNekDouble1DArray);

            virtual NekDouble v_Integral (
                const Array<OneD, const NekDouble> &inarray);

            virtual Array<OneD, const NekDouble> v_HomogeneousEnergy(void);
            virtual LibUtilities::TranspositionSharedPtr v_GetTransposition(void);
            virtual NekDouble v_GetHomoLen(void);
            virtual Array<OneD, const unsigned int> v_GetZIDs(void);
            virtual Array<OneD, const unsigned int> v_GetYIDs(void);
            
            // 1D Scaling and projection
            virtual void v_PhysInterp1DScaled(
                const NekDouble scale, const Array<OneD, NekDouble> &inarray,
                      Array<OneD, NekDouble> &outarray);
            
            virtual void v_PhysGalerkinProjection1DScaled(
                const NekDouble scale,
                const Array<OneD, NekDouble> &inarray,
                      Array<OneD, NekDouble> &outarray);

            void ExtractFileBCs(const std::string                &fileName,
                                const std::string                &varName,
                                const boost::shared_ptr<ExpList>  locExpList);
            
            // Utility function for a common case of retrieving a
            // BoundaryCondition from a boundary condition collection.
            MULTI_REGIONS_EXPORT
                static SpatialDomains::BoundaryConditionShPtr
                    GetBoundaryCondition(const SpatialDomains::
                            BoundaryConditionCollection& collection,
                            unsigned int index, const std::string& variable);
        
        private:
            virtual const Array<OneD,const SpatialDomains::BoundaryConditionShPtr> &v_GetBndConditions();
            
            virtual Array<OneD, SpatialDomains::BoundaryConditionShPtr>
                &v_UpdateBndConditions();

            virtual void v_EvaluateBoundaryConditions(
                const NekDouble   time    = 0.0,
                const std::string varName = "",
                const NekDouble   x2_in   = NekConstants::kNekUnsetDouble,
                const NekDouble   x3_in   = NekConstants::kNekUnsetDouble);
            
            virtual map<int, RobinBCInfoSharedPtr> v_GetRobinBCInfo(void);
            
            
            virtual void v_GetPeriodicEntities(
                PeriodicMap &periodicVerts,
                PeriodicMap &periodicEdges,
                PeriodicMap &periodicFaces);

            // Homogeneous direction wrapper functions. 
            virtual LibUtilities::BasisSharedPtr  v_GetHomogeneousBasis(void)
            {
                ASSERTL0(false,
                    "This method is not defined or valid for this class type");
                return LibUtilities::NullBasisSharedPtr; 
            }

            // wrapper function to set viscosity for Homo1D expansion
            virtual void v_SetHomo1DSpecVanVisc(Array<OneD, NekDouble> visc)
            {
                ASSERTL0(false,
                    "This method is not defined or valid for this class type");
            }


            virtual boost::shared_ptr<ExpList> &v_GetPlane(int n);
        };


        /// Shared pointer to an ExpList object.
        typedef boost::shared_ptr<ExpList>      ExpListSharedPtr;
        /// An empty ExpList object.
        static ExpList NullExpList;
        static ExpListSharedPtr NullExpListSharedPtr;

        // Inline routines follow.

        /**
         * Returns the total number of local degrees of freedom
         * \f$N_{\mathrm{eof}}=\sum_{e=1}^{{N_{\mathrm{el}}}}N^{e}_m\f$.
         */
        inline int ExpList::GetNcoeffs() const
        {
            return m_ncoeffs;
        }

        inline int ExpList::GetNcoeffs(const int eid) const
        {
            return (*m_exp)[eid]->GetNcoeffs();
        }

        /**
         * Evaulates the maximum number of modes in the elemental basis
         * order over all elements
         */
        inline int ExpList::EvalBasisNumModesMax() const
        {
            unsigned int i;
            int returnval = 0;

            for(i= 0; i < (*m_exp).size(); ++i)
            {
                returnval = max(returnval,
                                (*m_exp)[i]->EvalBasisNumModesMax());
            }

            return returnval;
        }

        /**
         *
         */
        inline const Array<OneD,int> ExpList::EvalBasisNumModesMaxPerExp(void)
            const
        {
            unsigned int i;
            Array<OneD,int> returnval((*m_exp).size(),0);

            for(i= 0; i < (*m_exp).size(); ++i)
            {
                returnval[i]
                    = max(returnval[i],(*m_exp)[i]->EvalBasisNumModesMax());
            }

            return returnval;
        }


        /**
         *
         */
        inline int ExpList::GetTotPoints() const
        {
            return m_npoints;
        }

        inline int ExpList::GetTotPoints(const int eid) const
        {
            return (*m_exp)[eid]->GetTotPoints();
        }


        inline int ExpList::Get1DScaledTotPoints(const NekDouble scale) const
        {
            int returnval = 0;
            int cnt;
            int nbase = (*m_exp)[0]->GetNumBases();
            
            for(int i = 0; i < (*m_exp).size(); ++i)
            {
                cnt = 1;
                for(int j = 0; j < nbase; ++j)
                {
                    cnt *= (int)(scale*((*m_exp)[i]->GetNumPoints(j)));
                }
                returnval += cnt;
            }
            return returnval;
        }

        /**
         *
         */
        inline int ExpList::GetNpoints() const
        {
            return m_npoints;
        }


        /**
         *
         */
        inline void ExpList::SetWaveSpace(const bool wavespace)
        {
            m_WaveSpace = wavespace;
        }
		
        /**
         *
         */
        inline bool ExpList::GetWaveSpace() const
        {
            return m_WaveSpace;
        }

        /// Set the \a i th value of\a m_phys to value \a val
        inline void ExpList::SetPhys(int i, NekDouble val)
        {
            m_phys[i] = val;
        }


        /**
         * This function fills the array \f$\boldsymbol{u}_l\f$, the evaluation
         * of the expansion at the quadrature points (implemented as #m_phys),
         * with the values of the array \a inarray.
         *
         * @param   inarray         The array containing the values where
         *                          #m_phys should be filled with.
         */
        inline void ExpList::SetPhys(
            const Array<OneD, const NekDouble> &inarray)
        {
            ASSERTL0(inarray.num_elements() == m_npoints,
                     "Input array does not have correct number of elements.");

            Vmath::Vcopy(m_npoints,&inarray[0],1,&m_phys[0],1);
            m_physState = true;
        }


        inline void ExpList::SetPhysArray(Array<OneD, NekDouble> &inarray)
        {
            m_phys = inarray;
        }


        /**
         * @param   physState       \a true (=filled) or \a false (=not filled).
         */
        inline void ExpList::SetPhysState(const bool physState)
        {
            m_physState = physState;
        }


        /**
         * @return  physState       \a true (=filled) or \a false (=not filled).
         */
        inline bool ExpList::GetPhysState() const
        {
            return m_physState;
        }

        /**
         *
         */
        inline void ExpList::IProductWRTBase(
            const Array<OneD, const NekDouble> &inarray,
                  Array<OneD, NekDouble> &outarray,
                  CoeffState coeffstate)
        {
            v_IProductWRTBase(inarray,outarray, coeffstate);
        }

		/**
         *
         */
        inline void ExpList::IProductWRTBase_IterPerExp(
            const Array<OneD, const NekDouble> &inarray,
                  Array<OneD,       NekDouble> &outarray)
        {
            v_IProductWRTBase_IterPerExp(inarray,outarray);
        }

        /**
         *
         */
        inline void ExpList::FwdTrans(
            const Array<OneD, const NekDouble> &inarray,
                  Array<OneD,       NekDouble> &outarray,
                  CoeffState coeffstate)
        {
            v_FwdTrans(inarray,outarray,coeffstate);
        }
		
		/**
         *
         */
        inline void ExpList::FwdTrans_IterPerExp (
            const Array<OneD, const NekDouble> &inarray,
                  Array<OneD,NekDouble> &outarray)
        {
            v_FwdTrans_IterPerExp(inarray,outarray);
        }

        /**
         *
         */
        inline void ExpList::SmoothField(Array<OneD,NekDouble> &field)
        {
            v_SmoothField(field);
        }

        /**
         *
         */
        inline void ExpList::BwdTrans (
            const Array<OneD, const NekDouble> &inarray,
                  Array<OneD,       NekDouble> &outarray,
                  CoeffState coeffstate)
        {
            v_BwdTrans(inarray,outarray,coeffstate);
        }
		
		/**
         *
         */
        inline void ExpList::BwdTrans_IterPerExp (
            const Array<OneD, const NekDouble> &inarray,
                  Array<OneD,       NekDouble> &outarray)
        {
            v_BwdTrans_IterPerExp(inarray,outarray);
        }


        /**
         *
         */
        inline void ExpList::MultiplyByInvMassMatrix(
            const Array<OneD,const NekDouble> &inarray,
                  Array<OneD,      NekDouble> &outarray,
                  CoeffState coeffstate)
        {
            v_MultiplyByInvMassMatrix(inarray,outarray,coeffstate);
        }

        /**
         *
         */
        inline void ExpList::HelmSolve(
            const Array<OneD, const NekDouble> &inarray,
                  Array<OneD,       NekDouble> &outarray,
            const FlagList &flags,
            const StdRegions::ConstFactorMap &factors,
            const StdRegions::VarCoeffMap &varcoeff,
            const Array<OneD, const NekDouble> &dirForcing)
        {
            v_HelmSolve(inarray, outarray, flags, factors, varcoeff, dirForcing);
        }


        /**
         *
         */
        inline void ExpList::LinearAdvectionDiffusionReactionSolve(
            const Array<OneD, Array<OneD, NekDouble> > &velocity,
            const Array<OneD, const NekDouble> &inarray,
                  Array<OneD, NekDouble> &outarray,
            const NekDouble lambda,
                  CoeffState coeffstate,
            const Array<OneD, const NekDouble>&  dirForcing)
        {
            v_LinearAdvectionDiffusionReactionSolve(velocity,inarray, outarray,
                                                lambda, coeffstate,dirForcing);
        }
        
        inline void ExpList::LinearAdvectionReactionSolve(
            const Array<OneD, Array<OneD, NekDouble> > &velocity,
            const Array<OneD, const NekDouble> &inarray,
                  Array<OneD, NekDouble> &outarray,
            const NekDouble lambda,
                  CoeffState coeffstate,
            const Array<OneD, const NekDouble>&  dirForcing)
        {
            v_LinearAdvectionReactionSolve(velocity,inarray, outarray,
                                           lambda, coeffstate,dirForcing);
        }

        /**
         *
         */
        inline void ExpList::GetCoords(Array<OneD, NekDouble> &coord_0,
                                       Array<OneD, NekDouble> &coord_1,
                                       Array<OneD, NekDouble> &coord_2)

        {
            v_GetCoords(coord_0,coord_1,coord_2);
        }
		
        /**
         *
         */
        inline void ExpList::PhysDeriv(const Array<OneD, const NekDouble> &inarray,
                                       Array<OneD, NekDouble> &out_d0,
                                       Array<OneD, NekDouble> &out_d1, 
                                       Array<OneD, NekDouble> &out_d2)
        {
            v_PhysDeriv(inarray,out_d0,out_d1,out_d2);
        }
	
        /**
         *
         */
        inline void ExpList::PhysDeriv(
            const int dir,
            const Array<OneD, const NekDouble> &inarray,
                  Array<OneD, NekDouble> &out_d)
        {
            v_PhysDeriv(dir,inarray,out_d);
        }
        
        inline void ExpList::PhysDeriv(
            Direction edir,
            const Array<OneD, const NekDouble> &inarray,
                  Array<OneD, NekDouble> &out_d)
        {
            v_PhysDeriv(edir, inarray,out_d);
        }		
	
        /**
         *
         */
        inline void ExpList::HomogeneousFwdTrans(
            const Array<OneD, const NekDouble> &inarray,
                  Array<OneD, NekDouble> &outarray,
                  CoeffState coeffstate,
            bool Shuff,
            bool UnShuff)
        {
            v_HomogeneousFwdTrans(inarray,outarray,coeffstate,Shuff,UnShuff);
        }
	
        /**
         *
         */
        inline void ExpList::HomogeneousBwdTrans(
            const Array<OneD, const NekDouble> &inarray,
                  Array<OneD, NekDouble> &outarray,
                  CoeffState coeffstate,
            bool Shuff,
            bool UnShuff)
        {
            v_HomogeneousBwdTrans(inarray,outarray,coeffstate,Shuff,UnShuff);
        }
	
        /**
         *
         */
        inline void ExpList::DealiasedProd(
            const Array<OneD, NekDouble> &inarray1,
            const Array<OneD, NekDouble> &inarray2,
                  Array<OneD, NekDouble> &outarray,
                  CoeffState coeffstate)
        {
            v_DealiasedProd(inarray1,inarray2,outarray,coeffstate);
        }
		
        /**
         *
         */
        inline void ExpList::GetBCValues(
                  Array<OneD, NekDouble> &BndVals,
            const Array<OneD, NekDouble> &TotField,
            int BndID)
        {
            v_GetBCValues(BndVals,TotField,BndID);
        }
	
        /**
         *
         */
        inline void ExpList::NormVectorIProductWRTBase(
            Array<OneD, const NekDouble> &V1,
            Array<OneD, const NekDouble> &V2,
            Array<OneD, NekDouble> &outarray,
            int BndID)
        {
            v_NormVectorIProductWRTBase(V1,V2,outarray,BndID);
        }
	
        /**
         * @param   eid         The index of the element to be checked.
         * @return  The dimension of the coordinates of the specific element.
         */
        inline int ExpList::GetCoordim(int eid)
        {
            ASSERTL2(eid <= (*m_exp).size(),
                     "eid is larger than number of elements");
            return (*m_exp)[eid]->GetCoordim();
        }
        
        /**
         * @param   i           The index of m_coeffs to be set
         * @param   val         The value which m_coeffs[i] is to be set to.
         */
        inline void ExpList::SetCoeff(int i, NekDouble val)
        {
            m_coeffs[i] = val;
        }
        
        
        /**
         * @param   i           The index of #m_coeffs to be set.
         * @param   val         The value which #m_coeffs[i] is to be set to.
         */
        inline void ExpList::SetCoeffs(int i, NekDouble val)
        {
            m_coeffs[i] = val;
        }
        
        
        inline void ExpList::SetCoeffsArray(Array<OneD, NekDouble> &inarray)
        {
            m_coeffs = inarray;
        }
        
        /**
         * As the function returns a constant reference to a
         * <em>const Array</em>, it is not possible to modify the
         * underlying data of the array #m_coeffs. In order to do
         * so, use the function #UpdateCoeffs instead.
         *
         * @return  (A constant reference to) the array #m_coeffs.
         */
        inline const Array<OneD, const NekDouble> &ExpList::GetCoeffs() const
        {
            return m_coeffs;
        }
        
        inline void ExpList::ImposeDirichletConditions(
            Array<OneD,NekDouble>& outarray)
        {
            v_ImposeDirichletConditions(outarray);
        }
        
        inline void ExpList::FillBndCondFromField(void)
        {
            v_FillBndCondFromField();
        }

        inline void ExpList::LocalToGlobal(void)
        {
            v_LocalToGlobal();
        }
        
        inline void ExpList::GlobalToLocal(void)
        {
            v_GlobalToLocal();
        }
        

        /**
         * @param   i               The index of #m_coeffs to be returned
         * @return  The NekDouble held in #m_coeffs[i].
         */
        inline NekDouble ExpList::GetCoeff(int i)
        {
            return m_coeffs[i];
        }

        /**
         * @param   i               The index of #m_coeffs to be returned
         * @return  The NekDouble held in #m_coeffs[i].
         */
        inline NekDouble ExpList::GetCoeffs(int i)
        {
            return m_coeffs[i];
        }

        /**
         * As the function returns a constant reference to a
         * <em>const Array</em> it is not possible to modify the
         * underlying data of the array #m_phys. In order to do
         * so, use the function #UpdatePhys instead.
         *
         * @return  (A constant reference to) the array #m_phys.
         */
        inline const Array<OneD, const NekDouble> &ExpList::GetPhys()  const
        {
            return m_phys;
        }

        /**
         * @return  \f$N_{\mathrm{el}}\f$, the number of elements in the
         *          expansion.
         */
        inline int ExpList::GetExpSize(void)
        {
            return (*m_exp).size();
        }


        /**
         * @param   n               The index of the element concerned.
         *
         * @return  (A shared pointer to) the local expansion of the
         *          \f$n^{\mathrm{th}}\f$ element.
         */
        inline LocalRegions::ExpansionSharedPtr& ExpList::GetExp(int n) const
        {
            return (*m_exp)[n];
        }

        /**
         * @return  (A const shared pointer to) the local expansion vector #m_exp
         */
        inline const boost::shared_ptr<LocalRegions::ExpansionVector>
            ExpList::GetExp(void) const
        {
            return m_exp;
        }


        /**
         *
         */
        inline int ExpList::GetCoeff_Offset(int n) const
        {
            return m_coeff_offset[n];
        }

        /**
         *
         */
        inline int ExpList::GetPhys_Offset(int n) const
        {
            return m_phys_offset[n];
        }

        /**
         *
         */
        inline int ExpList::GetOffset_Elmt_Id(int n) const
        {
            return m_offset_elmt_id[n];
        }

        /**
         * If one wants to get hold of the underlying data without modifying
         * them, rather use the function #GetCoeffs instead.
         *
         * @return  (A reference to) the array #m_coeffs.
         */
        inline Array<OneD, NekDouble> &ExpList::UpdateCoeffs()
        {
            return m_coeffs;
        }

        /**
         * If one wants to get hold of the underlying data without modifying
         * them,  rather use the function #GetPhys instead.
         *
         * @return  (A reference to) the array #m_phys.
         */
        inline Array<OneD, NekDouble> &ExpList::UpdatePhys()
        {
            m_physState = true;
            return m_phys;
        }


        // functions associated with DisContField
        inline const Array<OneD, const  boost::shared_ptr<ExpList> >
            &ExpList::GetBndCondExpansions()
        {
            return v_GetBndCondExpansions();
        }
        
        inline boost::shared_ptr<ExpList>  &ExpList::UpdateBndCondExpansion(int i)
        {
            return v_UpdateBndCondExpansion(i);
        }
        
        inline void ExpList::Upwind(
            const Array<OneD, const Array<OneD,       NekDouble> > &Vec,
            const Array<OneD,                   const NekDouble>   &Fwd,
            const Array<OneD,                   const NekDouble>   &Bwd,
                  Array<OneD,                         NekDouble>   &Upwind)
        {
            v_Upwind(Vec, Fwd, Bwd, Upwind);
        }

        inline void ExpList::Upwind(
            const Array<OneD, const NekDouble> &Vn,
            const Array<OneD, const NekDouble> &Fwd,
            const Array<OneD, const NekDouble> &Bwd,
                  Array<OneD,       NekDouble> &Upwind)
        {
            v_Upwind(Vn, Fwd, Bwd, Upwind);
        }

        inline boost::shared_ptr<ExpList> &ExpList::GetTrace()
        {
            return v_GetTrace();
        }

        inline boost::shared_ptr<AssemblyMapDG> &ExpList::GetTraceMap()
        {
            return v_GetTraceMap();
        }

        inline const Array<OneD, const int> &ExpList::GetTraceBndMap()
        {
            return v_GetTraceBndMap();
        }

        inline void ExpList::GetNormals(
            Array<OneD, Array<OneD, NekDouble> > &normals)
        {
            v_GetNormals(normals);
        }

        inline void ExpList::AddTraceIntegral(
            const Array<OneD, const NekDouble> &Fx,
            const Array<OneD, const NekDouble> &Fy,
            Array<OneD, NekDouble> &outarray)
        {
            v_AddTraceIntegral(Fx,Fy,outarray);
        }

        inline void ExpList::AddTraceIntegral(
            const Array<OneD, const NekDouble> &Fn,
            Array<OneD, NekDouble> &outarray)
        {
            v_AddTraceIntegral(Fn,outarray);
        }

        inline void ExpList::AddFwdBwdTraceIntegral(
            const Array<OneD, const NekDouble> &Fwd,
            const Array<OneD, const NekDouble> &Bwd,
                  Array<OneD, NekDouble> &outarray)
        {
            v_AddFwdBwdTraceIntegral(Fwd,Bwd,outarray);
        }

        inline void ExpList::GetFwdBwdTracePhys(
            Array<OneD,NekDouble> &Fwd,
            Array<OneD,NekDouble> &Bwd)
        {
            v_GetFwdBwdTracePhys(Fwd,Bwd);
        }

        inline void ExpList::GetFwdBwdTracePhys(
            const Array<OneD,const NekDouble>  &field,
                  Array<OneD,NekDouble> &Fwd,
                  Array<OneD,NekDouble> &Bwd)
        {
            v_GetFwdBwdTracePhys(field,Fwd,Bwd);
        }

        inline void ExpList::ExtractTracePhys(Array<OneD,NekDouble> &outarray)
        {
            v_ExtractTracePhys(outarray);
        }


        inline void ExpList::ExtractTracePhys(
                const Array<OneD, const NekDouble> &inarray,
                      Array<OneD,NekDouble> &outarray)
        {
            v_ExtractTracePhys(inarray,outarray);
        }

        inline const Array<OneD,const SpatialDomains::BoundaryConditionShPtr>
                            &ExpList::GetBndConditions()
        {
            return v_GetBndConditions();
        }


        inline Array<OneD, SpatialDomains::BoundaryConditionShPtr>
            &ExpList::UpdateBndConditions()
        {
            return v_UpdateBndConditions();
        }

        inline void ExpList::EvaluateBoundaryConditions(
            const NekDouble   time,
            const std::string varName,
            const NekDouble   x2_in,
            const NekDouble   x3_in)
        {
            v_EvaluateBoundaryConditions(time, varName, x2_in, x3_in);
        }

        // Routines for continous matrix solution
        /**
         * This operation is equivalent to the evaluation of
         * \f$\underline{\boldsymbol{M}}^e\boldsymbol{\hat{u}}_l\f$, that is,
         * \f[ \left[
         * \begin{array}{cccc}
         * \boldsymbol{M}^1 & 0 & \hspace{3mm}0 \hspace{3mm}& 0 \\
         * 0 & \boldsymbol{M}^2 & 0 & 0 \\
         * 0 &  0 & \ddots &  0 \\
         * 0 &  0 & 0 & \boldsymbol{M}^{N_{\mathrm{el}}} \end{array} \right]
         *\left [ \begin{array}{c}
         * \boldsymbol{\hat{u}}^{1} \\
         * \boldsymbol{\hat{u}}^{2} \\
         * \vdots \\
         * \boldsymbol{\hat{u}}^{{{N_{\mathrm{el}}}}} \end{array} \right ]\f]
         * where \f$\boldsymbol{M}^e\f$ are the local matrices of type
         * specified by the key \a mkey. The decoupling of the local matrices
         * allows for a local evaluation of the operation. However, rather than
         * a local matrix-vector multiplication, the local operations are
         * evaluated as implemented in the function
         * StdRegions#StdExpansion#GeneralMatrixOp.
         *
         * @param   mkey            This key uniquely defines the type matrix
         *                          required for the operation.
         * @param   inarray         The vector \f$\boldsymbol{\hat{u}}_l\f$ of
         *                          size \f$N_{\mathrm{eof}}\f$.
         * @param   outarray        The resulting vector of size
         *                          \f$N_{\mathrm{eof}}\f$.
         */
        inline void ExpList::GeneralMatrixOp(
                                const GlobalMatrixKey             &gkey,
                                const Array<OneD,const NekDouble> &inarray,
                                      Array<OneD,      NekDouble> &outarray,
                                CoeffState coeffstate)
        {
            v_GeneralMatrixOp(gkey,inarray,outarray,coeffstate);
        }


        inline void ExpList::SetUpPhysNormals()
        {
            v_SetUpPhysNormals();
        }

        inline void ExpList::GetBoundaryToElmtMap( Array<OneD, int> &ElmtID,
                                            Array<OneD,int> &EdgeID)
        {
            v_GetBoundaryToElmtMap(ElmtID,EdgeID);
        }

        const static Array<OneD, ExpListSharedPtr> NullExpListSharedPtrArray;
        
    } //end of namespace
} //end of namespace

#endif // EXPLIST_H
<|MERGE_RESOLUTION|>--- conflicted
+++ resolved
@@ -1228,25 +1228,19 @@
                                              int expansion);
             virtual void v_WriteTecplotConnectivity(std::ostream &outfile,
                                                     int expansion);
-<<<<<<< HEAD
             virtual void v_WriteVtkPieceHeader(
-                std::ofstream &outfile,
+                std::ostream &outfile,
                 int expansion);
 
             virtual void v_WriteVtkPieceHeader(
-                std::ofstream &outfile,
+                std::ostream &outfile,
                 int expansion,
                 int istrip);
 
             virtual void v_WriteVtkPieceData(
-                std::ofstream &outfile, 
+                std::ostream &outfile, 
                 int expansion,
                 std::string var);
-=======
-            virtual void v_WriteVtkPieceHeader(std::ostream &outfile, int expansion);
-            virtual void v_WriteVtkPieceData(std::ostream &outfile, int expansion,
-                                             std::string var);
->>>>>>> 6a820f43
 
             virtual NekDouble v_L2(
                 const Array<OneD, const NekDouble> &phys,
