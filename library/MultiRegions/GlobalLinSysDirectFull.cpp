--- conflicted
+++ resolved
@@ -110,8 +110,7 @@
                     const AssemblyMapSharedPtr &pLocToGloMap,
                     const Array<OneD, const NekDouble>  &pDirForcing)
         {
-<<<<<<< HEAD
-            bool dirForcCalculated = (bool) pDirForcing.num_elements();
+            bool dirForcCalculated = (bool) pDirForcing.size();
 
             int nDirDofs  = pLocToGloMap->GetNumGlobalDirBndCoeffs();
             int nGlobDofs = pLocToGloMap->GetNumGlobalCoeffs();
@@ -121,13 +120,6 @@
             Array<OneD, NekDouble> tmp1(nLocDofs);
             Array<OneD, NekDouble> global(nGlobDofs,0.0);
             
-=======
-            bool dirForcCalculated = (bool) pDirForcing.size();
-            int nDirDofs  = pLocToGloMap->GetNumGlobalDirBndCoeffs();
-            int nGlobDofs = pLocToGloMap->GetNumGlobalCoeffs();
-            Array<OneD, NekDouble> tmp(nGlobDofs);
-
->>>>>>> ac26f0ba
             if(nDirDofs)
             {
                 std::shared_ptr<MultiRegions::ExpList> expList = m_expList.lock();
@@ -145,7 +137,6 @@
                 {
 
                     // Calculate Dirichlet forcing and subtract it from the rhs
-<<<<<<< HEAD
                     expList->GeneralMatrixOp(m_linSysKey, pLocOutput, tmp);
 
                     // Iterate over all the elements computing Robin BCs where
@@ -169,15 +160,6 @@
                         }
                     }
                     Vmath::Vsub(nLocDofs, pLocInput, 1, tmp, 1, tmp1, 1);
-=======
-                    m_expList.lock()->GeneralMatrixOp(
-                        m_linSysKey, pOutput, tmp, eGlobal);
-
-                    Vmath::Vsub(nGlobDofs,
-                                pInput.get(), 1,
-                                tmp.get(),    1,
-                                tmp.get(),    1);
->>>>>>> ac26f0ba
                 }
                     
                 pLocToGloMap->Assemble(tmp1,tmp);
