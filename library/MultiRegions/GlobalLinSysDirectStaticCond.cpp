--- conflicted
+++ resolved
@@ -130,208 +130,8 @@
         }
 
 
-<<<<<<< HEAD
-        /**
-         *
-         */
-        void GlobalLinSysDirectStaticCond::v_Solve(
-                    const Array<OneD, const NekDouble>  &in,
-                          Array<OneD,       NekDouble>  &out,
-                    const AssemblyMapSharedPtr &pLocToGloMap,
-                    const Array<OneD, const NekDouble>  &dirForcing)
-        {
-            bool dirForcCalculated = (bool) dirForcing.num_elements();
-            bool atLastLevel       = pLocToGloMap->AtLastLevel();
-
-            int nGlobDofs          = pLocToGloMap->GetNumGlobalCoeffs();
-            int nGlobBndDofs       = pLocToGloMap->GetNumGlobalBndCoeffs();
-            int nDirBndDofs        = pLocToGloMap->GetNumGlobalDirBndCoeffs();
-            int nGlobHomBndDofs    = nGlobBndDofs - nDirBndDofs;
-            int nLocBndDofs        = pLocToGloMap->GetNumLocalBndCoeffs();
-            int nIntDofs           = nGlobDofs - nGlobBndDofs;
-
-            Array<OneD, NekDouble> F(nGlobDofs);
-            Array<OneD, NekDouble> tmp;
-
-            if(nDirBndDofs && dirForcCalculated)
-            {
-                Vmath::Vsub(nGlobDofs,in.get(),1,dirForcing.get(),1,F.get(),1);
-            }
-            else
-            {
-                Vmath::Vcopy(nGlobDofs,in.get(),1,F.get(),1);
-            }
-
-            NekVector<NekDouble> F_HomBnd(nGlobHomBndDofs,tmp=F+nDirBndDofs,
-                                          eWrapper);
-            NekVector<NekDouble> F_Int(nIntDofs,tmp=F+nGlobBndDofs,eWrapper);
-
-            NekVector<NekDouble> V_GlobBnd(nGlobBndDofs,out,eWrapper);
-            NekVector<NekDouble> V_GlobHomBnd(nGlobHomBndDofs,
-                                              tmp=out+nDirBndDofs,
-                                              eWrapper);
-            NekVector<NekDouble> V_Int(nIntDofs,tmp=out+nGlobBndDofs,eWrapper);
-            NekVector<NekDouble> V_LocBnd(nLocBndDofs,0.0);
-
-            NekVector<NekDouble> V_GlobHomBndTmp(nGlobHomBndDofs,0.0);
-
-            //zero GlobHomBnd so that we ensure we are solving for
-            //full problem rather than perturbation from initial
-            //condition in this case
-
-            Vmath::Zero(nGlobHomBndDofs,tmp = out+nDirBndDofs,1);
-
-            if(nGlobHomBndDofs)
-            {
-                if(nIntDofs || ((nDirBndDofs) && (!dirForcCalculated)
-                                              && (atLastLevel)) )
-                {
-                    // construct boundary forcing
-                    if( nIntDofs  && ((nDirBndDofs) && (!dirForcCalculated)
-                                                    && (atLastLevel)) )
-                    {
-                        //include dirichlet boundary forcing
-                        DNekScalBlkMat &BinvD      = *m_BinvD;
-                        DNekScalBlkMat &SchurCompl = *m_schurCompl;
-                        pLocToGloMap->GlobalToLocalBnd(V_GlobBnd,V_LocBnd);
-
-                        V_LocBnd = BinvD*F_Int + SchurCompl*V_LocBnd;
-
-                    }
-                    else if((nDirBndDofs) && (!dirForcCalculated)
-                                          && (atLastLevel))
-                    {
-                        //include dirichlet boundary forcing
-                        DNekScalBlkMat &SchurCompl = *m_schurCompl;
-                        pLocToGloMap->GlobalToLocalBnd(V_GlobBnd,V_LocBnd);
-                        V_LocBnd = SchurCompl*V_LocBnd;
-                    }
-                    else
-                    {
-                        DNekScalBlkMat &BinvD      = *m_BinvD;
-                        V_LocBnd = BinvD*F_Int;
-                    }
-                    pLocToGloMap->AssembleBnd(V_LocBnd,V_GlobHomBndTmp,
-                                             nDirBndDofs);
-                    F_HomBnd = F_HomBnd - V_GlobHomBndTmp;
-                }
-
-                // solve boundary system
-                if(atLastLevel)
-                {
-                    m_linSys->Solve(F_HomBnd,V_GlobHomBnd);
-                }
-                else
-                {
-                    m_recursiveSchurCompl->Solve(F,
-                                V_GlobBnd.GetPtr(),
-                                pLocToGloMap->GetNextLevelLocalToGlobalMap());
-                }
-            }
-
-            // solve interior system
-            if(nIntDofs)
-            {
-                DNekScalBlkMat &invD  = *m_invD;
-
-                if(nGlobHomBndDofs || nDirBndDofs)
-                {
-                    DNekScalBlkMat &C     = *m_C;
-
-                    if(dirForcCalculated && nDirBndDofs)
-                    {
-                        pLocToGloMap->GlobalToLocalBnd(V_GlobHomBnd,V_LocBnd,
-                                                      nDirBndDofs);
-                    }
-                    else
-                    {
-                        pLocToGloMap->GlobalToLocalBnd(V_GlobBnd,V_LocBnd);
-                    }
-                    F_Int = F_Int - C*V_LocBnd;
-                }
-
-                V_Int = invD*F_Int;
-            }
-        }
-
-
-
-        /**
-         * If at the last level of recursion (or the only level in the case of
-         * single-level static condensation), assemble the Schur complement.
-         * For other levels, in the case of multi-level static condensation,
-         * the next level of the condensed system is computed.
-         * @param   pLocToGloMap    Local to global mapping.
-         */
-        void GlobalLinSysDirectStaticCond::Initialise(
-           const boost::shared_ptr<AssemblyMap>& pLocToGloMap,
-           const MatrixStorage matStorage)
-        {
-            if(pLocToGloMap->AtLastLevel())
-            {
-                AssembleSchurComplement(pLocToGloMap,matStorage);
-            }
-            else
-            {
-                ConstructNextLevelCondensedSystem(
-                        pLocToGloMap->GetNextLevelLocalToGlobalMap());
-            }
-        }
-
-
-        /**
-         * For the first level in multi-level static condensation, or the only
-         * level in the case of single-level static condensation, allocate the
-         * condensed matrices and populate them with the local matrices
-         * retrieved from the expansion list.
-         * @param
-         */
-        void GlobalLinSysDirectStaticCond::SetupTopLevel(
-                const boost::shared_ptr<AssemblyMap>& pLocToGloMap)
-        {
-            int n;
-            int n_exp = m_expList.lock()->GetNumElmts();
-
-            const Array<OneD,const unsigned int>& nbdry_size
-                    = pLocToGloMap->GetNumLocalBndCoeffsPerPatch();
-            const Array<OneD,const unsigned int>& nint_size
-                    = pLocToGloMap->GetNumLocalIntCoeffsPerPatch();
-
-            // Setup Block Matrix systems
-            MatrixStorage blkmatStorage = eDIAGONAL;
-            m_schurCompl = MemoryManager<DNekScalBlkMat>
-                    ::AllocateSharedPtr(nbdry_size, nbdry_size, blkmatStorage);
-            m_BinvD      = MemoryManager<DNekScalBlkMat>
-                    ::AllocateSharedPtr(nbdry_size, nint_size , blkmatStorage);
-            m_C          = MemoryManager<DNekScalBlkMat>
-                    ::AllocateSharedPtr(nint_size , nbdry_size, blkmatStorage);
-            m_invD       = MemoryManager<DNekScalBlkMat>
-                    ::AllocateSharedPtr(nint_size , nint_size , blkmatStorage);
-
-            for(n = 0; n < n_exp; ++n)
-            {
-                if (m_linSysKey.GetMatrixType() == StdRegions::eHybridDGHelmBndLam)
-                {
-                    DNekScalMatSharedPtr loc_mat = GetBlock(m_expList.lock()->GetOffset_Elmt_Id(n));
-                    m_schurCompl->SetBlock(n,n,loc_mat);
-                }
-                else
-                {
-                    DNekScalBlkMatSharedPtr loc_mat = GetStaticCondBlock(m_expList.lock()->GetOffset_Elmt_Id(n));
-                    DNekScalMatSharedPtr    tmp_mat;
-                    m_schurCompl->SetBlock(n,n, tmp_mat = loc_mat->GetBlock(0,0));
-                    m_BinvD     ->SetBlock(n,n, tmp_mat = loc_mat->GetBlock(0,1));
-                    m_C         ->SetBlock(n,n, tmp_mat = loc_mat->GetBlock(1,0));
-                    m_invD      ->SetBlock(n,n, tmp_mat = loc_mat->GetBlock(1,1));
-                }
-            }
-        }
-
-        MatrixStorage GlobalLinSysDirectStaticCond::DetermineMatrixStorage(const AssemblyMapSharedPtr &pLocToGloMap)
-=======
         MatrixStorage GlobalLinSysDirectStaticCond::DetermineMatrixStorage(
             const AssemblyMapSharedPtr &pLocToGloMap)
->>>>>>> 3d2a5884
         {
             int nBndDofs  = pLocToGloMap->GetNumGlobalBndCoeffs();
             int NumDirBCs = pLocToGloMap->GetNumGlobalDirBndCoeffs();
