//////////////////////////////////////////////////////////////////////////////
//
// File DisContField3DHomogeneous1D.cpp
//
// For more information, please see: http://www.nektar.info
//
// The MIT License
//
// Copyright (c) 2006 Division of Applied Mathematics, Brown University (USA),
// Department of Aeronautics, Imperial College London (UK), and Scientific
// Computing and Imaging Institute, University of Utah (USA).
//
// License for the specific language governing rights and limitations under
// Permission is hereby granted, free of charge, to any person obtaining a
// copy of this software and associated documentation files (the "Software"),
// to deal in the Software without restriction, including without limitation
// the rights to use, copy, modify, merge, publish, distribute, sublicense,
// and/or sell copies of the Software, and to permit persons to whom the
// Software is furnished to do so, subject to the following conditions:
//
// The above copyright notice and this permission notice shall be included
// in all copies or substantial portions of the Software.
//
// THE SOFTWARE IS PROVIDED "AS IS", WITHOUT WARRANTY OF ANY KIND, EXPRESS
// OR IMPLIED, INCLUDING BUT NOT LIMITED TO THE WARRANTIES OF MERCHANTABILITY,
// FITNESS FOR A PARTICULAR PURPOSE AND NONINFRINGEMENT. IN NO EVENT SHALL
// THE AUTHORS OR COPYRIGHT HOLDERS BE LIABLE FOR ANY CLAIM, DAMAGES OR OTHER
// LIABILITY, WHETHER IN AN ACTION OF CONTRACT, TORT OR OTHERWISE, ARISING
// FROM, OUT OF OR IN CONNECTION WITH THE SOFTWARE OR THE USE OR OTHER
// DEALINGS IN THE SOFTWARE.
//
// Description: Field definition for 3D domain with boundary
// conditions using LDG flux and a 1D homogeneous direction
//
///////////////////////////////////////////////////////////////////////////////

#include <MultiRegions/ExpList2DHomogeneous1D.h>
#include <MultiRegions/DisContField3DHomogeneous1D.h>
#include <MultiRegions/DisContField2D.h>


namespace Nektar
{
    namespace MultiRegions
    {

        DisContField3DHomogeneous1D::DisContField3DHomogeneous1D(void)
        : ExpList3DHomogeneous1D(),
          m_bndCondExpansions(),
          m_bndConditions()
        {
        }

        DisContField3DHomogeneous1D::DisContField3DHomogeneous1D(
            const LibUtilities::SessionReaderSharedPtr &pSession,
            const LibUtilities::BasisKey &HomoBasis,
            const NekDouble lhom,
            const bool useFFT,
            const bool dealiasing)
            : ExpList3DHomogeneous1D(pSession,HomoBasis,lhom,useFFT,dealiasing),
              m_bndCondExpansions(),
              m_bndConditions()
        {
        }

        DisContField3DHomogeneous1D::DisContField3DHomogeneous1D(
            const DisContField3DHomogeneous1D &In,
            const bool DeclarePlanesSetCoeffPhys)
            : ExpList3DHomogeneous1D (In,false),
              m_bndCondExpansions    (In.m_bndCondExpansions),
              m_bndConditions        (In.m_bndConditions)
        {
            if(DeclarePlanesSetCoeffPhys)
            {
                bool False = false;
                DisContField2DSharedPtr zero_plane =
                    boost::dynamic_pointer_cast<DisContField2D> (In.m_planes[0]);
                
                for(int n = 0; n < m_planes.num_elements(); ++n)
                {
                    m_planes[n] =
                        MemoryManager<DisContField2D>::
                          AllocateSharedPtr(*zero_plane,False);
                }
                
                SetCoeffPhys();
            }
        }

        DisContField3DHomogeneous1D::DisContField3DHomogeneous1D(
            const LibUtilities::SessionReaderSharedPtr &pSession,
            const LibUtilities::BasisKey &HomoBasis,
            const NekDouble lhom,
            const bool useFFT,
            const bool dealiasing,
            const SpatialDomains::MeshGraphSharedPtr &graph2D,
            const std::string &variable)
            : ExpList3DHomogeneous1D(pSession, HomoBasis, lhom, useFFT,
                                     dealiasing),
              m_bndCondExpansions(),
              m_bndConditions()
        {
            int i, n, nel;
            bool True  = true; 
            bool False = false; 
            DisContField2DSharedPtr plane_zero;
            SpatialDomains::BoundaryConditions bcs(m_session, graph2D);

            // note that nzplanes can be larger than nzmodes 
            m_planes[0] = plane_zero = MemoryManager<DisContField2D>::
                AllocateSharedPtr(pSession, graph2D, variable, True, False);

            m_exp = MemoryManager<StdRegions::StdExpansionVector>::
                AllocateSharedPtr();
            nel = m_planes[0]->GetExpSize();

            for (i = 0; i < nel; ++i)
            {
                (*m_exp).push_back(m_planes[0]->GetExp(i));
            }

            for (n = 1; n < m_planes.num_elements(); ++n)
            {
                m_planes[n] = MemoryManager<DisContField2D>::
                    AllocateSharedPtr(*plane_zero, graph2D,
                                      variable,True,False);
                for(i = 0; i < nel; ++i)
                {
                    (*m_exp).push_back((*m_exp)[i]);
                }
            }            

            // Setup default optimisation information
            nel = GetExpSize();

            m_globalOptParam = MemoryManager<NekOptimize::GlobalOptParam>::
                                AllocateSharedPtr(nel);
            
            SetCoeffPhys();

            SetupBoundaryConditions(HomoBasis, lhom, bcs, variable);
            
            SetUpDG();
        }

        /**
         * @brief Default destructor
         */
        DisContField3DHomogeneous1D::~DisContField3DHomogeneous1D()
        {
        }

        void DisContField3DHomogeneous1D::SetupBoundaryConditions(
            const LibUtilities::BasisKey       &HomoBasis,
            const NekDouble                     lhom,
            SpatialDomains::BoundaryConditions &bcs,
            const std::string                   variable)
        {

<<<<<<< HEAD
            int i, j, n;
=======
            int j,n;
>>>>>>> cb560829
            // Setup an ExpList2DHomogeneous1D expansion for boundary
            // conditions and link to class declared in m_planes
            const SpatialDomains::BoundaryRegionCollection  &bregions =
                bcs.GetBoundaryRegions();
            const SpatialDomains::BoundaryConditionCollection &bconditions =
                bcs.GetBoundaryConditions();
            SpatialDomains::BoundaryRegionCollection::const_iterator it;
            
            // count the number of non-periodic boundary regions
            int cnt = 0;
            for (it = bregions.begin(); it != bregions.end(); ++it)
            {
                SpatialDomains::BoundaryConditionShPtr boundaryCondition =
                    GetBoundaryCondition(bconditions, it->first, variable);
                if (boundaryCondition->GetBoundaryConditionType()
                        != SpatialDomains::ePeriodic)
                {
                    cnt++;
                }              
            }

            m_bndCondExpansions  = Array<OneD,MultiRegions::
                ExpListSharedPtr>(cnt);
            m_bndConditions = m_planes[0]->UpdateBndConditions();

            int nplanes = m_planes.num_elements();
            Array<OneD, MultiRegions::ExpListSharedPtr>
                PlanesBndCondExp(nplanes);
            
            cnt = 0;
            for (it = bregions.begin(); it != bregions.end(); ++it)
            {
                SpatialDomains::BoundaryConditionShPtr boundaryCondition =
                    GetBoundaryCondition(bconditions, it->first, variable);
                if(boundaryCondition->GetBoundaryConditionType() !=
                   SpatialDomains::ePeriodic)
                {
                    
                    boost::shared_ptr<StdRegions::StdExpansionVector> exp =
                        MemoryManager<StdRegions::StdExpansionVector>::
                            AllocateSharedPtr();
                    
                    for (n = 0; n < nplanes; ++n)
                    {
                        PlanesBndCondExp[n] = m_planes[n]->
                            UpdateBndCondExpansion(cnt);

                        for (j = 0; j < PlanesBndCondExp[n]->GetExpSize(); ++j)
                        {
                            (*exp).push_back(PlanesBndCondExp[n]->GetExp(j));
                        }
                    }
                
                    m_bndCondExpansions[cnt++] =
                        MemoryManager<ExpList2DHomogeneous1D>::
                            AllocateSharedPtr(m_session, HomoBasis, lhom,
                                              m_useFFT, false, exp,
                                              PlanesBndCondExp);
                }
            }            
            EvaluateBoundaryConditions();
        }

        void DisContField3DHomogeneous1D::EvaluateBoundaryConditions(
            const NekDouble time)
        {
            int n;
            const Array<OneD, const NekDouble> z = m_homogeneousBasis->GetZ();
            Array<OneD, NekDouble> local_z(m_planes.num_elements());
            
            for (n = 0; n < m_planes.num_elements(); n++)
            {
                local_z[n] = z[m_transposition->GetPlaneID(n)];
            }
            
            for (n = 0; n < m_planes.num_elements(); ++n)
            {
                m_planes[n]->EvaluateBoundaryConditions(
                    time,0.5*m_lhom*(1.0+local_z[n]));
            }
            
            // Fourier transform coefficient space boundary values
            // This will only be undertaken for time dependent
            // boundary conditions unless time == 0.0 which is the
            // case when the method is called from the constructor.
            for (n = 0; n < m_bndCondExpansions.num_elements(); ++n)
            {
                if (time == 0.0 || m_bndConditions[n]->GetUserDefined() == 
                   SpatialDomains::eTimeDependent)
                {
                    m_bndCondExpansions[n]->HomogeneousFwdTrans(
                        m_bndCondExpansions[n]->GetCoeffs(),
                        m_bndCondExpansions[n]->UpdateCoeffs());
                }
            }
        }
        
        void DisContField3DHomogeneous1D::v_HelmSolve(
            const Array<OneD, const NekDouble> &inarray,
                  Array<OneD,       NekDouble> &outarray,
            const FlagList &flags,
            const StdRegions::ConstFactorMap &factors,
            const StdRegions::VarCoeffMap &varcoeff,
            const Array<OneD, const NekDouble> &dirForcing)
        {
            int n;
            int cnt = 0;
            int cnt1 = 0;
            NekDouble beta;
            StdRegions::ConstFactorMap new_factors;

            Array<OneD, NekDouble> e_out;
            Array<OneD, NekDouble> fce(inarray.num_elements());

            // Transform forcing function in half-physical space if required
            if (m_WaveSpace)
            {
                fce = inarray;
            }
            else 
            {
                HomogeneousFwdTrans(inarray,fce);
            }
            
            for (n = 0; n < m_planes.num_elements(); ++n)
            {
                if (n != 1 || m_transposition->GetK(n) != 0)
                {
                    beta = 2*M_PI*(m_transposition->GetK(n))/m_lhom;
                    new_factors = factors;
                    // add in Homogeneous Fourier direction and SVV if turned on
                    new_factors[StdRegions::eFactorLambda] +=
                        beta*beta*(1+GetSpecVanVisc(n));
                    m_planes[n]->HelmSolve(
                        fce + cnt,
                        e_out = outarray + cnt1,
                        flags, new_factors, varcoeff, dirForcing);
                }
                
                cnt  += m_planes[n]->GetTotPoints();
                cnt1 += m_planes[n]->GetNcoeffs();
            }
        }
		
        void DisContField3DHomogeneous1D::v_EvaluateBoundaryConditions(
            const NekDouble time,
            const NekDouble x2_in,
            const NekDouble x3_in)
        {
            EvaluateBoundaryConditions(time);
        }
	
        boost::shared_ptr<ExpList> &DisContField3DHomogeneous1D::
            v_UpdateBndCondExpansion(int i)
        {
            return UpdateBndCondExpansion(i);
        }
	
        Array<OneD, SpatialDomains::BoundaryConditionShPtr>
            &DisContField3DHomogeneous1D::v_UpdateBndConditions()
        {
            return UpdateBndConditions();
        }
	
        void DisContField3DHomogeneous1D::GetBoundaryToElmtMap(
            Array<OneD, int> &ElmtID,
            Array<OneD,int> &EdgeID)
        {
            
            if(m_BCtoElmMap.num_elements() == 0)
            {
                Array<OneD, int> ElmtID_tmp;
                Array<OneD, int> EdgeID_tmp;
		
                m_planes[0]->GetBoundaryToElmtMap(ElmtID_tmp, EdgeID_tmp);
                int nel_per_plane = m_planes[0]->GetExpSize();
                int nplanes = m_planes.num_elements();
		
                int MapSize = ElmtID_tmp.num_elements();
		
                ElmtID = Array<OneD, int>(nplanes*MapSize);
                EdgeID = Array<OneD, int>(nplanes*MapSize);

                // If this mesh (or partition) has no BCs, skip this step
                if (MapSize > 0)
                {
                    for(int i = 0; i < nplanes; i++)
                    {
                        for(int j = 0; j < MapSize; j++)
                        {
                            ElmtID[j+i*MapSize] = ElmtID_tmp[j]+i*nel_per_plane;
                            EdgeID[j+i*MapSize] = EdgeID_tmp[j];
                        }
                    }
                    m_BCtoElmMap = Array<OneD, int>(nplanes*MapSize);
                    m_BCtoEdgMap = Array<OneD, int>(nplanes*MapSize);

                    Vmath::Vcopy(nplanes*MapSize,ElmtID,1,m_BCtoElmMap,1);
                    Vmath::Vcopy(nplanes*MapSize,EdgeID,1,m_BCtoEdgMap,1);
                }
            }
            else 
            {
                int MapSize = m_BCtoElmMap.num_elements();
		
                ElmtID = Array<OneD, int>(MapSize);
                EdgeID = Array<OneD, int>(MapSize);
		
                Vmath::Vcopy(MapSize, m_BCtoElmMap, 1, ElmtID, 1);
                Vmath::Vcopy(MapSize, m_BCtoEdgMap, 1, EdgeID, 1);
            }			
        }
	
        void DisContField3DHomogeneous1D::GetBCValues(
            Array<OneD, NekDouble> &BndVals,
            const Array<OneD, NekDouble> &TotField,
            int BndID)
        {
            StdRegions::StdExpansionSharedPtr elmt;
            StdRegions::StdExpansion1DSharedPtr temp_BC_exp;
            
			Array<OneD, const NekDouble> tmp_Tot;
			Array<OneD, NekDouble> tmp_BC;
						
			int cnt = 0;
			int pos = 0;
			int exp_size, exp_size_per_plane, elmtID, boundaryID;
            int offset, exp_dim;
			
			for (int k = 0; k < m_planes.num_elements(); k++)
			{
				for (int n = 0; n < m_bndConditions.num_elements(); ++n)
				{
					exp_size = m_bndCondExpansions[n]->GetExpSize();
					exp_size_per_plane = exp_size/m_planes.num_elements();
								
					for (int i = 0; i < exp_size_per_plane; i++)
					{
						if(n == BndID)
						{
							elmtID      = m_BCtoElmMap[cnt];
							boundaryID  = m_BCtoEdgMap[cnt];
							exp_dim     = m_bndCondExpansions[n]->
                        GetExp(i+k*exp_size_per_plane)->GetTotPoints();
							offset      = GetPhys_Offset(elmtID);
							elmt        = GetExp(elmtID);
							temp_BC_exp =  boost::
                        dynamic_pointer_cast<StdRegions::StdExpansion1D>
                            (m_bndCondExpansions[n]->GetExp(i+k*exp_size_per_plane));
                            
							elmt->GetEdgePhysVals(boundaryID, temp_BC_exp,
                        tmp_Tot = TotField + offset,
                        tmp_BC = BndVals + pos);
							pos        += exp_dim;
						}
						cnt++;
					}
				}
			}
        }
	
        void DisContField3DHomogeneous1D::NormVectorIProductWRTBase(
            Array<OneD, const NekDouble> &V1,
            Array<OneD, const NekDouble> &V2,
            Array<OneD, NekDouble> &outarray,
            int BndID)
        {
            StdRegions::StdExpansionSharedPtr elmt;
            StdRegions::StdExpansion1DSharedPtr temp_BC_exp;
            
            Array<OneD, NekDouble> tmp_V1;
            Array<OneD, NekDouble> tmp_V2;
            Array<OneD, NekDouble> tmp_outarray;
            
            int cnt = 0;
            int exp_size, exp_size_per_plane, elmtID, Phys_offset, Coef_offset;
            
            for(int k = 0; k < m_planes.num_elements(); k++)
            {
                for(int n = 0; n < m_bndConditions.num_elements(); ++n)
                {
                    exp_size = m_bndCondExpansions[n]->GetExpSize();
                    exp_size_per_plane = exp_size/m_planes.num_elements();
                    
                    for(int i = 0; i < exp_size_per_plane; i++)
                    {
                        if(n == BndID)
                        {
                            elmtID = m_BCtoElmMap[cnt];
                            
                            Phys_offset = m_bndCondExpansions[n]->
                                GetPhys_Offset(i+k*exp_size_per_plane);
                            Coef_offset = m_bndCondExpansions[n]->
                                GetCoeff_Offset(i+k*exp_size_per_plane);
                            
                            elmt = GetExp(elmtID);
                            temp_BC_exp =  boost::
                                dynamic_pointer_cast<StdRegions::StdExpansion1D>
                                    (m_bndCondExpansions[n]->
                                        GetExp(i+k*exp_size_per_plane));
                            
                            temp_BC_exp->NormVectorIProductWRTBase(
                                tmp_V1 = V1 + Phys_offset,
                                tmp_V2 = V2 + Phys_offset,
                                tmp_outarray = outarray + Coef_offset);
                        }
                        cnt++;
                    }
                }
            }
        }
        
        void DisContField3DHomogeneous1D::v_ExtractTracePhys(
                        Array<OneD, NekDouble> &outarray)
        {
            ASSERTL1(m_physState == true,
                     "Field must be in physical state to extract trace space.");
            
            v_ExtractTracePhys(m_phys, outarray);
        }
        
        /**
         * @brief This method extracts the trace (edges in 2D) for each plane 
         * from the field @a inarray and puts the values in @a outarray.
         *
         * It assumes the field is C0 continuous so that it can overwrite the
         * edge data when visited by the two adjacent elements.
         *
         * @param inarray   An array containing the 2D data from which we wish
         *                  to extract the edge data.
         * @param outarray  The resulting edge information.
         */
        void DisContField3DHomogeneous1D::v_ExtractTracePhys(
            const Array<OneD, const NekDouble> &inarray,
                  Array<OneD,       NekDouble> &outarray)
        {
            int nPoints_plane = m_planes[0]->GetTotPoints();
            int nTracePts = m_planes[0]->GetTrace()->GetTotPoints();
            
            for (int i = 0; i < m_planes.num_elements(); ++i)
            {
                Array<OneD, NekDouble> inarray_plane(nPoints_plane, 0.0);
                Array<OneD, NekDouble> outarray_plane(nPoints_plane, 0.0);
                
                Vmath::Vcopy(nPoints_plane,
                             &inarray[i*nPoints_plane], 1,
                             &inarray_plane[0], 1);
                
                m_planes[i]->ExtractTracePhys(inarray_plane, outarray_plane);
                
                Vmath::Vcopy(nTracePts,
                             &outarray_plane[0], 1,
                             &outarray[i*nTracePts], 1);
            }
        }
        
        /**
        * @brief Set up all DG member variables and maps.
        */
        void DisContField3DHomogeneous1D::SetUpDG()
        {
        }
        
    } // end of namespace
} //end of namespace<|MERGE_RESOLUTION|>--- conflicted
+++ resolved
@@ -156,12 +156,8 @@
             SpatialDomains::BoundaryConditions &bcs,
             const std::string                   variable)
         {
-
-<<<<<<< HEAD
-            int i, j, n;
-=======
-            int j,n;
->>>>>>> cb560829
+            int j, n;
+            
             // Setup an ExpList2DHomogeneous1D expansion for boundary
             // conditions and link to class declared in m_planes
             const SpatialDomains::BoundaryRegionCollection  &bregions =
