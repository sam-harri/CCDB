///////////////////////////////////////////////////////////////////////////////
//
// File ExpListHomogeneous2D.cpp
//
// For more information, please see: http://www.nektar.info
//
// The MIT License
//
// Copyright (c) 2006 Division of Applied Mathematics, Brown University (USA),
// Department of Aeronautics, Imperial College London (UK), and Scientific
// Computing and Imaging Institute, University of Utah (USA).
//
// Permission is hereby granted, free of charge, to any person obtaining a
// copy of this software and associated documentation files (the "Software"),
// to deal in the Software without restriction, including without limitation
// the rights to use, copy, modify, merge, publish, distribute, sublicense,
// and/or sell copies of the Software, and to permit persons to whom the
// Software is furnished to do so, subject to the following conditions:
//
// The above copyright notice and this permission notice shall be included
// in all copies or substantial portions of the Software.
//
// THE SOFTWARE IS PROVIDED "AS IS", WITHOUT WARRANTY OF ANY KIND, EXPRESS
// OR IMPLIED, INCLUDING BUT NOT LIMITED TO THE WARRANTIES OF MERCHANTABILITY,
// FITNESS FOR A PARTICULAR PURPOSE AND NONINFRINGEMENT. IN NO EVENT SHALL
// THE AUTHORS OR COPYRIGHT HOLDERS BE LIABLE FOR ANY CLAIM, DAMAGES OR OTHER
// LIABILITY, WHETHER IN AN ACTION OF CONTRACT, TORT OR OTHERWISE, ARISING
// FROM, OUT OF OR IN CONNECTION WITH THE SOFTWARE OR THE USE OR OTHER
// DEALINGS IN THE SOFTWARE.
//
// Description: An ExpList which is homogeneous in 2-directions
//
///////////////////////////////////////////////////////////////////////////////

#include <boost/core/ignore_unused.hpp>

#include <MultiRegions/ExpListHomogeneous2D.h>
#include <LibUtilities/Foundations/ManagerAccess.h>  // for PointsManager, etc
#include <StdRegions/StdSegExp.h>
#include <StdRegions/StdQuadExp.h>
#include <LocalRegions/Expansion.h>

using namespace std;

namespace Nektar
{
    namespace MultiRegions
    {
        // Forward declaration for typedefs
        ExpListHomogeneous2D::ExpListHomogeneous2D(const ExpansionType type):
            ExpList(type),
            m_homogeneousBasis_y(LibUtilities::NullBasisSharedPtr),
            m_homogeneousBasis_z(LibUtilities::NullBasisSharedPtr),
            m_lhom_y(1),
            m_lhom_z(1),
            m_homogeneous2DBlockMat(MemoryManager<Homo2DBlockMatrixMap>::AllocateSharedPtr())
        {
        }

<<<<<<< HEAD
        ExpListHomogeneous2D::ExpListHomogeneous2D(
                const ExpansionType type,
                const LibUtilities::SessionReaderSharedPtr &pSession,
                const LibUtilities::BasisKey &HomoBasis_y,
                const LibUtilities::BasisKey &HomoBasis_z, 
                const NekDouble lhom_y,
                const NekDouble lhom_z,
                const bool useFFT,
                const bool dealiasing):
            ExpList(type),
=======
        ExpListHomogeneous2D::ExpListHomogeneous2D(const LibUtilities::SessionReaderSharedPtr &pSession,
                                                   const LibUtilities::BasisKey &HomoBasis_y,
                                                   const LibUtilities::BasisKey &HomoBasis_z,
                                                   const NekDouble lhom_y,
                                                   const NekDouble lhom_z,
                                                   const bool useFFT,
                                                   const bool dealiasing):
            ExpList(pSession),
>>>>>>> 1a916cde
            m_useFFT(useFFT),
            m_lhom_y(lhom_y),
            m_lhom_z(lhom_z),
            m_homogeneous2DBlockMat(MemoryManager<Homo2DBlockMatrixMap>::AllocateSharedPtr()),
            m_dealiasing(dealiasing)
        {
            m_session = pSession;
            m_comm    = pSession->GetComm();

            ASSERTL2(HomoBasis_y != LibUtilities::NullBasisKey,
                     "Homogeneous Basis in y direction is a null basis");
            ASSERTL2(HomoBasis_z != LibUtilities::NullBasisKey,
                     "Homogeneous Basis in z direction is a null basis");

            m_homogeneousBasis_y = LibUtilities::BasisManager()[HomoBasis_y];
            m_homogeneousBasis_z = LibUtilities::BasisManager()[HomoBasis_z];

            m_transposition = MemoryManager<LibUtilities::Transposition>::AllocateSharedPtr(HomoBasis_y,HomoBasis_z,m_comm->GetColumnComm());

            m_Ycomm = m_comm->GetColumnComm()->GetRowComm();
            m_Zcomm = m_comm->GetColumnComm()->GetRowComm();

            m_ny = m_homogeneousBasis_y->GetNumPoints()/m_Ycomm->GetSize();
            m_nz = m_homogeneousBasis_z->GetNumPoints()/m_Zcomm->GetSize();

            m_lines = Array<OneD,ExpListSharedPtr>(m_ny*m_nz);

            if(m_useFFT)
            {
                m_FFT_y = LibUtilities::GetNektarFFTFactory().CreateInstance("NekFFTW", m_ny);
                m_FFT_z = LibUtilities::GetNektarFFTFactory().CreateInstance("NekFFTW", m_nz);
            }

            if(m_dealiasing)
            {
                ASSERTL0(m_comm->GetColumnComm()->GetSize() == 1,"Remove dealiasing if you want to run in parallel");
                SetPaddingBase();
            }
        }


        /**
         * @param   In          ExpListHomogeneous2D object to copy.
         */
        ExpListHomogeneous2D::ExpListHomogeneous2D(const ExpListHomogeneous2D &In):
            ExpList(In,false),
            m_useFFT(In.m_useFFT),
            m_FFT_y(In.m_FFT_y),
            m_FFT_z(In.m_FFT_z),
            m_transposition(In.m_transposition),
            m_Ycomm(In.m_Ycomm),
            m_Zcomm(In.m_Ycomm),
            m_homogeneousBasis_y(In.m_homogeneousBasis_y),
            m_homogeneousBasis_z(In.m_homogeneousBasis_z),
            m_lhom_y(In.m_lhom_y),
            m_lhom_z(In.m_lhom_z),
            m_homogeneous2DBlockMat(In.m_homogeneous2DBlockMat),
            m_ny(In.m_ny),
            m_nz(In.m_nz),
            m_dealiasing(In.m_dealiasing),
            m_padsize_y(In.m_padsize_y),
            m_padsize_z(In.m_padsize_z),
            MatFwdPAD(In.MatFwdPAD),
            MatBwdPAD(In.MatBwdPAD)
        {
            m_lines = Array<OneD, ExpListSharedPtr>(In.m_lines.size());
        }

        ExpListHomogeneous2D::ExpListHomogeneous2D(const ExpListHomogeneous2D &In,
                                            const std::vector<unsigned int> &eIDs):
            ExpList(In,eIDs,false),
            m_useFFT(In.m_useFFT),
            m_FFT_y(In.m_FFT_y),
            m_FFT_z(In.m_FFT_z),
            m_transposition(In.m_transposition),
            m_Ycomm(In.m_Ycomm),
            m_Zcomm(In.m_Ycomm),
            m_homogeneousBasis_y(In.m_homogeneousBasis_y),
            m_homogeneousBasis_z(In.m_homogeneousBasis_z),
            m_lhom_y(In.m_lhom_y),
            m_lhom_z(In.m_lhom_z),
            m_homogeneous2DBlockMat(MemoryManager<Homo2DBlockMatrixMap>::AllocateSharedPtr()),
            m_ny(In.m_ny),
            m_nz(In.m_nz),
            m_dealiasing(In.m_dealiasing),
            m_padsize_y(In.m_padsize_y),
            m_padsize_z(In.m_padsize_z),
            MatFwdPAD(In.MatFwdPAD),
            MatBwdPAD(In.MatBwdPAD)
        {
            m_lines = Array<OneD, ExpListSharedPtr>(In.m_lines.size());
        }

        /**
         * Destructor
         */
        ExpListHomogeneous2D::~ExpListHomogeneous2D()
        {
        }
        
        void ExpListHomogeneous2D::v_HomogeneousFwdTrans(const Array<OneD, const NekDouble> &inarray, 
                                                         Array<OneD, NekDouble> &outarray, 
                                                         bool Shuff,
                                                         bool UnShuff)
        {
            // Forwards trans
            Homogeneous2DTrans(inarray,outarray,true,Shuff,UnShuff);
        }
    
        void ExpListHomogeneous2D::v_HomogeneousBwdTrans(const Array<OneD, const NekDouble> &inarray, 
                                                         Array<OneD, NekDouble> &outarray, 
                                                         bool Shuff,
                                                         bool UnShuff)
        {
            // Backwards trans
            Homogeneous2DTrans(inarray,outarray,false,Shuff,UnShuff);
        }

        void ExpListHomogeneous2D::v_DealiasedProd(const Array<OneD, NekDouble> &inarray1,
                                                   const Array<OneD, NekDouble> &inarray2,
                                                   Array<OneD, NekDouble> &outarray)
        {
            int npoints = outarray.size(); // number of total physical points
            int nlines  = m_lines.size();  // number of lines == number of Fourier modes = number of Fourier coeff = number of points per slab
            int nslabs  = npoints/nlines;          // number of slabs = numebr of physical points per line

            Array<OneD, NekDouble> V1(npoints);
            Array<OneD, NekDouble> V2(npoints);
            Array<OneD, NekDouble> V1V2(npoints);
            Array<OneD, NekDouble> ShufV1(npoints);
            Array<OneD, NekDouble> ShufV2(npoints);
            Array<OneD, NekDouble> ShufV1V2(npoints);

            if(m_WaveSpace)
            {
                V1 = inarray1;
                V2 = inarray2;
            }
            else
            {
                HomogeneousFwdTrans(inarray1,V1);
                HomogeneousFwdTrans(inarray2,V2);
            }

            m_transposition->Transpose(V1,ShufV1,false,LibUtilities::eXtoYZ);
            m_transposition->Transpose(V2,ShufV2,false,LibUtilities::eXtoYZ);

            Array<OneD, NekDouble> PadV1_slab_coeff(m_padsize_y*m_padsize_z,0.0);
            Array<OneD, NekDouble> PadV2_slab_coeff(m_padsize_y*m_padsize_z,0.0);
            Array<OneD, NekDouble> PadRe_slab_coeff(m_padsize_y*m_padsize_z,0.0);

            Array<OneD, NekDouble> PadV1_slab_phys(m_padsize_y*m_padsize_z,0.0);
            Array<OneD, NekDouble> PadV2_slab_phys(m_padsize_y*m_padsize_z,0.0);
            Array<OneD, NekDouble> PadRe_slab_phys(m_padsize_y*m_padsize_z,0.0);

            NekVector<NekDouble> PadIN_V1(m_padsize_y*m_padsize_z,PadV1_slab_coeff,eWrapper);
            NekVector<NekDouble> PadOUT_V1(m_padsize_y*m_padsize_z,PadV1_slab_phys,eWrapper);

            NekVector<NekDouble> PadIN_V2(m_padsize_y*m_padsize_z,PadV2_slab_coeff,eWrapper);
            NekVector<NekDouble> PadOUT_V2(m_padsize_y*m_padsize_z,PadV2_slab_phys,eWrapper);

            NekVector<NekDouble> PadIN_Re(m_padsize_y*m_padsize_z,PadRe_slab_phys,eWrapper);
            NekVector<NekDouble> PadOUT_Re(m_padsize_y*m_padsize_z,PadRe_slab_coeff,eWrapper);

            //Looping on the slabs
            for(int j = 0 ; j< nslabs ; j++)
            {
                //Copying the j-th slab of size N*M into a bigger slab of lenght 2*N*M
                //We are in Fourier space
                for(int i = 0 ; i< m_nz ; i++)
                {
                    Vmath::Vcopy(m_ny,&(ShufV1[i*m_ny + j*nlines]),1,&(PadV1_slab_coeff[i*2*m_ny]),1);
                    Vmath::Vcopy(m_ny,&(ShufV2[i*m_ny + j*nlines]),1,&(PadV2_slab_coeff[i*2*m_ny]),1);
                }

                //Moving to physical space using the padded system
                PadOUT_V1 = (*MatBwdPAD)*PadIN_V1;
                PadOUT_V2 = (*MatBwdPAD)*PadIN_V2;

                //Perfroming the vectors multiplication in physical
                //space on the padded system
                Vmath::Vmul(m_padsize_y*m_padsize_z,PadV1_slab_phys,1,PadV2_slab_phys,1,PadRe_slab_phys,1);

                //Moving back the result (V1*V2)_phys in Fourier
                //space, padded system
                PadOUT_Re = (*MatFwdPAD)*PadIN_Re;

                //Copying the first half of the padded pencil in the
                //full vector (Fourier space)
                for (int i = 0; i < m_nz; i++)
                {
                    Vmath::Vcopy(m_ny,&(PadRe_slab_coeff[i*2*m_ny]),1,&(ShufV1V2[i*m_ny + j*nlines]),1);
                }
            }

            if(m_WaveSpace)
            {
                m_transposition->Transpose(ShufV1V2,outarray,false,LibUtilities::eYZtoX);
            }
            else
            {
                m_transposition->Transpose(ShufV1V2,V1V2,false,LibUtilities::eYZtoX);

                //Moving the results in physical space for the output
                HomogeneousBwdTrans(V1V2,outarray);
            }
        }

        void ExpListHomogeneous2D::v_DealiasedDotProd(
                        const Array<OneD, Array<OneD, NekDouble> > &inarray1,
                        const Array<OneD, Array<OneD, NekDouble> > &inarray2,
                        Array<OneD, Array<OneD, NekDouble> > &outarray)
        {
            // TODO Proper implementation of this
            int ndim = inarray1.size();
            ASSERTL1( inarray2.size() % ndim == 0,
                     "Wrong dimensions for DealiasedDotProd.");
            int nvec = inarray2.size() % ndim;
            int npts = inarray1[0].size();

            Array<OneD, NekDouble> out(npts);
            for (int i = 0; i < nvec; i++)
            {
                Vmath::Zero(npts, outarray[i], 1);
                for (int j = 0; j < ndim; j++)
                {
                    DealiasedProd(inarray1[j], inarray2[i*ndim+j], out);
                    Vmath::Vadd(npts, outarray[i], 1, out, 1, outarray[i], 1);
                }
            }
        }

        void ExpListHomogeneous2D::v_FwdTrans(const Array<OneD, const NekDouble> &inarray, Array<OneD, NekDouble> &outarray)
        {
            int cnt = 0, cnt1 = 0;
            Array<OneD, NekDouble> tmparray;
            int nlines = m_lines.size();

            for(int n = 0; n < nlines; ++n)
            {
                m_lines[n]->FwdTrans(inarray+cnt, tmparray = outarray + cnt1);
                cnt   += m_lines[n]->GetTotPoints();
                cnt1  += m_lines[n]->GetNcoeffs();
            }
            if(!m_WaveSpace)
            {
                HomogeneousFwdTrans(outarray,outarray);
            }
        }

        void ExpListHomogeneous2D::v_FwdTrans_IterPerExp(const Array<OneD, const NekDouble> &inarray, Array<OneD, NekDouble> &outarray)
        {
            int cnt = 0, cnt1 = 0;
            Array<OneD, NekDouble> tmparray;
            int nlines = m_lines.size();

            for(int n = 0; n < nlines; ++n)
            {
                m_lines[n]->FwdTrans_IterPerExp(inarray+cnt, tmparray = outarray + cnt1);

                cnt   += m_lines[n]->GetTotPoints();
                cnt1  += m_lines[n]->GetNcoeffs();
            }
            if(!m_WaveSpace)
            {
                HomogeneousFwdTrans(outarray,outarray);
            }
        }
        
        void ExpListHomogeneous2D::v_BwdTrans(const Array<OneD, const NekDouble> &inarray, Array<OneD, NekDouble> &outarray)
        {
            int cnt = 0, cnt1 = 0;
            Array<OneD, NekDouble> tmparray;
            int nlines = m_lines.size();

            for(int n = 0; n < nlines; ++n)
            {
                m_lines[n]->BwdTrans(inarray+cnt, tmparray = outarray + cnt1);
                cnt    += m_lines[n]->GetNcoeffs();
                cnt1   += m_lines[n]->GetTotPoints();
            }
            if(!m_WaveSpace)
            {
                HomogeneousBwdTrans(outarray,outarray);
            }
        }

        void ExpListHomogeneous2D::v_BwdTrans_IterPerExp(const Array<OneD, const NekDouble> &inarray, Array<OneD, NekDouble> &outarray)
        {
            int cnt = 0, cnt1 = 0;
            Array<OneD, NekDouble> tmparray;
            int nlines = m_lines.size();

            for(int n = 0; n < nlines; ++n)
            {
                m_lines[n]->BwdTrans_IterPerExp(inarray+cnt, tmparray = outarray + cnt1);

                cnt    += m_lines[n]->GetNcoeffs();
                cnt1   += m_lines[n]->GetTotPoints();
            }
            if(!m_WaveSpace)
            {
                HomogeneousBwdTrans(outarray,outarray);
            }
        }


        void ExpListHomogeneous2D::v_IProductWRTBase(const Array<OneD, const NekDouble> &inarray, Array<OneD, NekDouble> &outarray)
        {
            int cnt = 0, cnt1 = 0;
            Array<OneD, NekDouble> tmparray;
            int nlines = m_lines.size();

            for(int n = 0; n < nlines; ++n)
            {
                m_lines[n]->IProductWRTBase(inarray+cnt, tmparray = outarray + cnt1);

                cnt    += m_lines[n]->GetNcoeffs();
                cnt1   += m_lines[n]->GetTotPoints();
            }
        }

        void ExpListHomogeneous2D::v_IProductWRTBase_IterPerExp(const Array<OneD, const NekDouble> &inarray, Array<OneD, NekDouble> &outarray)
        {
            int cnt = 0, cnt1 = 0;
            Array<OneD, NekDouble> tmparray;
            int nlines = m_lines.size();

            for(int n = 0; n < nlines; ++n)
            {
                m_lines[n]->IProductWRTBase_IterPerExp(inarray+cnt, tmparray = outarray + cnt1);

                cnt    += m_lines[n]->GetNcoeffs();
                cnt1   += m_lines[n]->GetTotPoints();
            }
        }
        
        void ExpListHomogeneous2D::Homogeneous2DTrans(const Array<OneD, const NekDouble> &inarray, 
                                                      Array<OneD, NekDouble> &outarray, 
                                                      bool IsForwards, 
                                                      bool Shuff,
                                                      bool UnShuff)
        {
            boost::ignore_unused(Shuff, UnShuff);

            if(m_useFFT)
            {

                int n  = m_lines.size();   //number of Fourier points in the Fourier directions (x-z grid)
                int s  = inarray.size();   //number of total points = n. of Fourier points * n. of points per line
                int p  = s/n;                      //number of points per line = n of Fourier transform required

                Array<OneD, NekDouble> fft_in(s);
                Array<OneD, NekDouble> fft_out(s);

                m_transposition->Transpose(inarray,fft_in,false,LibUtilities::eXtoYZ);

                if(IsForwards)
                {
                    for(int i=0;i<(p*m_nz);i++)
                    {
                        m_FFT_y->FFTFwdTrans(m_tmpIN = fft_in + i*m_ny, m_tmpOUT = fft_out + i*m_ny);
                    }

                }
                else
                {
                    for(int i=0;i<(p*m_nz);i++)
                    {
                        m_FFT_y->FFTBwdTrans(m_tmpIN = fft_in + i*m_ny, m_tmpOUT = fft_out + i*m_ny);
                    }
                }

                m_transposition->Transpose(fft_out,fft_in,false,LibUtilities::eYZtoZY);

                if(IsForwards)
                {
                    for(int i=0;i<(p*m_ny);i++)
                    {
                        m_FFT_z->FFTFwdTrans(m_tmpIN = fft_in + i*m_nz, m_tmpOUT = fft_out + i*m_nz);
                    }

                }
                else
                {
                    for(int i=0;i<(p*m_ny);i++)
                    {
                        m_FFT_z->FFTBwdTrans(m_tmpIN = fft_in + i*m_nz, m_tmpOUT = fft_out + i*m_nz);
                    }
                }

                //TODO: required ZYtoX routine
                m_transposition->Transpose(fft_out,fft_in,false,LibUtilities::eZYtoYZ);

                m_transposition->Transpose(fft_in,outarray,false,LibUtilities::eYZtoX);

            }
            else
            {
                DNekBlkMatSharedPtr blkmatY;
                DNekBlkMatSharedPtr blkmatZ;

                if(inarray.size() == m_npoints) //transform phys space
                {
                    if(IsForwards)
                    {
                        blkmatY = GetHomogeneous2DBlockMatrix(eForwardsPhysSpaceY1D);
                        blkmatZ = GetHomogeneous2DBlockMatrix(eForwardsPhysSpaceZ1D);
                    }
                    else
                    {
                        blkmatY = GetHomogeneous2DBlockMatrix(eBackwardsPhysSpaceY1D);
                        blkmatZ = GetHomogeneous2DBlockMatrix(eBackwardsPhysSpaceZ1D);
                    }
                }
                else
                {
                    if(IsForwards)
                    {
                        blkmatY = GetHomogeneous2DBlockMatrix(eForwardsCoeffSpaceY1D);
                        blkmatZ = GetHomogeneous2DBlockMatrix(eForwardsCoeffSpaceZ1D);
                    }
                    else
                    {
                        blkmatY = GetHomogeneous2DBlockMatrix(eBackwardsCoeffSpaceY1D);
                        blkmatZ = GetHomogeneous2DBlockMatrix(eBackwardsCoeffSpaceZ1D);
                    }
                }

                int nrowsY = blkmatY->GetRows();
                int ncolsY = blkmatY->GetColumns();

                Array<OneD, NekDouble> sortedinarrayY(ncolsY);
                Array<OneD, NekDouble> sortedoutarrayY(nrowsY);

                int nrowsZ = blkmatZ->GetRows();
                int ncolsZ = blkmatZ->GetColumns();

                Array<OneD, NekDouble> sortedinarrayZ(ncolsZ);
                Array<OneD, NekDouble> sortedoutarrayZ(nrowsZ);

                NekVector<NekDouble> inY (ncolsY,sortedinarrayY,eWrapper);
                NekVector<NekDouble> outY(nrowsY,sortedoutarrayY,eWrapper);

                NekVector<NekDouble> inZ (ncolsZ,sortedinarrayZ,eWrapper);
                NekVector<NekDouble> outZ(nrowsZ,sortedoutarrayZ,eWrapper);

                m_transposition->Transpose(inarray,sortedinarrayY,!IsForwards,LibUtilities::eXtoYZ);

                outY = (*blkmatY)*inY;

                m_transposition->Transpose(sortedoutarrayY,sortedinarrayZ,false,LibUtilities::eYZtoZY);

                outZ = (*blkmatZ)*inZ;

                m_transposition->Transpose(sortedoutarrayZ,sortedoutarrayY,false,LibUtilities::eZYtoYZ);

                m_transposition->Transpose(sortedoutarrayY,outarray,false,LibUtilities::eYZtoX);
            }
        }
        
        DNekBlkMatSharedPtr ExpListHomogeneous2D::GetHomogeneous2DBlockMatrix(Homogeneous2DMatType mattype) const
        {
            auto matrixIter = m_homogeneous2DBlockMat->find(mattype);

            if(matrixIter == m_homogeneous2DBlockMat->end())
            {
                return ((*m_homogeneous2DBlockMat)[mattype] =
                        GenHomogeneous2DBlockMatrix(mattype));
            }
            else
            {
                return matrixIter->second;
            }
        }

        DNekBlkMatSharedPtr ExpListHomogeneous2D::GenHomogeneous2DBlockMatrix(Homogeneous2DMatType mattype) const
        {
            int i;
            int n_exp = 0;

            DNekMatSharedPtr    loc_mat;
            DNekBlkMatSharedPtr BlkMatrix;

            LibUtilities::BasisSharedPtr Basis;

            int NumPoints = 0;
            int NumModes = 0;
            int NumPencils = 0;

            if((mattype == eForwardsCoeffSpaceY1D) || (mattype == eBackwardsCoeffSpaceY1D)
               ||(mattype == eForwardsPhysSpaceY1D) || (mattype == eBackwardsPhysSpaceY1D))
            {
                Basis = m_homogeneousBasis_y;
                NumPoints  = m_homogeneousBasis_y->GetNumModes();
                NumModes   = m_homogeneousBasis_y->GetNumPoints();
                NumPencils = m_homogeneousBasis_z->GetNumPoints();
            }
            else
            {
                Basis = m_homogeneousBasis_z;
                NumPoints  = m_homogeneousBasis_z->GetNumModes();
                NumModes   = m_homogeneousBasis_z->GetNumPoints();
                NumPencils = m_homogeneousBasis_y->GetNumPoints();
            }

            if((mattype == eForwardsCoeffSpaceY1D) || (mattype == eForwardsCoeffSpaceZ1D)
               ||(mattype == eBackwardsCoeffSpaceY1D)||(mattype == eBackwardsCoeffSpaceZ1D))
            {
                n_exp = m_lines[0]->GetNcoeffs();
            }
            else
            {
                n_exp = m_lines[0]->GetTotPoints(); // will operatore on m_phys
            }

            Array<OneD,unsigned int> nrows(n_exp);
            Array<OneD,unsigned int> ncols(n_exp);

            if((mattype == eForwardsCoeffSpaceY1D)||(mattype == eForwardsPhysSpaceY1D) ||
               (mattype == eForwardsCoeffSpaceZ1D)||(mattype == eForwardsPhysSpaceZ1D))
            {
                nrows = Array<OneD, unsigned int>(n_exp*NumPencils,NumModes);
                ncols = Array<OneD, unsigned int>(n_exp*NumPencils,NumPoints);
            }
            else
            {
                nrows = Array<OneD, unsigned int>(n_exp*NumPencils,NumPoints);
                ncols = Array<OneD, unsigned int>(n_exp*NumPencils,NumModes);
            }

            MatrixStorage blkmatStorage = eDIAGONAL;
            BlkMatrix = MemoryManager<DNekBlkMat>::AllocateSharedPtr(nrows,ncols,blkmatStorage);

            StdRegions::StdSegExp StdSeg(Basis->GetBasisKey());

            if((mattype == eForwardsCoeffSpaceY1D)||(mattype == eForwardsPhysSpaceY1D) ||
               (mattype == eForwardsCoeffSpaceZ1D)||(mattype == eForwardsPhysSpaceZ1D))
            {
                StdRegions::StdMatrixKey matkey(StdRegions::eFwdTrans,
                                                StdSeg.DetShapeType(),
                                                StdSeg);

                loc_mat = StdSeg.GetStdMatrix(matkey);
            }
            else
            {
                StdRegions::StdMatrixKey matkey(StdRegions::eBwdTrans,
                                                StdSeg.DetShapeType(),
                                                StdSeg);

                loc_mat = StdSeg.GetStdMatrix(matkey);
            }

            // set up array of block matrices.
            for(i = 0; i < (n_exp*NumPencils); ++i)
            {
                BlkMatrix->SetBlock(i,i,loc_mat);
            }

            return BlkMatrix;
        }

        std::vector<LibUtilities::FieldDefinitionsSharedPtr> ExpListHomogeneous2D::v_GetFieldDefinitions()
        {
            std::vector<LibUtilities::FieldDefinitionsSharedPtr> returnval;
            // Set up Homogeneous length details.
            Array<OneD,LibUtilities::BasisSharedPtr> HomoBasis(2);
            HomoBasis[0] = m_homogeneousBasis_y;
            HomoBasis[1] = m_homogeneousBasis_z;

            std::vector<NekDouble> HomoLen(2);
            HomoLen[0] = m_lhom_y;
            HomoLen[1] = m_lhom_z;

            int nhom_modes_y = m_homogeneousBasis_y->GetNumModes();
            int nhom_modes_z = m_homogeneousBasis_z->GetNumModes();

            std::vector<unsigned int> sIDs
                = LibUtilities::NullUnsignedIntVector;

            std::vector<unsigned int> yIDs;
            std::vector<unsigned int> zIDs;

            for(int n = 0; n < nhom_modes_z; ++n)
            {
                for(int m = 0; m < nhom_modes_y; ++m)
                {
                    zIDs.push_back(n);
                    yIDs.push_back(m);
                }
            }

            m_lines[0]->GeneralGetFieldDefinitions(returnval, 2, HomoBasis,
                                                     HomoLen, false,
                                                     sIDs, zIDs, yIDs);
            return returnval;
        }

        void  ExpListHomogeneous2D::v_GetFieldDefinitions(std::vector<LibUtilities::FieldDefinitionsSharedPtr> &fielddef)
        {
            // Set up Homogeneous length details.
            Array<OneD,LibUtilities::BasisSharedPtr> HomoBasis(2);
            HomoBasis[0] = m_homogeneousBasis_y;
            HomoBasis[1] = m_homogeneousBasis_z;
            std::vector<NekDouble> HomoLen(2);
            HomoLen[0] = m_lhom_y;
            HomoLen[1] = m_lhom_z;

            int nhom_modes_y = m_homogeneousBasis_y->GetNumModes();
            int nhom_modes_z = m_homogeneousBasis_z->GetNumModes();

            std::vector<unsigned int> sIDs
                =LibUtilities::NullUnsignedIntVector;

            std::vector<unsigned int> yIDs;
            std::vector<unsigned int> zIDs;

            for(int n = 0; n < nhom_modes_z; ++n)
            {
                for(int m = 0; m < nhom_modes_y; ++m)
                {
                    zIDs.push_back(n);
                    yIDs.push_back(m);
                }
            }

            // enforce NumHomoDir == 1 by direct call
             m_lines[0]->GeneralGetFieldDefinitions(fielddef, 2, HomoBasis,
                                                    HomoLen, false,
                                                    sIDs, zIDs, yIDs);
        }

        void ExpListHomogeneous2D::v_AppendFieldData(LibUtilities::FieldDefinitionsSharedPtr &fielddef, std::vector<NekDouble> &fielddata, Array<OneD, NekDouble> &coeffs)
        {
            int i,k;

            int NumMod_y = m_homogeneousBasis_y->GetNumModes();
            int NumMod_z = m_homogeneousBasis_z->GetNumModes();

            int ncoeffs_per_line = m_lines[0]->GetNcoeffs();

            // Determine mapping from element ids to location in
            // expansion list
            map<int, int> ElmtID_to_ExpID;
            for(i = 0; i < m_lines[0]->GetExpSize(); ++i)
            {
                ElmtID_to_ExpID[(*m_exp)[i]->GetGeom()->GetGlobalID()] = i;
            }

            for(i = 0; i < fielddef->m_elementIDs.size(); ++i)
            {
                int eid     = ElmtID_to_ExpID[fielddef->m_elementIDs[i]];
                int datalen = (*m_exp)[eid]->GetNcoeffs();

                for(k = 0; k < (NumMod_y*NumMod_z); ++k)
                {
                    fielddata.insert(fielddata.end(),&coeffs[m_coeff_offset[eid]+k*ncoeffs_per_line],&coeffs[m_coeff_offset[eid]+k*ncoeffs_per_line]+datalen);
                }
            }
        }

        void ExpListHomogeneous2D::v_AppendFieldData(LibUtilities::FieldDefinitionsSharedPtr &fielddef, std::vector<NekDouble> &fielddata)
        {
            v_AppendFieldData(fielddef,fielddata,m_coeffs);
        }

        //Extract the data in fielddata into the m_coeff list
        void ExpListHomogeneous2D::v_ExtractDataToCoeffs(LibUtilities::FieldDefinitionsSharedPtr &fielddef, std::vector<NekDouble> &fielddata, std::string &field, Array<OneD, NekDouble> &coeffs)
        {
            int i,k;
            int offset = 0;
            int datalen = fielddata.size()/fielddef->m_fields.size();
            int ncoeffs_per_line = m_lines[0]->GetNcoeffs();
            int NumMod_y = m_homogeneousBasis_y->GetNumModes();
            int NumMod_z = m_homogeneousBasis_z->GetNumModes();

            // Find data location according to field definition
            for(i = 0; i < fielddef->m_fields.size(); ++i)
            {
                if(fielddef->m_fields[i] == field)
                {
                    break;
                }
                offset += datalen;
            }

            ASSERTL0(i!= fielddef->m_fields.size(),"Field not found in data file");

            // Determine mapping from element ids to location in
            // expansion list
            map<int, int> ElmtID_to_ExpID;
            for(i = 0; i < m_lines[0]->GetExpSize(); ++i)
            {
                ElmtID_to_ExpID[(*m_exp)[i]->GetGeom()->GetGlobalID()] = i;
            }

            for(i = 0; i < fielddef->m_elementIDs.size(); ++i)
            {
                int eid = ElmtID_to_ExpID[fielddef->m_elementIDs[i]];
                int datalen = (*m_exp)[eid]->GetNcoeffs();

                for(k = 0; k < (NumMod_y*NumMod_z); ++k)
                {
                    Vmath::Vcopy(datalen,&fielddata[offset],1,&coeffs[m_coeff_offset[eid] + k*ncoeffs_per_line],1);
                    offset += datalen;
                }
            }
        }

        void ExpListHomogeneous2D::v_WriteVtkPieceData(std::ostream &outfile, int expansion,
                                        std::string var)
        {
            int i;
            int nq = (*m_exp)[expansion]->GetTotPoints();
            int npoints_per_line = m_lines[0]->GetTotPoints();

            // printing the fields of that zone
            outfile << "        <DataArray type=\"Float64\" Name=\""
                    << var << "\">" << endl;
            outfile << "          ";
            for (int n = 0; n < m_lines.size(); ++n)
            {
                const Array<OneD, NekDouble> phys = m_phys + m_phys_offset[expansion] + n*npoints_per_line;
                for(i = 0; i < nq; ++i)
                {
                    outfile << (fabs(phys[i]) < NekConstants::kNekZeroTol ? 0 : phys[i]) << " ";
                }
            }
            outfile << endl;
            outfile << "        </DataArray>" << endl;
        }

        void ExpListHomogeneous2D::v_PhysDeriv(const Array<OneD, const NekDouble> &inarray,
                                               Array<OneD, NekDouble> &out_d0,
                                               Array<OneD, NekDouble> &out_d1,
                                               Array<OneD, NekDouble> &out_d2)

        {
            int nyzlines      = m_lines.size();   //number of Fourier points in the Fourier directions (nF_pts)
            int npoints       = inarray.size();   //number of total points = n. of Fourier points * n. of points per line (nT_pts)
            int n_points_line = npoints/nyzlines;         //number of points per line

            Array<OneD, NekDouble> temparray(npoints);
            Array<OneD, NekDouble> temparray1(npoints);
            Array<OneD, NekDouble> temparray2(npoints);
            Array<OneD, NekDouble> tmp1;
            Array<OneD, NekDouble> tmp2;
            Array<OneD, NekDouble> tmp3;

            for( int i=0 ; i<nyzlines ; i++ )
            {
                m_lines[i]->PhysDeriv( tmp1 = inarray + i*n_points_line ,tmp2 = out_d0 + i*n_points_line);
            }

            if(m_homogeneousBasis_y->GetBasisType() == LibUtilities::eFourier && m_homogeneousBasis_z->GetBasisType() == LibUtilities::eFourier)
            {
                if(m_WaveSpace)
                {
                    temparray = inarray;
                }
                else
                {
                    HomogeneousFwdTrans(inarray,temparray);
                }
                NekDouble sign = -1.0;
                NekDouble beta;

                //along y
                for(int i = 0; i < m_ny; i++)
                {
                    beta = -sign*2*M_PI*(i/2)/m_lhom_y;

                    for(int j = 0; j < m_nz; j++)
                    {
                        Vmath::Smul(n_points_line,beta,tmp1 = temparray + n_points_line*(i+j*m_ny),1, tmp2 = temparray1 + n_points_line*((i-int(sign))+j*m_ny),1);
                    }

                    sign = -1.0*sign;
                }

                //along z
                sign = -1.0;
                for(int i = 0; i < m_nz; i++)
                {
                    beta = -sign*2*M_PI*(i/2)/m_lhom_z;
                    Vmath::Smul(m_ny*n_points_line,beta,tmp1 = temparray + i*m_ny*n_points_line,1,tmp2 = temparray2 + (i-int(sign))*m_ny*n_points_line,1);
                    sign = -1.0*sign;
                }
                if(m_WaveSpace)
                {
                    out_d1 = temparray1;
                    out_d2 = temparray2;
                }
                else
                {
                    HomogeneousBwdTrans(temparray1,out_d1);
                    HomogeneousBwdTrans(temparray2,out_d2);
                }
            }
            else
            {
                if(m_WaveSpace)
                {
                    ASSERTL0(false,"Semi-phyisical time-stepping not implemented yet for non-Fourier basis")
                        }
                else
                {
                    StdRegions::StdQuadExp StdQuad(m_homogeneousBasis_y->GetBasisKey(),m_homogeneousBasis_z->GetBasisKey());

                    m_transposition->Transpose(inarray,temparray,false,LibUtilities::eXtoYZ);

                    for(int i = 0; i < n_points_line; i++)
                    {
                        StdQuad.PhysDeriv(tmp1 = temparray + i*nyzlines, tmp2 = temparray1 + i*nyzlines, tmp3 = temparray2 + i*nyzlines);
                    }

                    m_transposition->Transpose(temparray1,out_d1,false,LibUtilities::eYZtoX);
                    m_transposition->Transpose(temparray2,out_d2,false,LibUtilities::eYZtoX);
                    Vmath::Smul(npoints,2.0/m_lhom_y,out_d1,1,out_d1,1);
                    Vmath::Smul(npoints,2.0/m_lhom_z,out_d2,1,out_d2,1);
                }
            }
        }

        void ExpListHomogeneous2D::v_PhysDeriv(Direction edir,
                                               const Array<OneD, const NekDouble> &inarray,
                                               Array<OneD, NekDouble> &out_d)

        {
            int nyzlines      = m_lines.size();   //number of Fourier points in the Fourier directions (nF_pts)
            int npoints       = inarray.size();   //number of total points = n. of Fourier points * n. of points per line (nT_pts)
            int n_points_line = npoints/nyzlines;         //number of points per line
            //convert enum into int
            int dir = (int)edir;

            Array<OneD, NekDouble> temparray(npoints);
            Array<OneD, NekDouble> temparray1(npoints);
            Array<OneD, NekDouble> temparray2(npoints);
            Array<OneD, NekDouble> tmp1;
            Array<OneD, NekDouble> tmp2;
            Array<OneD, NekDouble> tmp3;

            if (dir < 1)
            {
                for( int i=0 ; i<nyzlines ; i++)
                {
                    m_lines[i]->PhysDeriv( tmp1 = inarray + i*n_points_line ,tmp2 = out_d + i*n_points_line);
                }
            }
            else
            {
                if(m_homogeneousBasis_y->GetBasisType() == LibUtilities::eFourier && m_homogeneousBasis_z->GetBasisType() == LibUtilities::eFourier)
                {
                    if(m_WaveSpace)
                    {
                        temparray = inarray;
                    }
                    else
                    {
                        HomogeneousFwdTrans(inarray,temparray);
                    }
                    NekDouble sign = -1.0;
                    NekDouble beta;

                    if (dir == 1)
                    {
                        //along y
                        for(int i = 0; i < m_ny; i++)
                        {
                            beta = -sign*2*M_PI*(i/2)/m_lhom_y;

                            for(int j = 0; j < m_nz; j++)
                            {
                                Vmath::Smul(n_points_line,beta,tmp1 = temparray + n_points_line*(i+j*m_ny),1, tmp2 = temparray1 + n_points_line*((i-int(sign))+j*m_ny),1);
                            }
                            sign = -1.0*sign;
                        }
                        if(m_WaveSpace)
                        {
                            out_d = temparray1;
                        }
                        else
                        {
                            HomogeneousBwdTrans(temparray1,out_d);
                        }
                    }
                    else
                    {
                        //along z
                        for(int i = 0; i < m_nz; i++)
                        {
                            beta = -sign*2*M_PI*(i/2)/m_lhom_z;
                            Vmath::Smul(m_ny*n_points_line,beta,tmp1 = temparray + i*m_ny*n_points_line,1,tmp2 = temparray2 + (i-int(sign))*m_ny*n_points_line,1);
                            sign = -1.0*sign;
                        }
                        if(m_WaveSpace)
                        {
                                                    out_d = temparray2;
                        }
                        else
                        {
                            HomogeneousBwdTrans(temparray2,out_d);
                        }
                    }
                }
                else
                {
                    if(m_WaveSpace)
                    {
                        ASSERTL0(false,"Semi-phyisical time-stepping not implemented yet for non-Fourier basis")
                            }
                    else
                    {
                        StdRegions::StdQuadExp StdQuad(m_homogeneousBasis_y->GetBasisKey(),m_homogeneousBasis_z->GetBasisKey());

                        m_transposition->Transpose(inarray,temparray,false,LibUtilities::eXtoYZ);

                        for(int i = 0; i < n_points_line; i++)
                        {
                            StdQuad.PhysDeriv(tmp1 = temparray + i*nyzlines, tmp2 = temparray1 + i*nyzlines, tmp3 = temparray2 + i*nyzlines);
                        }

                        if (dir == 1)
                        {
                            m_transposition->Transpose(temparray1,out_d,false,LibUtilities::eYZtoX);
                            Vmath::Smul(npoints,2.0/m_lhom_y,out_d,1,out_d,1);
                        }
                        else
                        {
                            m_transposition->Transpose(temparray2,out_d,false,LibUtilities::eYZtoX);
                            Vmath::Smul(npoints,2.0/m_lhom_z,out_d,1,out_d,1);
                        }
                    }
                }
            }
        }

        void ExpListHomogeneous2D::PhysDeriv(const Array<OneD, const NekDouble> &inarray,
                                             Array<OneD, NekDouble> &out_d0,
                                             Array<OneD, NekDouble> &out_d1,
                                             Array<OneD, NekDouble> &out_d2)

        {
            v_PhysDeriv(inarray,out_d0,out_d1,out_d2);
        }

        void ExpListHomogeneous2D::PhysDeriv(Direction edir,
                                             const Array<OneD, const NekDouble> &inarray,
                                             Array<OneD, NekDouble> &out_d)
        {
            //convert int into enum
            v_PhysDeriv(edir,inarray,out_d);
        }

        void ExpListHomogeneous2D::SetPaddingBase(void)
        {
            NekDouble size_y = 1.5*m_ny;
            NekDouble size_z = 1.5*m_nz;
            m_padsize_y = int(size_y);
            m_padsize_z = int(size_z);

            const LibUtilities::PointsKey Ppad_y(m_padsize_y,LibUtilities::eFourierEvenlySpaced);
            const LibUtilities::BasisKey  Bpad_y(LibUtilities::eFourier,m_padsize_y,Ppad_y);

            const LibUtilities::PointsKey Ppad_z(m_padsize_z,LibUtilities::eFourierEvenlySpaced);
            const LibUtilities::BasisKey  Bpad_z(LibUtilities::eFourier,m_padsize_z,Ppad_z);

            m_paddingBasis_y = LibUtilities::BasisManager()[Bpad_y];
            m_paddingBasis_z = LibUtilities::BasisManager()[Bpad_z];

            StdRegions::StdQuadExp StdQuad(m_paddingBasis_y->GetBasisKey(),m_paddingBasis_z->GetBasisKey());

            StdRegions::StdMatrixKey matkey1(StdRegions::eFwdTrans,StdQuad.DetShapeType(),StdQuad);
            StdRegions::StdMatrixKey matkey2(StdRegions::eBwdTrans,StdQuad.DetShapeType(),StdQuad);

            MatFwdPAD = StdQuad.GetStdMatrix(matkey1);
            MatBwdPAD = StdQuad.GetStdMatrix(matkey2);
        }
    } //end of namespace
} //end of namespace<|MERGE_RESOLUTION|>--- conflicted
+++ resolved
@@ -57,7 +57,6 @@
         {
         }
 
-<<<<<<< HEAD
         ExpListHomogeneous2D::ExpListHomogeneous2D(
                 const ExpansionType type,
                 const LibUtilities::SessionReaderSharedPtr &pSession,
@@ -68,16 +67,6 @@
                 const bool useFFT,
                 const bool dealiasing):
             ExpList(type),
-=======
-        ExpListHomogeneous2D::ExpListHomogeneous2D(const LibUtilities::SessionReaderSharedPtr &pSession,
-                                                   const LibUtilities::BasisKey &HomoBasis_y,
-                                                   const LibUtilities::BasisKey &HomoBasis_z,
-                                                   const NekDouble lhom_y,
-                                                   const NekDouble lhom_z,
-                                                   const bool useFFT,
-                                                   const bool dealiasing):
-            ExpList(pSession),
->>>>>>> 1a916cde
             m_useFFT(useFFT),
             m_lhom_y(lhom_y),
             m_lhom_z(lhom_z),
