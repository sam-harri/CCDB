///////////////////////////////////////////////////////////////////////////////
//
// File ExpList1D.h
//
// For more information, please see: http://www.nektar.info
//
// The MIT License
//
// Copyright (c) 2006 Division of Applied Mathematics, Brown University (USA),
// Department of Aeronautics, Imperial College London (UK), and Scientific
// Computing and Imaging Institute, University of Utah (USA).
//
// License for the specific language governing rights and limitations under
// Permission is hereby granted, free of charge, to any person obtaining a
// copy of this software and associated documentation files (the "Software"),
// to deal in the Software without restriction, including without limitation
// the rights to use, copy, modify, merge, publish, distribute, sublicense,
// and/or sell copies of the Software, and to permit persons to whom the
// Software is furnished to do so, subject to the following conditions:
//
// The above copyright notice and this permission notice shall be included
// in all copies or substantial portions of the Software.
//
// THE SOFTWARE IS PROVIDED "AS IS", WITHOUT WARRANTY OF ANY KIND, EXPRESS
// OR IMPLIED, INCLUDING BUT NOT LIMITED TO THE WARRANTIES OF MERCHANTABILITY,
// FITNESS FOR A PARTICULAR PURPOSE AND NONINFRINGEMENT. IN NO EVENT SHALL
// THE AUTHORS OR COPYRIGHT HOLDERS BE LIABLE FOR ANY CLAIM, DAMAGES OR OTHER
// LIABILITY, WHETHER IN AN ACTION OF CONTRACT, TORT OR OTHERWISE, ARISING
// FROM, OUT OF OR IN CONNECTION WITH THE SOFTWARE OR THE USE OR OTHER
// DEALINGS IN THE SOFTWARE.
//
// Description: Expansion list 1D definition
//
///////////////////////////////////////////////////////////////////////////////

#ifndef NEKTAR_LIB_MULTIREGIONS_EXPLIST1D_H
#define NEKTAR_LIB_MULTIREGIONS_EXPLIST1D_H

#include <MultiRegions/MultiRegionsDeclspec.h>
#include <vector>
#include <MultiRegions/ExpList.h>
#include <LibUtilities/Kernel/kernel.h>

namespace Nektar
{
    namespace MultiRegions
    {
        // Forward declarations for typedefs
        class ExpList1D;

        /// Shared pointer to an ExpList1D object.
        typedef boost::shared_ptr<ExpList1D>      ExpList1DSharedPtr;
        /// Vector of pointers to ExpList1D objects.
        typedef std::vector<ExpList1DSharedPtr>   ExpList1DVector;
        /// Iterator for the vector of ExpList1D pointers.
        typedef std::vector<ExpList1DSharedPtr>::iterator ExpList1DVectorIter;

        /// This class is the abstraction of a one-dimensional multi-elemental
        /// expansions which is merely a collection of local expansions.
        class ExpList1D: public ExpList
        {
        public:
            /// The default constructor.
            MULTI_REGIONS_EXPORT ExpList1D();

            /// The copy constructor.
            MULTI_REGIONS_EXPORT ExpList1D(
                const ExpList1D &In,
                const bool DeclareCoeffPhysArrays = true);

            /// Construct an ExpList1D from a given graph.
            MULTI_REGIONS_EXPORT ExpList1D(
                const LibUtilities::SessionReaderSharedPtr &pSession,
                const LibUtilities::BasisKey &Ba,
                const SpatialDomains::MeshGraphSharedPtr &graph1D);

            /// This constructor sets up a list of local expansions based on an
            /// input mesh.
            MULTI_REGIONS_EXPORT ExpList1D(
                const LibUtilities::SessionReaderSharedPtr &pSession,
                const SpatialDomains::MeshGraphSharedPtr &graph1D,
                const bool DeclareCoeffPhysArrays = true);

            /// Specialised constructor for Neumann boundary conditions in
            /// DisContField2D and ContField2D.
            MULTI_REGIONS_EXPORT ExpList1D(
                const SpatialDomains::CompositeMap &domain,
                const SpatialDomains::MeshGraphSharedPtr &graph2D,
                const bool DeclareCoeffPhysArrays = true,
                const std::string variable = "DefaultVar");
			
			
            MULTI_REGIONS_EXPORT ExpList1D(
                const LibUtilities::SessionReaderSharedPtr &pSession,
                const SpatialDomains::CompositeMap &domain,
                const SpatialDomains::MeshGraphSharedPtr &graph1D,
                int i,
                const bool DeclareCoeffPhysArrays = true);
            
            /// Specialised constructor for trace expansions.
            MULTI_REGIONS_EXPORT ExpList1D(
<<<<<<< HEAD
                const Array<OneD,const ExpListSharedPtr> &bndConstraint,
                const Array<OneD,const SpatialDomains::BoundaryConditionShPtr>
                    &bndCond,
                const StdRegions::StdExpansionVector &locexp,
                const SpatialDomains::MeshGraphSharedPtr &graph2D,
                const PeriodicMap &periodicEdges,
                const bool DeclareCoeffPhysArrays = true,
                const std::string variable = "DefaultVar");
=======
                      const Array<OneD,const ExpListSharedPtr> &bndConstraint,
                      const Array<OneD,const SpatialDomains
                                            ::BoundaryConditionShPtr>  &bndCond,
                      const LocalRegions::ExpansionVector &locexp,
                      const SpatialDomains::MeshGraphSharedPtr &graph2D,
                      const PeriodicMap &periodicEdges,
                      const bool DeclareCoeffPhysArrays = true,
                      const std::string variable = "DefaultVar");
>>>>>>> 71817d98
            

            /// Destructor.
            MULTI_REGIONS_EXPORT virtual ~ExpList1D();

            /// Performs the post-processing on a specified element.
            MULTI_REGIONS_EXPORT void PostProcess(
                LibUtilities::KernelSharedPtr kernel,
                Array<OneD,NekDouble> &inarray,
                Array<OneD,NekDouble> &outarray,
                NekDouble h,
                int elmId = 0);

            /// Evaluates the global spectral/hp expansion at some arbitray set
            /// of points.
            MULTI_REGIONS_EXPORT void PeriodicEval(
                Array<OneD,NekDouble> &inarray1,
                Array<OneD,NekDouble> &inarray2,
                NekDouble h, int nmodes,
                Array<OneD,NekDouble> &outarray);

            /// Set up the normals on each expansion.
            //MULTI_REGIONS_EXPORT void SetUpPhysNormals();
            //const StdRegions::StdExpansionVector &locexp);

	    /// Set up the tangents on each expansion
<<<<<<< HEAD
	    MULTI_REGIONS_EXPORT void SetUpPhysTangents(
                const StdRegions::StdExpansionVector &locexp);
=======
	    MULTI_REGIONS_EXPORT void SetUpPhysTangents(const LocalRegions::ExpansionVector &locexp);
>>>>>>> 71817d98
	    
            // direction =  1: Upwind
            // direction = -1: Downwind


        MULTI_REGIONS_EXPORT void ParNormalSign(Array<OneD, NekDouble> &normsign);

        protected:
            /// Upwind the \a Fwd and \a Bwd states based on the velocity
            /// field given by \a Vec.
            void v_Upwind(
                const Array<OneD, const Array<OneD,       NekDouble> > &Vec,
                const Array<OneD,                   const NekDouble>   &Fwd,
                const Array<OneD,                   const NekDouble>   &Bwd,
                      Array<OneD,                         NekDouble>   &Upwind);

            /// Upwind the \a Fwd and \a Bwd states based on the one-
            /// dimensional normal velocity field given by \a Vn.
            void v_Upwind(
                const Array<OneD, const NekDouble> &Vn,
                const Array<OneD, const NekDouble> &Fwd,
                const Array<OneD, const NekDouble> &Bwd,
                      Array<OneD,       NekDouble> &Upwind);

            /// Populate \a normals with the normals of all expansions.
            void v_GetNormals(Array<OneD, Array<OneD, NekDouble> > &normals);

        private:
            /// Definition of the total number of degrees of freedom and
            /// quadrature points. Sets up the storage for \a m_coeff and \a
            ///  m_phys.
            void SetCoeffPhysOffsets(void);
            
            virtual void v_ReadGlobalOptimizationParameters();
            
            /// Set up the normals on each expansion.
            virtual void v_SetUpPhysNormals();
            /// const StdRegions::StdExpansionVector &locexp);

            /// Set up the tangents on each expansion.
            virtual void v_SetUpPhysTangents(
            	    		const LocalRegions::ExpansionVector &locexp);
            
            virtual void v_WriteVtkPieceHeader(std::ofstream &outfile, int expansion);

            int m_firstIntEl;
            
            Array<OneD, NekDouble> m_normSign;
        };

        /// Empty ExpList1D object.
        const static Array<OneD, ExpList1DSharedPtr>
                                NullExpList1DSharedPtrArray;

    } //end of namespace
} //end of namespace

#endif//NEKTAR_LIB_MULTIREGIONS_EXPLIST1D_H
<|MERGE_RESOLUTION|>--- conflicted
+++ resolved
@@ -99,26 +99,14 @@
             
             /// Specialised constructor for trace expansions.
             MULTI_REGIONS_EXPORT ExpList1D(
-<<<<<<< HEAD
                 const Array<OneD,const ExpListSharedPtr> &bndConstraint,
-                const Array<OneD,const SpatialDomains::BoundaryConditionShPtr>
-                    &bndCond,
-                const StdRegions::StdExpansionVector &locexp,
+                const Array<OneD,const SpatialDomains
+                                            ::BoundaryConditionShPtr>  &bndCond,
+                const LocalRegions::ExpansionVector &locexp,
                 const SpatialDomains::MeshGraphSharedPtr &graph2D,
                 const PeriodicMap &periodicEdges,
                 const bool DeclareCoeffPhysArrays = true,
                 const std::string variable = "DefaultVar");
-=======
-                      const Array<OneD,const ExpListSharedPtr> &bndConstraint,
-                      const Array<OneD,const SpatialDomains
-                                            ::BoundaryConditionShPtr>  &bndCond,
-                      const LocalRegions::ExpansionVector &locexp,
-                      const SpatialDomains::MeshGraphSharedPtr &graph2D,
-                      const PeriodicMap &periodicEdges,
-                      const bool DeclareCoeffPhysArrays = true,
-                      const std::string variable = "DefaultVar");
->>>>>>> 71817d98
-            
 
             /// Destructor.
             MULTI_REGIONS_EXPORT virtual ~ExpList1D();
@@ -144,12 +132,8 @@
             //const StdRegions::StdExpansionVector &locexp);
 
 	    /// Set up the tangents on each expansion
-<<<<<<< HEAD
 	    MULTI_REGIONS_EXPORT void SetUpPhysTangents(
-                const StdRegions::StdExpansionVector &locexp);
-=======
-	    MULTI_REGIONS_EXPORT void SetUpPhysTangents(const LocalRegions::ExpansionVector &locexp);
->>>>>>> 71817d98
+                const LocalRegions::ExpansionVector &locexp);
 	    
             // direction =  1: Upwind
             // direction = -1: Downwind
