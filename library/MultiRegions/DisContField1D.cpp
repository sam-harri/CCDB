//////////////////////////////////////////////////////////////////////////////
//
// File DisContField1D.cpp
//
// For more information, please see: http://www.nektar.info
//
// The MIT License
//
// Copyright (c) 2006 Division of Applied Mathematics, Brown University (USA),
// Department of Aeronautics, Imperial College London (UK), and Scientific
// Computing and Imaging Institute, University of Utah (USA).
//
// Permission is hereby granted, free of charge, to any person obtaining a
// copy of this software and associated documentation files (the "Software"),
// to deal in the Software without restriction, including without limitation
// the rights to use, copy, modify, merge, publish, distribute, sublicense,
// and/or sell copies of the Software, and to permit persons to whom the
// Software is furnished to do so, subject to the following conditions:
//
// The above copyright notice and this permission notice shall be included
// in all copies or substantial portions of the Software.
//
// THE SOFTWARE IS PROVIDED "AS IS", WITHOUT WARRANTY OF ANY KIND, EXPRESS
// OR IMPLIED, INCLUDING BUT NOT LIMITED TO THE WARRANTIES OF MERCHANTABILITY,
// FITNESS FOR A PARTICULAR PURPOSE AND NONINFRINGEMENT. IN NO EVENT SHALL
// THE AUTHORS OR COPYRIGHT HOLDERS BE LIABLE FOR ANY CLAIM, DAMAGES OR OTHER
// LIABILITY, WHETHER IN AN ACTION OF CONTRACT, TORT OR OTHERWISE, ARISING
// FROM, OUT OF OR IN CONNECTION WITH THE SOFTWARE OR THE USE OR OTHER
// DEALINGS IN THE SOFTWARE.
//
// Description: Field definition for 1D domain with boundary
// conditions using LDG-H
//
///////////////////////////////////////////////////////////////////////////////

#include <boost/core/ignore_unused.hpp>

#include <MultiRegions/DisContField1D.h>
#include <StdRegions/StdSegExp.h>
#include <LibUtilities/Foundations/ManagerAccess.h>
#include <SpatialDomains/MeshGraph.h>

using namespace std;

namespace Nektar
{
    namespace MultiRegions
    {
        /**
         * @class DisContField1D
         * This class augments the list of local expansions inherited from
         * ExpList1D with boundary conditions. Inter-element boundaries are
         * handled using an discontinuous Galerkin scheme.
         */

        /**
         * Constructs an empty expansion list with no boundary conditions.
         */
        DisContField1D::DisContField1D():
            ExpList1D(),
            m_bndCondExpansions(),
            m_bndConditions()
        {
        }


        /**
         * An expansion list for the boundary expansions is generated first for
         * the field. These are subsequently evaluated for time zero. The trace
         * map is then constructed.
         * @param   graph1D     A mesh, containing information about the domain
         *                      and the spectral/hp element expansions.
         * @param   bcs         Information about the enforced boundary
         *                      conditions.
         * @param   variable    The session variable associated with the
         *                      boundary conditions to enforce.
         * @param   solnType    Type of global system to use.
         */
        DisContField1D::DisContField1D(
            const LibUtilities::SessionReaderSharedPtr &pSession,
            const SpatialDomains::MeshGraphSharedPtr &graph1D,
            const std::string &variable,
            const bool         SetUpJustDG,
            const Collections::ImplementationType ImpType)
            : ExpList1D(pSession,graph1D,true, ImpType),
              m_bndCondExpansions(),
              m_bndConditions()
        {
            if (variable.compare("DefaultVar") != 0)
            {
                SpatialDomains::BoundaryConditions bcs(m_session, graph1D);

                GenerateBoundaryConditionExpansion(graph1D,bcs,variable);
                EvaluateBoundaryConditions(0.0, variable);
                ApplyGeomInfo();
                FindPeriodicVertices(bcs,variable);
            }

            if(SetUpJustDG)
            {
                SetUpDG(variable);
            }
            else
            {
                int i;
                Array<OneD, int> ElmtID, VertexID;
                GetBoundaryToElmtMap(ElmtID, VertexID);

                for(i = 0; i < m_bndCondExpansions.num_elements(); ++i)
                {
                    MultiRegions::ExpListSharedPtr locExpList;
                    locExpList = m_bndCondExpansions[i];

                    LocalRegions::Expansion1DSharedPtr exp1d =
                            (*m_exp)[ElmtID[i]]->
                                    as<LocalRegions::Expansion1D>();
                    LocalRegions::Expansion0DSharedPtr exp0d =
                            locExpList->GetExp(0)->
                                    as<LocalRegions::Expansion0D>();

                    exp0d->SetAdjacentElementExp(VertexID[i], exp1d);
                }
                
                SetUpPhysNormals();
            }

        }

        void  DisContField1D::SetUpDG(const std::string &variable)
        {
            // Check for multiple calls
            if (m_trace != NullExpListSharedPtr)
            {
                return;
            }

            m_globalBndMat = MemoryManager<GlobalLinSysMap>::AllocateSharedPtr();

            ExpList0DSharedPtr trace = MemoryManager<ExpList0D>::
                AllocateSharedPtr(
                    m_bndCondExpansions,
                    m_bndConditions,
                    *m_exp,m_graph,
                    m_periodicVerts);

            m_trace = std::dynamic_pointer_cast<ExpList>(trace);

            m_traceMap = MemoryManager<AssemblyMapDG>::
                AllocateSharedPtr(m_session, m_graph, trace, *this,
                                  m_bndCondExpansions, m_bndConditions, 
                                  m_periodicVerts, variable);

            if (m_session->DefinesCmdLineArgument("verbose"))
            {
                m_traceMap->PrintStats(std::cout, variable);
            }

            // Scatter trace points to 1D elements. For each element, we find
            // the trace point associated to each vertex. The element then
            // retains a pointer to the trace space points, to ensure
            // uniqueness of normals when retrieving from two adjoining
            // elements which do not lie in a plane.
            
            int ElmtPointGeom  = 0;
            int TracePointGeom = 0;
            LocalRegions::Expansion0DSharedPtr exp0d;
            LocalRegions::Expansion1DSharedPtr exp1d;
            for (int i = 0; i < m_exp->size(); ++i)
            {
                exp1d = (*m_exp)[i]->as<LocalRegions::Expansion1D>();
                for (int j = 0; j < exp1d->GetNverts(); ++j)
                {
                    ElmtPointGeom  = (exp1d->GetGeom1D())->GetVid(j);
                    
                    for (int k = 0; k < m_trace->GetExpSize(); ++k)
                    {
                        TracePointGeom = m_trace->GetExp(k)->GetGeom()->GetVid(0);
                        
                        if (TracePointGeom == ElmtPointGeom)
                        {
                            exp0d = m_trace->GetExp(k)->as<LocalRegions::Expansion0D>();
                            exp0d->SetAdjacentElementExp(j,exp1d);
                            break;
                        }
                    }
                }
            }
            
            SetUpPhysNormals();

            // Set up information for parallel and periodic problems.
            for (int i = 0; i < m_trace->GetExpSize(); ++i)
            {
                LocalRegions::Expansion0DSharedPtr traceEl =
                        m_trace->GetExp(i)->as<LocalRegions::Expansion0D>();

                int offset      = m_trace->GetPhys_Offset(i);
                int traceGeomId = traceEl->GetGeom0D()->GetGlobalID();
                PeriodicMap::iterator pIt = m_periodicVerts.find(traceGeomId);

                if (pIt != m_periodicVerts.end() && !pIt->second[0].isLocal)
                {
                    if (traceGeomId != min(pIt->second[0].id, traceGeomId))
                    {
                        traceEl->GetLeftAdjacentElementExp()->NegateVertexNormal(
                            traceEl->GetLeftAdjacentElementVertex());
                    }
                }
                else if (m_traceMap->GetTraceToUniversalMapUnique(offset) < 0)
                {
                    traceEl->GetLeftAdjacentElementExp()->NegateVertexNormal(
                        traceEl->GetLeftAdjacentElementVertex());
                }
            }

            int cnt, n, e;

            // Identify boundary verts
            for(cnt = 0, n = 0; n < m_bndCondExpansions.num_elements(); ++n)
            {
                if (m_bndConditions[n]->GetBoundaryConditionType() != 
                    SpatialDomains::ePeriodic)
                {
                    for(e = 0; e < m_bndCondExpansions[n]->GetExpSize(); ++e)
                    {
                        m_boundaryVerts.insert(
                            m_traceMap->GetBndCondIDToGlobalTraceID(cnt+e));
                    }
                }
                cnt += m_bndCondExpansions[n]->GetExpSize();
            }

            // Set up left-adjacent edge list.
            m_leftAdjacentVerts.resize(2*((*m_exp).size()));
            
            // count size of trace
            for (cnt = n = 0; n < m_exp->size(); ++n)
            {
                for (int v = 0; v < (*m_exp)[n]->GetNverts(); ++v, ++cnt)
                {
                    m_leftAdjacentVerts[cnt] = IsLeftAdjacentVertex(n, v);
                }
            }


            std::unordered_map<int,pair<int,int> > perVertToExpMap;
            for (n = 0; n < m_exp->size(); ++n)
            {
                for (int v = 0; v < (*m_exp)[n]->GetNverts(); ++v)
                {
                    auto it = m_periodicVerts.find(
                        (*m_exp)[n]->GetGeom()->GetVid(v));

                    if (it != m_periodicVerts.end())
                    {
                        perVertToExpMap[it->first] = make_pair(n,v);
                    }
                }
            }


            // Set up mapping to copy Fwd of periodic bcs to Bwd of other edge.
            for (n = 0; n < m_exp->size(); ++n)
            {
                for (int v = 0; v < (*m_exp)[n]->GetNverts(); ++v)
                {
                    int vertGeomId = (*m_exp)[n]->GetGeom()->GetVid(v);

                    // Check to see if this face is periodic.
                    auto it = m_periodicVerts.find(vertGeomId);

                    if (it != m_periodicVerts.end())
                    {
                        const PeriodicEntity &ent = it->second[0];
                        auto it2 = perVertToExpMap.find(ent.id);

                        if (it2 == perVertToExpMap.end())
                        {
                            if (m_session->GetComm()->GetRowComm()->GetSize() > 1 &&
                                !ent.isLocal)
                            {
                                continue;
                            }
                            else
                            {
                                ASSERTL1(false, "Periodic vert not found!");
                            }
                        }

                        int offset  = m_trace->GetPhys_Offset((m_traceMap->GetElmtToTrace())
                                                              [n][v]->GetElmtId());
                        m_periodicFwdCopy.push_back(offset);

                        int offset2 = m_trace->GetPhys_Offset((m_traceMap->GetElmtToTrace())
                                                              [it2->second.first]
                                                              [it2->second.second]->GetElmtId());
                        m_periodicBwdCopy.push_back(offset2);
                    }
                }
            }
        }


        bool DisContField1D::IsLeftAdjacentVertex(const int n, const int e)
        {
            LocalRegions::Expansion0DSharedPtr traceEl = 
                m_traceMap->GetElmtToTrace()[n][e]->as<LocalRegions::Expansion0D>();

            bool fwd = true;
            if (traceEl->GetLeftAdjacentElementVertex () == -1 ||
                traceEl->GetRightAdjacentElementVertex() == -1)
            {
                // Boundary edge (1 connected element). Do nothing in
                // serial.
                auto it = m_boundaryVerts.find(traceEl->GetElmtId());
                
                // If the edge does not have a boundary condition set on
                // it, then assume it is a partition edge or periodic.
                if (it == m_boundaryVerts.end())
                {
                    int traceGeomId = traceEl->GetGeom0D()->GetGlobalID();
                    auto pIt = m_periodicVerts.find(traceGeomId);

                    if (pIt != m_periodicVerts.end() && !pIt->second[0].isLocal)
                    {
                        fwd = traceGeomId == min(traceGeomId,pIt->second[0].id);
                    }
                    else
                    {
                        int offset = m_trace->GetPhys_Offset(traceEl->GetElmtId());
                        fwd = m_traceMap->
                            GetTraceToUniversalMapUnique(offset) >= 0;
                    }
                }
            }
            else if (traceEl->GetLeftAdjacentElementVertex () != -1 &&
                     traceEl->GetRightAdjacentElementVertex() != -1)
            {
                // Non-boundary edge (2 connected elements).
                fwd = (traceEl->GetLeftAdjacentElementExp().get()) == (*m_exp)[n].get();
            }
            else
            {
                ASSERTL2(false, "Unconnected trace element!");
            }
            
            return fwd;
        }
		
        
        // Given all boundary regions for the whole solution determine
        // which ones (if any) are part of domain and ensure all other
        // conditions are given as UserDefined Dirichlet. 
        SpatialDomains::BoundaryConditionsSharedPtr DisContField1D::GetDomainBCs(
            const SpatialDomains::CompositeMap &domain,
            const SpatialDomains::BoundaryConditions &Allbcs,
            const std::string &variable)
        {            
            SpatialDomains::BoundaryConditionsSharedPtr returnval;
            
            returnval = MemoryManager<SpatialDomains::BoundaryConditions>::AllocateSharedPtr();
            
            map<int,int> GeometryToRegionsMap;

            const SpatialDomains::BoundaryRegionCollection &bregions
                = Allbcs.GetBoundaryRegions();
            const SpatialDomains::BoundaryConditionCollection &bconditions
                = Allbcs.GetBoundaryConditions();

            // Set up a map of all boundary regions
            for(auto &it : bregions)
            {
                for (auto &bregionIt : *it.second)
                {
                    // can assume that all regions only contain one point in 1D
                    // Really do not need loop above
                    int id = bregionIt.second->m_geomVec[0]->GetGlobalID();
                    GeometryToRegionsMap[id] = it.first;
                }
            }

            map<int,SpatialDomains::GeometrySharedPtr> EndOfDomain;

            // Now find out which points in domain have only one vertex
            for(auto &domIt : domain)
            {
                SpatialDomains::CompositeSharedPtr geomvector = domIt.second; 
                for(int i = 0; i < geomvector->m_geomVec.size(); ++i)
                {
                    for(int j = 0; j < 2; ++j)
                    {
                        int vid = geomvector->m_geomVec[i]->GetVid(j);
                        if(EndOfDomain.count(vid) == 0)
                        {
                            EndOfDomain[vid] = geomvector->m_geomVec[i]->GetVertex(j);
                        }
                        else
                        {
                            EndOfDomain.erase(vid);
                        }
                    }
                }
            }
            ASSERTL1(EndOfDomain.size() == 2,"Did not find two ends of domain");

            int numNewBc = 1;
            for(auto &regIt : EndOfDomain)
            {
                if(GeometryToRegionsMap.count(regIt.first) != 0)
                {
                    // Set up boundary condition up
                    auto iter = GeometryToRegionsMap.find(regIt.first);
                    ASSERTL1(iter != GeometryToRegionsMap.end(),
                             "Failied to find GeometryToRegionMap");

                    int regionId = iter->second;
                    auto bregionsIter = bregions.find(regionId);
                    ASSERTL1(bregionsIter != bregions.end(),
                             "Failed to find boundary region");

                    SpatialDomains::BoundaryRegionShPtr breg =
                        bregionsIter->second;
                    returnval->AddBoundaryRegions(regionId, breg);

                    auto bconditionsIter = bconditions.find(regionId);
                    ASSERTL1(bconditionsIter != bconditions.end(),
                             "Failed to find boundary collection");

                    SpatialDomains::BoundaryConditionMapShPtr bcond =
                        bconditionsIter->second;
                    returnval->AddBoundaryConditions(regionId,bcond);
                }
                else // Set up an undefined region. 
                {
                    SpatialDomains::BoundaryRegionShPtr breg(MemoryManager<SpatialDomains::BoundaryRegion>::AllocateSharedPtr());
                    
                    // Set up Composite (GemetryVector) to contain vertex and put into bRegion 
                    SpatialDomains::CompositeSharedPtr gvec =
                        MemoryManager<SpatialDomains::Composite>
                        ::AllocateSharedPtr();
                    gvec->m_geomVec.push_back(regIt.second);
                    (*breg)[regIt.first] = gvec;

                    returnval->AddBoundaryRegions(bregions.size()+numNewBc,breg);

                    SpatialDomains::BoundaryConditionMapShPtr bCondition = MemoryManager<SpatialDomains::BoundaryConditionMap>::AllocateSharedPtr();

                    // Set up just boundary condition for this variable. 
                    SpatialDomains::BoundaryConditionShPtr notDefinedCondition(MemoryManager<SpatialDomains::NotDefinedBoundaryCondition>::AllocateSharedPtr(m_session, "0"));
                    (*bCondition)[variable] = notDefinedCondition;
                    
                    returnval->AddBoundaryConditions(bregions.size()+numNewBc,bCondition);
		    ++numNewBc;

                }
            }
            
            return returnval; 
        } 
        
        /**
         * Constructor for use in multidomain computations where a
         * domain list can be passed instead of graph1D
         * 
         * @param	domain	Subdomain specified in the inputfile from
         *       	      	which the DisContField1D is set up
         */
        DisContField1D::DisContField1D(
                    const LibUtilities::SessionReaderSharedPtr &pSession,
                    const SpatialDomains::MeshGraphSharedPtr &graph1D,
                    const SpatialDomains::CompositeMap &domain,
                    const SpatialDomains::BoundaryConditions &Allbcs, 
                    const std::string &variable,
                    bool SetToOneSpaceDimension,
                    const Collections::ImplementationType ImpType):
            ExpList1D(pSession,graph1D,domain, true,variable,SetToOneSpaceDimension,ImpType),
            m_bndCondExpansions(),
            m_bndConditions()
        {
            if (variable.compare("DefaultVar") != 0)
            {
                SpatialDomains::BoundaryConditionsSharedPtr DomBCs = GetDomainBCs(domain,Allbcs,variable);

                GenerateBoundaryConditionExpansion(m_graph,*DomBCs,variable);
                EvaluateBoundaryConditions(0.0, variable);
                ApplyGeomInfo();
                FindPeriodicVertices(*DomBCs,variable);
            }

            SetUpDG(variable);
        }
        
        /**
         * Constructs a field as a copy of an existing field.
         * @param   In          Existing DisContField1D object to copy.
         */
        DisContField1D::DisContField1D(const DisContField1D &In):
            ExpList1D(In),
            m_bndCondExpansions(In.m_bndCondExpansions),
            m_bndConditions(In.m_bndConditions),
            m_globalBndMat(In.m_globalBndMat),
            m_trace(In.m_trace),
            m_traceMap(In.m_traceMap),
            m_boundaryVerts(In.m_boundaryVerts),
            m_periodicVerts(In.m_periodicVerts),
            m_periodicFwdCopy(In.m_periodicFwdCopy),
            m_periodicBwdCopy(In.m_periodicBwdCopy),
            m_leftAdjacentVerts(In.m_leftAdjacentVerts)
        {
        }
        
        
        /**
         * Constructs a field as a copy of an existing explist1D field.
         * @param   In          Existing ExpList1D object to copy.
         */
        DisContField1D::DisContField1D(const ExpList1D &In):
            ExpList1D(In)
	{
	}

        /**
         *
         */
        DisContField1D::~DisContField1D()
        {
        }


        /**
         * Generate the boundary condition expansion list
         * @param   graph1D     A mesh, containing information about the domain
         *                      and the spectral/hp element expansions.
         * @param   bcs         Information about the enforced boundary
         *                      conditions.
         * @param   variable    The session variable associated with the
         *                      boundary conditions to enforce.
         */
        void DisContField1D::GenerateBoundaryConditionExpansion(
            const SpatialDomains::MeshGraphSharedPtr &graph1D,
            const SpatialDomains::BoundaryConditions &bcs,
            const std::string variable)
        {
            int cnt  = 0;

            const SpatialDomains::BoundaryRegionCollection &bregions
                                                = bcs.GetBoundaryRegions();
            const SpatialDomains::BoundaryConditionCollection &bconditions
                                                = bcs.GetBoundaryConditions();

            // count the number of non-periodic boundary points
            for (auto &it : bregions)
            {
                const SpatialDomains::BoundaryConditionShPtr boundaryCondition =
                    GetBoundaryCondition(bconditions, it.first, variable);
                SpatialDomains::BoundaryRegion::iterator bregionIt;
                for (auto &bregionIt : *(it.second))
                {
                    cnt += bregionIt.second->m_geomVec.size();
                }
            }

            m_bndCondExpansions
                    = Array<OneD,MultiRegions::ExpListSharedPtr>(cnt);
            m_bndConditions
                    = Array<OneD,SpatialDomains::BoundaryConditionShPtr>(cnt);

            SetBoundaryConditionExpansion(graph1D,bcs,variable,
                                           m_bndCondExpansions,
                                           m_bndConditions);
        }


        /**
         * @param   graph1D     A mesh containing information about the domain
         *                      and the spectral/hp element expansion.
         * @param   bcs         Information about the boundary conditions.
         * @param   variable    Specifies the field.
         * @param   periodicVertices    Map into which the list of periodic
         *                      vertices is placed.
         */
        void DisContField1D::FindPeriodicVertices(
            const SpatialDomains::BoundaryConditions &bcs,
            const std::string variable)
        {
            const SpatialDomains::BoundaryRegionCollection &bregions
                    = bcs.GetBoundaryRegions();
            const SpatialDomains::BoundaryConditionCollection &bconditions
                    = bcs.GetBoundaryConditions();

            LibUtilities::CommSharedPtr vComm =
                m_session->GetComm()->GetRowComm();

            int i, region1ID, region2ID;

            SpatialDomains::BoundaryConditionShPtr locBCond;
            
            map<int,int> BregionToVertMap;

            // Construct list of all periodic Region and their global vertex on
            // this process.
            for (auto &it : bregions)
            {
                locBCond = GetBoundaryCondition(bconditions, it.first, variable);
                
                if (locBCond->GetBoundaryConditionType()
                        != SpatialDomains::ePeriodic)
                {
                    continue;
                }
                int id = it.second->begin()->second->m_geomVec[0]->GetGlobalID();

                BregionToVertMap[it.first] = id;
            }

            set<int> islocal;

            int n = vComm->GetSize();
            int p = vComm->GetRank();

            Array<OneD, int> nregions(n, 0);
            nregions[p] = BregionToVertMap.size();
            vComm->AllReduce(nregions, LibUtilities::ReduceSum);

            int totRegions = Vmath::Vsum(n, nregions, 1);

            Array<OneD, int> regOffset(n, 0);

            for (i = 1; i < n; ++i)
            {
                regOffset[i] = regOffset[i-1] + nregions[i-1];
            }

            Array<OneD, int> bregmap(totRegions, 0);
            Array<OneD, int> bregid (totRegions, 0);

            i = regOffset[p];
            for (auto &iit : BregionToVertMap)
            {
                bregid [i  ] = iit.first;
                bregmap[i++] = iit.second;
                islocal.insert(iit.first);
            }

            vComm->AllReduce(bregmap, LibUtilities::ReduceSum);
            vComm->AllReduce(bregid,  LibUtilities::ReduceSum);

            for (int i = 0; i < totRegions; ++i)
            {
                BregionToVertMap[bregid[i]] = bregmap[i];
            }

            // Construct list of all periodic pairs local to this process.
            for (auto &it : bregions)
            {
                locBCond = GetBoundaryCondition(bconditions, it.first, variable);
                
                if (locBCond->GetBoundaryConditionType()
                        != SpatialDomains::ePeriodic)
                {
                    continue;
                }

                // Identify periodic boundary region IDs.
                region1ID = it.first;
                region2ID = std::static_pointer_cast<
                    SpatialDomains::PeriodicBoundaryCondition>(
                        locBCond)->m_connectedBoundaryRegion;

                ASSERTL0(BregionToVertMap.count(region1ID) != 0, 
                         "Cannot determine vertex of region1ID");

                ASSERTL0(BregionToVertMap.count(region2ID) != 0, 
                         "Cannot determine vertex of region2ID");

                PeriodicEntity ent(BregionToVertMap[region2ID],
                                   StdRegions::eNoOrientation,
                                   islocal.count(region2ID) != 0);

                m_periodicVerts[BregionToVertMap[region1ID]].push_back(ent);
            }
        }


        /**
         * @param   graph1D     A mesh containing information about the domain
         *                      and the Spectral/hp element expansion.
         * @param   bcs         Information about the boundary conditions.
         * @param   variable    Specifies the field.
         * @param   bndCondExpansions   Array of ExpList1D objects each
         *                      containing a 1D spectral/hp element expansion
         *                      on a single boundary region.
         * @param   bncConditions   Array of BoundaryCondition objects which
         *                      contain information about the boundary
         *                      conditions on the different boundary regions.
         */
        void DisContField1D::SetBoundaryConditionExpansion(
            const SpatialDomains::MeshGraphSharedPtr &graph1D,
            const SpatialDomains::BoundaryConditions &bcs,
            const std::string variable,
            Array<OneD, MultiRegions::ExpListSharedPtr>
                &bndCondExpansions,
            Array<OneD, SpatialDomains
                ::BoundaryConditionShPtr> &bndConditions)
        {
            boost::ignore_unused(graph1D);

            int k;
            int cnt  = 0;

            const SpatialDomains::BoundaryRegionCollection &bregions
                = bcs.GetBoundaryRegions();
            const SpatialDomains::BoundaryConditionCollection &bconditions
                = bcs.GetBoundaryConditions();

            MultiRegions::ExpList0DSharedPtr         locPointExp;
            SpatialDomains::BoundaryConditionShPtr   locBCond;
            SpatialDomains::PointGeomSharedPtr vert;

            cnt = 0;
            for (auto &it : bregions)
            {
                locBCond = GetBoundaryCondition(bconditions, it.first, variable);

                for (auto &bregionIt : *(it.second))
                {
                    for (k = 0; k < bregionIt.second->m_geomVec.size(); k++)
                    {
                        if((vert = std::dynamic_pointer_cast
                            <SpatialDomains::PointGeom>(
                                bregionIt.second->m_geomVec[k])))
                        {
                            locPointExp
                                = MemoryManager<MultiRegions::ExpList0D>
                                ::AllocateSharedPtr(vert);
                            bndCondExpansions[cnt]  = locPointExp;
                            bndConditions[cnt++]    = locBCond;
                        }
                        else
                        {
                            ASSERTL0(false,
                                     "dynamic cast to a vertex failed");
                        }
                    }
                }
            }
        }

        /**
         *
         */
        GlobalLinSysSharedPtr DisContField1D::GetGlobalBndLinSys(
                    const GlobalLinSysKey &mkey)
        {
            ASSERTL0(mkey.GetMatrixType() == StdRegions::eHybridDGHelmBndLam,
                     "Routine currently only tested for HybridDGHelmholtz");

            ASSERTL1(mkey.GetGlobalSysSolnType() != eDirectFullMatrix,
                     "Full matrix global systems are not supported for HDG "
                     "expansions");

            ASSERTL1(mkey.GetGlobalSysSolnType()
                                        ==m_traceMap->GetGlobalSysSolnType(),
                     "The local to global map is not set up for the requested "
                     "solution type");

            GlobalLinSysSharedPtr glo_matrix;
            auto matrixIter = m_globalBndMat->find(mkey);

            if (matrixIter == m_globalBndMat->end())
            {
                glo_matrix = GenGlobalBndLinSys(mkey,m_traceMap);
                 (*m_globalBndMat)[mkey] = glo_matrix;
            }
            else
            {
                glo_matrix = matrixIter->second;
            }

            return glo_matrix;
        }


        vector<bool> &DisContField1D::GetNegatedFluxNormal(void)
        {
            if(m_negatedFluxNormal.size() == 0)
            {
                Array<OneD, Array<OneD, LocalRegions::ExpansionSharedPtr> >
                    &elmtToTrace = m_traceMap->GetElmtToTrace();

                m_negatedFluxNormal.resize(2*GetExpSize());
                
                for(int i = 0; i < GetExpSize(); ++i)
                {

                    for(int v = 0; v < 2; ++v)
                    {
                        
                        LocalRegions::Expansion0DSharedPtr vertExp =
                            elmtToTrace[i][v]->as<LocalRegions::Expansion0D>();

                        if(vertExp->GetLeftAdjacentElementExp()->GetGeom()->GetGlobalID() != (*m_exp)[i]->GetGeom()->GetGlobalID())
                        {
                            m_negatedFluxNormal[2*i+v] = true;
                        }
                        else
                        {
                            m_negatedFluxNormal[2*i+v] = false;
                        }

                        if(vertExp->GetLeftAdjacentElementExp()->
                            VertexNormalNegated(vertExp->GetLeftAdjacentElementVertex()))
                        {
                            m_negatedFluxNormal[2*i+v] =
                                (!m_negatedFluxNormal[2*i+v]);
                        }
                    }
                }

            }

            return m_negatedFluxNormal;
        }

        /**
         * Generate the forward or backward state for each trace point.
         * @param   Fwd     Forward state.
         * @param   Bwd     Backward state.
         */
        void DisContField1D::v_GetFwdBwdTracePhys(Array<OneD, NekDouble> &Fwd,
                                                  Array<OneD, NekDouble> &Bwd)
        {
            v_GetFwdBwdTracePhys(m_phys,Fwd,Bwd);
        }
        
        
        /**
         * @brief This method extracts the "forward" and "backward" trace data
         * from the array @a field and puts the data into output vectors @a Fwd
         * and @a Bwd.
         * 
         * We first define the convention which defines "forwards" and
         * "backwards". First an association is made between the vertex of each
         * element and its corresponding vertex in the trace space using the
         * mapping #m_traceMap. The element can either be left-adjacent or
         * right-adjacent to this trace edge (see
         * Expansion0D::GetLeftAdjacentElementExp). Boundary edges are never 
         * left-adjacent since elemental left-adjacency is populated first.
         * 
         * If the element is left-adjacent we extract the vertex trace data from
         * @a field into the forward trace space @a Fwd; otherwise, we place it
         * in the backwards trace space @a Bwd. In this way, we form a unique
         * set of trace normals since these are always extracted from
         * left-adjacent elements.
         *
         * @param field is a NekDouble array which contains the 1D data
         *              from which we wish to extract the backward and forward
         *              orientated trace/edge arrays.
         * @param Fwd   The resulting forwards space.
         * @param Bwd   The resulting backwards space.
         */

        void DisContField1D::v_GetFwdBwdTracePhys(
            const Array<OneD, const NekDouble> &field,
            Array<OneD,       NekDouble> &Fwd,
            Array<OneD,       NekDouble> &Bwd)
        {
            // Counter variables
            int  n, v;
            
            // Number of elements
            int nElements = GetExpSize(); 
            
            // Initial index of each element
            int phys_offset;
            
            Array<OneD, Array<OneD, LocalRegions::ExpansionSharedPtr> >
                &elmtToTrace = m_traceMap->GetElmtToTrace();

            // Set forward and backard state to zero
            Vmath::Zero(Fwd.num_elements(), Fwd, 1);
            Vmath::Zero(Bwd.num_elements(), Bwd, 1);
			
            int cnt;

            // Loop on the elements
            for (cnt = n = 0; n < nElements; ++n)
            {
                // Set the offset of each element
                phys_offset = GetPhys_Offset(n);

                for(v = 0; v < 2; ++v, ++cnt)
                {
                    int offset = m_trace->GetPhys_Offset(elmtToTrace[n][v]->GetElmtId());
                    
                    if (m_leftAdjacentVerts[cnt])
                    {
                        (*m_exp)[n]->GetVertexPhysVals(v, field + phys_offset,
                                                       Fwd[offset]);
                    }
                    else
                    {
                        (*m_exp)[n]->GetVertexPhysVals(v, field + phys_offset,
                                                       Bwd[offset]);
                    }
                }
            }
            
            // Fill boundary conditions into missing elements.
            int id = 0;
            
            for(cnt = n = 0; n < m_bndCondExpansions.num_elements(); ++n)
            {	
                if (m_bndConditions[n]->GetBoundaryConditionType() == 
                        SpatialDomains::eDirichlet)
                {
                    id  = m_trace->GetPhys_Offset(m_traceMap->GetBndCondIDToGlobalTraceID(cnt));
                    Bwd[id] = m_bndCondExpansions[n]->GetPhys()[0]; 
                    cnt++;
                }
                else if (m_bndConditions[n]->GetBoundaryConditionType() == 
                         SpatialDomains::eNeumann || 
                         m_bndConditions[n]->GetBoundaryConditionType() == 
                         SpatialDomains::eRobin)
                {
                    ASSERTL0((m_bndCondExpansions[n]->GetPhys())[0]==0.0,
                             "Method not set up for non-zero Neumann "
                             "boundary condition");
                    id  = m_trace->GetPhys_Offset(m_traceMap->GetBndCondIDToGlobalTraceID(cnt));
                    Bwd[id] = Fwd[id];
                    
                    cnt++;
                }
                else if (m_bndConditions[n]->GetBoundaryConditionType() ==
                         SpatialDomains::eNotDefined)
                {
                    // Do nothing
                }
                else if (m_bndConditions[n]->GetBoundaryConditionType() !=
                         SpatialDomains::ePeriodic)
                {
                    ASSERTL0(false,
                             "Method not set up for this boundary condition.");
                }
            }
            
            // Copy any periodic boundary conditions.
            for (n = 0; n < m_periodicFwdCopy.size(); ++n)
            {
                Bwd[m_periodicBwdCopy[n]] = Fwd[m_periodicFwdCopy[n]];
            }

            // Do parallel exchange for forwards/backwards spaces.
            m_traceMap->UniversalTraceAssemble(Fwd);
            m_traceMap->UniversalTraceAssemble(Bwd);

        }
        
	
        void DisContField1D::v_ExtractTracePhys(
            Array<OneD, NekDouble> &outarray)
        {
            ASSERTL1(m_physState == true,"local physical space is not true ");
            v_ExtractTracePhys(m_phys, outarray);
        }
        
        /**
         * @brief This method extracts the trace (verts in 1D) from the field @a
         * inarray and puts the values in @a outarray.
         *
         * It assumes the field is C0 continuous so that it can overwrite the
         * edge data when visited by the two adjacent elements.
         *
         * @param inarray   An array containing the 1D data from which we wish
         *                  to extract the edge data.
         * @param outarray  The resulting edge information.
         *
         * This will not work for non-boundary expansions
         */
        void DisContField1D::v_ExtractTracePhys(
            const Array<OneD, const NekDouble> &inarray, 
                  Array<OneD,       NekDouble> &outarray)
        {
            // Loop over elemente and collect forward expansion
            int nexp = GetExpSize();
            int n,p,offset,phys_offset;
            
            ASSERTL1(outarray.num_elements() >= m_trace->GetExpSize(),
                "input array is of insufficient length");
            
            for (n  = 0; n < nexp; ++n)
            {
                phys_offset = GetPhys_Offset(n);
		
                for (p = 0; p < (*m_exp)[n]->GetNverts(); ++p)
                {
                    offset = m_trace->GetPhys_Offset(
                                 (m_traceMap->GetElmtToTrace())[n][p]->GetElmtId());
                    (*m_exp)[n]->GetVertexPhysVals(p,  inarray + phys_offset,
                                                   outarray[offset]);
                }
            }
        }		 
	
        void DisContField1D::v_AddTraceIntegral(
            const Array<OneD, const NekDouble> &Fn, 
                  Array<OneD,       NekDouble> &outarray)
        {
            int n,offset, t_offset;

            Array<OneD, Array<OneD, LocalRegions::ExpansionSharedPtr> >
                &elmtToTrace = m_traceMap->GetElmtToTrace();

            vector<bool> negatedFluxNormal = GetNegatedFluxNormal();
            
            for (n = 0; n < GetExpSize(); ++n)
            {
                // Number of coefficients on each element
                int e_ncoeffs = (*m_exp)[n]->GetNcoeffs();
                
                offset = GetCoeff_Offset(n);
                
                // Implementation for every points except Gauss points
                if ((*m_exp)[n]->GetBasis(0)->GetBasisType() !=
                     LibUtilities::eGauss_Lagrange)
                {
                    t_offset = GetTrace()->GetCoeff_Offset(elmtToTrace[n][0]->GetElmtId());
                    if(negatedFluxNormal[2*n])
                    {
                        outarray[offset] -= Fn[t_offset];
                    }
                    else
                    {
                        outarray[offset] += Fn[t_offset];
                    }
                    
                    t_offset = GetTrace()->GetCoeff_Offset(elmtToTrace[n][1]->GetElmtId());

                    if(negatedFluxNormal[2*n+1])
                    {
                        outarray[offset+(*m_exp)[n]->GetVertexMap(1)] -= Fn[t_offset];
                    }
                    else
                    {
                        outarray[offset+(*m_exp)[n]->GetVertexMap(1)] += Fn[t_offset];
                    }

                }
                else
                {
                    int j;
                    static DNekMatSharedPtr   m_Ixm, m_Ixp;
                    static int sav_ncoeffs = 0;
                    if(!m_Ixm.get() || e_ncoeffs != sav_ncoeffs)
                    {
                        LibUtilities::BasisSharedPtr BASE;
                        const LibUtilities::PointsKey
                            BS_p(e_ncoeffs,LibUtilities::eGaussGaussLegendre);
                        const LibUtilities::BasisKey
                            BS_k(LibUtilities::eGauss_Lagrange,e_ncoeffs,BS_p);
                        
                        BASE  = LibUtilities::BasisManager()[BS_k];
                        
                        Array<OneD, NekDouble> coords(1, 0.0);
                    
                        coords[0] = -1.0;
                        m_Ixm = BASE->GetI(coords); 

                        coords[0] = 1.0;
                        m_Ixp = BASE->GetI(coords); 

                        sav_ncoeffs = e_ncoeffs; 
                    }
                    
                    t_offset = GetTrace()->GetCoeff_Offset(elmtToTrace[n][0]->GetElmtId());
                    if(negatedFluxNormal[2*n])
                    {
                        for (j = 0; j < e_ncoeffs; j++)
                        {
                            outarray[offset + j]  -=
                                (m_Ixm->GetPtr())[j] * Fn[t_offset];
                        }
                    }
                    else
                    {
                        for (j = 0; j < e_ncoeffs; j++)
                        {
                            outarray[offset + j]  +=
                                (m_Ixm->GetPtr())[j] * Fn[t_offset];
                        }
                    }
                        
                    t_offset = GetTrace()->GetCoeff_Offset(elmtToTrace[n][1]->GetElmtId());
                    if (negatedFluxNormal[2*n+1])
                    {
                        for (j = 0; j < e_ncoeffs; j++)
                        {
                            outarray[offset + j] -=
                                (m_Ixp->GetPtr())[j] * Fn[t_offset];
                        }
                    }
                    else
                    {
                        for (j = 0; j < e_ncoeffs; j++)
                        {
                            outarray[offset + j] +=
                                (m_Ixp->GetPtr())[j] * Fn[t_offset];
                        }
                    }
                }
            }
        }
	
	
        void DisContField1D::v_HelmSolve(
            const Array<OneD, const NekDouble> &inarray,
                  Array<OneD,       NekDouble> &outarray,
            const FlagList &flags,
            const StdRegions::ConstFactorMap &factors,
            const StdRegions::VarCoeffMap &varcoeff,
            const MultiRegions::VarFactorsMap &varfactors,
            const Array<OneD, const NekDouble> &dirForcing,
            const bool PhysSpaceForcing)
        {
            boost::ignore_unused(flags, varfactors, dirForcing);

            int i,n,cnt,nbndry;
            int nexp = GetExpSize();

            Array<OneD,NekDouble> f(m_ncoeffs);
            DNekVec F(m_ncoeffs,f,eWrapper);
            Array<OneD,NekDouble> e_f, e_l;

            //----------------------------------
            // Setup RHS Inner product if required
            //----------------------------------
            if(PhysSpaceForcing)
            {
                IProductWRTBase(inarray,f);
                Vmath::Neg(m_ncoeffs,f,1);
            }
            else
            {
                Vmath::Smul(m_ncoeffs,-1.0,inarray,1,f,1);
            }

            //----------------------------------
            // Solve continuous Boundary System
            //----------------------------------
            int GloBndDofs = m_traceMap->GetNumGlobalBndCoeffs();
            int NumDirBCs  = m_traceMap->GetNumLocalDirBndCoeffs();
            int e_ncoeffs;

            GlobalMatrixKey HDGLamToUKey(StdRegions::eHybridDGLamToU,
                NullAssemblyMapSharedPtr,factors,varcoeff);
            const DNekScalBlkMatSharedPtr &HDGLamToU =
                GetBlockMatrix(HDGLamToUKey);

            // Retrieve number of local trace space coefficients N_{\lambda},
            // and set up local elemental trace solution \lambda^e.
            int     LocBndCoeffs = m_traceMap->GetNumLocalBndCoeffs();
            Array<OneD, NekDouble> bndrhs(LocBndCoeffs,0.0);
            Array<OneD, NekDouble> loclambda(LocBndCoeffs,0.0);
            DNekVec LocLambda(LocBndCoeffs,loclambda,eWrapper);

            //----------------------------------
            // Evaluate Trace Forcing
            //----------------------------------
            // Determing <u_lam,f> terms using HDGLamToU matrix
            for (cnt = n = 0; n < nexp; ++n)
            {
                nbndry = (*m_exp)[n]->NumDGBndryCoeffs();

                e_ncoeffs = (*m_exp)[n]->GetNcoeffs();
                e_f       = f + m_coeff_offset[n];
                e_l       = bndrhs + cnt;

                // use outarray as tmp space
                DNekVec     Floc    (nbndry, e_l, eWrapper);
                DNekVec     ElmtFce (e_ncoeffs, e_f, eWrapper);
                Floc = Transpose(*(HDGLamToU->GetBlock(n,n)))*ElmtFce;

                cnt += nbndry;
            }

            Array<OneD, const int> bndCondMap =  
                m_traceMap->GetBndCondCoeffsToLocalTraceMap();

            // Copy Dirichlet boundary conditions and weak forcing
            // into trace space
            cnt = 0;
            for(i = 0; i < m_bndCondExpansions.num_elements(); ++i)
            {
                Array<OneD, const NekDouble> bndcoeffs =
                    m_bndCondExpansions[i]->GetCoeffs();
                
                if(m_bndConditions[i]->GetBoundaryConditionType() ==
                       SpatialDomains::eDirichlet)
                {
                    loclambda[bndCondMap[i]] = bndcoeffs[0]; 
                }
                else if (m_bndConditions[i]->GetBoundaryConditionType() ==
                             SpatialDomains::eNeumann ||
                         m_bndConditions[i]->GetBoundaryConditionType() ==
                             SpatialDomains::eRobin)
                {
                    //Add weak boundary condition to trace forcing
                    bndrhs[bndCondMap[i]] += bndcoeffs[0]; 
                }
<<<<<<< HEAD
                
                cnt += (m_bndCondExpansions[i])->GetNcoeffs();
=======
                else if (m_bndConditions[i]->GetBoundaryConditionType() ==
                             SpatialDomains::ePeriodic)
                {
                    ASSERTL0(false, "HDG implementation does not support "
                             "periodic boundary conditions at present.");
                }
>>>>>>> a1fa3687
            }

            //----------------------------------
            // Solve trace problem: \Lambda = K^{-1} F
            // K is the HybridDGHelmBndLam matrix.
            //----------------------------------
            if(GloBndDofs - NumDirBCs > 0)
            {
                GlobalLinSysKey       key(StdRegions::eHybridDGHelmBndLam,
                                          m_traceMap,factors,varcoeff);
                GlobalLinSysSharedPtr LinSys = GetGlobalBndLinSys(key);
                LinSys->Solve(bndrhs,loclambda,m_traceMap);
            }

            //----------------------------------
            // Internal element solves
            //----------------------------------
            GlobalMatrixKey invHDGhelmkey(StdRegions::eInvHybridDGHelmholtz,
                                            NullAssemblyMapSharedPtr,
                                            factors);

            const DNekScalBlkMatSharedPtr& InvHDGHelm =
                GetBlockMatrix(invHDGhelmkey);
            DNekVec out(m_ncoeffs,outarray,eWrapper);
            Vmath::Zero(m_ncoeffs,outarray,1);

            //  out =  u_f + u_lam = (*InvHDGHelm)*f + (LamtoU)*Lam
            out = (*InvHDGHelm)*F + (*HDGLamToU)*LocLambda;
        }

        /**
         * Based on the expression \f$g(x,t)\f$ for the boundary conditions,
         * this function evaluates the boundary conditions for all boundaries
         * at time-level \a t.
         * @param   time        The time at which the boundary conditions
         *                      should be evaluated.
         * @param   bndCondExpansions   List of boundary expansions.
         * @param   bndConditions   Information about the boundary conditions.
         */
        void DisContField1D::v_EvaluateBoundaryConditions(
            const NekDouble   time,
            const std::string varName,
            const NekDouble   x2_in,
            const NekDouble   x3_in)
        {
            boost::ignore_unused(varName);

            int i;

            Array<OneD, NekDouble> x0(1);
            Array<OneD, NekDouble> x1(1);
            Array<OneD, NekDouble> x2(1);

            for (i = 0; i < m_bndCondExpansions.num_elements(); ++i)
            {
                if (time == 0.0 || m_bndConditions[i]->IsTimeDependent())
                {
                    m_bndCondExpansions[i]->GetCoords(x0, x1, x2);
                    
                    if (x2_in != NekConstants::kNekUnsetDouble && x3_in !=
                        NekConstants::kNekUnsetDouble)
                    {
                        x1[0] = x2_in;
                        x2[0] = x3_in;
                    }
                    
                    if (m_bndConditions[i]->GetBoundaryConditionType() ==
                        SpatialDomains::eDirichlet)
                    {
                        m_bndCondExpansions[i]->SetCoeff(0,
                            (std::static_pointer_cast<SpatialDomains
                             ::DirichletBoundaryCondition>(m_bndConditions[i])
                             ->m_dirichletCondition).Evaluate(x0[0],x1[0],x2[0],time));
                        m_bndCondExpansions[i]->SetPhys(0,m_bndCondExpansions[i]->GetCoeff(0));
                    }
                    else if (m_bndConditions[i]->GetBoundaryConditionType()
                            == SpatialDomains::eNeumann)
                    {
                        m_bndCondExpansions[i]->SetCoeff(0,
                            (std::static_pointer_cast<SpatialDomains
                             ::NeumannBoundaryCondition>(m_bndConditions[i])
                             ->m_neumannCondition).Evaluate(x0[0],x1[0],x2[0],time));
                    }
                    else if (m_bndConditions[i]->GetBoundaryConditionType()
                            == SpatialDomains::eRobin)
                    {
                        m_bndCondExpansions[i]->SetCoeff(0,
                            (std::static_pointer_cast<SpatialDomains
                             ::RobinBoundaryCondition>(m_bndConditions[i])
                             ->m_robinFunction).Evaluate(x0[0],x1[0],x2[0],time));
                        
                    }
                    else if (m_bndConditions[i]->GetBoundaryConditionType()
                            == SpatialDomains::ePeriodic)
                    {
                        continue;
                    }
                    else if (m_bndConditions[i]->GetBoundaryConditionType()
                             == SpatialDomains::eNotDefined)
                    {
                    }
                    else
                    {
                        ASSERTL0(false, "This type of BC not implemented yet");
                    }
                }
            }
        }

        // Set up a list of element ids and edge ids that link to the
        // boundary conditions
        void DisContField1D::v_GetBoundaryToElmtMap(
            Array<OneD, int> &ElmtID, Array<OneD,int> &VertID)
        {
            map<int, int> VertGID;
            int i,n,id;
            int bid,cnt,Vid;
            int nbcs = m_bndConditions.num_elements();

            // make sure arrays are of sufficient length
            if (ElmtID.num_elements() != nbcs)
            {
                ElmtID = Array<OneD, int>(nbcs,-1);
            }
            else
            {
                fill(ElmtID.get(), ElmtID.get()+nbcs, -1);
            }

            if (VertID.num_elements() != nbcs)
            {
                VertID = Array<OneD, int>(nbcs);
            }

            // setup map of all global ids along boundary
            for (cnt = n = 0; n < m_bndCondExpansions.num_elements(); ++n)
            {
                Vid =  m_bndCondExpansions[n]->GetExp(0)->GetGeom()->GetVertex(0)->GetVid();
                VertGID[Vid] = cnt++;
            }

            // Loop over elements and find verts that match;
            LocalRegions::ExpansionSharedPtr exp;
            for(cnt = n = 0; n < GetExpSize(); ++n)
            {
                exp = (*m_exp)[n];
                for(i = 0; i < exp->GetNverts(); ++i)
                {
                    id = exp->GetGeom()->GetVid(i);

                    if (VertGID.count(id) > 0)
                    {
                        bid = VertGID.find(id)->second;
                        ASSERTL1(ElmtID[bid] == -1,"Edge already set");
                        ElmtID[bid] = n;
                        VertID[bid] = i;
                        cnt ++;
                    }
                }
            }

            ASSERTL1(cnt == nbcs,"Failed to visit all boundary condtiions");
        }
        
        void DisContField1D::v_GetBndElmtExpansion(int i,
                            std::shared_ptr<ExpList> &result,
                            const bool DeclareCoeffPhysArrays)
        {
            int n, cnt, nq;
            int offsetOld, offsetNew;
            std::vector<unsigned int> eIDs;
            
            Array<OneD, int> ElmtID,EdgeID;
            GetBoundaryToElmtMap(ElmtID,EdgeID);
            
            // Skip other boundary regions
            for (cnt = n = 0; n < i; ++n)
            {
                cnt += m_bndCondExpansions[n]->GetExpSize();
            }

            // Populate eIDs with information from BoundaryToElmtMap
            for (n = 0; n < m_bndCondExpansions[i]->GetExpSize(); ++n)
            {
                eIDs.push_back(ElmtID[cnt+n]);
            }
            
            // Create expansion list
            result = 
                MemoryManager<ExpList1D>::AllocateSharedPtr
                    (*this, eIDs, DeclareCoeffPhysArrays);
            
            // Copy phys and coeffs to new explist
            if( DeclareCoeffPhysArrays)
            {
                Array<OneD, NekDouble> tmp1, tmp2;
                for (n = 0; n < result->GetExpSize(); ++n)
                {
                    nq = GetExp(ElmtID[cnt+n])->GetTotPoints();
                    offsetOld = GetPhys_Offset(ElmtID[cnt+n]);
                    offsetNew = result->GetPhys_Offset(n);
                    Vmath::Vcopy(nq, tmp1 = GetPhys()+ offsetOld, 1,
                                tmp2 = result->UpdatePhys()+ offsetNew, 1);

                    nq = GetExp(ElmtID[cnt+n])->GetNcoeffs();
                    offsetOld = GetCoeff_Offset(ElmtID[cnt+n]);
                    offsetNew = result->GetCoeff_Offset(n);
                    Vmath::Vcopy(nq, tmp1 = GetCoeffs()+ offsetOld, 1,
                                tmp2 = result->UpdateCoeffs()+ offsetNew, 1);
                }
            }
        }

        /**
         * @brief Reset this field, so that geometry information can be updated.
         */
        void DisContField1D::v_Reset()
        {
            ExpList::v_Reset();

            // Reset boundary condition expansions.
            for (int n = 0; n < m_bndCondExpansions.num_elements(); ++n)
            {
                m_bndCondExpansions[n]->Reset();
            }
        }

        /**
         * Search through the edge expansions and identify which ones
         * have Robin/Mixed type boundary conditions. If find a Robin
         * boundary then store the edge id of the boundary condition
         * and the array of points of the physical space boundary
         * condition which are hold the boundary condition primitive
         * variable coefficient at the quatrature points
         *
         * \return std map containing the robin boundary condition
         * info using a key of the element id
         *
         * There is a next member to allow for more than one Robin
         * boundary condition per element
         */
        map<int, RobinBCInfoSharedPtr> DisContField1D::v_GetRobinBCInfo(void)
        {
            int i;
            map<int, RobinBCInfoSharedPtr> returnval;
            Array<OneD, int> ElmtID,VertID;
            GetBoundaryToElmtMap(ElmtID,VertID);

            for (i = 0; i < m_bndCondExpansions.num_elements(); ++i)
            {
                if (m_bndConditions[i]->GetBoundaryConditionType() ==
                    SpatialDomains::eRobin)
                {
                    int elmtid;

                    Array<OneD, NekDouble> x0(1);
                    Array<OneD, NekDouble> x1(1);
                    Array<OneD, NekDouble> x2(1);
                    Array<OneD, NekDouble> coeffphys(1);
                    
                    m_bndCondExpansions[i]->GetCoords(x0, x1, x2);

                    coeffphys[0]  = (std::static_pointer_cast<SpatialDomains
                         ::RobinBoundaryCondition>(m_bndConditions[i])
                         ->m_robinPrimitiveCoeff).Evaluate(x0[0],x1[0],x2[0],0.0);
                        
                    RobinBCInfoSharedPtr rInfo =
                        MemoryManager<RobinBCInfo>::
                            AllocateSharedPtr(VertID[i],coeffphys);

                    elmtid = ElmtID[i];
                    // make link list if necessary (not likely in
                    // 1D but needed in 2D & 3D)
                    if(returnval.count(elmtid) != 0)
                    {
                        rInfo->next = returnval.find(elmtid)->second;
                    }
                    returnval[elmtid] = rInfo;
                }
            }

            return returnval;
        }
    } // end of namespace
} //end of namespace<|MERGE_RESOLUTION|>--- conflicted
+++ resolved
@@ -1188,7 +1188,6 @@
 
             // Copy Dirichlet boundary conditions and weak forcing
             // into trace space
-            cnt = 0;
             for(i = 0; i < m_bndCondExpansions.num_elements(); ++i)
             {
                 Array<OneD, const NekDouble> bndcoeffs =
@@ -1207,17 +1206,12 @@
                     //Add weak boundary condition to trace forcing
                     bndrhs[bndCondMap[i]] += bndcoeffs[0]; 
                 }
-<<<<<<< HEAD
-                
-                cnt += (m_bndCondExpansions[i])->GetNcoeffs();
-=======
                 else if (m_bndConditions[i]->GetBoundaryConditionType() ==
                              SpatialDomains::ePeriodic)
                 {
                     ASSERTL0(false, "HDG implementation does not support "
                              "periodic boundary conditions at present.");
                 }
->>>>>>> a1fa3687
             }
 
             //----------------------------------
