--- conflicted
+++ resolved
@@ -80,14 +80,9 @@
         ContField3D::ContField3D(const LibUtilities::SessionReaderSharedPtr &pSession,
                                  const SpatialDomains::MeshGraphSharedPtr &graph3D,
                                  const std::string &variable,
-<<<<<<< HEAD
-                                 const bool CheckIfSingularSystem):
-            DisContField3D(pSession,graph3D,variable,false),
-=======
                                  const bool CheckIfSingularSystem,
                                  const Collections::ImplementationType ImpType):
-            DisContField3D(pSession,graph3D,variable,false,ImpType),
->>>>>>> e97a170a
+                DisContField3D(pSession,graph3D,variable,false,ImpType),
                 m_globalMat(MemoryManager<GlobalMatrixMap>::AllocateSharedPtr()),
                 m_globalLinSysManager(
                     std::bind(&ContField3D::GenGlobalLinSys, this,  std::placeholders::_1),
