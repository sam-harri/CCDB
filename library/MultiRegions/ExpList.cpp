--- conflicted
+++ resolved
@@ -279,7 +279,6 @@
                                      bool SetupOffsets)
         {
             if(SetupOffsets)
-<<<<<<< HEAD
             {
                 int i;
 
@@ -300,28 +299,6 @@
             
             if(DeclareCoeffPhysArrays)
             {
-=======
-            {
-                int i;
-
-                // Set up offset information and array sizes
-                m_coeff_offset   = Array<OneD,int>(m_exp->size());
-                m_phys_offset    = Array<OneD,int>(m_exp->size());
-                
-                m_ncoeffs = m_npoints = 0;
-                
-                for(i = 0; i < m_exp->size(); ++i)
-                {
-                    m_coeff_offset[i]   = m_ncoeffs;
-                    m_phys_offset [i]   = m_npoints;
-                    m_ncoeffs += (*m_exp)[i]->GetNcoeffs();
-                    m_npoints += (*m_exp)[i]->GetTotPoints();
-                }
-            }
-            
-            if(DeclareCoeffPhysArrays)
-            {
->>>>>>> 81af24da
                 m_coeffs = Array<OneD, NekDouble>(m_ncoeffs, 0.0);
                 m_phys   = Array<OneD, NekDouble>(m_npoints, 0.0);
             }
@@ -2871,11 +2848,7 @@
                 // Assume whole array is of same coordimate dimension
                 int coordim = GetCoordim(0);
 
-<<<<<<< HEAD
-                ASSERTL1(Vec.num_elements() >= coordim,
-=======
                 ASSERTL1(Vec.size() >= coordim,
->>>>>>> 81af24da
                      "Input vector does not have sufficient dimensions to "
                      "match coordim");
                 
@@ -2938,17 +2911,10 @@
             const Array<OneD, const NekDouble> &Bwd,
                   Array<OneD,       NekDouble> &Upwind)
         {
-<<<<<<< HEAD
-            ASSERTL1(Vn.num_elements() >= m_npoints,"Vn is not of sufficient length");
-            ASSERTL1(Fwd.num_elements() >= m_npoints,"Fwd is not of sufficient length");
-            ASSERTL1(Bwd.num_elements() >= m_npoints,"Bwd is not of sufficient length");
-            ASSERTL1(Upwind.num_elements() >= m_npoints,
-=======
             ASSERTL1(Vn.size() >= m_npoints,"Vn is not of sufficient length");
             ASSERTL1(Fwd.size() >= m_npoints,"Fwd is not of sufficient length");
             ASSERTL1(Bwd.size() >= m_npoints,"Bwd is not of sufficient length");
             ASSERTL1(Upwind.size() >= m_npoints,
->>>>>>> 81af24da
                      "Upwind is not of sufficient length");
 
             // Process each point in the expansion.
@@ -2985,7 +2951,6 @@
         const Array<OneD, const int> &ExpList::v_GetTraceBndMap()
         {
             return GetTraceMap()->GetBndCondIDToGlobalTraceID();
-<<<<<<< HEAD
         }
 
         LocTraceToTraceMapSharedPtr &ExpList::v_GetLocTraceToTraceMap(void)
@@ -3088,96 +3053,7 @@
             // Assume whole array is of same coordinate dimension
             int coordim = GetCoordim(0);
 
-            ASSERTL1(normals.num_elements() >= coordim,
-=======
-        }
-
-        /**
-         * @brief Helper function to re-align face to a given orientation.
-         */
-        void AlignFace(const StdRegions::Orientation       orient,
-                       const int                           nquad1,
-                       const int                           nquad2,
-                       const Array<OneD, const NekDouble> &in,
-                             Array<OneD,       NekDouble> &out)
-        {
-            // Copy transpose.
-            if (orient == StdRegions::eDir1FwdDir2_Dir2FwdDir1 ||
-                orient == StdRegions::eDir1BwdDir2_Dir2FwdDir1 ||
-                orient == StdRegions::eDir1FwdDir2_Dir2BwdDir1 ||
-                orient == StdRegions::eDir1BwdDir2_Dir2BwdDir1)
-            {
-                for (int i = 0; i < nquad2; ++i)
-                {
-                    for (int j = 0; j < nquad1; ++j)
-                    {
-                        out[i*nquad1 + j] = in[j*nquad2 + i];
-                    }
-                }
-            }
-            else
-            {
-                for (int i = 0; i < nquad2; ++i)
-                {
-                    for (int j = 0; j < nquad1; ++j)
-                    {
-                        out[i*nquad1 + j] = in[i*nquad1 + j];
-                    }
-                }
-            }
-
-            if (orient == StdRegions::eDir1BwdDir1_Dir2FwdDir2 ||
-                orient == StdRegions::eDir1BwdDir1_Dir2BwdDir2 ||
-                orient == StdRegions::eDir1BwdDir2_Dir2FwdDir1 ||
-                orient == StdRegions::eDir1BwdDir2_Dir2BwdDir1)
-            {
-                // Reverse x direction
-                for (int i = 0; i < nquad2; ++i)
-                {
-                    for (int j = 0; j < nquad1/2; ++j)
-                    {
-                        swap(out[i*nquad1 + j],
-                             out[i*nquad1 + nquad1-j-1]);
-                    }
-                }
-            }
-
-            if (orient == StdRegions::eDir1FwdDir1_Dir2BwdDir2 ||
-                orient == StdRegions::eDir1BwdDir1_Dir2BwdDir2 ||
-                orient == StdRegions::eDir1FwdDir2_Dir2BwdDir1 ||
-                orient == StdRegions::eDir1BwdDir2_Dir2BwdDir1)
-            {
-                // Reverse y direction
-                for (int j = 0; j < nquad1; ++j)
-                {
-                    for (int i = 0; i < nquad2/2; ++i)
-                    {
-                        swap(out[i*nquad1 + j],
-                             out[(nquad2-i-1)*nquad1 + j]);
-                    }
-                }
-            }
-        }
-
-
-        /**
-         * For each local element, copy the normals stored in the element list
-         * into the array \a normals.
-         * @param   normals     Multidimensional array in which to copy normals
-         *                      to. Must have dimension equal to or larger than
-         *                      the spatial dimension of the elements.
-         */
-        void ExpList::v_GetNormals(
-            Array<OneD, Array<OneD, NekDouble> > &normals)
-        {
-            int i,j,k,e_npoints,offset;
-            Array<OneD,Array<OneD,NekDouble> > locnormals;
-
-            // Assume whole array is of same coordinate dimension
-            int coordim = GetCoordim(0);
-
             ASSERTL1(normals.size() >= coordim,
->>>>>>> 81af24da
                      "Output vector does not have sufficient dimensions to "
                      "match coordim");
 
@@ -3335,12 +3211,8 @@
 
                     // Project normals from 3D element onto the same orientation as
                     // the trace expansion.
-<<<<<<< HEAD
-                    StdRegions::Orientation orient = exp3D->GetForient(faceNum);
-=======
                     StdRegions::Orientation orient = exp3D->
                         GetTraceOrient(faceNum);
->>>>>>> 81af24da
                     
 
                     int fromid0,fromid1;
@@ -3357,15 +3229,9 @@
                     }
                     
                     LibUtilities::BasisKey faceBasis0 
-<<<<<<< HEAD
-                        = exp3D->DetFaceBasisKey(faceNum, fromid0);
-                    LibUtilities::BasisKey faceBasis1 
-                        = exp3D->DetFaceBasisKey(faceNum, fromid1);
-=======
                         = exp3D->GetTraceBasisKey(faceNum, fromid0);
                     LibUtilities::BasisKey faceBasis1 
                         = exp3D->GetTraceBasisKey(faceNum, fromid1);
->>>>>>> 81af24da
                     LibUtilities::BasisKey traceBasis0
                         = traceExp->GetBasis(0)->GetBasisKey();
                     LibUtilities::BasisKey traceBasis1
@@ -4247,11 +4113,7 @@
             Array<OneD,NekDouble> mapped_quad_points(quad_npoints);
 
             // For each evaluation point
-<<<<<<< HEAD
-            for(i = 0; i < inarray.num_elements(); i++)
-=======
             for(i = 0; i < inarray.size(); i++)
->>>>>>> 81af24da
             {
                 // Move the center of the kernel to the current point
                 kernel->MoveKernelCenter(inarray[i],local_kernel_breaks);
@@ -4261,13 +4123,8 @@
                 kernel->FindMeshUnderKernel(local_kernel_breaks,h,mesh_breaks);
 
                 // Sort the total breaks for integration purposes
-<<<<<<< HEAD
-                int total_nbreaks = local_kernel_breaks.num_elements() +
-                                    mesh_breaks.num_elements();
-=======
                 int total_nbreaks = local_kernel_breaks.size() +
                                     mesh_breaks.size();
->>>>>>> 81af24da
                                     // number of the total breaks
                 Array<OneD,NekDouble> total_breaks(total_nbreaks);
                 kernel->Sort(local_kernel_breaks,mesh_breaks,total_breaks);
@@ -4275,21 +4132,13 @@
                 // Integrate the product of kernel and function over the total
                 // breaks
                 NekDouble integral_value = 0.0;
-<<<<<<< HEAD
-                for(j = 0; j < total_breaks.num_elements()-1; j++)
-=======
                 for(j = 0; j < total_breaks.size()-1; j++)
->>>>>>> 81af24da
                 {
                     NekDouble a = total_breaks[j];
                     NekDouble b = total_breaks[j+1];
 
                     // Map the quadrature points to the appropriate interval
-<<<<<<< HEAD
-                    for(r = 0; r < quad_points.num_elements(); r++)
-=======
                     for(r = 0; r < quad_points.size(); r++)
->>>>>>> 81af24da
                     {
                         mapped_quad_points[r]
                                 = (quad_points[r] + 1.0) * 0.5 * (b - a) + a;
@@ -4348,21 +4197,13 @@
             int num_elm = GetExpSize();
 
             // initializing the outarray
-<<<<<<< HEAD
-            for(i = 0; i < outarray.num_elements(); i++)
-=======
             for(i = 0; i < outarray.size(); i++)
->>>>>>> 81af24da
             {
                 outarray[i] = 0.0;
             }
 
             // Make a copy for further modification
-<<<<<<< HEAD
-            int x_size = inarray2.num_elements();
-=======
             int x_size = inarray2.size();
->>>>>>> 81af24da
             Array<OneD,NekDouble> x_values_cp(x_size);
 
             // Determining the element to which the x belongs
