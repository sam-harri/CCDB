--- conflicted
+++ resolved
@@ -1625,16 +1625,12 @@
             ASSERTL0(false, "Routine not implemented for this expansion.");
         }
 
-<<<<<<< HEAD
-        void ExpList::v_WriteVtkPieceHeader(std::ofstream &outfile, int expansion, int istrip)
+        void ExpList::v_WriteVtkPieceHeader(std::ostream &outfile, int expansion, int istrip)
         {
             ASSERTL0(false, "Routine not implemented for this expansion.");
         }
 
-        void ExpList::WriteVtkPieceFooter(std::ofstream &outfile, int expansion)
-=======
         void ExpList::WriteVtkPieceFooter(std::ostream &outfile, int expansion)
->>>>>>> 6a820f43
         {
             outfile << "      </PointData>" << endl;
             outfile << "    </Piece>" << endl;
