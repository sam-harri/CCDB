--- conflicted
+++ resolved
@@ -2704,17 +2704,6 @@
 
             switch(nBases)
             {
-<<<<<<< HEAD
-            case 2:
-                outfile << ", ET=QUADRILATERAL" << std::endl;
-                break;
-            case 3:
-                outfile << ", ET=BRICK" << std::endl;
-                break;
-            default:
-                ASSERTL0(false,"Not set up for this type of output");
-                break;
-=======
                 case 2:
                     outfile << ", ET=QUADRILATERAL" << std::endl;
                     break;
@@ -2725,7 +2714,6 @@
                     NEKERROR(ErrorUtil::efatal,
                         "Not set up for this type of output");
                     break;
->>>>>>> 6facf5db
             }
 
             // Write out coordinates
