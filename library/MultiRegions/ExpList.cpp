///////////////////////////////////////////////////////////////////////////////
//
// File ExpList.cpp
//
// For more information, please see: http://www.nektar.info
//
// The MIT License
//
// Copyright (c) 2006 Division of Applied Mathematics, Brown University (USA),
// Department of Aeronautics, Imperial College London (UK), and Scientific
// Computing and Imaging Institute, University of Utah (USA).
//
// License for the specific language governing rights and limitations under
// Permission is hereby granted, free of charge, to any person obtaining a
// copy of this software and associated documentation files (the "Software"),
// to deal in the Software without restriction, including without limitation
// the rights to use, copy, modify, merge, publish, distribute, sublicense,
// and/or sell copies of the Software, and to permit persons to whom the
// Software is furnished to do so, subject to the following conditions:
//
// The above copyright notice and this permission notice shall be included
// in all copies or substantial portions of the Software.
//
// THE SOFTWARE IS PROVIDED "AS IS", WITHOUT WARRANTY OF ANY KIND, EXPRESS
// OR IMPLIED, INCLUDING BUT NOT LIMITED TO THE WARRANTIES OF MERCHANTABILITY,
// FITNESS FOR A PARTICULAR PURPOSE AND NONINFRINGEMENT. IN NO EVENT SHALL
// THE AUTHORS OR COPYRIGHT HOLDERS BE LIABLE FOR ANY CLAIM, DAMAGES OR OTHER
// LIABILITY, WHETHER IN AN ACTION OF CONTRACT, TORT OR OTHERWISE, ARISING
// FROM, OUT OF OR IN CONNECTION WITH THE SOFTWARE OR THE USE OR OTHER
// DEALINGS IN THE SOFTWARE.
//
// Description: Expansion list definition
//
///////////////////////////////////////////////////////////////////////////////

#include <MultiRegions/ExpList.h>
#include <LibUtilities/Communication/Comm.h>
#include <MultiRegions/GlobalLinSys.h>

#include <LocalRegions/MatrixKey.h>     // for MatrixKey
#include <LocalRegions/Expansion.h>     // for Expansion

#include <MultiRegions/AssemblyMap/AssemblyMapCG.h>  // for AssemblyMapCG, etc
#include <MultiRegions/GlobalLinSysKey.h>  // for GlobalLinSysKey
#include <MultiRegions/GlobalMatrix.h>  // for GlobalMatrix, etc
#include <MultiRegions/GlobalMatrixKey.h>  // for GlobalMatrixKey

#include <LibUtilities/LinearAlgebra/NekTypeDefs.hpp>
#include <LibUtilities/LinearAlgebra/NekMatrix.hpp>


namespace Nektar
{
    namespace MultiRegions
    {
        /**
         * @class ExpList
         * All multi-elemental expansions \f$u^{\delta}(\boldsymbol{x})\f$ can
         * be considered as the assembly of the various elemental contributions.
         * On a discrete level, this yields,
         * \f[u^{\delta}(\boldsymbol{x}_i)=\sum_{e=1}^{{N_{\mathrm{el}}}}
         * \sum_{n=0}^{N^{e}_m-1}\hat{u}_n^e\phi_n^e(\boldsymbol{x}_i).\f]
         * where \f${N_{\mathrm{el}}}\f$ is the number of elements and
         * \f$N^{e}_m\f$ is the local elemental number of expansion modes.
         * As it is the lowest level class, it contains the definition of the
         * common data and common routines to all multi-elemental expansions.
         *
         * The class stores a vector of expansions, \a m_exp, (each derived from
         * StdRegions#StdExpansion) which define the constituent components of
         * the domain. The coefficients from these expansions are concatenated
         * in \a m_coeffs, while the expansion evaluated at the quadrature
         * points is stored in \a m_phys.
         */

        /**
         * Creates an empty expansion list. The expansion list will typically be
         * populated by a derived class (namely one of MultiRegions#ExpList1D,
         * MultiRegions#ExpList2D or MultiRegions#ExpList3D).
         */
        ExpList::ExpList():
            m_comm(),
            m_session(),
            m_graph(),
            m_ncoeffs(0),
            m_npoints(0),
            m_coeffs(),
            m_phys(),
            m_physState(false),
            m_exp(MemoryManager<StdRegions::StdExpansionVector>
                      ::AllocateSharedPtr()),
            m_coeff_offset(),
            m_phys_offset(),
            m_offset_elmt_id(),
<<<<<<< HEAD
            m_blockMat(MemoryManager<BlockMatrixMap>::AllocateSharedPtr()),
            m_WaveSpace(false)
=======
            m_physState(false),
            m_WaveSpace(false),
            m_exp(MemoryManager<StdRegions::StdExpansionVector>
                                                        ::AllocateSharedPtr()),
            m_blockMat(MemoryManager<BlockMatrixMap>::AllocateSharedPtr())
>>>>>>> 505d7520
        {
        }


        /**
         * Creates an empty expansion list. The expansion list will typically be
         * populated by a derived class (namely one of MultiRegions#ExpList1D,
         * MultiRegions#ExpList2D or MultiRegions#ExpList3D).
         */
        ExpList::ExpList(
                const LibUtilities::SessionReaderSharedPtr &pSession):
            m_comm(pSession->GetComm()),
            m_session(pSession),
            m_graph(),
            m_ncoeffs(0),
            m_npoints(0),
            m_coeffs(),
            m_phys(),
            m_physState(false),
            m_exp(MemoryManager<StdRegions::StdExpansionVector>
                      ::AllocateSharedPtr()),
            m_coeff_offset(),
            m_phys_offset(),
            m_offset_elmt_id(),
            m_blockMat(MemoryManager<BlockMatrixMap>::AllocateSharedPtr()),
            m_WaveSpace(false)
        {
        }


        /**
         * Creates an empty expansion list. The expansion list will typically be
         * populated by a derived class (namely one of MultiRegions#ExpList1D,
         * MultiRegions#ExpList2D or MultiRegions#ExpList3D).
         */
        ExpList::ExpList(
                const LibUtilities::SessionReaderSharedPtr &pSession,
                const SpatialDomains::MeshGraphSharedPtr &pGraph):
            m_comm(pSession->GetComm()),
            m_session(pSession),
            m_graph(pGraph),
            m_ncoeffs(0),
            m_npoints(0),
            m_coeffs(),
            m_phys(),
            m_physState(false),
            m_exp(MemoryManager<StdRegions::StdExpansionVector>
                      ::AllocateSharedPtr()),
            m_coeff_offset(),
            m_phys_offset(),
            m_offset_elmt_id(),
            m_blockMat(MemoryManager<BlockMatrixMap>::AllocateSharedPtr()),
            m_WaveSpace(false)
        {
        }


        /**
         * Copies an existing expansion list.
         * @param   in              Source expansion list.
         */
        ExpList::ExpList(const ExpList &in, const bool DeclareCoeffPhysArrays):
            m_comm(in.m_comm),
            m_session(in.m_session),
            m_graph(in.m_graph),
            m_ncoeffs(in.m_ncoeffs),
            m_npoints(in.m_npoints),
            m_physState(false),
            m_exp(in.m_exp),
            m_coeff_offset(in.m_coeff_offset),
            m_phys_offset(in.m_phys_offset),
            m_offset_elmt_id(in.m_offset_elmt_id),
            m_globalOptParam(in.m_globalOptParam),
            m_blockMat(in.m_blockMat),
            m_WaveSpace(false)
        {
            if(DeclareCoeffPhysArrays)
            {
                m_coeffs = Array<OneD, NekDouble>(m_ncoeffs);
                m_phys   = Array<OneD, NekDouble>(m_npoints);
            }
        }
        
        
        //boost::shared_ptr<ExpList> do_clone(void) const = 0; {}
		
        /**
         * For each element, copy the coefficients from \a m_coeffs into their
         * respective element expansion from \a m_exp.
         */
        void ExpList::PutCoeffsInToElmtExp()
        {
            int i;
            int order_e;

            for(i = 0; i < (*m_exp).size(); ++i)
            {
                order_e = (*m_exp)[i]->GetNcoeffs();
                Vmath::Vcopy(order_e,&m_coeffs[m_coeff_offset[i]], 1,
                                         &((*m_exp)[i]->UpdateCoeffs())[0],1);
            }
        }


        /**
         * Copy the coefficients associated with element \a eid from \a m_coeffs
         * to the corresponding element expansion object from \a m_exp.
         * @param   eid         Index of element for which copy is performed.
         */
        void ExpList::PutCoeffsInToElmtExp(int eid)
        {
            int order_e;
            int cnt = 0;

            order_e = (*m_exp)[eid]->GetNcoeffs();
            cnt = m_coeff_offset[eid];
            Vmath::Vcopy(order_e,&m_coeffs[cnt], 1,
                         &((*m_exp)[eid]->UpdateCoeffs())[0],1);
        }


        /**
         * Coefficients from each local expansion are copied into the
         * concatenated list of coefficients for all elements.
         */
        void ExpList::PutElmtExpInToCoeffs(void)
        {
            int i;
            int order_e;

            for(i = 0; i < (*m_exp).size(); ++i)
            {
                order_e = (*m_exp)[i]->GetNcoeffs();
                Vmath::Vcopy(order_e, &((*m_exp)[i]->UpdateCoeffs())[0],1,
                             &m_coeffs[m_coeff_offset[i]],1);
            }
        }


        /**
         * Coefficients for a single element are copied from the associated
         * element expansion to the concatenated coefficient array.
         * @param   eid         Index of element to copy.
         */
        void ExpList::PutElmtExpInToCoeffs(int eid)
        {
            int order_e;
            int cnt = 0;

            order_e = (*m_exp)[eid]->GetNcoeffs();
            cnt = m_coeff_offset[eid];

            Vmath::Vcopy(order_e, &((*m_exp)[eid]->UpdateCoeffs())[0],1,
                             &m_coeffs[cnt],1);
        }


        /**
         * The local expansion objects are populated with the physical
         * evaluation at the quadrature points stored in the \a m_phys storage.
         */
        void ExpList::PutPhysInToElmtExp()
        {
            PutPhysInToElmtExp(m_phys);
        }


        /**
         * The local expansion objects are populated with the supplied physical
         * evaluations at the quadrature points. The layout and order of the
         * supplied data is assumed to conform to the expansion list.
         * @param   in          Physical quadrature data.
         */
        void ExpList::PutPhysInToElmtExp(Array<OneD,const NekDouble> &in)
        {
            int i;
            int npoints_e;

            for(i = 0; i < (*m_exp).size(); ++i)
            {
                npoints_e = (*m_exp)[i]->GetTotPoints();
                Vmath::Vcopy(npoints_e, &in[m_phys_offset[i]],1,
                                        &((*m_exp)[i]->UpdatePhys())[0],1);
            }
        }


        /**
         * The physical evaluations at the quadrature points from the expansion
         * objects are concatenated and stored in \a out.
         * @param   out         Storage for physical values.
         */
        void ExpList::PutElmtExpInToPhys(Array<OneD,NekDouble> &out)
        {
            int i;
            int npoints_e;

            for(i = 0; i < (*m_exp).size(); ++i)
            {
                npoints_e = (*m_exp)[i]->GetTotPoints();
                Vmath::Vcopy(npoints_e, &((*m_exp)[i]->GetPhys())[0],1,
                             &out[m_phys_offset[i]],1);
            }
        }


        /**
         * The physical evaluations at the quadrature points in the element
         * expansion \a eid are copied to \a out.
         * @param   out         Storage for physical values.
         */
        void ExpList::PutElmtExpInToPhys(int eid, Array<OneD,NekDouble> &out)
        {
            int npoints_e;
            int cnt = m_phys_offset[eid];

            npoints_e = (*m_exp)[eid]->GetTotPoints();
            Vmath::Vcopy(npoints_e, &((*m_exp)[eid]->GetPhys())[0],1,
                         &out[cnt],1);
        }


        ExpList::~ExpList()
        {
        }


        /**
         * The integration is evaluated locally, that is
         * \f[\int
         *    f(\boldsymbol{x})d\boldsymbol{x}=\sum_{e=1}^{{N_{\mathrm{el}}}}
         * \left\{\int_{\Omega_e}f(\boldsymbol{x})d\boldsymbol{x}\right\},  \f]
         * where the integration over the separate elements is done by the
         * function StdRegions#StdExpansion#Integral, which discretely
         * evaluates the integral using Gaussian quadrature.
         *
         * Note that the array #m_phys should be filled with the values of the
         * function \f$f(\boldsymbol{x})\f$ at the quadrature points
         * \f$\boldsymbol{x}_i\f$.
         *
         * @return  The value of the discretely evaluated integral
         *          \f$\int f(\boldsymbol{x})d\boldsymbol{x}\f$.
         */
        NekDouble ExpList::PhysIntegral()
        {
            ASSERTL1(m_physState == true,
                     "local physical space is not true ");

            return PhysIntegral(m_phys);
        }


        /**
         * The integration is evaluated locally, that is
         * \f[\int
         *    f(\boldsymbol{x})d\boldsymbol{x}=\sum_{e=1}^{{N_{\mathrm{el}}}}
         * \left\{\int_{\Omega_e}f(\boldsymbol{x})d\boldsymbol{x}\right\},  \f]
         * where the integration over the separate elements is done by the
         * function StdRegions#StdExpansion#Integral, which discretely
         * evaluates the integral using Gaussian quadrature.
         *
         * @param   inarray         An array of size \f$Q_{\mathrm{tot}}\f$
         *                          containing the values of the function
         *                          \f$f(\boldsymbol{x})\f$ at the quadrature
         *                          points \f$\boldsymbol{x}_i\f$.
         * @return  The value of the discretely evaluated integral
         *          \f$\int f(\boldsymbol{x})d\boldsymbol{x}\f$.
         */
        NekDouble ExpList::PhysIntegral(
                                const Array<OneD, const NekDouble> &inarray)
        {
            int       i;
            NekDouble sum = 0.0;

            for(i = 0; i < (*m_exp).size(); ++i)
            {
                sum += (*m_exp)[i]->Integral(inarray + m_phys_offset[i]);
            }

            return sum;
        }


        /**
         * Retrieves the block matrix specified by \a bkey, and computes
         * \f$ y=Mx \f$.
         * @param   gkey        GlobalMatrixKey specifying the block matrix to
         *                      use in the matrix-vector multiply.
         * @param   inarray     Input vector \f$ x \f$.
         * @param   outarray    Output vector \f$ y \f$.
         */
        void ExpList::MultiplyByBlockMatrix(
                                const GlobalMatrixKey             &gkey,
                                const Array<OneD,const NekDouble> &inarray,
                                      Array<OneD,      NekDouble> &outarray)
        {
            // Retrieve the block matrix using the given key.
            const DNekScalBlkMatSharedPtr& blockmat = GetBlockMatrix(gkey);
            int nrows = blockmat->GetRows();
            int ncols = blockmat->GetColumns();

            // Create NekVectors from the given data arrays
            NekVector<NekDouble> in (ncols,inarray, eWrapper);
            NekVector<      NekDouble> out(nrows,outarray,eWrapper);

            // Perform matrix-vector multiply.
            out = (*blockmat)*in;
        }


        /**
         * The operation is evaluated locally for every element by the function
         * StdRegions#StdExpansion#IProductWRTBase.
         *
         * @param   inarray         An array of size \f$Q_{\mathrm{tot}}\f$
         *                          containing the values of the function
         *                          \f$f(\boldsymbol{x})\f$ at the quadrature
         *                          points \f$\boldsymbol{x}_i\f$.
         * @param   outarray        An array of size \f$N_{\mathrm{eof}}\f$
         *                          used to store the result.
         */
        void ExpList::v_IProductWRTBase_IterPerExp(
                                const Array<OneD, const NekDouble> &inarray,
                                      Array<OneD,       NekDouble> &outarray)
        {
            // get optimisation information about performing block
            // matrix multiplies
            const Array<OneD, const bool>  doBlockMatOp
                = m_globalOptParam->DoBlockMatOp(StdRegions::eIProductWRTBase);
            const Array<OneD, StdRegions::ExpansionType> shape = m_globalOptParam->GetShapeList();
            const Array<OneD, const int> num_elmts = m_globalOptParam->GetShapeNumElements();

            Array<OneD,NekDouble> tmp_outarray;
            int cnt = 0,eid;

            for(int n = 0; n < shape.num_elements(); ++n)
            {
                if(doBlockMatOp[n])
                {
                    if(num_elmts[n])
                    {
                        GlobalMatrixKey mkey(StdRegions::eIProductWRTBase,
                                             shape[n]);
                        eid = m_offset_elmt_id[cnt];
                        MultiplyByBlockMatrix(mkey,inarray + m_phys_offset[eid],
                                              tmp_outarray = outarray + m_coeff_offset[eid]);
                        cnt += num_elmts[n];
                    }
                }
                else
                {
                    int    i;
                    for(i = 0; i < num_elmts[n]; ++i)
                    {
                        eid = m_offset_elmt_id[cnt++];
                        (*m_exp)[eid]->IProductWRTBase(inarray+m_phys_offset[eid],
                                                       tmp_outarray = outarray+m_coeff_offset[eid]);
                    }
                }
            }
        }

        /**
         * The operation is evaluated locally for every element by the function
         * StdRegions#StdExpansion#IProductWRTDerivBase.
         *
         * @param   dir             {0,1} is the direction in which the
         *                          derivative of the basis should be taken
         * @param   inarray         An array of size \f$Q_{\mathrm{tot}}\f$
         *                          containing the values of the function
         *                          \f$f(\boldsymbol{x})\f$ at the quadrature
         *                          points \f$\boldsymbol{x}_i\f$.
         * @param   outarray        An array of size \f$N_{\mathrm{eof}}\f$
         *                          used to store the result.
         */
        void ExpList::IProductWRTDerivBase(const int dir,
                                           const Array<OneD, const NekDouble> &inarray,
                                           Array<OneD, NekDouble> &outarray)
        {
            int    i;

            Array<OneD,NekDouble> e_outarray;

            for(i = 0; i < (*m_exp).size(); ++i)
            {
                (*m_exp)[i]->IProductWRTDerivBase(dir,inarray+m_phys_offset[i],
                                                  e_outarray = outarray+m_coeff_offset[i]);
            }
        }

        /**
         * Given a function \f$f(\boldsymbol{x})\f$ evaluated at
         * the quadrature points, this function calculates the
         * derivatives \f$\frac{d}{dx_1}\f$, \f$\frac{d}{dx_2}\f$
         * and \f$\frac{d}{dx_3}\f$ of the function
         * \f$f(\boldsymbol{x})\f$ at the same quadrature
         * points. The local distribution of the quadrature points
         * allows an elemental evaluation of the derivative. This
         * is done by a call to the function
         * StdRegions#StdExpansion#PhysDeriv.
         *
         * @param   inarray         An array of size \f$Q_{\mathrm{tot}}\f$
         *                          containing the values of the function
         *                          \f$f(\boldsymbol{x})\f$ at the quadrature
         *                          points \f$\boldsymbol{x}_i\f$.
         * @param   out_d0          The discrete evaluation of the
         *                          derivative\f$\frac{d}{dx_1}\f$ will
         *                          be stored in this array of size
         *                          \f$Q_{\mathrm{tot}}\f$.
         * @param   out_d1          The discrete evaluation of the
         *                          derivative\f$\frac{d}{dx_2}\f$ will be
         *                          stored in this array of size
         *                          \f$Q_{\mathrm{tot}}\f$. Note that if no
         *                          memory is allocated for \a out_d1, the
         *                          derivative \f$\frac{d}{dx_2}\f$ will not be
         *                          calculated.
         * @param   out_d2          The discrete evaluation of the
         *                          derivative\f$\frac{d}{dx_3}\f$ will be
         *                          stored in this array of size
         *                          \f$Q_{\mathrm{tot}}\f$. Note that if no
         *                          memory is allocated for \a out_d2, the
         *                          derivative \f$\frac{d}{dx_3}\f$ will not be
         *                          calculated.
         */
        void ExpList::v_PhysDeriv(const Array<OneD, const NekDouble> &inarray,
                                  Array<OneD, NekDouble> &out_d0,
                                  Array<OneD, NekDouble> &out_d1,
                                  Array<OneD, NekDouble> &out_d2)
        {
            int  i;
            Array<OneD, NekDouble> e_out_d0;
            Array<OneD, NekDouble> e_out_d1;
            Array<OneD, NekDouble> e_out_d2;

            for(i= 0; i < (*m_exp).size(); ++i)
            {
                e_out_d0 = out_d0 + m_phys_offset[i];
                if(out_d1.num_elements())
                {
                    e_out_d1 = out_d1 + m_phys_offset[i];
                }

                if(out_d2.num_elements())
                {
                    e_out_d2 = out_d2 + m_phys_offset[i];
                }
                (*m_exp)[i]->PhysDeriv(inarray+m_phys_offset[i],e_out_d0,e_out_d1,e_out_d2);
            }
        }

        void ExpList::v_PhysDeriv(const int dir,
                                  const Array<OneD, const NekDouble> &inarray,
                                  Array<OneD, NekDouble> &out_d)
        {
            Direction edir = DirCartesianMap[dir];
            v_PhysDeriv(edir, inarray,out_d);
        }
        
        void ExpList::v_PhysDeriv(Direction edir, const Array<OneD, const NekDouble> &inarray,
                Array<OneD, NekDouble> &out_d)
        {
            int i;
            if(edir==MultiRegions::eS)
            {
                Array<OneD, NekDouble> e_out_ds;
                for(i=0; i<(*m_exp).size(); ++i)
                {
                    e_out_ds = out_d + m_phys_offset[i];
                    (*m_exp)[i]->PhysDeriv_s(inarray+m_phys_offset[i],e_out_ds);
                }
            }
            else if(edir==MultiRegions::eN)
            {
                Array<OneD, NekDouble > e_out_dn;
                for(i=0; i<(*m_exp).size(); i++)
                {
                    e_out_dn = out_d +m_phys_offset[i];
                    (*m_exp)[i]->PhysDeriv_n(inarray+m_phys_offset[i],e_out_dn);
                }
            }
            else
            {
                // convert enum into int
                int intdir= (int)edir;
                Array<OneD, NekDouble> e_out_d;
                for(i= 0; i < (*m_exp).size(); ++i)
                {
                    e_out_d = out_d + m_phys_offset[i];
                    (*m_exp)[i]->PhysDeriv(intdir, inarray+m_phys_offset[i], e_out_d);
                }

            }
        }


        /**
         * The coefficients of the function to be acted upon
         * should be contained in the \param inarray. The
         * resulting coefficients are stored in \param outarray
         *
         * @param   inarray         An array of size \f$N_{\mathrm{eof}}\f$
         *                          containing the inner product.
         */
        void ExpList::MultiplyByElmtInvMass(
                                            const Array<OneD, const NekDouble> &inarray,
                                            Array<OneD, NekDouble> &outarray)
        {
            GlobalMatrixKey mkey(StdRegions::eInvMass);
            const DNekScalBlkMatSharedPtr& InvMass = GetBlockMatrix(mkey);

            // Inverse mass matrix
            NekVector<NekDouble> out(m_ncoeffs,outarray,eWrapper);
            if(inarray.get() == outarray.get())
            {
                NekVector<NekDouble> in(m_ncoeffs,inarray); // copy data
                out = (*InvMass)*in;
            }
            else
            {
                NekVector<NekDouble> in(m_ncoeffs,inarray,eWrapper);
                out = (*InvMass)*in;
            }
        }

        /**
         * Given a function \f$u(\boldsymbol{x})\f$ defined at the
         * quadrature points, this function determines the
         * transformed elemental coefficients \f$\hat{u}_n^e\f$
         * employing a discrete elemental Galerkin projection from
         * physical space to coefficient space. For each element,
         * the operation is evaluated locally by the function
         * StdRegions#StdExpansion#IproductWRTBase followed by a
         * call to #MultiRegions#MultiplyByElmtInvMass.
         *
         * @param   inarray         An array of size \f$Q_{\mathrm{tot}}\f$
         *                          containing the values of the function
         *                          \f$f(\boldsymbol{x})\f$ at the quadrature
         *                          points \f$\boldsymbol{x}_i\f$.
         * @param   outarray        The resulting coefficients
         *                          \f$\hat{u}_n^e\f$ will be stored in this
         *                          array of size \f$N_{\mathrm{eof}}\f$.
         */
        void ExpList::v_FwdTrans_IterPerExp(const Array<OneD, const NekDouble> &inarray,
											Array<OneD, NekDouble> &outarray)
        {
            Array<OneD,NekDouble> f(m_ncoeffs);

            IProductWRTBase_IterPerExp(inarray,f);
            MultiplyByElmtInvMass(f,outarray);

        }

        void ExpList::FwdTrans_BndConstrained(
                                              const Array<OneD, const NekDouble>& inarray,
                                              Array<OneD, NekDouble> &outarray)
        {
            int i;

            Array<OneD,NekDouble> e_outarray;

            for(i= 0; i < (*m_exp).size(); ++i)
            {
                (*m_exp)[i]->FwdTrans_BndConstrained(inarray+m_phys_offset[i],
                                                     e_outarray = outarray+m_coeff_offset[i]);
            }
        }

        /**
         * This function smooth a field after some calculaitons which have
         * been done elementally.
         *
         * @param   field     An array containing the field in physical space
         *
         */
        void ExpList::v_SmoothField(Array<OneD, NekDouble> &field)
        {
            // Do nothing unless the method is implemented in the appropriate
            // class, i.e. ContField1D,ContField2D, etc.

            // So far it has been implemented just for ContField2D and
            // ContField3DHomogeneous1D

            // Block in case users try the smoothing with a modal expansion.
            // Maybe a different techique for the smoothing require
            // implementation for modal basis.

            ASSERTL0((*m_exp)[0]->GetBasisType(0) 
                     == LibUtilities::eGLL_Lagrange ||
                     (*m_exp)[0]->GetBasisType(0) 
                     == LibUtilities::eGauss_Lagrange,
                     "Smoothing is currently not allowed unless you are using "
                     "a nodal base for efficiency reasons. The implemented "
                     "smoothing technique requires the mass matrix inversion "
                     "which is trivial just for GLL_LAGRANGE_SEM and "
                     "GAUSS_LAGRANGE_SEMexpansions.");
        }


        /**
         * This function assembles the block diagonal matrix
         * \f$\underline{\boldsymbol{M}}^e\f$, which is the
         * concatenation of the local matrices
         * \f$\boldsymbol{M}^e\f$ of the type \a mtype, that is
         *
         * \f[
         * \underline{\boldsymbol{M}}^e = \left[
         * \begin{array}{cccc}
         * \boldsymbol{M}^1 & 0 & \hspace{3mm}0 \hspace{3mm}& 0 \\
         *  0 & \boldsymbol{M}^2 & 0 & 0 \\
         *  0 &  0 & \ddots &  0 \\
         *  0 &  0 & 0 & \boldsymbol{M}^{N_{\mathrm{el}}} \end{array}\right].\f]
         *
         * @param   mtype           the type of matrix to be assembled
         * @param   scalar          an optional parameter
         * @param   constant        an optional parameter
         */
        const DNekScalBlkMatSharedPtr ExpList::GenBlockMatrix(
                                                              const GlobalMatrixKey &gkey)
        {
            int i,cnt1;
            int n_exp = 0;
            DNekScalMatSharedPtr    loc_mat;
            DNekScalBlkMatSharedPtr BlkMatrix;
            map<int,int> elmt_id;
            StdRegions::ExpansionType ExpType = gkey.GetExpansionType();

            if(ExpType != StdRegions::eNoExpansionType)
            {
                for(i = 0 ; i < (*m_exp).size(); ++i)
                {
                    if((*m_exp)[m_offset_elmt_id[i]]->DetExpansionType()
                       == ExpType)
                    {
                        elmt_id[n_exp++] = m_offset_elmt_id[i];
                    }
                }
            }
            else
            {
                n_exp = (*m_exp).size();
                for(i = 0; i < n_exp; ++i)
                {
                    elmt_id[i] = m_offset_elmt_id[i];
                }
            }

            Array<OneD,unsigned int> nrows(n_exp);
            Array<OneD,unsigned int> ncols(n_exp);

            switch(gkey.GetMatrixType())
            {
            case StdRegions::eBwdTrans:
                {
                    // set up an array of integers for block matrix construction
                    for(i = 0; i < n_exp; ++i)
                    {
                        nrows[i] = (*m_exp)[elmt_id.find(i)->second]->GetTotPoints();
                        ncols[i] = (*m_exp)[elmt_id.find(i)->second]->GetNcoeffs();
                    }
                }
                break;
            case StdRegions::eIProductWRTBase:
                {
                    // set up an array of integers for block matrix construction
                    for(i = 0; i < n_exp; ++i)
                    {
                        nrows[i] = (*m_exp)[elmt_id.find(i)->second]->GetNcoeffs();
                        ncols[i] = (*m_exp)[elmt_id.find(i)->second]->GetTotPoints();
                    }
                }
                break;
            case StdRegions::eMass:
            case StdRegions::eInvMass:
            case StdRegions::eHelmholtz:
            case StdRegions::eLaplacian:
            case StdRegions::eInvHybridDGHelmholtz:
                {
                    // set up an array of integers for block matrix construction
                    for(i = 0; i < n_exp; ++i)
                    {
                        nrows[i] = (*m_exp)[elmt_id.find(i)->second]->GetNcoeffs();
                        ncols[i] = (*m_exp)[elmt_id.find(i)->second]->GetNcoeffs();
                    }
                }
                break;

            case StdRegions::eHybridDGLamToU:
                {
                    // set up an array of integers for block matrix construction
                    for(i = 0; i < n_exp; ++i)
                    {
                        nrows[i] = (*m_exp)[elmt_id.find(i)->second]->GetNcoeffs();
                        ncols[i] = (*m_exp)[elmt_id.find(i)->second]->NumDGBndryCoeffs();
                    }
                }
                break;

            case StdRegions::eHybridDGHelmBndLam:
                {
                    // set up an array of integers for block matrix construction
                    for(i = 0; i < n_exp; ++i)
                    {
                        nrows[i] = (*m_exp)[elmt_id.find(i)->second]->NumDGBndryCoeffs();
                        ncols[i] = (*m_exp)[elmt_id.find(i)->second]->NumDGBndryCoeffs();
                    }
                }
                break;

            default:
                {
                    NEKERROR(ErrorUtil::efatal,
                             "Global Matrix creation not defined for this type "
                             "of matrix");
                }
            }

            MatrixStorage blkmatStorage = eDIAGONAL;
            BlkMatrix = MemoryManager<DNekScalBlkMat>
                ::AllocateSharedPtr(nrows,ncols,blkmatStorage);

            int nvarcoeffs = gkey.GetNVarCoeffs();
            int eid;
            Array<OneD, NekDouble> varcoeffs_wk;

            for(i = cnt1 = 0; i < n_exp; ++i)
            {
                // need to be initialised with zero size for non variable coefficient case
                StdRegions::VarCoeffMap varcoeffs;

                eid = elmt_id[i];
                if(nvarcoeffs>0)
                {
                    StdRegions::VarCoeffMap::const_iterator x;
                    for (x = gkey.GetVarCoeffs().begin(); x != gkey.GetVarCoeffs().end(); ++x)
                    {
                        varcoeffs[x->first] = x->second + m_phys_offset[eid];
                    }
                }

                LocalRegions::MatrixKey matkey(gkey.GetMatrixType(),
                                               (*m_exp)[eid]->DetExpansionType(),
                                               *(*m_exp)[eid],
                                               gkey.GetConstFactors(),
                                               varcoeffs );

                loc_mat = boost::dynamic_pointer_cast<LocalRegions::Expansion>((*m_exp)[elmt_id.find(i)->second])->GetLocMatrix(matkey);
                BlkMatrix->SetBlock(i,i,loc_mat);
            }

            return BlkMatrix;
        }

        const DNekScalBlkMatSharedPtr& ExpList::GetBlockMatrix(
                                                               const GlobalMatrixKey &gkey)
        {
            BlockMatrixMap::iterator matrixIter = m_blockMat->find(gkey);

            if(matrixIter == m_blockMat->end())
            {
                return ((*m_blockMat)[gkey] = GenBlockMatrix(gkey));
            }
            else
            {
                return matrixIter->second;
            }
        }

        void ExpList::GeneralMatrixOp_IterPerExp(
                                                 const GlobalMatrixKey             &gkey,
                                                 const Array<OneD,const NekDouble> &inarray,
                                                 Array<OneD,      NekDouble> &outarray)
        {
            const Array<OneD, const bool>  doBlockMatOp
                        = m_globalOptParam->DoBlockMatOp(gkey.GetMatrixType());
            const Array<OneD, const int> num_elmts
                        = m_globalOptParam->GetShapeNumElements();

            Array<OneD,NekDouble> tmp_outarray;
            int cnt = 0;
            int eid;
            for(int n = 0; n < num_elmts.num_elements(); ++n)
            {
                if(doBlockMatOp[n])
                {
                    const StdRegions::ExpansionType vType
                                    = m_globalOptParam->GetShapeList()[n];
                    const MultiRegions::GlobalMatrixKey vKey(gkey, vType);
                    if (cnt < m_offset_elmt_id.num_elements())
                    {
                        eid = m_offset_elmt_id[cnt];
                        MultiplyByBlockMatrix(vKey,inarray + m_coeff_offset[eid],
                                              tmp_outarray = outarray + m_coeff_offset[eid]);
                        cnt += num_elmts[n];
                    }
                }
                else
                {
                    int i;
                    int nvarcoeffs = gkey.GetNVarCoeffs();

                    for(i= 0; i < num_elmts[n]; ++i)
                    {
                        // need to be initialised with zero size for non variable coefficient case
                        StdRegions::VarCoeffMap varcoeffs;

                        eid = m_offset_elmt_id[cnt++];
                        if(nvarcoeffs>0)
                        {
                            StdRegions::VarCoeffMap::const_iterator x;
                            for (x = gkey.GetVarCoeffs().begin(); x != gkey.GetVarCoeffs().end(); ++x)
                            {
                                varcoeffs[x->first] = x->second + m_phys_offset[eid];
                            }
                        }

                        StdRegions::StdMatrixKey mkey(gkey.GetMatrixType(),
                                                      (*m_exp)[eid]->DetExpansionType(),
                                                      *((*m_exp)[eid]),
                                                      gkey.GetConstFactors(),varcoeffs);

                        (*m_exp)[eid]->GeneralMatrixOp(inarray + m_coeff_offset[eid],
                                                       tmp_outarray = outarray+m_coeff_offset[eid],
                                                       mkey);
                    }
                }
            }
        }

        /**
         * Retrieves local matrices from each expansion in the expansion list
         * and combines them together to generate a global matrix system.
         * @param   mkey        Matrix key for the matrix to be generated.
         * @param   locToGloMap Local to global mapping.
         * @returns Shared pointer to the generated global matrix.
         */
        GlobalMatrixSharedPtr ExpList::GenGlobalMatrix(
                                                       const GlobalMatrixKey &mkey,
                                                       const AssemblyMapCGSharedPtr &locToGloMap)
        {
            int i,j,n,gid1,gid2,cntdim1,cntdim2;
            NekDouble sign1,sign2;
            DNekScalMatSharedPtr loc_mat;

            unsigned int glob_rows;
            unsigned int glob_cols;
            unsigned int loc_rows;
            unsigned int loc_cols;

            bool assembleFirstDim;
            bool assembleSecondDim;

            switch(mkey.GetMatrixType())
            {
            case StdRegions::eBwdTrans:
                {
                    glob_rows = m_npoints;
                    glob_cols = locToGloMap->GetNumGlobalCoeffs();

                    assembleFirstDim  = false;
                    assembleSecondDim = true;
                }
                break;
            case StdRegions::eIProductWRTBase:
                {
                    glob_rows = locToGloMap->GetNumGlobalCoeffs();
                    glob_cols = m_npoints;

                    assembleFirstDim  = true;
                    assembleSecondDim = false;
                }
                break;
            case StdRegions::eMass:
            case StdRegions::eHelmholtz:
            case StdRegions::eLaplacian:
            case StdRegions::eHybridDGHelmBndLam:
                {
                    glob_rows = locToGloMap->GetNumGlobalCoeffs();
                    glob_cols = locToGloMap->GetNumGlobalCoeffs();

                    assembleFirstDim  = true;
                    assembleSecondDim = true;
                }
                break;
            default:
                {
                    NEKERROR(ErrorUtil::efatal,
                             "Global Matrix creation not defined for this type "
                             "of matrix");
                }
            }

            map< pair< int,  int>, NekDouble > spcoomat;
            pair<int,int> coord;

            int nvarcoeffs = mkey.GetNVarCoeffs();
            int eid;

            // fill global matrix
            for(n = cntdim1 = cntdim2 = 0; n < (*m_exp).size(); ++n)
            {
                // need to be initialised with zero size for non variable coefficient case
                StdRegions::VarCoeffMap varcoeffs;

                eid = m_offset_elmt_id[n];
                if(nvarcoeffs>0)
                {
                    StdRegions::VarCoeffMap::const_iterator x;
                    for (x = mkey.GetVarCoeffs().begin(); x != mkey.GetVarCoeffs().end(); ++x)
                    {
                        varcoeffs[x->first] = x->second + m_phys_offset[eid];
                    }
                }

                LocalRegions::MatrixKey matkey(mkey.GetMatrixType(),
                                              (*m_exp)[eid]->DetExpansionType(),
                                              *((*m_exp)[eid]),
                                              mkey.GetConstFactors(),varcoeffs);

                loc_mat = boost::dynamic_pointer_cast<LocalRegions::Expansion>((*m_exp)[m_offset_elmt_id[n]])->GetLocMatrix(matkey);

                loc_rows = loc_mat->GetRows();
                loc_cols = loc_mat->GetColumns();

                for(i = 0; i < loc_rows; ++i)
                {
                    if(assembleFirstDim)
                    {
                        gid1  = locToGloMap->GetLocalToGlobalMap (cntdim1 + i);
                        sign1 = locToGloMap->GetLocalToGlobalSign(cntdim1 + i);
                    }
                    else
                    {
                        gid1  = cntdim1 + i;
                        sign1 = 1.0;
                    }

                    for(j = 0; j < loc_cols; ++j)
                    {
                        if(assembleSecondDim)
                        {
                            gid2  = locToGloMap
                                ->GetLocalToGlobalMap(cntdim2 + j);
                            sign2 = locToGloMap
                                ->GetLocalToGlobalSign(cntdim2 + j);
                        }
                        else
                        {
                            gid2  = cntdim2 + j;
                            sign2 = 1.0;
                        }

                        // sparse matrix fill
                        coord = make_pair(gid1,gid2);
                        if( spcoomat.count(coord) == 0 )
                        {
                            spcoomat[coord] = sign1*sign2*(*loc_mat)(i,j);
                        }
                        else
                        {
                            spcoomat[coord] += sign1*sign2*(*loc_mat)(i,j);
                        }
                    }
                }
                cntdim1 += loc_rows;
                cntdim2 += loc_cols;
            }

            return MemoryManager<GlobalMatrix>
                ::AllocateSharedPtr(glob_rows,glob_cols,spcoomat);
        }


        DNekMatSharedPtr ExpList::GenGlobalMatrixFull(const GlobalLinSysKey &mkey, const AssemblyMapCGSharedPtr &locToGloMap)
        {
            int i,j,n,gid1,gid2,loc_lda,eid;
            NekDouble sign1,sign2,value;
            DNekScalMatSharedPtr loc_mat;

            int totDofs     = locToGloMap->GetNumGlobalCoeffs();
            int NumDirBCs   = locToGloMap->GetNumGlobalDirBndCoeffs();

            unsigned int rows = totDofs - NumDirBCs;
            unsigned int cols = totDofs - NumDirBCs;
            NekDouble zero = 0.0;

            DNekMatSharedPtr Gmat;
            int bwidth = locToGloMap->GetFullSystemBandWidth();

            int nvarcoeffs = mkey.GetNVarCoeffs();
            MatrixStorage matStorage;

            map<int, RobinBCInfoSharedPtr> RobinBCInfo = GetRobinBCInfo();

            switch(mkey.GetMatrixType())
            {
                // case for all symmetric matices
            case StdRegions::eHelmholtz:
            case StdRegions::eLaplacian:
                if( (2*(bwidth+1)) < rows)
                {
                    matStorage = ePOSITIVE_DEFINITE_SYMMETRIC_BANDED;
                    Gmat = MemoryManager<DNekMat>::AllocateSharedPtr(rows,cols,zero,matStorage,bwidth,bwidth);
                }
                else
                {
                    matStorage = ePOSITIVE_DEFINITE_SYMMETRIC;
                    Gmat = MemoryManager<DNekMat>::AllocateSharedPtr(rows,cols,zero,matStorage);
                }

                break;
            default: // Assume general matrix - currently only set up for full invert
                {
                    matStorage = eFULL;
                    Gmat = MemoryManager<DNekMat>::AllocateSharedPtr(rows,cols,zero,matStorage);
                }
            }

            // fill global symmetric matrix
            for(n = 0; n < (*m_exp).size(); ++n)
            {
                // need to be initialised with zero size for non variable coefficient case
                StdRegions::VarCoeffMap varcoeffs;

                eid = m_offset_elmt_id[n];
                if(nvarcoeffs>0)
                {
                    StdRegions::VarCoeffMap::const_iterator x;
                    for (x = mkey.GetVarCoeffs().begin(); x != mkey.GetVarCoeffs().end(); ++x)
                    {
                        varcoeffs[x->first] = x->second + m_phys_offset[eid];
                    }
                }

                LocalRegions::MatrixKey matkey(mkey.GetMatrixType(),
                                              (*m_exp)[eid]->DetExpansionType(),
                                              *((*m_exp)[eid]),
                                              mkey.GetConstFactors(),varcoeffs);

                loc_mat = boost::dynamic_pointer_cast<LocalRegions::Expansion>((*m_exp)[n])->GetLocMatrix(matkey);


                if(RobinBCInfo.count(n) != 0) // add robin mass matrix
                {
                    RobinBCInfoSharedPtr rBC;

                    // declare local matrix from scaled matrix.
                    int rows = loc_mat->GetRows();
                    int cols = loc_mat->GetColumns();
                    const NekDouble *dat = loc_mat->GetRawPtr();
                    DNekMatSharedPtr new_mat = MemoryManager<DNekMat>::AllocateSharedPtr(rows,cols,dat);
                    Blas::Dscal(rows*cols,loc_mat->Scale(),new_mat->GetRawPtr(),1);

                    // add local matrix contribution
                    for(rBC = RobinBCInfo.find(n)->second;rBC; rBC = rBC->next)
                    {
                        (*m_exp)[n]->AddRobinMassMatrix(rBC->m_robinID,rBC->m_robinPrimitiveCoeffs,new_mat);
                    }

                    NekDouble one = 1.0;
                    // redeclare loc_mat to point to new_mat plus the scalar.
                    loc_mat = MemoryManager<DNekScalMat>::AllocateSharedPtr(one,new_mat);
                }

                loc_lda = loc_mat->GetColumns();

                for(i = 0; i < loc_lda; ++i)
                {
                    gid1 = locToGloMap->GetLocalToGlobalMap(m_coeff_offset[n] + i) - NumDirBCs;
                    sign1 =  locToGloMap->GetLocalToGlobalSign(m_coeff_offset[n] + i);
                    if(gid1 >= 0)
                    {
                        for(j = 0; j < loc_lda; ++j)
                        {
                            gid2 = locToGloMap->GetLocalToGlobalMap(m_coeff_offset[n] + j) - NumDirBCs;
                            sign2 = locToGloMap->GetLocalToGlobalSign(m_coeff_offset[n] + j);
                            if(gid2 >= 0)
                            {
                                // When global matrix is symmetric,
                                // only add the value for the upper
                                // triangular part in order to avoid
                                // entries to be entered twice
                                if((matStorage == eFULL)||(gid2 >= gid1))
                                {
                                    value = Gmat->GetValue(gid1,gid2) + sign1*sign2*(*loc_mat)(i,j);
                                    Gmat->SetValue(gid1,gid2,value);
                                }
                            }
                        }
                    }
                }
            }

            return Gmat;
        }


        /**
         * Consider a linear system
         * \f$\boldsymbol{M\hat{u}}_g=\boldsymbol{f}\f$ to be solved. Dependent
         * on the solution method, this function constructs
         * - <b>The full linear system</b><BR>
         *   A call to the function #GenGlobalLinSysFullDirect
         * - <b>The statically condensed linear system</b><BR>
         *   A call to the function #GenGlobalLinSysStaticCond
         *
         * @param   mkey            A key which uniquely defines the global
         *                          matrix to be constructed.
         * @param   locToGloMap     Contains the mapping array and required
         *                          information for the transformation from
         *                          local to global degrees of freedom.
         * @return  (A shared pointer to) the global linear system in
         *          required format.
         */
        GlobalLinSysSharedPtr ExpList::GenGlobalLinSys(
                    const GlobalLinSysKey &mkey,
                    const AssemblyMapCGSharedPtr &locToGloMap)
        {
            GlobalLinSysSharedPtr returnlinsys;
            boost::shared_ptr<ExpList> vExpList = GetSharedThisPtr();

            MultiRegions::GlobalSysSolnType vType = mkey.GetGlobalSysSolnType();

            if (vType >= eSIZE_GlobalSysSolnType)
            {
                ASSERTL0(false,"Matrix solution type not defined");
            }
            std::string vSolnType = MultiRegions::GlobalSysSolnTypeMap[vType];

            return GetGlobalLinSysFactory().CreateInstance( vSolnType, mkey,
                                                        vExpList,  locToGloMap);
        }

        GlobalLinSysSharedPtr ExpList::GenGlobalBndLinSys(
                    const GlobalLinSysKey     &mkey,
                    const AssemblyMapSharedPtr &locToGloMap)
        {
            boost::shared_ptr<ExpList> vExpList = GetSharedThisPtr();
            const map<int,RobinBCInfoSharedPtr> vRobinBCInfo = GetRobinBCInfo();

            MultiRegions::GlobalSysSolnType vType = mkey.GetGlobalSysSolnType();

            if (vType >= eSIZE_GlobalSysSolnType)
            {
                ASSERTL0(false,"Matrix solution type not defined");
            }
            std::string vSolnType = MultiRegions::GlobalSysSolnTypeMap[vType];

            return GetGlobalLinSysFactory().CreateInstance(vSolnType,mkey,
                                                        vExpList,locToGloMap);
        }


        /**
         * Given the elemental coefficients \f$\hat{u}_n^e\f$ of
         * an expansion, this function evaluates the spectral/hp
         * expansion \f$u^{\delta}(\boldsymbol{x})\f$ at the
         * quadrature points \f$\boldsymbol{x}_i\f$. The operation
         * is evaluated locally by the elemental function
         * StdRegions#StdExpansion#BwdTrans.
         *
         * @param   inarray         An array of size \f$N_{\mathrm{eof}}\f$
         *                          containing the local coefficients
         *                          \f$\hat{u}_n^e\f$.
         * @param   outarray        The resulting physical values at the
         *                          quadrature points
         *                          \f$u^{\delta}(\boldsymbol{x}_i)\f$
         *                          will be stored in this array of size
         *                          \f$Q_{\mathrm{tot}}\f$.
         */
        void ExpList::v_BwdTrans_IterPerExp(const Array<OneD, const NekDouble> &inarray,
											Array<OneD, NekDouble> &outarray)
        {
            // get optimisation information about performing block
            // matrix multiplies
            const Array<OneD, const bool>  doBlockMatOp
                = m_globalOptParam->DoBlockMatOp(StdRegions::eBwdTrans);
            const Array<OneD, StdRegions::ExpansionType> shape = m_globalOptParam->GetShapeList();
            const Array<OneD, const int> num_elmts = m_globalOptParam->GetShapeNumElements();

            Array<OneD,NekDouble> tmp_outarray;
            int cnt = 0,eid;

            for(int n = 0; n < num_elmts.num_elements(); ++n)
            {
                if(doBlockMatOp[n])
                {
                    if(num_elmts[n])
                    {
                        GlobalMatrixKey mkey(StdRegions::eBwdTrans, shape[n]);
                        eid = m_offset_elmt_id[cnt];
                        MultiplyByBlockMatrix(mkey,inarray + m_coeff_offset[eid],
                                              tmp_outarray = outarray + m_phys_offset[eid]);
                        cnt += num_elmts[n];
                    }
                }
                else
                {
                    int  i;

                    for(i= 0; i < num_elmts[n]; ++i)
                    {
                        eid = m_offset_elmt_id[cnt++];
                        (*m_exp)[eid]->BwdTrans(inarray + m_coeff_offset[eid],
                                   tmp_outarray = outarray+m_phys_offset[eid]);
                    }
                }
            }
        }

        StdRegions::StdExpansionSharedPtr& ExpList::GetExp(
                    const Array<OneD, const NekDouble> &gloCoord)
        {
            Array<OneD, NekDouble> stdCoord(GetCoordim(0),0.0);
            for (int i = 0; i < (*m_exp).size(); ++i)
            {
                if ((*m_exp)[i]->GetGeom()->ContainsPoint(gloCoord))
                {
                    return (*m_exp)[i];
                }
            }
            ASSERTL0(false, "Cannot find element for this point.");
            return (*m_exp)[0]; // avoid warnings
        }


        /** 
         * @todo need a smarter search here that first just looks at bounding
         * vertices - suggest first seeing if point is within 10% of
         * region defined by vertices. The do point search. 
         */
        int ExpList::GetExpIndex(
                                 const Array<OneD, const NekDouble> &gloCoord,
                                 NekDouble tol)
        {
            static int start = 0;
            // start search at previous element or 0 
            for (int i = start; i < (*m_exp).size(); ++i)
            {
                if ((*m_exp)[i]->GetGeom()->ContainsPoint(gloCoord,tol))
                {
                    start = i;
                    return i;
                }
            }

            for (int i = 0; i < start; ++i)
            {
                if ((*m_exp)[i]->GetGeom()->ContainsPoint(gloCoord,tol))
                {
                    start = i;
                    return i;
                }
            }
            return -1;
        }


        /**
         * The operation is evaluated locally by the elemental
         * function StdRegions#StdExpansion#GetSurfaceNormal.
         */
        void ExpList::GetSurfaceNormal(Array<OneD, NekDouble> &SurfaceNormal,
                                const int k)
        {
            int i;
            Array<OneD, NekDouble> normals;

            for(i = 0; i < (*m_exp).size(); ++i)
            {
                //e_SN = SurfaceNormal + m_phys_offset[i];
                normals = (*m_exp)[i]->GetSurfaceNormal()[k];
                Vmath::Vcopy(normals.num_elements(), &normals[0], 1, &SurfaceNormal[0] + m_phys_offset[i], 1);
            }
        }

        void ExpList::GetTangents(
                Array<OneD, Array<OneD, Array<OneD, NekDouble> > > &tangents)
        {
            int i,j,k,e_npoints,offset;
            Array<OneD,Array<OneD, NekDouble> > loctangent;

            // Assume whole array is of same coordinate dimension
            int coordim = (*m_exp)[0]->GetGeom()->GetCoordim();

            ASSERTL0(tangents.num_elements() > 0,
                     "Must have storage for at least one tangent");
            ASSERTL1(tangents[0].num_elements() >= coordim,
                     "Output vector does not have sufficient dimensions to "
                     "match coordim");

            // Process each expansion.
            for(i = 0; i < m_exp->size(); ++i)
            {
                // Get the number of points and normals for this expansion.
                e_npoints  = (*m_exp)[i]->GetTotPoints();
                offset = m_phys_offset[i];

                for (j = 0; j < tangents.num_elements(); ++j)
                {
                    loctangent = (*m_exp)[i]->GetMetricInfo()->GetTangent(j);
                    // Get the physical data offset for this expansion.

                    for (k = 0; k < coordim; ++k)
                    {
                        Vmath::Vcopy(e_npoints, &(loctangent[k][0]), 1,
                                                &(tangents[j][k][offset]), 1);
                    }
                }
            }

        }


        /**
         * Configures geometric info, such as tangent direction, on each
         * expansion.
         * @param   graph2D         Mesh
         */
        void ExpList::ApplyGeomInfo()
        {
            std::string dir = "TangentX";
            Array<OneD,NekDouble> coords(2);

            m_session->LoadGeometricInfo("TangentDir",dir,"TangentX");
            m_session->LoadGeometricInfo("TangentCentreX",coords[0],0.0);
            m_session->LoadGeometricInfo("TangentCentreY",coords[1],0.0);

            // Apply geometric info to each expansion.
            for (int i = 0; i < m_exp->size(); ++i)
            {
                (*m_exp)[i]->GetMetricInfo()->SetTangentOrientation(dir);
                (*m_exp)[i]->GetMetricInfo()->SetTangentCircularCentre(coords);
            }
        }


        /**
         * The coordinates of the quadrature points, together with
         * the content of the array #m_phys, are written to the
         * file \a out.
         *
         * @param   out             The file to which the solution should be
         *                          written.
         */
        void ExpList::WriteToFile(std::ofstream &out, OutputFormat format,
                                std::string var)
        {
            if(format==eTecplot)
            {
                int i;

                Array<OneD, const NekDouble> phys = m_phys;

                if(m_physState == false)
                {
                    BwdTrans(m_coeffs,m_phys);
                }

                (*m_exp)[0]->SetPhys(phys+m_phys_offset[0]);
                (*m_exp)[0]->WriteToFile(out,eTecplot,true,var);

                for(i= 1; i < (*m_exp).size(); ++i)
                {
                    (*m_exp)[i]->SetPhys(phys+m_phys_offset[i]);
                    (*m_exp)[i]->WriteToFile(out,eTecplot,false,var);
                }
            }
            else if(format==eGnuplot)
            {
                int i;

                Array<OneD, const NekDouble> phys = m_phys;

                if(m_physState == false)
                {
                    BwdTrans(m_coeffs,m_phys);
                }

                (*m_exp)[0]->SetPhys(phys+m_phys_offset[0]);
                (*m_exp)[0]->WriteToFile(out,eGnuplot,true,var);

                for(i= 1; i < (*m_exp).size(); ++i)
                {
                    (*m_exp)[i]->SetPhys(phys+m_phys_offset[i]);
                    (*m_exp)[i]->WriteToFile(out,eTecplot,false,var);
                }
            }
            else if(format==eGmsh)
            {

                out<<"View.MaxRecursionLevel = 4;"<<endl;
                out<<"View.TargetError = 0.00;"<<endl;
                out<<"View.AdaptVisualizationGrid = 1;"<<endl;

                int i,j,k;
                int nElementalCoeffs =  (*m_exp)[0]->GetBasisNumModes(0);
                int nDumpCoeffs =  nElementalCoeffs*nElementalCoeffs;
                Array<TwoD, int> exponentMap(nDumpCoeffs,3,0);
                int cnt = 0;
                for(i = 0; i < nElementalCoeffs; i++)
                {
                    for(j = 0; j < nElementalCoeffs; j++)
                    {
                        exponentMap[cnt][0] = j;
                        exponentMap[cnt++][1] = i;
                    }
                }

                PutCoeffsInToElmtExp();
                bool dumpNewView = true;
                bool closeView = false;
                for(i= 0; i < (*m_exp).size(); ++i)
                {
                    if(nElementalCoeffs != (*m_exp)[i]->GetBasisNumModes(0))
                    {
                        ASSERTL0(false,"Not all elements have the same number "
                                       "of expansions, this will probably lead "
                                       "to a corrupt Gmsh-output file.")
                    }

                    if(i>0)
                    {
                        if ( ((*m_exp)[i]->DetExpansionType())
                                        !=((*m_exp)[i-1]->DetExpansionType()) )
                        {
                            dumpNewView = true;
                        }
                        else
                        {
                            dumpNewView = false;
                        }
                    }
                    if(i<(*m_exp).size()-1)
                    {
                        if ( ((*m_exp)[i]->DetExpansionType())
                                        !=((*m_exp)[i+1]->DetExpansionType()) )
                        {
                            closeView = true;
                        }
                        else
                        {
                            closeView = false;
                        }
                    }
                    else
                    {
                            closeView = true;
                    }

                    if(dumpNewView)
                    {
                        out<<"View \" \" {"<<endl;
                    }

                    (*m_exp)[i]->WriteToFile(out,eGmsh,false);

                    if(closeView)
                    {
                        out<<"INTERPOLATION_SCHEME"<<endl;
                        out<<"{"<<endl;
                        for(k=0; k < nDumpCoeffs; k++)
                        {
                            out<<"{";
                            for(j = 0; j < nDumpCoeffs; j++)
                            {
                                if(k==j)
                                {
                                    out<<"1.00";
                                }
                                else
                                {
                                    out<<"0.00";
                                }
                                if(j < nDumpCoeffs - 1)
                                {
                                    out<<", ";
                                }
                            }
                            if(k < nDumpCoeffs - 1)
                            {
                                out<<"},"<<endl;
                            }
                            else
                            {
                                out<<"}"<<endl<<"}"<<endl;
                            }
                        }

                        out<<"{"<<endl;
                        for(k=0; k < nDumpCoeffs; k++)
                        {
                            out<<"{";
                            for(j = 0; j < 3; j++)
                            {
                                out<<exponentMap[k][j];
                                if(j < 2)
                                {
                                    out<<", ";
                                }
                            }
                            if(k < nDumpCoeffs - 1)
                            {
                                out<<"},"<<endl;
                            }
                            else
                            {
                                out<<"}"<<endl<<"};"<<endl;
                            }
                        }
                        out<<"};"<<endl;
                    }
                }
                out<<"Combine ElementsFromAllViews;"<<endl;
                out<<"View.Name = \"\";"<<endl;
            }
            else
            {
                ASSERTL0(false, "Output routine not implemented for requested "
                                "type of output");
            }
        }


        /**
         * Write Tecplot Files Header
         * @param   outfile Output file name.
         * @param   var                 variables names
         */
        void ExpList::v_WriteTecplotHeader(std::ofstream &outfile,
                        std::string var)
        {

            int coordim  = GetExp(0)->GetCoordim();
            outfile << "Variables = x";

            if(coordim == 2)
            {
                outfile << ", y";
            }
            else if (coordim == 3)
            {
                outfile << ", y, z";
            }
            outfile << ", "<< var << std::endl << std::endl;
        }


        /**
         * Write Tecplot Files Zone
         * @param   outfile    Output file name.
         * @param   expansion  Expansion that is considered
         */
        void ExpList::v_WriteTecplotZone(std::ofstream &outfile, int expansion)
        {
            (*m_exp)[expansion]->WriteTecplotZone(outfile);
        }

        /**
         * Write Tecplot Files Field
         * @param   outfile    Output file name.
         * @param   expansion  Expansion that is considered
         */
        void ExpList::v_WriteTecplotField(std::ofstream &outfile, int expansion)
        {
            (*m_exp)[expansion]->SetPhys(m_phys+m_phys_offset[expansion]);
            (*m_exp)[expansion]->WriteTecplotField(outfile);
        }


        void ExpList::WriteVtkHeader(std::ofstream &outfile)
        {
            outfile << "<?xml version=\"1.0\"?>" << endl;
            outfile << "<VTKFile type=\"UnstructuredGrid\" version=\"0.1\" "
                    << "byte_order=\"LittleEndian\">" << endl;
            outfile << "  <UnstructuredGrid>" << endl;
        }

        void ExpList::WriteVtkFooter(std::ofstream &outfile)
        {
            outfile << "  </UnstructuredGrid>" << endl;
            outfile << "</VTKFile>" << endl;
        }

        void ExpList::v_WriteVtkPieceHeader(std::ofstream &outfile, int expansion)
        {
            ASSERTL0(false, "Routine not implemented for this expansion.");
        }

        void ExpList::WriteVtkPieceFooter(std::ofstream &outfile, int expansion)
        {
            outfile << "      </PointData>" << endl;
            outfile << "    </Piece>" << endl;
        }

        void ExpList::v_WriteVtkPieceData(std::ofstream &outfile, int expansion,
                                        std::string var)
        {
            int i;
            int nq = (*m_exp)[expansion]->GetTotPoints();

            // printing the fields of that zone
            outfile << "        <DataArray type=\"Float32\" Name=\""
                    << var << "\">" << endl;
            outfile << "          ";
            const Array<OneD, NekDouble> phys = m_phys + m_phys_offset[expansion];
            for(i = 0; i < nq; ++i)
            {
                outfile << (fabs(phys[i]) < NekConstants::kNekZeroTol ? 0 : phys[i]) << " ";
            }
            outfile << endl;
            outfile << "        </DataArray>" << endl;
        }

        void ExpList::ReadFromFile(std::ifstream &in, OutputFormat format)
        {
            if(format==eTecplot)
            {
                int i,npts;
                Array<OneD, NekDouble> phys = m_phys;

                npts = (*m_exp)[0]->GetTotPoints();
                (*m_exp)[0]->ReadFromFile(in,eTecplot,true);
                Vmath::Vcopy(npts,&(*m_exp)[0]->GetPhys()[0],1,&phys[m_phys_offset[0]],1);

                for(i= 1; i < (*m_exp).size(); ++i)
                {
                    npts = (*m_exp)[i]->GetTotPoints();
                    (*m_exp)[i]->ReadFromFile(in,eTecplot,false);
                    Vmath::Vcopy(npts,&((*m_exp)[i]->GetPhys())[0],1,
                                 &phys[m_phys_offset[i]],1);
                }
                FwdTrans(m_phys,m_coeffs);
            }
            else
            {
                ASSERTL0(false, "Output routine not implemented for requested "
                                "type of output");
            }
        }

        /**
         * Given a spectral/hp approximation
         * \f$u^{\delta}(\boldsymbol{x})\f$ evaluated at the quadrature points
         * (which should be contained in #m_phys), this function calculates the
         * \f$L_\infty\f$ error of this approximation with respect to an exact
         * solution. The local distribution of the quadrature points allows an
         * elemental evaluation of this operation through the functions
         * StdRegions#StdExpansion#Linf.
         *
         * The exact solution, also evaluated at the quadrature
         * points, should be contained in the variable #m_phys of
         * the ExpList object \a Sol.
         *
         * @param   soln            A 1D array, containing the discrete
         *                          evaluation of the exact solution at the
         *                          quadrature points in its array #m_phys.
         * @return  The \f$L_\infty\f$ error of the approximation.
         */
        NekDouble  ExpList::Linf(const Array<OneD, const NekDouble> &soln)
        {
            NekDouble err = 0.0;
            int       i;

            for(i= 0; i < (*m_exp).size(); ++i)
            {
                // set up physical solution in local element
                (*m_exp)[i]->SetPhys(m_phys+m_phys_offset[i]);
                err  = std::max(err,(*m_exp)[i]->Linf(soln + m_phys_offset[i]));
            }
            m_comm->GetRowComm()->AllReduce(err, LibUtilities::ReduceMax);

            return err;
        }

        /**
         * Given a spectral/hp approximation
         * \f$u^{\delta}(\boldsymbol{x})\f$ evaluated at the
         * quadrature points (which should be contained in #m_phys),
         * this function calculates the \f$L_\infty\f$ error of this
         * approximation. The local distribution of the quadrature
         * points allows an elemental evaluation of this operation
         * through the functions StdRegions#StdExpansion#Linf.
         *s
         * The exact solution, also evaluated at the quadrature
         * points, should be contained in the variable #m_phys of
         * the ExpList object \a Sol.
         *
         * @return  The \f$L_\infty\f$ error of the approximation.
         */
        NekDouble  ExpList::Linf(void)
        {
            NekDouble err = 0.0;
            int       i;

            for(i= 0; i < (*m_exp).size(); ++i)
            {
                // set up physical solution in local element
                (*m_exp)[i]->SetPhys(m_phys+m_phys_offset[i]);
                err  = std::max(err,(*m_exp)[i]->Linf());
            }
            m_comm->GetRowComm()->AllReduce(err, LibUtilities::ReduceMax);
            return err;
        }


        /**
         * Given a spectral/hp approximation \f$u^{\delta}(\boldsymbol{x})\f$
         * evaluated at the quadrature points (which should be contained in
         * #m_phys), this function calculates the \f$L_2\f$ error of this
         * approximation with respect to an exact solution. The local
         * distribution of the quadrature points allows an elemental evaluation
         * of this operation through the functions StdRegions#StdExpansion#L2.
         *
         * The exact solution, also evaluated at the quadrature points, should
         * be contained in the variable #m_phys of the ExpList object \a Sol.
         *
         * @param   Sol             An ExpList, containing the discrete
         *                          evaluation of the exact solution at the
         *                          quadrature points in its array #m_phys.
         * @return  The \f$L_2\f$ error of the approximation.
         */
        NekDouble ExpList::v_L2(const Array<OneD, const NekDouble> &soln)
        {
            NekDouble err = 0.0,errl2;
            int    i;

            for(i= 0; i < (*m_exp).size(); ++i)
            {				
                // set up physical solution in local element
                (*m_exp)[i]->SetPhys(m_phys+m_phys_offset[i]);
                errl2 = (*m_exp)[i]->L2(soln+m_phys_offset[i]);
                err += errl2*errl2;
            }
            m_comm->GetRowComm()->AllReduce(err, LibUtilities::ReduceSum);

            return sqrt(err);
        }


        /**
         * Given a spectral/hp approximation
         * \f$u^{\delta}(\boldsymbol{x})\f$ evaluated at the
         * quadrature points (which should be contained in #m_phys),
         * this function calculates the \f$L_2\f$ measure of this
         * approximation. The local distribution of the quadrature
         * points allows an elemental evaluation of this operation
         * through the functions StdRegions#StdExpansion#L2.
         *
         * The exact solution, also evaluated at the quadrature points, should
         * be contained in the variable #m_phys of the ExpList object \a Sol.
         *
         * @param   soln            A 1D array, containing the discrete
         *                          evaluation of the exact solution at the
         *                          quadrature points.
         * @return  The \f$L_2\f$ error of the approximation.
         */
        NekDouble ExpList::v_L2(void)
        {
            NekDouble err = 0.0,errl2;
            int    i;

            for(i= 0; i < (*m_exp).size(); ++i)
            {
                // set up physical solution in local element
                (*m_exp)[i]->SetPhys(m_phys+m_phys_offset[i]);
                errl2 = (*m_exp)[i]->L2();
                err += errl2*errl2;
            }
            m_comm->GetRowComm()->AllReduce(err, LibUtilities::ReduceSum);
            
            return sqrt(err);
        }
		
        Array<OneD, const NekDouble> ExpList::v_HomogeneousEnergy (void)
        {
            ASSERTL0(false,
                     "This method is not defined or valid for this class type");
            Array<OneD, NekDouble> NoEnergy(1,0.0);
            return NoEnergy;
        }
		
        LibUtilities::TranspositionSharedPtr ExpList::v_GetTransposition(void)
        {
            ASSERTL0(false,
                     "This method is not defined or valid for this class type");
            LibUtilities::TranspositionSharedPtr trans;
			
            return trans;
        }


        Array<OneD, const unsigned int> ExpList::v_GetZIDs(void)
        {
            ASSERTL0(false,
                     "This method is not defined or valid for this class type");
            Array<OneD, unsigned int> NoModes(1);
			
            return NoModes;
        }
		
        Array<OneD, const unsigned int> ExpList::v_GetYIDs(void)
        {
            ASSERTL0(false,
                     "This method is not defined or valid for this class type");
            Array<OneD, unsigned int> NoModes(1);
			
            return NoModes;
        }


        void ExpList::v_PhysInterp1DScaled(const NekDouble scale, const Array<OneD, NekDouble> &inarray, Array<OneD, NekDouble> &outarray)
        {
            ASSERTL0(false,
                     "This method is not defined or valid for this class type");
        }
        
        void ExpList::v_PhysGalerkinProjection1DScaled(const NekDouble scale, const Array<OneD, NekDouble> &inarray, Array<OneD, NekDouble> &outarray)        {
            ASSERTL0(false,
                     "This method is not defined or valid for this class type");
        }
		

        /**
         * Given a spectral/hp approximation
         * \f$u^{\delta}(\boldsymbol{x})\f$ evaluated at the quadrature points
         * (which should be contained in #m_phys), this function calculates the
         * \f$H^1_2\f$ error of this approximation with respect to an exact
         * solution. The local distribution of the quadrature points allows an
         * elemental evaluation of this operation through the functions
         * StdRegions#StdExpansion#H1.
         *
         * The exact solution, also evaluated at the quadrature points, should
         * be contained in the variable #m_phys of the ExpList object \a Sol.
         *
         * @param   soln        An 1D array, containing the discrete evaluation
         *                      of the exact solution at the quadrature points.
         *
         * @return  The \f$H^1_2\f$ error of the approximation.
         */
        NekDouble ExpList::H1(const Array<OneD, const NekDouble> &soln)
        {

            NekDouble err = 0.0,errh1;
            int    i;

            for(i= 0; i < (*m_exp).size(); ++i)
            {
                // set up physical solution in local element
                (*m_exp)[i]->SetPhys(m_phys+m_phys_offset[i]);
                errh1 =  (*m_exp)[i]->H1(soln+m_phys_offset[i]);
                err  += errh1*errh1;
            }
            m_comm->AllReduce(err, LibUtilities::ReduceSum);
            return sqrt(err);
        }

        void  ExpList::GeneralGetFieldDefinitions(std::vector<SpatialDomains::FieldDefinitionsSharedPtr> &fielddef, 
												  int NumHomoDir, 
												  Array<OneD, LibUtilities::BasisSharedPtr> &HomoBasis, 
												  std::vector<NekDouble> &HomoLen,
												  std::vector<unsigned int> &HomoZIDs,
												  std::vector<unsigned int> &HomoYIDs)
        {
            int startenum, endenum, s;

            ASSERTL1(NumHomoDir == HomoBasis.num_elements(),"Homogeneous basis is not the same length as NumHomoDir");
            ASSERTL1(NumHomoDir == HomoLen.size(),"Homogeneous length vector is not the same length as NumHomDir");

            // count number of shapes
            switch((*m_exp)[0]->GetShapeDimension())
            {
            case 1:
                startenum = (int) SpatialDomains::eSegment;
                endenum   = (int) SpatialDomains::eSegment;
                break;
            case 2:
                startenum = (int) SpatialDomains::eTriangle;
                endenum   = (int) SpatialDomains::eQuadrilateral;
                break;
            case 3:
                startenum = (int) SpatialDomains::eTetrahedron;
                endenum   = (int) SpatialDomains::eHexahedron;
                break;
            }

            for(s = startenum; s <= endenum; ++s)
            {
                SpatialDomains::GeomShapeType         shape;
                std::vector<unsigned int>             elementIDs;
                std::vector<LibUtilities::BasisType>  basis;
                std::vector<unsigned int>             numModes;
                std::vector<std::string>              fields;

                bool first    = true;
                bool UniOrder = true;
                int n;

                for(int i = 0; i < (*m_exp).size(); ++i)
                {
                    if((*m_exp)[i]->GetGeom()->GetGeomShapeType() == (SpatialDomains::GeomShapeType) s)
                    {
                        elementIDs.push_back((*m_exp)[i]->GetGeom()->GetGlobalID());
                        if(first)
                        {
                            shape = (SpatialDomains::GeomShapeType) s;
                            for(int j = 0; j < (*m_exp)[i]->GetNumBases(); ++j)
                            {
                                basis.push_back((*m_exp)[i]->GetBasis(j)->GetBasisType());
                                numModes.push_back((*m_exp)[i]->GetBasis(j)->GetNumModes());
                            }

                            // add homogeneous direction details if defined
                            for(n = 0 ; n < NumHomoDir; ++n)
                            {
                                basis.push_back(HomoBasis[n]->GetBasisType());
                                numModes.push_back(HomoBasis[n]->GetNumModes());
                            }

                            first = false;
                        }
                        else
                        {
                            ASSERTL0((*m_exp)[i]->GetBasis(0)->GetBasisType() == basis[0],"Routine is not set up for multiple bases definitions");

                            for(int j = 0; j < (*m_exp)[i]->GetNumBases(); ++j)
                            {
                                numModes.push_back((*m_exp)[i]->GetBasis(j)->GetNumModes());
                                if(numModes[j] != (*m_exp)[i]->GetBasis(j)->GetNumModes())
                                {
                                    UniOrder = false;
                                }
                            }
                            // add homogeneous direction details if defined
                            for(n = 0 ; n < NumHomoDir; ++n)
                            {
                                numModes.push_back(HomoBasis[n]->GetNumModes());
                            }
                        }
                    }
                }


                if(elementIDs.size() > 0)
                {
                    SpatialDomains::FieldDefinitionsSharedPtr fdef  = MemoryManager<SpatialDomains::FieldDefinitions>::AllocateSharedPtr(shape, elementIDs, basis, UniOrder, numModes,fields, NumHomoDir, HomoLen, HomoZIDs, HomoYIDs);
                    fielddef.push_back(fdef);
                }
            }
        }

        //
        // Virtual functions
        //
        std::vector<SpatialDomains::FieldDefinitionsSharedPtr> ExpList::v_GetFieldDefinitions()
        {
            std::vector<SpatialDomains::FieldDefinitionsSharedPtr> returnval;
            v_GetFieldDefinitions(returnval);
            return returnval;
        }

        void  ExpList::v_GetFieldDefinitions(std::vector<SpatialDomains::FieldDefinitionsSharedPtr> &fielddef)
        {
            GeneralGetFieldDefinitions(fielddef);
        }

        //Append the element data listed in elements
        //fielddef->m_ElementIDs onto fielddata
        void ExpList::v_AppendFieldData(SpatialDomains::FieldDefinitionsSharedPtr &fielddef, std::vector<NekDouble> &fielddata)
        {
            v_AppendFieldData(fielddef,fielddata,m_coeffs);
        }
        
        void ExpList::v_AppendFieldData(SpatialDomains::FieldDefinitionsSharedPtr &fielddef, std::vector<NekDouble> &fielddata, Array<OneD, NekDouble> &coeffs)
        {
            int i;
            // Determine mapping from element ids to location in
            // expansion list
            // Determine mapping from element ids to location in
            // expansion list
            map<int, int> ElmtID_to_ExpID;
            for(i = 0; i < (*m_exp).size(); ++i)
            {
                ElmtID_to_ExpID[(*m_exp)[i]->GetGeom()->GetGlobalID()] = i;
            }

            for(i = 0; i < fielddef->m_elementIDs.size(); ++i)
            {
                int eid     = ElmtID_to_ExpID[fielddef->m_elementIDs[i]];
                int datalen = (*m_exp)[eid]->GetNcoeffs();
                fielddata.insert(fielddata.end(),&coeffs[m_coeff_offset[eid]],&coeffs[m_coeff_offset[eid]]+datalen);
            }

        }
        
        /// Extract the data in fielddata into the coeffs
        void ExpList::ExtractDataToCoeffs(
                                   SpatialDomains::FieldDefinitionsSharedPtr &fielddef,
                                   std::vector<NekDouble> &fielddata,
                                   std::string &field,
                                   Array<OneD, NekDouble> &coeffs)
        {
            v_ExtractDataToCoeffs(fielddef,fielddata,field,coeffs);
        }

        void ExpList::ExtractCoeffsToCoeffs(const boost::shared_ptr<ExpList> &fromExpList, const Array<OneD, const NekDouble> &fromCoeffs, Array<OneD, NekDouble> &toCoeffs)
        {
            v_ExtractCoeffsToCoeffs(fromExpList,fromCoeffs,toCoeffs);
        }


        void ExpList::v_ExtractDataToCoeffs(SpatialDomains::FieldDefinitionsSharedPtr &fielddef, std::vector<NekDouble> &fielddata, std::string &field, Array<OneD, NekDouble> &coeffs)
        {     	
            int i;
            int offset = 0;
            int datalen = fielddata.size()/fielddef->m_fields.size();

            // Find data location according to field definition
            for(i = 0; i < fielddef->m_fields.size(); ++i)
            {
                if(fielddef->m_fields[i] == field)
                {
                    break;
                }
                offset += datalen;
            }

            if(i == fielddef->m_fields.size())
            {
                cerr << "Field (" << field << ") not found in data file. Setting it to zero. " << endl;
                Vmath::Zero(coeffs.num_elements(),coeffs,1);
            }
            else
            {

                // Determine mapping from element ids to location in
                // expansion list
                map<int, int> ElmtID_to_ExpID;
                // loop in reverse order so that in case where using
                // a Homogeneous expansion it sets geometry ids to
                // first part of m_exp list. Otherwise will set to
                // second (complex) expansion
                for(i = (*m_exp).size()-1; i >=0; --i)
                {
                    ElmtID_to_ExpID[(*m_exp)[i]->GetGeom()->GetGlobalID()] = i;
                }

                int modes_offset = 0;
                for(i = 0; i < fielddef->m_elementIDs.size(); ++i)
                {
                    int eid = ElmtID_to_ExpID[fielddef->m_elementIDs[i]];
                    int datalen = (*m_exp)[eid]->CalcNumberOfCoefficients(fielddef->m_numModes,modes_offset);
                    if(fielddef->m_uniOrder == true) // reset modes_offset to zero
                    {
                        modes_offset = 0;
                    }

                    // copy data if of same length as expansion
                    if(datalen == (*m_exp)[eid]->GetNcoeffs())
                    {
                        Vmath::Vcopy(datalen,&fielddata[offset],1,&coeffs[m_coeff_offset[eid]],1);
                    }
                    else // unpack data to new order
                    {
                        
                        (*m_exp)[eid]->ExtractDataToCoeffs(&fielddata[offset], fielddef->m_numModes, modes_offset, &coeffs[m_coeff_offset[eid]]);
                    }
                    offset += datalen;
                }                
            }
        }

        void ExpList::v_ExtractCoeffsToCoeffs(const boost::shared_ptr<ExpList> &fromExpList, const Array<OneD, const NekDouble> &fromCoeffs, Array<OneD, NekDouble> &toCoeffs)
        {     	
            int i;
            int offset = 0;

            // check if the same and if so just copy over coeffs
            if(fromExpList->GetNcoeffs() == m_ncoeffs)
            {
                Vmath::Vcopy(m_ncoeffs,fromCoeffs,1,toCoeffs,1);
            }
            else
            {
                std::vector<unsigned int> nummodes;
                for(i = 0; i < (*m_exp).size(); ++i)
                {
                    int eid = m_offset_elmt_id[i];
                    for(int j= 0; j < fromExpList->GetExp(eid)->GetNumBases(); ++j)
                    {
                        nummodes.push_back(fromExpList->GetExp(eid)->GetBasisNumModes(j));
                    }
                    
                    (*m_exp)[eid]->ExtractDataToCoeffs(&fromCoeffs[offset], nummodes,0, 
                                                       &toCoeffs[m_coeff_offset[eid]]);
                    
                    offset += fromExpList->GetExp(eid)->GetNcoeffs();
                }
            }
        }


        const Array<OneD,const boost::shared_ptr<ExpList> >
                                        &ExpList::v_GetBndCondExpansions(void)
        {
            ASSERTL0(false,
                     "This method is not defined or valid for this class type");
            static Array<OneD,const boost::shared_ptr<ExpList> > result;
            return result;
        }

        boost::shared_ptr<ExpList>  &ExpList::v_UpdateBndCondExpansion(int i)
        {
            ASSERTL0(false,
                     "This method is not defined or valid for this class type");
            static boost::shared_ptr<ExpList> result;
            return result;
        }
        
        void ExpList::v_Upwind(
            const Array<OneD, const Array<OneD,       NekDouble> > &Vec,
            const Array<OneD,                   const NekDouble>   &Fwd,
            const Array<OneD,                   const NekDouble>   &Bwd,
                  Array<OneD,                         NekDouble>   &Upwind)
        {
            ASSERTL0(false,
                     "This method is not defined or valid for this class type");
        }

        void ExpList::v_Upwind(
            const Array<OneD, const NekDouble> &Vn,
            const Array<OneD, const NekDouble> &Fwd,
            const Array<OneD, const NekDouble> &Bwd,
                  Array<OneD,       NekDouble> &Upwind)
        {
            ASSERTL0(false,
                     "This method is not defined or valid for this class type");
        }
        
        boost::shared_ptr<ExpList> &ExpList::v_GetTrace()
        {
            ASSERTL0(false,
                     "This method is not defined or valid for this class type");
            static boost::shared_ptr<ExpList> returnVal;
            return returnVal;
        }

        boost::shared_ptr<ExpList> &ExpList::v_GetTrace(int i)
        {
            ASSERTL0(false,
                     "This method is not defined or valid for this class type");
            static boost::shared_ptr<ExpList> returnVal;
            return returnVal;
        }

        boost::shared_ptr<AssemblyMapDG> &ExpList::v_GetTraceMap()
        {
            ASSERTL0(false,
                     "This method is not defined or valid for this class type");
            static boost::shared_ptr<AssemblyMapDG> result;
            return result;
        }

        void ExpList::v_GetNormals(
            Array<OneD, Array<OneD, NekDouble> > &normals)
        {
            ASSERTL0(false,
                     "This method is not defined or valid for this class type");
        }

        void ExpList::v_AddTraceIntegral(
                                const Array<OneD, const NekDouble> &Fx,
                                const Array<OneD, const NekDouble> &Fy,
                                      Array<OneD, NekDouble> &outarray)
        {
            ASSERTL0(false,
                     "This method is not defined or valid for this class type");
        }

        void ExpList::v_AddTraceIntegral(
                                const Array<OneD, const NekDouble> &Fn,
                                      Array<OneD, NekDouble> &outarray)
        {
            ASSERTL0(false,
                     "This method is not defined or valid for this class type");
        }

        void ExpList::v_AddFwdBwdTraceIntegral(
                                const Array<OneD, const NekDouble> &Fwd,
                                const Array<OneD, const NekDouble> &Bwd,
                                      Array<OneD, NekDouble> &outarray)
        {
            ASSERTL0(false,
                     "This method is not defined or valid for this class type");
        }

        void ExpList::v_GetFwdBwdTracePhys(Array<OneD,NekDouble> &Fwd,
                                           Array<OneD,NekDouble> &Bwd)
        {
            ASSERTL0(false,
                     "This method is not defined or valid for this class type");
        }

        void ExpList::v_GetFwdBwdTracePhys(
                                const Array<OneD,const NekDouble>  &field,
                                      Array<OneD,NekDouble> &Fwd,
                                      Array<OneD,NekDouble> &Bwd)
        {
            ASSERTL0(false,
                     "This method is not defined or valid for this class type");
        }

        void ExpList::v_ExtractTracePhys(Array<OneD,NekDouble> &outarray)
        {
            ASSERTL0(false,
                     "This method is not defined or valid for this class type");
        }

        void ExpList::v_ExtractTracePhys(
                                const Array<OneD, const NekDouble> &inarray,
                                      Array<OneD,NekDouble> &outarray)
        {
            ASSERTL0(false,
                     "This method is not defined or valid for this class type");
        }

        void ExpList::v_MultiplyByInvMassMatrix(
                                const Array<OneD,const NekDouble> &inarray,
                                Array<OneD,      NekDouble> &outarray,
                                CoeffState coeffstate)
        {
            ASSERTL0(false,
                     "This method is not defined or valid for this class type");
        }

        void ExpList::v_HelmSolve(
                const Array<OneD, const NekDouble> &inarray,
                      Array<OneD,       NekDouble> &outarray,
                const FlagList &flags,
                const StdRegions::ConstFactorMap &factors,
                const StdRegions::VarCoeffMap &varcoeff,
                const Array<OneD, const NekDouble> &dirForcing)
        {
            ASSERTL0(false, "HelmSolve not implemented.");
        }
		
        void ExpList::v_LinearAdvectionDiffusionReactionSolve(
                       const Array<OneD, Array<OneD, NekDouble> > &velocity,
                       const Array<OneD, const NekDouble> &inarray,
                       Array<OneD, NekDouble> &outarray,
                       const NekDouble lambda,
                       CoeffState coeffstate,
                       const Array<OneD, const NekDouble>&  dirForcing)
        {
            ASSERTL0(false,
                     "This method is not defined or valid for this class type");
        }

        void ExpList::v_LinearAdvectionReactionSolve(
                       const Array<OneD, Array<OneD, NekDouble> > &velocity,
                       const Array<OneD, const NekDouble> &inarray,
                       Array<OneD, NekDouble> &outarray,
                       const NekDouble lambda,
                       CoeffState coeffstate,
                       const Array<OneD, const NekDouble>&  dirForcing)
        {
            ASSERTL0(false,
                     "This method is not defined or valid for this class type");
        }
		
        void ExpList::v_HomogeneousFwdTrans(const Array<OneD, const NekDouble> &inarray, 
                                            Array<OneD, NekDouble> &outarray, 
                                            CoeffState coeffstate,
                                            bool Shuff,
                                            bool UnShuff)
        {
            ASSERTL0(false,
                     "This method is not defined or valid for this class type");
        }
	
        void ExpList::v_HomogeneousBwdTrans(const Array<OneD, const NekDouble> &inarray, 
                                            Array<OneD, NekDouble> &outarray, 
                                            CoeffState coeffstate,
                                            bool Shuff,
                                            bool UnShuff)
        {
            ASSERTL0(false,
                     "This method is not defined or valid for this class type");
        }
	
        void ExpList::v_DealiasedProd(const Array<OneD, NekDouble> &inarray1,const Array<OneD, NekDouble> &inarray2,Array<OneD, NekDouble> &outarray,CoeffState coeffstate)
        {
            ASSERTL0(false,
                     "This method is not defined or valid for this class type");
        }
	
	
        void ExpList::v_GetBCValues(Array<OneD, NekDouble> &BndVals, 
                                    const Array<OneD, NekDouble> &TotField, 
                                    int BndID)
        {
            ASSERTL0(false,
                     "This method is not defined or valid for this class type");
        }
	
        void ExpList::v_NormVectorIProductWRTBase(Array<OneD, const NekDouble> &V1,
                                                  Array<OneD, const NekDouble> &V2,
                                                  Array<OneD, NekDouble> &outarray,
                                                  int BndID)
        {
            ASSERTL0(false,
                     "This method is not defined or valid for this class type");
        }
	
        void ExpList::v_ImposeDirichletConditions(Array<OneD,NekDouble>& outarray)
        {
            ASSERTL0(false,
                     "This method is not defined or valid for this class type");
        }

        void ExpList::v_LocalToGlobal(void)
        {
            ASSERTL0(false,
                     "This method is not defined or valid for this class type");
        }

        void ExpList::v_GlobalToLocal(void)
        {
            ASSERTL0(false,
                     "This method is not defined or valid for this class type");
        }


        void ExpList::v_BwdTrans(const Array<OneD, const NekDouble> &inarray,
                                 Array<OneD,       NekDouble> &outarray,
                                 CoeffState coeffstate)			     
        {
            v_BwdTrans_IterPerExp(inarray,outarray);
        }
        
        void ExpList::v_FwdTrans(const Array<OneD, const NekDouble> &inarray,
                                 Array<OneD,       NekDouble> &outarray,
                                 CoeffState coeffstate)			     
        {
            v_FwdTrans_IterPerExp(inarray,outarray);
        }

        void ExpList::v_IProductWRTBase(
                                const Array<OneD, const NekDouble> &inarray,
                                Array<OneD,       NekDouble> &outarray,
                                CoeffState coeffstate)	   
        {
            v_IProductWRTBase_IterPerExp(inarray,outarray);
        }
        
        void ExpList::v_GeneralMatrixOp(
                                        const GlobalMatrixKey             &gkey,
                                        const Array<OneD,const NekDouble> &inarray,
                                        Array<OneD,      NekDouble> &outarray,
                                        CoeffState coeffstate)	 
        {
            GeneralMatrixOp_IterPerExp(gkey,inarray,outarray);
        }

        /**
         * The operation is evaluated locally by the elemental
         * function StdRegions#StdExpansion#GetCoords.
         *
         * @param   coord_0         After calculation, the \f$x_1\f$ coordinate
         *                          will be stored in this array.
         * @param   coord_1         After calculation, the \f$x_2\f$ coordinate
         *                          will be stored in this array.
         * @param   coord_2         After calculation, the \f$x_3\f$ coordinate
         *                          will be stored in this array.
         */
        void ExpList::v_GetCoords(Array<OneD, NekDouble> &coord_0,
                                  Array<OneD, NekDouble> &coord_1,
                                  Array<OneD, NekDouble> &coord_2)
        {
            int    i;
            Array<OneD, NekDouble> e_coord_0;
            Array<OneD, NekDouble> e_coord_1;
            Array<OneD, NekDouble> e_coord_2;

            switch(GetExp(0)->GetCoordim())
            {
            case 1:
                for(i= 0; i < (*m_exp).size(); ++i)
                {
                    e_coord_0 = coord_0 + m_phys_offset[i];
                    (*m_exp)[i]->GetCoords(e_coord_0);
                }
                break;
            case 2:
                ASSERTL0(coord_1.num_elements() != 0,
                         "output coord_1 is not defined");

                for(i= 0; i < (*m_exp).size(); ++i)
                {
                    e_coord_0 = coord_0 + m_phys_offset[i];
                    e_coord_1 = coord_1 + m_phys_offset[i];
                    (*m_exp)[i]->GetCoords(e_coord_0,e_coord_1);
                }
                break;
            case 3:
                ASSERTL0(coord_1.num_elements() != 0,
                         "output coord_1 is not defined");
                ASSERTL0(coord_2.num_elements() != 0,
                         "output coord_2 is not defined");

                for(i= 0; i < (*m_exp).size(); ++i)
                {
                    e_coord_0 = coord_0 + m_phys_offset[i];
                    e_coord_1 = coord_1 + m_phys_offset[i];
                    e_coord_2 = coord_2 + m_phys_offset[i];
                    (*m_exp)[i]->GetCoords(e_coord_0,e_coord_1,e_coord_2);
                }
                break;
            }
        }
		
		/**
         */
        void ExpList::v_GetCoords(NekDouble &x,NekDouble &y,NekDouble &z)
        {
			ASSERTL0(false,
                     "This method is not defined or valid for this class type");
		}
		
		/**
         */
        void ExpList::v_GetCoord(Array<OneD, NekDouble> &coords)
        {
			ASSERTL0(false,
                     "This method is not defined or valid for this class type");
		}
		
		/**
         */
		void ExpList::v_SetCoeff(NekDouble val)
        {
			ASSERTL0(false,
                     "This method is not defined or valid for this class type");
		}
		
		/**
         */
		void ExpList::v_SetPhys(NekDouble val)
        {
			ASSERTL0(false,
                     "This method is not defined or valid for this class type");
		}
		
		/**
         */
		const SpatialDomains::VertexComponentSharedPtr &ExpList::v_GetGeom(void) const
		{
			ASSERTL0(false,
                     "This method is not defined or valid for this class type");
            static SpatialDomains::VertexComponentSharedPtr result;
            return result;
		}
		
		/**
         */
		const SpatialDomains::VertexComponentSharedPtr &ExpList::v_GetVertex(void) const
		{
			ASSERTL0(false,
                     "This method is not defined or valid for this class type");
            static SpatialDomains::VertexComponentSharedPtr result;
            return result;
		}
		
		/**
         */
        void ExpList::v_SetUpPhysNormals()
        {
            ASSERTL0(false,
                     "This method is not defined or valid for this class type");
        }

        void ExpList::v_SetUpPhysTangents(
                    const StdRegions::StdExpansionVector &locexp)
        {
            ASSERTL0(false,
                      "This method is not defined or valid for this class type");
        }

        /**
         */
        void ExpList::v_SetUpTangents()
        {
            for (int i = 0; i < (*m_exp).size(); ++i) {
                (*m_exp)[i]->GetMetricInfo()->SetUpTangents();
            }
        }

		/**
         */
        void ExpList::v_GetBoundaryToElmtMap(Array<OneD, int> &ElmtID,
                                            Array<OneD,int> &EdgeID)
        {
            ASSERTL0(false,
                     "This method is not defined or valid for this class type");
        }

		/**
         */
        void ExpList::v_ReadGlobalOptimizationParameters()
        {
            ASSERTL0(false,
                     "This method is not defined or valid for this class type");
        }

		/**
         */
        const Array<OneD,const SpatialDomains::BoundaryConditionShPtr>
                                            &ExpList::v_GetBndConditions(void)
        {
            ASSERTL0(false,
                     "This method is not defined or valid for this class type");
            static Array<OneD,const SpatialDomains::BoundaryConditionShPtr>
                                                                        result;
            return result;
        }

		/**
         */
        Array<OneD,SpatialDomains::BoundaryConditionShPtr> &ExpList::v_UpdateBndConditions()
        {
            ASSERTL0(false,
                     "This method is not defined or valid for this class type");
            static Array<OneD,SpatialDomains::BoundaryConditionShPtr>
                                                                        result;
            return result;
        }

		/**
         */
        void ExpList::v_EvaluateBoundaryConditions(const NekDouble time, const NekDouble x2_in, const NekDouble x3_in)
        {
            ASSERTL0(false,
                     "This method is not defined or valid for this class type");
        }

		/**
         */
        map<int, RobinBCInfoSharedPtr> ExpList::v_GetRobinBCInfo(void)
        {
            ASSERTL0(false,
                     "This method is not defined or valid for this class type");
            static map<int,RobinBCInfoSharedPtr> result;
            return result;
        }

		/**
         */
        void ExpList::v_GetPeriodicEdges(
            vector<map<int,int> > &periodicVertices,
            map<int,int>          &periodicEdges)
        {
            ASSERTL0(false,
                     "This method is not defined or valid for this class type");
        }

        SpatialDomains::BoundaryConditionShPtr ExpList::GetBoundaryCondition(const SpatialDomains::BoundaryConditionCollection& collection,
                                                                             unsigned int index, const std::string& variable)
        {
            SpatialDomains::BoundaryConditionCollection::const_iterator collectionIter = collection.find(index);
            ASSERTL1(collectionIter != collection.end(), "Unable to locate collection.");
            const SpatialDomains::BoundaryConditionMapShPtr boundaryConditionMap = (*collectionIter).second;
            SpatialDomains::BoundaryConditionMap::const_iterator conditionMapIter = boundaryConditionMap->find(variable);
            ASSERTL1(conditionMapIter != boundaryConditionMap->end(), "Unable to locate condition map.");
            const SpatialDomains::BoundaryConditionShPtr boundaryCondition = (*conditionMapIter).second;
            return boundaryCondition;
        }

        ExpListSharedPtr &ExpList::v_GetPlane(int n)
        {
            ASSERTL0(false,
                     "This method is not defined or valid for this class type");
            return NullExpListSharedPtr;
        }
    } //end of namespace
} //end of namespace
<|MERGE_RESOLUTION|>--- conflicted
+++ resolved
@@ -91,16 +91,8 @@
             m_coeff_offset(),
             m_phys_offset(),
             m_offset_elmt_id(),
-<<<<<<< HEAD
             m_blockMat(MemoryManager<BlockMatrixMap>::AllocateSharedPtr()),
             m_WaveSpace(false)
-=======
-            m_physState(false),
-            m_WaveSpace(false),
-            m_exp(MemoryManager<StdRegions::StdExpansionVector>
-                                                        ::AllocateSharedPtr()),
-            m_blockMat(MemoryManager<BlockMatrixMap>::AllocateSharedPtr())
->>>>>>> 505d7520
         {
         }
 
