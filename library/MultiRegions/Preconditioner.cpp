///////////////////////////////////////////////////////////////////////////////
//
// File Preconditioner.cpp
//
// For more information, please see: http://www.nektar.info
//
// The MIT License
//
// Copyright (c) 2006 Division of Applied Mathematics, Brown University (USA),
// Department of Aeronautics, Imperial College London (UK), and Scientific
// Computing and Imaging Institute, University of Utah (USA).
//
// License for the specific language governing rights and limitations under
// Permission is hereby granted, free of charge, to any person obtaining a
// copy of this software and associated documentation files (the "Software"),
// to deal in the Software without restriction, including without limitation
// the rights to use, copy, modify, merge, publish, distribute, sublicense,
// and/or sell copies of the Software, and to permit persons to whom the
// Software is furnished to do so, subject to the following conditions:
//
// The above copyright notice and this permission notice shall be included
// in all copies or substantial portions of the Software.
//
// THE SOFTWARE IS PROVIDED "AS IS", WITHOUT WARRANTY OF ANY KIND, EXPRESS
// OR IMPLIED, INCLUDING BUT NOT LIMITED TO THE WARRANTIES OF MERCHANTABILITY,
// FITNESS FOR A PARTICULAR PURPOSE AND NONINFRINGEMENT. IN NO EVENT SHALL
// THE AUTHORS OR COPYRIGHT HOLDERS BE LIABLE FOR ANY CLAIM, DAMAGES OR OTHER
// LIABILITY, WHETHER IN AN ACTION OF CONTRACT, TORT OR OTHERWISE, ARISING
// FROM, OUT OF OR IN CONNECTION WITH THE SOFTWARE OR THE USE OR OTHER
// DEALINGS IN THE SOFTWARE.
//
// Description: Preconditioner definition
//
///////////////////////////////////////////////////////////////////////////////

#include <MultiRegions/Preconditioner.h>
#include <MultiRegions/GlobalMatrixKey.h>
#include <LocalRegions/MatrixKey.h>
#include <math.h>

namespace Nektar
{
    namespace MultiRegions
    {
<<<<<<< HEAD
        std::string Preconditioner::lookupIds[7] = {
=======
        std::string Preconditioner::lookupIds[9] = {
>>>>>>> 57f5a110
            LibUtilities::SessionReader::RegisterEnumValue("Preconditioner","Null",MultiRegions::eNull),
            LibUtilities::SessionReader::RegisterEnumValue("Preconditioner","Diagonal",MultiRegions::eDiagonal),
            LibUtilities::SessionReader::RegisterEnumValue("Preconditioner","FullLinearSpaceWithDiagonal",MultiRegions::eLinearWithDiagonal),
            LibUtilities::SessionReader::RegisterEnumValue("Preconditioner","FullLinearSpace",MultiRegions::eLinear),
            LibUtilities::SessionReader::RegisterEnumValue("Preconditioner","LowEnergyBlock",MultiRegions::eLowEnergy),
<<<<<<< HEAD
            LibUtilities::SessionReader::RegisterEnumValue("Preconditioner","FullLinearSpaceWithLowEnergyBlock",MultiRegions::eLLE),
            LibUtilities::SessionReader::RegisterEnumValue("Preconditioner","Block",MultiRegions::eBlock),
=======
            LibUtilities::SessionReader::RegisterEnumValue("Preconditioner","FullLinearSpaceWithLowEnergyBlock",MultiRegions::eLinearWithLowEnergy),
            LibUtilities::SessionReader::RegisterEnumValue("Preconditioner","Block2D",MultiRegions::eBlock2D),
            LibUtilities::SessionReader::RegisterEnumValue("Preconditioner","Block3D",MultiRegions::eBlock3D),
            LibUtilities::SessionReader::RegisterEnumValue("Preconditioner","FullLinearSpaceWithBlock",MultiRegions::eLinearWithBlock),
>>>>>>> 57f5a110
        };
        std::string Preconditioner::def = LibUtilities::SessionReader::RegisterDefaultSolverInfo("Preconditioner","Diagonal");

        /**
         * @class Preconditioner
         *
         * This class implements preconditioning for the conjugate 
	 * gradient matrix solver.
	 */

         Preconditioner::Preconditioner(
                         const boost::shared_ptr<GlobalLinSys> &plinsys,
	                 const AssemblyMapSharedPtr &pLocToGloMap):
	   m_linsys(plinsys),
           m_preconType(pLocToGloMap->GetPreconType()),
           m_locToGloMap(pLocToGloMap)
         {
         }

        /**
         *
         */
        PreconFactory& GetPreconFactory()
        {
            typedef Loki::SingletonHolder<PreconFactory,
                Loki::CreateUsingNew,
                Loki::NoDestroy > Type;
            return Type::Instance();
        }

        void Preconditioner::v_InitObject()
        {
            NEKERROR(ErrorUtil::efatal,"Method does not exist" );
	}


        /**
         * \brief Apply a preconditioner to the conjugate gradient method
         */ 
        void Preconditioner::v_DoPreconditioner(
                      const Array<OneD, NekDouble>& pInput,
		      Array<OneD, NekDouble>& pOutput)
        {
            NEKERROR(ErrorUtil::efatal,"Method does not exist" );
	}



        /**
         * \brief Apply a preconditioner to the conjugate gradient
         * method with an ouptut for non-vertex degrees of freedom
         */ 
        void Preconditioner::v_DoPreconditionerWithNonVertOutput(
                      const Array<OneD, NekDouble>& pInput,
		      Array<OneD, NekDouble>& pOutput,
                      const Array<OneD, NekDouble>& pNonVertOutput)

        {
            NEKERROR(ErrorUtil::efatal,"Method does not exist" );
	}

        /**
         * \brief Transform from original basis to low energy basis
         */ 
        void Preconditioner::v_DoTransformToLowEnergy(
            Array<OneD, NekDouble>& pInOut,
            int offset)
        {
	}

        /**
         * \brief Transform from original basis to low energy basis
         */ 
        void Preconditioner::v_DoTransformToLowEnergy(
            const Array<OneD, NekDouble>& pInOut,
            Array<OneD, NekDouble>& pOutput)
        {
	}

        /**
         * \brief Transform from low energy basis to orignal basis
         */ 
        void Preconditioner::v_DoTransformFromLowEnergy(
            Array<OneD, NekDouble>& pInput)
        {
            Vmath::Smul(pInput.num_elements(),1.0,pInput, 1, pInput, 1);
	}

        /**
         * \brief Multiply by the block inverse transformation matrix
         */ 
        void Preconditioner::v_DoMultiplybyInverseTransformationMatrix(
                const Array<OneD, NekDouble>& pInput,
                Array<OneD, NekDouble>& pOutput)
        {
            NEKERROR(ErrorUtil::efatal,"Method does not exist" );
	}

        /**
         * \brief Multiply by the block transposed inverse transformation matrix
         */ 
        void Preconditioner::v_DoMultiplybyInverseTransposedTransformationMatrix(
                const Array<OneD, NekDouble>& pInput,
                Array<OneD, NekDouble>& pOutput)
        {
            NEKERROR(ErrorUtil::efatal,"Method does not exist" );
	}

        void Preconditioner::v_BuildPreconditioner()
        {
	}

        /**
         * \brief Get block elemental transposed transformation matrix
         * \f$\mathbf{R}^{T}\f$
         */
        DNekScalBlkMatSharedPtr Preconditioner::
        v_TransformedSchurCompl(int offset, const boost::shared_ptr<DNekScalBlkMat > &loc_mat)
	{
	    return loc_mat;
	}


        /**
         *  Performs global assembly of diagonal entries
         *  to global schur complement matrix.
         */
        Array<OneD, NekDouble> Preconditioner::AssembleStaticCondGlobalDiagonals()
        {
            int nGlobalBnd = m_locToGloMap->GetNumGlobalBndCoeffs();
            int nDirBnd = m_locToGloMap->GetNumGlobalDirBndCoeffs();
            int rows = nGlobalBnd - nDirBnd;

            DNekScalBlkMatSharedPtr loc_mat;
            DNekScalMatSharedPtr    bnd_mat;
            int sign1, sign2, gid1, gid2, i, j, n, cnt;
            Array<OneD, NekDouble> diagonals(rows,0.0);

            // Extract diagonal contributions of globally assembled
            // schur complement matrix
            for(cnt = n = 0; n < m_linsys.lock()->GetNumBlocks(); ++n)
            {
                //Get statically condensed local matrix
                loc_mat = (m_linsys.lock())->GetStaticCondBlock(n);

                //Extract boundary block
                bnd_mat=loc_mat->GetBlock(0,0);

                //offset by number of rows
                int bnd_row = bnd_mat->GetRows();

                for(i = 0; i < bnd_row; ++i)
                {
                    gid1  = m_locToGloMap->GetLocalToGlobalBndMap (cnt + i) - nDirBnd;
                    sign1 = m_locToGloMap->GetLocalToGlobalBndSign(cnt + i);

                    if(gid1 >= 0)
                    {
                        for(j = 0; j < bnd_row; ++j)
                        {
                            gid2  = m_locToGloMap->GetLocalToGlobalBndMap(cnt+j) - nDirBnd;
                            sign2 = m_locToGloMap->GetLocalToGlobalBndSign(cnt+j);

                            if(gid2 == gid1)
                            {
                                diagonals[gid1] += sign1*sign2*(*bnd_mat)(i,j);
                            }
                        }
                   }
                }
                cnt += bnd_row;
            }
            return diagonals;
        }
    }
}





<|MERGE_RESOLUTION|>--- conflicted
+++ resolved
@@ -42,25 +42,16 @@
 {
     namespace MultiRegions
     {
-<<<<<<< HEAD
-        std::string Preconditioner::lookupIds[7] = {
-=======
         std::string Preconditioner::lookupIds[9] = {
->>>>>>> 57f5a110
             LibUtilities::SessionReader::RegisterEnumValue("Preconditioner","Null",MultiRegions::eNull),
             LibUtilities::SessionReader::RegisterEnumValue("Preconditioner","Diagonal",MultiRegions::eDiagonal),
             LibUtilities::SessionReader::RegisterEnumValue("Preconditioner","FullLinearSpaceWithDiagonal",MultiRegions::eLinearWithDiagonal),
             LibUtilities::SessionReader::RegisterEnumValue("Preconditioner","FullLinearSpace",MultiRegions::eLinear),
             LibUtilities::SessionReader::RegisterEnumValue("Preconditioner","LowEnergyBlock",MultiRegions::eLowEnergy),
-<<<<<<< HEAD
-            LibUtilities::SessionReader::RegisterEnumValue("Preconditioner","FullLinearSpaceWithLowEnergyBlock",MultiRegions::eLLE),
-            LibUtilities::SessionReader::RegisterEnumValue("Preconditioner","Block",MultiRegions::eBlock),
-=======
             LibUtilities::SessionReader::RegisterEnumValue("Preconditioner","FullLinearSpaceWithLowEnergyBlock",MultiRegions::eLinearWithLowEnergy),
             LibUtilities::SessionReader::RegisterEnumValue("Preconditioner","Block2D",MultiRegions::eBlock2D),
             LibUtilities::SessionReader::RegisterEnumValue("Preconditioner","Block3D",MultiRegions::eBlock3D),
             LibUtilities::SessionReader::RegisterEnumValue("Preconditioner","FullLinearSpaceWithBlock",MultiRegions::eLinearWithBlock),
->>>>>>> 57f5a110
         };
         std::string Preconditioner::def = LibUtilities::SessionReader::RegisterDefaultSolverInfo("Preconditioner","Diagonal");
 
