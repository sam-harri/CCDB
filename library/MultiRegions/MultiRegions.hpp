///////////////////////////////////////////////////////////////////////////////
//
// File MultiRegsions.hpp
//
// For more information, please see: http://www.nektar.info
//
// The MIT License
//
// Copyright (c) 2006 Division of Applied Mathematics, Brown University (USA),
// Department of Aeronautics, Imperial College London (UK), and Scientific
// Computing and Imaging Institute, University of Utah (USA).
//
// License for the specific language governing rights and limitations under
// Permission is hereby granted, free of charge, to any person obtaining a
// copy of this software and associated documentation files (the "Software"),
// to deal in the Software without restriction, including without limitation
// the rights to use, copy, modify, merge, publish, distribute, sublicense,
// and/or sell copies of the Software, and to permit persons to whom the
// Software is furnished to do so, subject to the following conditions:
//
// The above copyright notice and this permission notice shall be included
// in all copies or substantial portions of the Software.
//
// THE SOFTWARE IS PROVIDED "AS IS", WITHOUT WARRANTY OF ANY KIND, EXPRESS
// OR IMPLIED, INCLUDING BUT NOT LIMITED TO THE WARRANTIES OF MERCHANTABILITY,
// FITNESS FOR A PARTICULAR PURPOSE AND NONINFRINGEMENT. IN NO EVENT SHALL
// THE AUTHORS OR COPYRIGHT HOLDERS BE LIABLE FOR ANY CLAIM, DAMAGES OR OTHER
// LIABILITY, WHETHER IN AN ACTION OF CONTRACT, TORT OR OTHERWISE, ARISING
// FROM, OUT OF OR IN CONNECTION WITH THE SOFTWARE OR THE USE OR OTHER
// DEALINGS IN THE SOFTWARE.
//
// Description: Multiregion overall header
//
///////////////////////////////////////////////////////////////////////////////

#ifndef MULTIREGIONS_H
#define MULTIREGIONS_H

#include <vector>
#include <SpatialDomains/Conditions.h>


namespace Nektar
{
    namespace MultiRegions
    {

        enum CoeffState
        {
            eNotSet,   ///< No state set
            eLocal,    ///< Local  coefficients 
            eHybrid,   ///< Hybrid coefficients
            eGlobal,   ///< Global coefficients 
        };

        // Orientation of adjacent edge for use with boundary
        // constraints
        enum AdjacentTraceOrientation
        {
            eAdjacentEdgeIsForwards,
            eAdjacentEdgeIsBackwards
        };

        // Orientation of adjacent face for use with boundary
        // constraints
        enum AdjacentFaceOrientation
        {
            eAdjacentFaceDir1FwdDir1_Dir2FwdDir2,
            eAdjacentFaceDir1FwdDir1_Dir2BwdDir2,
            eAdjacentFaceDir1BwdDir1_Dir2FwdDir2,
            eAdjacentFaceDir1BwdDir1_Dir2BwdDir2,
            eAdjacentFaceDir1FwdDir2_Dir2FwdDir1,
            eAdjacentFaceDir1FwdDir2_Dir2BwdDir1,
            eAdjacentFaceDir1BwdDir2_Dir2FwdDir1,
            eAdjacentFaceDir1BwdDir2_Dir2BwdDir1
        };

        enum GlobalSysSolnType
        {
            eNoSolnType,    ///< No Solution type specified
            eDirectFullMatrix,
            eDirectStaticCond,
            eDirectMultiLevelStaticCond,
            eIterativeFull,
            eIterativeStaticCond,
            eIterativeMultiLevelStaticCond,
            eXxtFullMatrix,
            eXxtStaticCond,
            eXxtMultiLevelStaticCond,
            eSIZE_GlobalSysSolnType
        };


        const char* const GlobalSysSolnTypeMap[] =
            {
            "No Solution Type",
            "DirectFull",
            "DirectStaticCond",
            "DirectMultiLevelStaticCond",
            "IterativeFull",
            "IterativeStaticCond",
            "IterativeMultiLevelStaticCond",
            "XxtFull",
            "XxtStaticCond",
            "XxtMultiLevelStaticCond"
        };

        /// Type of Galerkin projection.
        enum ProjectionType
        {
            eGalerkin,
            eDiscontinuous,
            eMixed_CG_Discontinuous
        };

        enum PreconditionerType
        {
            eNull,    ///< No Solution type specified
            eDiagonal,
            eInverseLinear,
	    eLowEnergy,
            eLinearLowEnergy,
            eBlock,
            eLocalLowEnergy
        };

        const char* const PreconditionerTypeMap[] =
        {
            "Null",
            "Diagonal",
            "InverseLinear",
	    "LowEnergy",
	    "LinearLowEnergy",
            "Block",
            "LocalLowEnergy"
        };

        enum MatrixStorageType
        {
            eNistCSR,
            eNistBSR,
            eSmvBSR
        };

        const char* const MatrixStorageTypeMap[] =
        {
            "NistCSR",
            "NistBSR",
            "SmvBSR"
        };


        typedef std::vector<SpatialDomains::BoundaryConditionType>  BndTypesVector;
        typedef std::vector<SpatialDomains::BoundaryConditionType>::iterator BndTypesVectorIter;


        // structure to hold information about robin boundary conditions

        struct RobinBCInfo
        {
            RobinBCInfo(const int id, const Array<OneD, const NekDouble > &primCoeffs):
                m_robinID(id),
                m_robinPrimitiveCoeffs(primCoeffs)
            {
            }

            virtual ~RobinBCInfo()
            {};

            int m_robinID; /// id of which edge/face is robin condition
            Array< OneD, const NekDouble > m_robinPrimitiveCoeffs;
            boost::shared_ptr<RobinBCInfo> next;
        };

        typedef boost::shared_ptr<RobinBCInfo> RobinBCInfoSharedPtr;

<<<<<<< HEAD
        typedef struct _PeriodicEntity
        {
            _PeriodicEntity(
                const int                     id,
                const StdRegions::Orientation orient,
                const bool                    isLocal) :
                id(id), orient(orient), isLocal(isLocal) {}

            _PeriodicEntity() {}
            
            /// Geometry ID of entity.
            int id;
            /// Orientation of entity within higher dimensional entity.
            StdRegions::Orientation orient;
            /// Flag specifying if this entity is local to this partition.
            bool isLocal;
        } PeriodicEntity;

        typedef std::map<int, PeriodicEntity> PeriodicMap;
=======

>>>>>>> a07c1302
    }// end of namespace
}// end of namespace

#endif<|MERGE_RESOLUTION|>--- conflicted
+++ resolved
@@ -174,7 +174,6 @@
 
         typedef boost::shared_ptr<RobinBCInfo> RobinBCInfoSharedPtr;
 
-<<<<<<< HEAD
         typedef struct _PeriodicEntity
         {
             _PeriodicEntity(
@@ -194,9 +193,6 @@
         } PeriodicEntity;
 
         typedef std::map<int, PeriodicEntity> PeriodicMap;
-=======
-
->>>>>>> a07c1302
     }// end of namespace
 }// end of namespace
 
