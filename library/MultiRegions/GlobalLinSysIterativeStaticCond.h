--- conflicted
+++ resolved
@@ -51,18 +51,6 @@
         typedef boost::shared_ptr<GlobalLinSysIterativeStaticCond>
             GlobalLinSysIterativeStaticCondSharedPtr;
 
-        enum LocalMatrixStorageStrategy
-        {
-            eContiguous,
-            eNonContiguous,
-        };
-
-        const char* const LocalMatrixStorageStrategyMap[] =
-        {
-            "Contiguous",
-            "Non-contiguous",
-        };
-
 
         /// A global linear system.
         class GlobalLinSysIterativeStaticCond : public GlobalLinSysIterative
@@ -115,25 +103,13 @@
             GlobalLinSysIterativeStaticCondSharedPtr m_recursiveSchurCompl;
             /// Block Schur complement matrix.
             DNekScalBlkMatSharedPtr                  m_schurCompl;
-            /// Dense storage for block Schur complement matrix.
-            std::vector<double>                      m_storage;
-            /// Vector of pointers to local matrix data
-            std::vector<const double*>               m_denseBlocks;
-            /// Ranks of local matrices
-            Array<OneD, unsigned int>                m_rows;
-            /// Scaling factors for local matrices
-            Array<OneD, NekDouble>                   m_scale;
             /// Block \f$ BD^{-1} \f$ matrix.
             DNekScalBlkMatSharedPtr                  m_BinvD;
             /// Block \f$ C \f$ matrix.
             DNekScalBlkMatSharedPtr                  m_C;
             /// Block \f$ D^{-1} \f$ matrix.
             DNekScalBlkMatSharedPtr                  m_invD;
-<<<<<<< HEAD
-            // Block matrices for low energy
-=======
             /// Block matrices for low energy
->>>>>>> c12b0358
             DNekScalBlkMatSharedPtr                  m_RBlk;
             DNekScalBlkMatSharedPtr                  m_RTBlk;
             DNekScalBlkMatSharedPtr                  m_S1Blk;
@@ -145,13 +121,8 @@
             boost::shared_ptr<AssemblyMap>           m_locToGloMap;
             /// Workspace array for matrix multiplication
             Array<OneD, NekDouble>                   m_wsp;
-            int                                      m_locWspSize;
             /// Preconditioner object.
             PreconditionerSharedPtr                  m_precon;
-
-            /// Utility strings
-            static std::string                       storagedef;
-            static std::string                       storagelookupIds[];
 
 
             /// Solve the linear system for given input and output vectors
