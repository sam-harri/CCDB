--- conflicted
+++ resolved
@@ -142,16 +142,6 @@
                 SetupLowEnergyTopLevel(m_locToGloMap);
 
             }
-<<<<<<< HEAD
-=======
-            else
-            {
-                SetupTopLevel(m_locToGloMap);
-            }
-
-            // Construct this level
-            Initialise(m_locToGloMap);
->>>>>>> 605d02a8
         }
 
         /**
@@ -550,8 +540,6 @@
             const Array<OneD,const unsigned int>& nint_size
                     = pLocToGloMap->GetNumLocalIntCoeffsPerPatch();
 
-<<<<<<< HEAD
-=======
             MultiRegions::PreconditionerType pType = pLocToGloMap->GetPreconType();
 
             std::string PreconType = MultiRegions::PreconditionerTypeMap[pType];
@@ -559,7 +547,6 @@
             v_UniqueMap();
             m_precon = GetPreconFactory().CreateInstance(PreconType,GetSharedThisPtr(),pLocToGloMap);
 
->>>>>>> 605d02a8
             // Setup Block Matrix systems
             MatrixStorage blkmatStorage = eDIAGONAL;
             m_schurCompl = MemoryManager<DNekScalBlkMat>
