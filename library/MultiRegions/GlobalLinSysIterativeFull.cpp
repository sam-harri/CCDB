--- conflicted
+++ resolved
@@ -130,12 +130,7 @@
                 NEKERROR(ErrorUtil::efatal, "Unknown map type");
             }
 
-<<<<<<< HEAD
-            bool dirForcCalculated = (bool) pDirForcing.num_elements();
-
-=======
             bool dirForcCalculated = (bool) pDirForcing.size();
->>>>>>> 81af24da
             int nDirDofs  = pLocToGloMap->GetNumGlobalDirBndCoeffs();
             int nGlobDofs = pLocToGloMap->GetNumGlobalCoeffs();
             int nLocDofs  = pLocToGloMap->GetNumLocalCoeffs();
@@ -177,17 +172,10 @@
                         // add local matrix contribution
                         for(rBC = r.second;rBC; rBC = rBC->next)
                         {
-<<<<<<< HEAD
-                            vExp->AddRobinEdgeContribution(rBC->m_robinID,
-                                                           rBC->m_robinPrimitiveCoeffs,
-                                                           pLocOutput + offset,
-                                                           tmploc = tmp + offset);
-=======
                             vExp->AddRobinTraceContribution(rBC->m_robinID,
                                                             rBC->m_robinPrimitiveCoeffs,
                                                             pLocOutput + offset,
                                                             tmploc = tmp + offset);
->>>>>>> 81af24da
                         }
                     }
 
@@ -257,17 +245,10 @@
                 // add local matrix contribution
                 for(rBC = r.second;rBC; rBC = rBC->next)
                 {
-<<<<<<< HEAD
-                    vExp->AddRobinEdgeContribution(rBC->m_robinID,
-                                                   rBC->m_robinPrimitiveCoeffs,
-                                                   InputLoc  + offset,
-                                                   tmp = OutputLoc + offset);
-=======
                     vExp->AddRobinTraceContribution(rBC->m_robinID,
                                                     rBC->m_robinPrimitiveCoeffs,
                                                     InputLoc  + offset,
                                                     tmp = OutputLoc + offset);
->>>>>>> 81af24da
                 }
             }
 
