--- conflicted
+++ resolved
@@ -335,10 +335,7 @@
                     else if (nDim == 2)
                     {
                         order_e = expList[eid]->GetEdgeNcoeffs(j);
-<<<<<<< HEAD
-=======
-
->>>>>>> 51289456
+
                         if(expList[eid]->GetEorient(j) == StdRegions::eForwards)
                         {
                             for(k = 0; k < order_e; ++k)
