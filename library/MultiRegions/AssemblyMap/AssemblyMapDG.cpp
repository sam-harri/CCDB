///////////////////////////////////////////////////////////////////////////////
//
// File AssemblyMapDG.cpp
//
// For more information, please see: http://www.nektar.info
//
// The MIT License
//
// Copyright (c) 2006 Division of Applied Mathematics, Brown University (USA),
// Department of Aeronautics, Imperial College London (UK), and Scientific
// Computing and Imaging Institute, University of Utah (USA).
//
// Permission is hereby granted, free of charge, to any person obtaining a
// copy of this software and associated documentation files (the "Software"),
// to deal in the Software without restriction, including without limitation
// the rights to use, copy, modify, merge, publish, distribute, sublicense,
// and/or sell copies of the Software, and to permit persons to whom the
// Software is furnished to do so, subject to the following conditions:
//
// The above copyright notice and this permission notice shall be included
// in all copies or substantial portions of the Software.
//
// THE SOFTWARE IS PROVIDED "AS IS", WITHOUT WARRANTY OF ANY KIND, EXPRESS
// OR IMPLIED, INCLUDING BUT NOT LIMITED TO THE WARRANTIES OF MERCHANTABILITY,
// FITNESS FOR A PARTICULAR PURPOSE AND NONINFRINGEMENT. IN NO EVENT SHALL
// THE AUTHORS OR COPYRIGHT HOLDERS BE LIABLE FOR ANY CLAIM, DAMAGES OR OTHER
// LIABILITY, WHETHER IN AN ACTION OF CONTRACT, TORT OR OTHERWISE, ARISING
// FROM, OUT OF OR IN CONNECTION WITH THE SOFTWARE OR THE USE OR OTHER
// DEALINGS IN THE SOFTWARE.
//
// Description: Local to Global Base Class mapping routines
//
///////////////////////////////////////////////////////////////////////////////

#include <LibUtilities/BasicUtils/HashUtils.hpp>
#include <MultiRegions/AssemblyMap/AssemblyCommDG.h>
#include <MultiRegions/AssemblyMap/AssemblyMapDG.h>
#include <MultiRegions/ExpList.h>
#include <LocalRegions/SegExp.h>
#include <LocalRegions/PointExp.h>
#include <LocalRegions/Expansion2D.h>
#include <LocalRegions/Expansion3D.h>

#include <boost/core/ignore_unused.hpp>
#include <boost/config.hpp>
#include <boost/graph/adjacency_list.hpp>

using namespace std;

namespace Nektar
{
    namespace MultiRegions
    {
        AssemblyMapDG::AssemblyMapDG():
            m_numDirichletBndPhys(0)
        {
        }

        AssemblyMapDG::~AssemblyMapDG()
        {
        }

        AssemblyMapDG::AssemblyMapDG(
            const LibUtilities::SessionReaderSharedPtr                &pSession,
            const SpatialDomains::MeshGraphSharedPtr                  &graph,
            const ExpListSharedPtr                                    &trace,
            const ExpList                                             &locExp,
            const Array<OneD, const MultiRegions::ExpListSharedPtr>         &bndCondExp,
            const Array<OneD, const SpatialDomains::BoundaryConditionShPtr> &bndCond,
            const PeriodicMap                                         &periodicTrace,
            const std::string variable):
            AssemblyMap(pSession,variable)
        {
            boost::ignore_unused(graph);

            int i, j, k, cnt, id, id1, gid;
            int order_e   = 0;
            int nTraceExp = trace->GetExpSize();
            int nbnd      = bndCondExp.size();

            LocalRegions::ExpansionSharedPtr  exp;
            LocalRegions::ExpansionSharedPtr  bndExp;
            SpatialDomains::GeometrySharedPtr traceGeom;

            const LocalRegions::ExpansionVector expList = *(locExp.GetExp());
            int nel = expList.size();

            map<int, int> meshTraceId;

            m_signChange = true;

            // determine mapping from geometry edges to trace
            for(i = 0; i < nTraceExp; ++i)
            {
                meshTraceId[trace->GetExp(i)->GetGeom()->GetGlobalID()] = i;
            }

            // Count total number of trace elements
            cnt = 0;
            for(i = 0; i < nel; ++i)
            {
                cnt += expList[i]->GetNtraces();
            }

            Array<OneD, LocalRegions::ExpansionSharedPtr> tracemap(cnt);
            m_elmtToTrace = Array<
                OneD, Array<OneD, LocalRegions::ExpansionSharedPtr> >(nel);

            // set up trace expansions links;
            for(cnt = i = 0; i < nel; ++i)
            {
                m_elmtToTrace[i] = tracemap + cnt;
                exp = expList[i];
                
                for(j = 0; j < exp->GetNtraces(); ++j)
                {
                    id = exp->GetGeom()->GetTid(j);

                    if(meshTraceId.count(id) > 0)
                    {
                        m_elmtToTrace[i][j] =
                            trace->GetExp(meshTraceId.find(id)->second);
                    }
                    else
                    {
                        ASSERTL0(false, "Failed to find trace map");
                    }
                }

                cnt += exp->GetNtraces();
            }

            // Set up boundary mapping
            cnt = 0;
            for(i = 0; i < nbnd; ++i)
            {
                if (bndCond[i]->GetBoundaryConditionType() ==
                        SpatialDomains::ePeriodic)
                {
                    continue;
                }
                cnt += bndCondExp[i]->GetExpSize();
            }

            set<int> dirTrace;

            m_numLocalDirBndCoeffs = 0;
            m_numDirichletBndPhys  = 0;

            for(i = 0; i < bndCondExp.size(); ++i)
            {
                for(j = 0; j < bndCondExp[i]->GetExpSize(); ++j)
                {
                    bndExp    = bndCondExp[i]->GetExp(j);
                    traceGeom = bndExp->GetGeom();
                    id        = traceGeom->GetGlobalID();

                    if(bndCond[i]->GetBoundaryConditionType() ==
                           SpatialDomains::eDirichlet)
                    {
                        m_numLocalDirBndCoeffs += bndExp->GetNcoeffs();
                        m_numDirichletBndPhys  += bndExp->GetTotPoints();
                        dirTrace.insert(id);
                    }
                }
            }

            // Set up integer mapping array and sign change for each degree of
            // freedom + initialise some more data members.
            m_staticCondLevel           = 0;
            m_lowestStaticCondLevel     = 0;
            m_numPatches                = nel;
            m_numLocalBndCoeffsPerPatch = Array<OneD, unsigned int>(nel);
            m_numLocalIntCoeffsPerPatch = Array<OneD, unsigned int>(nel);

            int nbndry = 0;
            for(i = 0; i < nel; ++i) // count number of elements in array
            {
                int BndCoeffs = expList[i]->NumDGBndryCoeffs();
                nbndry += BndCoeffs;
                m_numLocalIntCoeffsPerPatch[i] = 0;
                m_numLocalBndCoeffsPerPatch[i] = (unsigned int) BndCoeffs;
            }

            m_numGlobalDirBndCoeffs = m_numLocalDirBndCoeffs;
            m_numLocalBndCoeffs     = nbndry;
            m_numLocalCoeffs        = nbndry;
            m_localToGlobalBndMap   = Array<OneD, int>       (nbndry);
            m_localToGlobalBndSign  = Array<OneD, NekDouble> (nbndry,1);

            // Set up array for potential mesh optimsation
            Array<OneD,int> traceElmtGid(nTraceExp, -1);
            int nDir = 0;
            cnt = 0;

            // We are now going to construct a graph of the mesh which can be
            // reordered depending on the type of solver we would like to use.
            typedef boost::adjacency_list<
                boost::setS, boost::vecS, boost::undirectedS> BoostGraph;

            BoostGraph boostGraphObj;
            int trace_id, trace_id1;
            int dirOffset = 0;

            // make trace renumbering map where first solved trace starts
            // at 0 so we can set up graph.
            for(i = 0; i < nTraceExp; ++i)
            {
                id = trace->GetExp(i)->GetGeom()->GetGlobalID();

                if (dirTrace.count(id) == 0)
                {
                    // Initial put in element ordering (starting from zero) into
                    // traceElmtGid
                    boost::add_vertex(boostGraphObj);
                    traceElmtGid[i] = cnt++;
                }
                else
                {
                    // Use existing offset for Dirichlet edges
                    traceElmtGid[i] = dirOffset;
                    dirOffset      += trace->GetExp(i)->GetNcoeffs();
                    nDir++;
                }
            }

            // Set up boost Graph
            for(i = 0; i < nel; ++i)
            {
                exp = expList[i];
                
                for(j = 0; j < exp->GetNtraces(); ++j)
                {
                    // Add trace to boost graph for non-Dirichlet Boundary
                    traceGeom = m_elmtToTrace[i][j]->GetGeom();
                    id        = traceGeom->GetGlobalID();
                    trace_id  = meshTraceId.find(id)->second;

                    if(dirTrace.count(id) == 0)
                    {
                        for(k = j+1; k < exp->GetNtraces(); ++k)
                        {
                            traceGeom = m_elmtToTrace[i][k]->GetGeom();
                            id1       = traceGeom->GetGlobalID();
                            trace_id1 = meshTraceId.find(id1)->second;

                            if(dirTrace.count(id1) == 0)
                            {
                                boost::add_edge((size_t)traceElmtGid[trace_id],
                                                (size_t)traceElmtGid[trace_id1],
                                                boostGraphObj);
                            }
                        }
                    }
                }
            }

            int                                 nGraphVerts = nTraceExp - nDir;
            Array<OneD, int>                    perm (nGraphVerts);
            Array<OneD, int>                    iperm(nGraphVerts);
            Array<OneD, int>                    vwgts(nGraphVerts);
            BottomUpSubStructuredGraphSharedPtr bottomUpGraph;

            for(i = 0; i < nGraphVerts; ++i)
            {
                vwgts[i] = trace->GetExp(i+nDir)->GetNcoeffs();
            }

            if(nGraphVerts)
            {
                switch(m_solnType)
                {
                    case eDirectFullMatrix:
                    case eIterativeFull:
                    case eIterativeStaticCond:
                    case eXxtFullMatrix:
                    case eXxtStaticCond:
                    case ePETScFullMatrix:
                    case ePETScStaticCond:
                    {
                        NoReordering(boostGraphObj,perm,iperm);
                        break;
                    }
                    case eDirectStaticCond:
                    {
                        CuthillMckeeReordering(boostGraphObj,perm,iperm);
                        break;
                    }
                    case eDirectMultiLevelStaticCond:
                    case eIterativeMultiLevelStaticCond:
                    case eXxtMultiLevelStaticCond:
                    case ePETScMultiLevelStaticCond:
                    {
                        MultiLevelBisectionReordering(boostGraphObj,perm,iperm,
                                                      bottomUpGraph);
                        break;
                    }
                    default:
                    {
                        ASSERTL0(false,"Unrecognised solution type");
                    }
                }
            }

            // Recast the permutation so that it can be used as a map from old
            // trace ID to new trace ID
            cnt = m_numLocalDirBndCoeffs;
            for(i = 0; i < nTraceExp - nDir; ++i)
            {
                traceElmtGid[perm[i]+nDir] = cnt;
                cnt += trace->GetExp(perm[i]+nDir)->GetNcoeffs();
            }

            // Now have trace edges Gid position
            cnt = 0;
            for(i = 0; i < nel; ++i)
            {
                exp = expList[i];

                for(j = 0; j < exp->GetNtraces(); ++j)
                {
                    traceGeom = m_elmtToTrace[i][j]->GetGeom();
                    id        = traceGeom->GetGlobalID();
                    gid       = traceElmtGid[meshTraceId.find(id)->second];

                    const int nDim = exp->GetNumBases();

                    if (nDim == 1)
                    {
                        order_e = 1;
                        m_localToGlobalBndMap[cnt] = gid;
                    }
                    else if (nDim == 2)
                    {
                        order_e = exp->GetTraceNcoeffs(j);
                    
                        if(exp->GetTraceOrient(j) == StdRegions::eForwards)
                        {
                            for(k = 0; k < order_e; ++k)
                            {
                                m_localToGlobalBndMap[k+cnt] = gid + k;
                            }
                        }
                        else
                        {
                            switch(m_elmtToTrace[i][j]->GetBasisType(0))
                            {
                                case LibUtilities::eModified_A:
                                {
                                    // reverse vertex order
                                    m_localToGlobalBndMap[cnt]   = gid + 1;
                                    m_localToGlobalBndMap[cnt+1] = gid;
                                    for (k = 2; k < order_e; ++k)
                                    {
                                        m_localToGlobalBndMap[k+cnt] = gid + k;
                                    }

                                    // negate odd modes
                                    for(k = 3; k < order_e; k+=2)
                                    {
                                        m_localToGlobalBndSign[cnt+k] = -1.0;
                                    }
                                    break;
                                }
                                case LibUtilities::eGLL_Lagrange:
                                {
                                    // reverse  order
                                    for(k = 0; k < order_e; ++k)
                                    {
                                        m_localToGlobalBndMap[cnt+order_e-k-1] = gid + k;
                                    }
                                    break;
                                }
                                case LibUtilities::eGauss_Lagrange:
                                {
                                    // reverse  order
                                    for(k = 0; k < order_e; ++k)
                                    {
                                        m_localToGlobalBndMap[cnt+order_e-k-1] = gid + k;
                                    }
                                    break;
                                }
                                default:
                                {
                                    ASSERTL0(false,"Boundary type not permitted");
                                }
                            }
                        }
                    }
                    else if (nDim == 3)
                    {
                        order_e = exp->GetTraceNcoeffs(j);

                        std::map<int, int> orientMap;

                        Array<OneD, unsigned int> elmMap1 (order_e);
                        Array<OneD,          int> elmSign1(order_e);
                        Array<OneD, unsigned int> elmMap2 (order_e);
                        Array<OneD,          int> elmSign2(order_e);

                        StdRegions::Orientation fo = exp->GetTraceOrient(j);

                        // Construct mapping which will permute global IDs
                        // according to face orientations.
                        exp->GetTraceToElementMap(j,elmMap1,elmSign1,fo);
                        exp->GetTraceToElementMap(j,elmMap2,elmSign2,
                                       StdRegions::eDir1FwdDir1_Dir2FwdDir2);

                        for (k = 0; k < elmMap1.size(); ++k)
                        {
                            // Find the elemental co-efficient in the original
                            // mapping.
                            int idx = -1;
                            for (int l = 0; l < elmMap2.size(); ++l)
                            {
                                if (elmMap1[k] == elmMap2[l])
                                {
                                    idx = l;
                                    break;
                                }
                            }

                            ASSERTL2(idx != -1, "Problem with face to element map!");
                            orientMap[k] = idx;
                        }

                        for(k = 0; k < order_e; ++k)
                        {
                            m_localToGlobalBndMap [k+cnt] = gid + orientMap[k];
                            m_localToGlobalBndSign[k+cnt] = elmSign2[orientMap[k]];
                        }
                    }

                    cnt += order_e;
                }
            }

            // set up identify map for lcoal to lcoal 
            m_localToLocalBndMap    = Array<OneD,int>(m_numLocalBndCoeffs);

            //local to bnd map is just a copy 
            for(i = 0; i < m_numLocalBndCoeffs; ++i)
            {
                m_localToLocalBndMap[i] = i;
            }


            m_numGlobalBndCoeffs = trace->GetNcoeffs();
            m_numGlobalCoeffs    = m_numGlobalBndCoeffs;

            CalculateBndSystemBandWidth();

            // set up m_bndCondCoeffsToLocalTraceMap 
            // Number of boundary expansions
            int nbndexp = 0;
            int bndTotal = 0;
            int bndOffset;
            int traceOffset;

            cnt = 0; 
            for(i = 0; i < nbnd; ++i)
            {
                if (bndCond[i]->GetBoundaryConditionType() ==
                    SpatialDomains::ePeriodic)
                {
                    continue;
                }
                cnt += bndCondExp[i]->GetNcoeffs();
                nbndexp  += bndCondExp[i]->GetExpSize();
            }
            
            m_bndCondCoeffsToLocalTraceMap = Array<OneD, int>(cnt); 
            m_bndCondIDToGlobalTraceID = Array<OneD, int>(nbndexp);

            cnt = 0;
            for(i = 0; i < bndCondExp.size(); ++i)
            {
                if (bndCond[i]->GetBoundaryConditionType() ==
                    SpatialDomains::ePeriodic)
                {
                    continue;
                }

                for(j = 0; j < bndCondExp[i]->GetExpSize(); ++j)
                {
                    bndExp    = bndCondExp[i]->GetExp(j);
                    id        = bndExp->GetGeom()->GetGlobalID();

                    int meshId = meshTraceId.find(id)->second;
                    m_bndCondIDToGlobalTraceID[cnt++] = meshId;

                    // initialy set up map with global bnd location
                    // and then use the localToGlobalBndMap to invert
                    // since this is a one to one mapping on boundaries
                    traceOffset = traceElmtGid[meshId];
                    bndOffset   = bndCondExp[i]->GetCoeff_Offset(j) + bndTotal;


                    for(k = 0; k < bndExp->GetNcoeffs(); ++k)
                    {
                        m_bndCondCoeffsToLocalTraceMap[bndOffset+k] =
                            traceOffset + k;
                    }
                }
                bndTotal += bndCondExp[i]->GetNcoeffs();
            }

            // generate an inverse local to global bnd map;
            map<int,int> invLocToGloMap;
            for(i = 0; i < nbndry; ++i)
            {
                invLocToGloMap[m_localToGlobalBndMap[i]] = i;
            }

            // reset bndCondCoeffToLocalTraceMap to hold local rather
            // than global reference
            for(i = 0; i < m_bndCondCoeffsToLocalTraceMap.size(); ++i)
            {
                m_bndCondCoeffsToLocalTraceMap[i] =
                    invLocToGloMap[m_bndCondCoeffsToLocalTraceMap[i]];
            }
            
            // Now set up mapping from global coefficients to universal.
            ExpListSharedPtr tr = std::dynamic_pointer_cast<ExpList>(trace);
            SetUpUniversalDGMap   (locExp);

            m_assemblyComm = AssemblyCommDGSharedPtr(
                MemoryManager<AssemblyCommDG>::AllocateSharedPtr(
                    locExp, tr, m_elmtToTrace, bndCondExp, bndCond, periodicTrace));

            if ((m_solnType == eDirectMultiLevelStaticCond ||
                 m_solnType == eIterativeMultiLevelStaticCond ||
                 m_solnType == eXxtMultiLevelStaticCond ||
                 m_solnType == ePETScMultiLevelStaticCond)
                && nGraphVerts)
            {
                if (m_staticCondLevel < (bottomUpGraph->GetNlevels() - 1))
                {
                    Array<OneD, int> vwgts_perm(nGraphVerts);

                    for (int i = 0; i < nGraphVerts; i++)
                    {
                        vwgts_perm[i] = vwgts[perm[i]];
                    }

                    bottomUpGraph->ExpandGraphWithVertexWeights(vwgts_perm);
                    m_nextLevelLocalToGlobalMap = MemoryManager<AssemblyMap>::
                        AllocateSharedPtr(this, bottomUpGraph);
                }
            }

            m_hash = hash_range(m_localToGlobalBndMap.begin(),
                                m_localToGlobalBndMap.end());
        }

        /**
         * Constructs a mapping between the process-local global numbering and
         * a universal numbering of the trace space expansion. The universal
         * numbering is defined by the mesh edge IDs to enforce consistency
         * across processes.
         *
         * @param       locExp  List of local elemental expansions.
         */
        void AssemblyMapDG::SetUpUniversalDGMap(const ExpList &locExp)
        {
            LocalRegions::ExpansionSharedPtr locExpansion;
            int cnt       = 0;
            int id        = 0;
            int order_e   = 0;
            int vGlobalId = 0;
            int maxDof    = 0;
            int dof       = 0;
            int nDim      = 0;
            int i,j,k;

            const LocalRegions::ExpansionVector &locExpVector = *(locExp.GetExp());

            // Initialise the global to universal maps.
            m_globalToUniversalBndMap = Nektar::Array<OneD, int>(m_numGlobalBndCoeffs, -1);
            m_globalToUniversalBndMapUnique = Nektar::Array<OneD, int>(m_numGlobalBndCoeffs, -1);

            // Loop over all the elements in the domain and compute max
            // DOF. Reduce across all processes to get universal maximum.
            for(i = 0; i < locExpVector.size(); ++i)
            {
                locExpansion = locExpVector[i];
                nDim = locExpansion->GetShapeDimension();

                // Loop over all edges of element i
                if (nDim == 1)
                {
                    maxDof = (1 > maxDof ? 1 : maxDof);
                }
                else
                {
                    for (j = 0; j < locExpansion->GetNtraces(); ++j)
                    {
                        dof    = locExpansion->GetTraceNcoeffs(j);
                        maxDof = (dof > maxDof ? dof : maxDof);
                    }
                }
            }
            m_comm->GetRowComm()->AllReduce(maxDof, LibUtilities::ReduceMax);

            // Now have trace edges Gid position
            cnt = 0;
            for(i = 0; i < locExpVector.size(); ++i)
            {
                locExpansion = locExpVector[i];
                nDim = locExpansion->GetShapeDimension();

                // Populate mapping for each edge of the element.
                if (nDim == 1)
                {
                    int nverts = locExpansion->GetNverts();
                    for(j = 0; j < nverts; ++j)
                    {
                        LocalRegions::PointExpSharedPtr locPointExp =
                            m_elmtToTrace[i][j]->as<LocalRegions::PointExp>();
                        id = locPointExp->GetGeom()->GetGlobalID();
                        vGlobalId = m_localToGlobalBndMap[cnt+j];
                        m_globalToUniversalBndMap[vGlobalId]
                            = id * maxDof + j + 1;
                    }
                    cnt += nverts;
                }
                else if (nDim == 2)
                {
                    for(j = 0; j < locExpansion->GetNtraces(); ++j)
                    {
                        LocalRegions::SegExpSharedPtr locSegExp =
                            m_elmtToTrace[i][j]->as<LocalRegions::SegExp>();

                        id  = locSegExp->GetGeom()->GetGlobalID();
                        order_e = locExpansion->GetTraceNcoeffs(j);

                        map<int,int> orientMap;
                        Array<OneD, unsigned int> map1(order_e), map2(order_e);
                        Array<OneD, int> sign1(order_e), sign2(order_e);

                        locExpansion->GetTraceToElementMap(j, map1, sign1,
                                                        StdRegions::eForwards);
                        locExpansion->GetTraceToElementMap(j, map2, sign2,
                                              locExpansion->GetTraceOrient(j));

                        for (k = 0; k < map1.size(); ++k)
                        {
                            // Find the elemental co-efficient in the original
                            // mapping.
                            int idx = -1;
                            for (int l = 0; l < map2.size(); ++l)
                            {
                                if (map1[k] == map2[l])
                                {
                                    idx = l;
                                    break;
                                }
                            }

                            ASSERTL2(idx != -1, "Problem with face to"
                                     " element map!");
                            orientMap[k] = idx;
                        }

                        for(k = 0; k < order_e; ++k)
                        {
                            vGlobalId = m_localToGlobalBndMap[k+cnt];
                            m_globalToUniversalBndMap[vGlobalId]
                                = id * maxDof + orientMap[k] + 1;
                        }
                        cnt += order_e;
                    }
                }
                else if (nDim == 3) //This could likely be combined with nDim == 2
                {
                    for(j = 0; j < locExpansion->GetNtraces(); ++j)
                    {
                        LocalRegions::Expansion2DSharedPtr locFaceExp =
                                m_elmtToTrace[i][j]
                                           ->as<LocalRegions::Expansion2D>();

                        id  = locFaceExp->GetGeom()->GetGlobalID();
                        order_e = locExpansion->GetTraceNcoeffs(j);

                        map<int,int> orientMap;
                        Array<OneD, unsigned int> map1(order_e), map2(order_e);
                        Array<OneD, int> sign1(order_e), sign2(order_e);

                        locExpansion->GetTraceToElementMap(j, map1, sign1,
                                         StdRegions::eDir1FwdDir1_Dir2FwdDir2);
                        locExpansion->GetTraceToElementMap(j, map2, sign2,
                                           locExpansion->GetTraceOrient(j));

                        for (k = 0; k < map1.size(); ++k)
                        {
                            // Find the elemental co-efficient in the original
                            // mapping.
                            int idx = -1;
                            for (int l = 0; l < map2.size(); ++l)
                            {
                                if (map1[k] == map2[l])
                                {
                                    idx = l;
                                    break;
                                }
                            }

                            ASSERTL2(idx != -1, "Problem with face to "
                                     "element map!");
                            orientMap[k] = idx;
                        }

                        for(k = 0; k < order_e; ++k)
                        {
                            vGlobalId = m_localToGlobalBndMap[k+cnt];
                            m_globalToUniversalBndMap[vGlobalId]
                                = id * maxDof + orientMap[k] + 1;
                        }
                        cnt += order_e;
                    }
                }
            }

            // Initialise GSlib and populate the unique map.
            Array<OneD, long> tmp(m_globalToUniversalBndMap.size());
            for (i = 0; i < m_globalToUniversalBndMap.size(); ++i)
            {
                tmp[i] = m_globalToUniversalBndMap[i];
            }
            m_bndGsh = m_gsh = Gs::Init(tmp, m_comm->GetRowComm());
            Gs::Unique(tmp, m_comm->GetRowComm());
            for (i = 0; i < m_globalToUniversalBndMap.size(); ++i)
            {
                m_globalToUniversalBndMapUnique[i] = (tmp[i] >= 0 ? 1 : 0);
            }
        }

<<<<<<< HEAD
        void AssemblyMapDG::SetUpUniversalTraceMap(
            const ExpList         &locExp,
            const ExpListSharedPtr trace,
            const PeriodicMap     &perMap)
        {
            Array<OneD, int> tmp;
            LocalRegions::ExpansionSharedPtr locExpansion;
            int i;
            int maxQuad = 0, quad = 0, nDim = 0, eid = 0, offset = 0;

            const LocalRegions::ExpansionVector &locExpVector = *(locExp.GetExp());

            int nTracePhys = trace->GetTotPoints();

            // Initialise the trace to universal maps.
            m_traceToUniversalMap       =
                Nektar::Array<OneD, int>(nTracePhys, -1);
            m_traceToUniversalMapUnique =
                Nektar::Array<OneD, int>(nTracePhys, -1);

            // Assume that each element of the expansion is of the same
            // dimension.
            nDim = locExpVector[0]->GetShapeDimension();

            if (nDim == 1)
            {
                maxQuad = (1 > maxQuad ? 1 : maxQuad);
            }
            else
            {
                for (i = 0; i < trace->GetExpSize(); ++i)
                {
                    quad = trace->GetExp(i)->GetTotPoints();
                    if (quad > maxQuad)
                    {
                        maxQuad = quad;
                    }
                }
            }
            m_comm->GetRowComm()->AllReduce(maxQuad, LibUtilities::ReduceMax);

            if (nDim == 1)
            {
                for (int i = 0; i < trace->GetExpSize(); ++i)
                {
                    eid = trace->GetExp(i)->GetGeom()->GetGlobalID();
                    offset = trace->GetPhys_Offset(i);

                    // Check to see if this vert is periodic. If it is, then we
                    // need use the unique eid of the two points
                    auto it = perMap.find(eid);
                    if (perMap.count(eid) > 0)
                    {
                        PeriodicEntity ent = it->second[0];
                        if (ent.isLocal == false) // Not sure if true in 1D
                        {
                            eid = min(eid, ent.id);
                        }
                    }

                    m_traceToUniversalMap[offset] = eid*maxQuad+1;
                }
            }
            else
            {
                for (int i = 0; i < trace->GetExpSize(); ++i)
                {
                    eid    = trace->GetExp(i)->GetGeom()->GetGlobalID();
                    offset = trace->GetPhys_Offset(i);
                    quad   = trace->GetExp(i)->GetTotPoints();

                    // Check to see if this edge is periodic. If it is, then we
                    // need to reverse the trace order of one edge only in the
                    // universal map so that the data are reversed w.r.t each
                    // other. We do this by using the minimum of the two IDs.
                    auto it = perMap.find(eid);
                    bool realign = false;
                    if (perMap.count(eid) > 0)
                    {
                        PeriodicEntity ent = it->second[0];
                        if (ent.isLocal == false)
                        {
                            realign = eid == min(eid, ent.id);
                            eid = min(eid, ent.id);
                        }
                    }

                    for (int j = 0; j < quad; ++j)
                    {
                        m_traceToUniversalMap[j+offset] = eid*maxQuad+j+1;
                    }

                    if (realign)
                    {
                        if (nDim == 2)
                        {
                            RealignTraceElement(
                                tmp = m_traceToUniversalMap+offset,
                                it->second[0].orient, quad);
                        }
                        else
                        {
                            RealignTraceElement(
                                tmp = m_traceToUniversalMap+offset,
                                it->second[0].orient,
                                trace->GetExp(i)->GetNumPoints(0),
                                trace->GetExp(i)->GetNumPoints(1));
                        }
                    }
                }
            }

            Array<OneD, long> tmp2(nTracePhys);
            for (int i = 0; i < nTracePhys; ++i)
            {
                tmp2[i] = m_traceToUniversalMap[i];
            }
            m_traceGsh = Gs::Init(tmp2, m_comm->GetRowComm());
            Gs::Unique(tmp2, m_comm->GetRowComm());
            for (int i = 0; i < nTracePhys; ++i)
            {
                m_traceToUniversalMapUnique[i] = tmp2[i];
            }
        }

=======
>>>>>>> 79065ab4
        void AssemblyMapDG::RealignTraceElement(
            Array<OneD, int>        &toAlign,
            StdRegions::Orientation  orient,
            int                      nquad1,
            int                      nquad2)
        {
            if (orient == StdRegions::eBackwards)
            {
                ASSERTL1(nquad2 == 0, "nquad2 != 0 for reorienation");
                for (int i = 0; i < nquad1/2; ++i)
                {
                    swap(toAlign[i], toAlign[nquad1-1-i]);
                }
            }
            else if (orient != StdRegions::eForwards)
            {
                ASSERTL1(nquad2 != 0, "nquad2 == 0 for reorienation");

                Array<OneD, int> tmp(nquad1*nquad2);

                // Copy transpose.
                if (orient == StdRegions::eDir1FwdDir2_Dir2FwdDir1 ||
                    orient == StdRegions::eDir1BwdDir2_Dir2FwdDir1 ||
                    orient == StdRegions::eDir1FwdDir2_Dir2BwdDir1 ||
                    orient == StdRegions::eDir1BwdDir2_Dir2BwdDir1)
                {
                    for (int i = 0; i < nquad2; ++i)
                    {
                        for (int j = 0; j < nquad1; ++j)
                        {
                            tmp[i*nquad1 + j] = toAlign[j*nquad2 + i];
                        }
                    }
                }
                else
                {
                    for (int i = 0; i < nquad2; ++i)
                    {
                        for (int j = 0; j < nquad1; ++j)
                        {
                            tmp[i*nquad1 + j] = toAlign[i*nquad1 + j];
                        }
                    }
                }

                if (orient == StdRegions::eDir1BwdDir1_Dir2FwdDir2 ||
                    orient == StdRegions::eDir1BwdDir1_Dir2BwdDir2 ||
                    orient == StdRegions::eDir1BwdDir2_Dir2FwdDir1 ||
                    orient == StdRegions::eDir1BwdDir2_Dir2BwdDir1)
                {
                    // Reverse x direction
                    for (int i = 0; i < nquad2; ++i)
                    {
                        for (int j = 0; j < nquad1/2; ++j)
                        {
                            swap(tmp[i*nquad1 + j],
                                 tmp[i*nquad1 + nquad1-j-1]);
                        }
                    }
                }

                if (orient == StdRegions::eDir1FwdDir1_Dir2BwdDir2 ||
                    orient == StdRegions::eDir1BwdDir1_Dir2BwdDir2 ||
                    orient == StdRegions::eDir1FwdDir2_Dir2BwdDir1 ||
                    orient == StdRegions::eDir1BwdDir2_Dir2BwdDir1)
                {
                    // Reverse y direction
                    for (int j = 0; j < nquad1; ++j)
                    {
                        for (int i = 0; i < nquad2/2; ++i)
                        {
                            swap(tmp[i*nquad1 + j],
                                 tmp[(nquad2-i-1)*nquad1 + j]);
                        }
                    }
                }
                Vmath::Vcopy(nquad1*nquad2, tmp, 1, toAlign, 1);
            }
        }

        int AssemblyMapDG::v_GetLocalToGlobalMap(const int i) const
        {
            return m_localToGlobalBndMap[i];
        }

        int AssemblyMapDG::v_GetGlobalToUniversalMap(const int i) const
        {
            return m_globalToUniversalBndMap[i];
        }

        int AssemblyMapDG::v_GetGlobalToUniversalMapUnique(const int i) const
        {
            return m_globalToUniversalBndMapUnique[i];
        }

        const Array<OneD,const int>& AssemblyMapDG::v_GetLocalToGlobalMap()
        {
            return m_localToGlobalBndMap;
        }

        const Array<OneD,const int>& AssemblyMapDG::v_GetGlobalToUniversalMap()
        {
            return m_globalToUniversalBndMap;
        }

        const Array<OneD,const int>& AssemblyMapDG::v_GetGlobalToUniversalMapUnique()
        {
            return m_globalToUniversalBndMapUnique;
        }

        NekDouble AssemblyMapDG::v_GetLocalToGlobalSign(
                    const int i) const
        {
            return GetLocalToGlobalBndSign(i);
        }

        void AssemblyMapDG::v_LocalToGlobal(
                    const Array<OneD, const NekDouble>& loc,
                    Array<OneD,       NekDouble>& global,
                    bool useComm ) const
        {
            LocalBndToGlobal(loc,global,useComm);
        }

        void AssemblyMapDG::v_GlobalToLocal(
                    const Array<OneD, const NekDouble>& global,
                          Array<OneD,       NekDouble>& loc) const
        {
            GlobalToLocalBnd(global,loc);
        }

        void AssemblyMapDG::v_GlobalToLocal(
                    const NekVector<NekDouble>& global,
                          NekVector<      NekDouble>& loc) const
        {
            GlobalToLocalBnd(global,loc);
        }

        void AssemblyMapDG::v_Assemble(
                    const Array<OneD, const NekDouble> &loc,
                          Array<OneD,       NekDouble> &global) const
        {
            AssembleBnd(loc,global);
        }

        void AssemblyMapDG::v_Assemble(
                    const NekVector<NekDouble>& loc,
                          NekVector<      NekDouble>& global) const
        {
            AssembleBnd(loc,global);
        }

        void AssemblyMapDG::v_UniversalAssemble(
                      Array<OneD,     NekDouble>& pGlobal) const
        {
            Gs::Gather(pGlobal, Gs::gs_add, m_gsh);
        }

        void AssemblyMapDG::v_UniversalAssemble(
                      NekVector<      NekDouble>& pGlobal) const
        {
            UniversalAssemble(pGlobal.GetPtr());
        }

        int AssemblyMapDG::v_GetFullSystemBandWidth() const
        {
            return GetBndSystemBandWidth();
        }

        int AssemblyMapDG::GetNumDirichletBndPhys()
        {
            return m_numDirichletBndPhys;
        }

        Array<OneD, LocalRegions::ExpansionSharedPtr>&
                    AssemblyMapDG::GetElmtToTrace(const int i)
        {
            ASSERTL1(i >= 0 && i < m_elmtToTrace.size(),
                     "i is out of range");
            return m_elmtToTrace[i];
        }

        Array<OneD, Array< OneD, LocalRegions::ExpansionSharedPtr> >&
                    AssemblyMapDG::GetElmtToTrace()
        {
            return m_elmtToTrace;
        }

        AssemblyCommDGSharedPtr AssemblyMapDG::GetAssemblyCommDG()
        {
            return m_assemblyComm;
        }

    } //namespace
} // namespace<|MERGE_RESOLUTION|>--- conflicted
+++ resolved
@@ -735,134 +735,6 @@
             }
         }
 
-<<<<<<< HEAD
-        void AssemblyMapDG::SetUpUniversalTraceMap(
-            const ExpList         &locExp,
-            const ExpListSharedPtr trace,
-            const PeriodicMap     &perMap)
-        {
-            Array<OneD, int> tmp;
-            LocalRegions::ExpansionSharedPtr locExpansion;
-            int i;
-            int maxQuad = 0, quad = 0, nDim = 0, eid = 0, offset = 0;
-
-            const LocalRegions::ExpansionVector &locExpVector = *(locExp.GetExp());
-
-            int nTracePhys = trace->GetTotPoints();
-
-            // Initialise the trace to universal maps.
-            m_traceToUniversalMap       =
-                Nektar::Array<OneD, int>(nTracePhys, -1);
-            m_traceToUniversalMapUnique =
-                Nektar::Array<OneD, int>(nTracePhys, -1);
-
-            // Assume that each element of the expansion is of the same
-            // dimension.
-            nDim = locExpVector[0]->GetShapeDimension();
-
-            if (nDim == 1)
-            {
-                maxQuad = (1 > maxQuad ? 1 : maxQuad);
-            }
-            else
-            {
-                for (i = 0; i < trace->GetExpSize(); ++i)
-                {
-                    quad = trace->GetExp(i)->GetTotPoints();
-                    if (quad > maxQuad)
-                    {
-                        maxQuad = quad;
-                    }
-                }
-            }
-            m_comm->GetRowComm()->AllReduce(maxQuad, LibUtilities::ReduceMax);
-
-            if (nDim == 1)
-            {
-                for (int i = 0; i < trace->GetExpSize(); ++i)
-                {
-                    eid = trace->GetExp(i)->GetGeom()->GetGlobalID();
-                    offset = trace->GetPhys_Offset(i);
-
-                    // Check to see if this vert is periodic. If it is, then we
-                    // need use the unique eid of the two points
-                    auto it = perMap.find(eid);
-                    if (perMap.count(eid) > 0)
-                    {
-                        PeriodicEntity ent = it->second[0];
-                        if (ent.isLocal == false) // Not sure if true in 1D
-                        {
-                            eid = min(eid, ent.id);
-                        }
-                    }
-
-                    m_traceToUniversalMap[offset] = eid*maxQuad+1;
-                }
-            }
-            else
-            {
-                for (int i = 0; i < trace->GetExpSize(); ++i)
-                {
-                    eid    = trace->GetExp(i)->GetGeom()->GetGlobalID();
-                    offset = trace->GetPhys_Offset(i);
-                    quad   = trace->GetExp(i)->GetTotPoints();
-
-                    // Check to see if this edge is periodic. If it is, then we
-                    // need to reverse the trace order of one edge only in the
-                    // universal map so that the data are reversed w.r.t each
-                    // other. We do this by using the minimum of the two IDs.
-                    auto it = perMap.find(eid);
-                    bool realign = false;
-                    if (perMap.count(eid) > 0)
-                    {
-                        PeriodicEntity ent = it->second[0];
-                        if (ent.isLocal == false)
-                        {
-                            realign = eid == min(eid, ent.id);
-                            eid = min(eid, ent.id);
-                        }
-                    }
-
-                    for (int j = 0; j < quad; ++j)
-                    {
-                        m_traceToUniversalMap[j+offset] = eid*maxQuad+j+1;
-                    }
-
-                    if (realign)
-                    {
-                        if (nDim == 2)
-                        {
-                            RealignTraceElement(
-                                tmp = m_traceToUniversalMap+offset,
-                                it->second[0].orient, quad);
-                        }
-                        else
-                        {
-                            RealignTraceElement(
-                                tmp = m_traceToUniversalMap+offset,
-                                it->second[0].orient,
-                                trace->GetExp(i)->GetNumPoints(0),
-                                trace->GetExp(i)->GetNumPoints(1));
-                        }
-                    }
-                }
-            }
-
-            Array<OneD, long> tmp2(nTracePhys);
-            for (int i = 0; i < nTracePhys; ++i)
-            {
-                tmp2[i] = m_traceToUniversalMap[i];
-            }
-            m_traceGsh = Gs::Init(tmp2, m_comm->GetRowComm());
-            Gs::Unique(tmp2, m_comm->GetRowComm());
-            for (int i = 0; i < nTracePhys; ++i)
-            {
-                m_traceToUniversalMapUnique[i] = tmp2[i];
-            }
-        }
-
-=======
->>>>>>> 79065ab4
         void AssemblyMapDG::RealignTraceElement(
             Array<OneD, int>        &toAlign,
             StdRegions::Orientation  orient,
