///////////////////////////////////////////////////////////////////////////////
//
// File AssemblyMapCG3D.h
//
// For more information, please see: http://www.nektar.info
//
// The MIT License
//
// Copyright (c) 2006 Division of Applied Mathematics, Brown University (USA),
// Department of Aeronautics, Imperial College London (UK), and Scientific
// Computing and Imaging Institute, University of Utah (USA).
//
// License for the specific language governing rights and limitations under
// Permission is hereby granted, free of charge, to any person obtaining a
// copy of this software and associated documentation files (the "Software"),
// to deal in the Software without restriction, including without limitation
// the rights to use, copy, modify, merge, publish, distribute, sublicense,
// and/or sell copies of the Software, and to permit persons to whom the
// Software is furnished to do so, subject to the following conditions:
//
// The above copyright notice and this permission notice shall be included
// in all copies or substantial portions of the Software.
//
// THE SOFTWARE IS PROVIDED "AS IS", WITHOUT WARRANTY OF ANY KIND, EXPRESS
// OR IMPLIED, INCLUDING BUT NOT LIMITED TO THE WARRANTIES OF MERCHANTABILITY,
// FITNESS FOR A PARTICULAR PURPOSE AND NONINFRINGEMENT. IN NO EVENT SHALL
// THE AUTHORS OR COPYRIGHT HOLDERS BE LIABLE FOR ANY CLAIM, DAMAGES OR OTHER
// LIABILITY, WHETHER IN AN ACTION OF CONTRACT, TORT OR OTHERWISE, ARISING
// FROM, OUT OF OR IN CONNECTION WITH THE SOFTWARE OR THE USE OR OTHER
// DEALINGS IN THE SOFTWARE.
//
// Description: C0-continuous assembly mappings specific to 3D
//
///////////////////////////////////////////////////////////////////////////////

#ifndef MULTIREGIONS_ASSEMBLYMAPCG3D_H
#define MULTIREGIONS_ASSEMBLYMAPCG3D_H

#include <MultiRegions/MultiRegionsDeclspec.h>
#include <MultiRegions/AssemblyMap/AssemblyMapCG.h>
#include <MultiRegions/ExpList.h>


namespace Nektar
{
    namespace MultiRegions
    {
        const static map<int,pair<int, StdRegions::Orientation> > NullIntPairMap;

        class AssemblyMapCG3D;
        typedef boost::shared_ptr<AssemblyMapCG3D>  AssemblyMapCG3DSharedPtr;

        /// Constructs mappings for the C0 scalar continuous Galerkin formulation.
        class AssemblyMapCG3D: public AssemblyMapCG
        {
        public:
            /// Default constructor.
            MULTI_REGIONS_EXPORT AssemblyMapCG3D(
                                                 const LibUtilities::SessionReaderSharedPtr &pSession, const std::string variable = "DefaultVar");

            /// Constructor for the 3D expansion mappings with boundary
            /// conditions.
            MULTI_REGIONS_EXPORT AssemblyMapCG3D(
                const LibUtilities::SessionReaderSharedPtr &pSession,
                const int numLocalCoeffs,
                const ExpList &locExp,
                const Array<OneD, const ExpListSharedPtr> &bndCondExp,
                const Array<OneD, const SpatialDomains::BoundaryConditionShPtr> &bndConditions,
                const PeriodicMap &periodicVerts,
                const PeriodicMap &periodicEdges,
<<<<<<< HEAD
                const PeriodicMap &periodicFaces,
                const bool checkIfSystemSingular,
                const std::string variable = "DefaultVar");
=======
                const PeriodicMap &periodicFaces);
>>>>>>> a8ce414e
            

            /// General constructor for expansions of all dimensions without
            /// boundary conditions.
            MULTI_REGIONS_EXPORT AssemblyMapCG3D(
                const LibUtilities::SessionReaderSharedPtr &pSession,
                const int numLocalCoeffs,
                const ExpList &locExp);
            
            /// Destructor.
            MULTI_REGIONS_EXPORT virtual ~AssemblyMapCG3D();
            
        private:
            /// Construct mappings for a three-dimensional scalar expansion.
            void SetUp3DExpansionC0ContMap(
                const int numLocalCoeffs,
                const ExpList &locExp,
                const Array<OneD, const ExpListSharedPtr> &bndCondExp = NullExpListSharedPtrArray,
                const Array<OneD, const SpatialDomains::BoundaryConditionShPtr> &bndConditions =
                SpatialDomains::NullBoundaryConditionShPtrArray,
                const PeriodicMap &periodicVerts = NullPeriodicMap,
                const PeriodicMap &periodicEdges = NullPeriodicMap,
<<<<<<< HEAD
                const PeriodicMap &periodicFaces = NullPeriodicMap,
                const bool checkIfSystemSingular = false);
=======
                const PeriodicMap &periodicFaces = NullPeriodicMap);
>>>>>>> a8ce414e
        }; // class
    } // end of namespace
} // end of namespace

#endif //MULTIREGIONS_ASSEMBLYMAPCG3D_H

<|MERGE_RESOLUTION|>--- conflicted
+++ resolved
@@ -68,14 +68,9 @@
                 const Array<OneD, const SpatialDomains::BoundaryConditionShPtr> &bndConditions,
                 const PeriodicMap &periodicVerts,
                 const PeriodicMap &periodicEdges,
-<<<<<<< HEAD
                 const PeriodicMap &periodicFaces,
                 const bool checkIfSystemSingular,
                 const std::string variable = "DefaultVar");
-=======
-                const PeriodicMap &periodicFaces);
->>>>>>> a8ce414e
-            
 
             /// General constructor for expansions of all dimensions without
             /// boundary conditions.
@@ -97,12 +92,8 @@
                 SpatialDomains::NullBoundaryConditionShPtrArray,
                 const PeriodicMap &periodicVerts = NullPeriodicMap,
                 const PeriodicMap &periodicEdges = NullPeriodicMap,
-<<<<<<< HEAD
                 const PeriodicMap &periodicFaces = NullPeriodicMap,
                 const bool checkIfSystemSingular = false);
-=======
-                const PeriodicMap &periodicFaces = NullPeriodicMap);
->>>>>>> a8ce414e
         }; // class
     } // end of namespace
 } // end of namespace
