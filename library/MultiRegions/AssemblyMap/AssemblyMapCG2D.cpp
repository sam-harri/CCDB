--- conflicted
+++ resolved
@@ -437,12 +437,6 @@
             }
             m_numGlobalCoeffs = globalId;
 
-<<<<<<< HEAD
-
-            ASSERTL0(!(m_comm->GetRowComm()->GetSize() > 1 && m_solnType == eIterativeMultiLevelStaticCond),
-                     "Parallel iterative Multi-Level Static Condensation not yet supported.");
-=======
->>>>>>> 02298c68
             SetUpUniversalC0ContMap(locExp);
 
             // Set up the local to global map for the next level when using
