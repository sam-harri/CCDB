///////////////////////////////////////////////////////////////////////////////
//
// File AssemblyMapCG3D.cpp
//
// For more information, please see: http://www.nektar.info
//
// The MIT License
//
// Copyright (c) 2006 Division of Applied Mathematics, Brown University (USA),
// Department of Aeronautics, Imperial College London (UK), and Scientific
// Computing and Imaging Institute, University of Utah (USA).
//
// License for the specific language governing rights and limitations under
// Permission is hereby granted, free of charge, to any person obtaining a
// copy of this software and associated documentation files (the "Software"),
// to deal in the Software without restriction, including without limitation
// the rights to use, copy, modify, merge, publish, distribute, sublicense,
// and/or sell copies of the Software, and to permit persons to whom the
// Software is furnished to do so, subject to the following conditions:
//
// The above copyright notice and this permission notice shall be included
// in all copies or substantial portions of the Software.
//
// THE SOFTWARE IS PROVIDED "AS IS", WITHOUT WARRANTY OF ANY KIND, EXPRESS
// OR IMPLIED, INCLUDING BUT NOT LIMITED TO THE WARRANTIES OF MERCHANTABILITY,
// FITNESS FOR A PARTICULAR PURPOSE AND NONINFRINGEMENT. IN NO EVENT SHALL
// THE AUTHORS OR COPYRIGHT HOLDERS BE LIABLE FOR ANY CLAIM, DAMAGES OR OTHER
// LIABILITY, WHETHER IN AN ACTION OF CONTRACT, TORT OR OTHERWISE, ARISING
// FROM, OUT OF OR IN CONNECTION WITH THE SOFTWARE OR THE USE OR OTHER
// DEALINGS IN THE SOFTWARE.
//
// Description: C0-continuous assembly mappings specific to 3D
//
///////////////////////////////////////////////////////////////////////////////

#include <MultiRegions/MultiRegions.hpp>
#include <MultiRegions/AssemblyMap/AssemblyMapCG3D.h>
#include <LocalRegions/Expansion2D.h>
#include <LocalRegions/Expansion3D.h>

#include <boost/config.hpp>
#include <boost/graph/adjacency_list.hpp>
#include <boost/graph/cuthill_mckee_ordering.hpp>
#include <boost/graph/properties.hpp>
#include <boost/graph/bandwidth.hpp>

namespace Nektar
{
    namespace MultiRegions
    {
        /**
         * @class AssemblyMapCG3D
         * Mappings are created for three possible global solution types:
         *  - Direct full matrix
         *  - Direct static condensation
         *  - Direct multi-level static condensation
         * In the latter case, mappings are created recursively for the
         * different levels of static condensation.
         *
         * These mappings are used by GlobalLinSys to generate the global
         * system.
         */

        /**
         *
         */
        AssemblyMapCG3D::AssemblyMapCG3D(
                const LibUtilities::SessionReaderSharedPtr &pSession, 
                const std::string variable):
            AssemblyMapCG(pSession,variable)
        {
        }



        /**
         *
         */
        AssemblyMapCG3D::AssemblyMapCG3D(
                const LibUtilities::SessionReaderSharedPtr &pSession,
                const int numLocalCoeffs,
                const ExpList &locExp,
                const Array<OneD, const ExpListSharedPtr> &bndCondExp,
                const Array<OneD, const SpatialDomains::BoundaryConditionShPtr>
                                                                &bndConditions,
                const PeriodicMap &periodicVerts,
                const PeriodicMap &periodicEdges,
                const PeriodicMap &periodicFaces,
                const bool checkIfSystemSingular,
                const std::string variable):
            AssemblyMapCG(pSession,variable)
        {
            SetUp3DExpansionC0ContMap(numLocalCoeffs,
                                      locExp,
                                      bndCondExp,
                                      bndConditions,
                                      periodicVerts,
                                      periodicEdges,
                                      periodicFaces,
                                      checkIfSystemSingular);
            CalculateBndSystemBandWidth();
            CalculateFullSystemBandWidth();
        }


        /**
         *
         */
        AssemblyMapCG3D::AssemblyMapCG3D(
                const LibUtilities::SessionReaderSharedPtr &pSession,
                const int numLocalCoeffs,
                const ExpList &locExp):
            AssemblyMapCG(pSession)
        {
            SetUp3DExpansionC0ContMap(numLocalCoeffs, locExp);
            CalculateBndSystemBandWidth();
            CalculateFullSystemBandWidth();
        }


        /**
         *
         */
        AssemblyMapCG3D::~AssemblyMapCG3D()
        {
        }




        /**
         * Construction of the local->global map is achieved in several stages.
         * A mesh vertex, mesh edge and mesh face renumbering is constructed
         * in #vertReorderedGraphVertId, #edgeReorderedGraphVertId and
         * #faceReorderedGraphVertId
         *
         * The only unique identifiers of the vertices, edges and faces of the
         * mesh are the vertex id and the mesh id (stored in their corresponding
         * Geometry object).  However, setting up a global numbering based on
         * these id's will not lead to a suitable or optimal numbering. Mainly
         * because:
         *  - we want the Dirichlet DOF's to be listed first
         *  - we want an optimal global numbering of the remaining DOF's
         *    (strategy still need to be defined but can for example be:
         *    minimum bandwith or minimum fill-in of the resulting global
         *    system matrix)
         *
         * That's why the vertices, edges and faces will be rearranged. This is
         * done in the following way: The vertices, edges and faces of the mesh
         * are considered as vertices of a graph (in a computer science way)
         * (equivalently, they can also be considered as boundary degrees of
         * freedom, whereby all boundary modes of a single edge are considered
         * as a single DOF). We then will use algorithms to reorder these
         * graph-vertices (or boundary DOF's).
         *
         * We will use a boost graph object to store this graph the first
         * template parameter (=OutEdgeList) is chosen to be of type std::set
         * as in the set up of the adjacency, a similar edge might be created
         * multiple times.  And to prevent the definition of parallel edges,
         * we use std::set (=boost::setS) rather than std::vector
         * (=boost::vecS).
         *
         * Two different containers are used to store the graph vertex id's of
         * the different mesh vertices and edges. They are implemented as a STL
         * map such that the graph vertex id can later be retrieved by the
         * unique mesh vertex or edge id's which serve as the key of the map.
         *
         * Therefore, the algorithm proceeds as follows:
         */
        void AssemblyMapCG3D::SetUp3DExpansionC0ContMap(
            const int numLocalCoeffs,
            const ExpList &locExp,
            const Array<OneD, const ExpListSharedPtr> &bndCondExp,
            const Array<OneD, const SpatialDomains::BoundaryConditionShPtr> &bndConditions,
            const PeriodicMap &periodicVerts,
            const PeriodicMap &periodicEdges,
            const PeriodicMap &periodicFaces,
            const bool checkIfSystemSingular)
        {
            int i,j,k,l;
            int cnt = 0;
            int intDofCnt;
            int meshVertId;
            int meshVertId2;
            int meshEdgeId;
            int meshEdgeId2;
            int meshFaceId;
            int globalId;
            int nEdgeInteriorCoeffs;
            int nFaceInteriorCoeffs;
            int firstNonDirGraphVertId;
            int nLocBndCondDofs = 0;
            int nLocDirBndCondDofs = 0;
            int graphVertId = 0;
            LocalRegions::Expansion3DSharedPtr  locExpansion;
            LocalRegions::Expansion2DSharedPtr  bndCondFaceExp;
            LibUtilities::BasisType             bType;
            StdRegions::Orientation             edgeOrient;
            StdRegions::Orientation             faceOrient;
            Array<OneD, unsigned int>           edgeInteriorMap;
            Array<OneD, int>                    edgeInteriorSign;
            Array<OneD, unsigned int>           faceInteriorMap;
            Array<OneD, int>                    faceInteriorSign;
            PeriodicMap::const_iterator pIt;

            const LocalRegions::ExpansionVector &locExpVector = *(locExp.GetExp());

            m_signChange = false;
            //m_systemSingular = false;
            
            map<int,int> vertReorderedGraphVertId;
            map<int,int> edgeReorderedGraphVertId;
            map<int,int> faceReorderedGraphVertId;
            map<int,int>::iterator mapIt;
            map<int,int>::const_iterator mapConstIt;
            map<int,pair<int, StdRegions::Orientation> >::const_iterator mapFaceIt;
            
            bool systemSingular = (checkIfSystemSingular)? true: false;
            
            /**
             * STEP 1: Order the Dirichlet vertices and edges first
             */
            for(i = 0; i < bndCondExp.num_elements(); i++)
            {
                // Check to see if any value on face has Dirichlet value.
                cnt = 0;
                for(j = 0; j < bndCondExp[i]->GetNumElmts(); j++)
                {
                    bndCondFaceExp = bndCondExp[i]->GetExp(j)
                                            ->as<LocalRegions::Expansion2D>();

                    if (bndConditions[i]->GetBoundaryConditionType() == 
                        SpatialDomains::eDirichlet)
                    {
                        for(k = 0; k < bndCondFaceExp->GetNverts(); k++)
                        {
                            meshVertId = bndCondFaceExp->GetGeom2D()->GetVid(k);
                            if(vertReorderedGraphVertId.count(meshVertId) == 0)
                            {
                                vertReorderedGraphVertId[meshVertId] = graphVertId++;
                            }
                        }

                        for(k = 0; k < bndCondFaceExp->GetNedges(); k++)
                        {
                            meshEdgeId = bndCondFaceExp->GetGeom2D()->GetEid(k);
                            if(edgeReorderedGraphVertId.count(meshEdgeId) == 0)
                            {
                                edgeReorderedGraphVertId[meshEdgeId] = graphVertId++;
                            }
                        }
                        meshFaceId = bndCondFaceExp->GetGeom2D()->GetFid();
                        faceReorderedGraphVertId[meshFaceId] = graphVertId++;
                        nLocDirBndCondDofs += bndCondFaceExp->GetNcoeffs();
                    }
                    if (bndConditions[i]->GetBoundaryConditionType() !=
                        SpatialDomains::eNeumann &&
                        checkIfSystemSingular == true)
                    {
                        systemSingular = false;
                    }
                    nLocBndCondDofs += bndCondFaceExp->GetNcoeffs();
                }
            }

            // Number of dirichlet edges and faces (not considering periodic BCs)
            m_numDirEdges = edgeReorderedGraphVertId.size();
            m_numDirFaces = faceReorderedGraphVertId.size();

            /**
             * STEP 1.5: Exchange Dirichlet mesh vertices between processes and
             * check for singular problems.
             */
            
            // Collate information on Dirichlet vertices from all processes
            int n = m_comm->GetSize();
            int p = m_comm->GetRank();

            // At this point vertReorderedGraphVertId only contains
            // information from Dirichlet boundaries. Therefore make a
            // global list of the vert and edge information on all
            // processors
            Array<OneD, int> vertcounts (n, 0);
            Array<OneD, int> vertoffsets(n, 0);
            Array<OneD, int> edgecounts (n, 0);
            Array<OneD, int> edgeoffsets(n, 0);
            vertcounts[p] = vertReorderedGraphVertId.size();
            edgecounts[p] = edgeReorderedGraphVertId.size();
            m_comm->AllReduce(vertcounts, LibUtilities::ReduceSum);
            m_comm->AllReduce(edgecounts, LibUtilities::ReduceSum);

            for (i = 1; i < n; ++i)
            {
                vertoffsets[i] = vertoffsets[i-1] + vertcounts[i-1];
                edgeoffsets[i] = edgeoffsets[i-1] + edgecounts[i-1];
            }

            int nTotVerts = Vmath::Vsum(n,vertcounts,1);
            int nTotEdges = Vmath::Vsum(n,edgecounts,1);
            
            Array<OneD, int> vertlist(nTotVerts, 0);
            Array<OneD, int> edgelist(nTotEdges, 0);
            std::map<int, int>::iterator it;
            // construct list of global ids of global vertices 
            for (it  = vertReorderedGraphVertId.begin(), i = 0;
                 it != vertReorderedGraphVertId.end();
                 ++it, ++i)
            {
                vertlist[vertoffsets[p] + i] = it->first;
            }
            
            // construct list of global ids of global edges
            for (it  = edgeReorderedGraphVertId.begin(), i = 0;
                 it != edgeReorderedGraphVertId.end();
                 ++it, ++i)
            {
                edgelist[edgeoffsets[p] + i] = it->first;
            }
            m_comm->AllReduce(vertlist, LibUtilities::ReduceSum);
            m_comm->AllReduce(edgelist, LibUtilities::ReduceSum);
            
            // Now we have a list of all Dirichlet vertices and edges on all
            // processors.

            int nExtraDirichlet = 0;
            map<int, int> extraDirVertIds, extraDirEdgeIds;
            
            // Ensure Dirchlet vertices are consistently recorded between
            // processes (e.g. Dirichlet region meets Neumann region across a
            // partition boundary requires vertex on partition to be Dirichlet).
            //
            // To do this we look over all elements and vertices in local
            // partition and see if they match the values stored in the vertlist
            // from othe processors and if so record the meshVertId/meshEdgeId
            // and the processor it comes from.
            for (i = 0; i < n; ++i)
            {
                if (i == p)
                {
                    continue;
                }
                
                for(j = 0; j < locExpVector.size(); j++)
                {
                    locExpansion = locExpVector[locExp.GetOffset_Elmt_Id(j)]
                                        ->as<LocalRegions::Expansion3D>();
                    
                    for(k = 0; k < locExpansion->GetNverts(); k++)
                    {
                        meshVertId = locExpansion->GetGeom3D()->GetVid(k);
                        if(vertReorderedGraphVertId.count(meshVertId) == 0)
                        {
                            for (l = 0; l < vertcounts[i]; ++l)
                            {
                                if (vertlist[vertoffsets[i]+l] == meshVertId)
                                {
                                    extraDirVertIds[meshVertId] = i;
                                    vertReorderedGraphVertId[meshVertId] = graphVertId++;
                                    nExtraDirichlet++;
                                }
                            }
                        }
                    }
                    
                    for(k = 0; k < locExpansion->GetNedges(); k++)
                    {
                        meshEdgeId = locExpansion->GetGeom3D()->GetEid(k);
                        if(edgeReorderedGraphVertId.count(meshEdgeId) == 0)
                        {
                            for (l = 0; l < edgecounts[i]; ++l)
                            {
                                if (edgelist[edgeoffsets[i]+l] == meshEdgeId)
                                {
                                    extraDirEdgeIds[meshEdgeId] = i;
                                    edgeReorderedGraphVertId[meshEdgeId] = graphVertId++;
                                    nExtraDirichlet += locExpansion->GetEdgeNcoeffs(k) - 2;
                                }
                            }
                        }
                    }
                }
            }

            // Low Energy preconditioner needs to know how many extra Dirichlet
            // edges are on this process so store map in array.
            int m_extradiredges = extraDirEdgeIds.size();
            m_extraDirEdges = Array<OneD, int>(m_extradiredges, -1);
            i = 0;
            for (mapConstIt  = extraDirEdgeIds.begin();
                 mapConstIt != extraDirEdgeIds.end(); mapConstIt++)
            {
                meshEdgeId = mapConstIt->first;
                m_extraDirEdges[i++] = meshEdgeId;
            }

            // Now we have a list of all vertices and edges that are Dirichlet
            // and not defined on the local partition as well as which processor
            // they are stored on.
            // 
            // Make a full list of all such entities on all processors and which
            // processor they belong to.
            for (i = 0; i < n; ++i)
            {
                vertcounts [i] = 0;
                vertoffsets[i] = 0;
                edgecounts [i] = 0;
                edgeoffsets[i] = 0;
            }
            
            vertcounts[p] = extraDirVertIds.size();
            edgecounts[p] = extraDirEdgeIds.size();
            m_comm->AllReduce(vertcounts, LibUtilities::ReduceSum);
            m_comm->AllReduce(edgecounts, LibUtilities::ReduceSum);
            nTotVerts = Vmath::Vsum(n, vertcounts, 1);
            nTotEdges = Vmath::Vsum(n, edgecounts, 1);
            
            vertoffsets[0] = edgeoffsets[0] = 0;
            
            for (i = 1; i < n; ++i)
            {
                vertoffsets[i] = vertoffsets[i-1] + vertcounts[i-1];
                edgeoffsets[i] = edgeoffsets[i-1] + edgecounts[i-1];
            }

            Array<OneD, int> vertids  (nTotVerts, 0);
            Array<OneD, int> edgeids  (nTotEdges, 0);
            Array<OneD, int> vertprocs(nTotVerts, 0);
            Array<OneD, int> edgeprocs(nTotEdges, 0);
            
            for (it  = extraDirVertIds.begin(), i = 0; 
                 it != extraDirVertIds.end(); ++it, ++i)
            {
                vertids  [vertoffsets[p]+i] = it->first;
                vertprocs[vertoffsets[p]+i] = it->second;
            }

            for (it  = extraDirEdgeIds.begin(), i = 0; 
                 it != extraDirEdgeIds.end(); ++it, ++i)
            {
                edgeids  [edgeoffsets[p]+i] = it->first;
                edgeprocs[edgeoffsets[p]+i] = it->second;
            }

            m_comm->AllReduce(vertids,   LibUtilities::ReduceSum);
            m_comm->AllReduce(vertprocs, LibUtilities::ReduceSum);
            m_comm->AllReduce(edgeids,   LibUtilities::ReduceSum);
            m_comm->AllReduce(edgeprocs, LibUtilities::ReduceSum);
            
            set<int> extraDirVerts;
            set<int> extraDirEdges;

            // Set up list of vertices that need to be shared to other partitions
            for (i = 0; i < nTotVerts; ++i)
            {
                if (m_comm->GetRank() == vertprocs[i]) 
                {
                    extraDirVerts.insert(vertids[i]);
                }                
            }
            
            // Set up list of edges that need to be shared to other partitions
            for (i = 0; i < nTotEdges; ++i)
            {
                if (m_comm->GetRank() == edgeprocs[i])
                {
                    extraDirEdges.insert(edgeids[i]);
                }
            }

            // Check between processes if the whole system is singular
            int s = (systemSingular ? 1 : 0);
            m_comm->AllReduce(s, LibUtilities::ReduceMin);
            systemSingular = (s == 1 ? true : false);

            // Count the number of boundary regions on each process
            Array<OneD, int> bccounts(n, 0);
            bccounts[p] = bndCondExp.num_elements();
            m_comm->AllReduce(bccounts, LibUtilities::ReduceSum);

            // Find the process rank with the maximum number of boundary regions
            int maxBCIdx = Vmath::Imax(n, bccounts, 1);

            // If the system is singular, the process with the maximum number of
            // BCs will set a Dirichlet vertex to make system non-singular.
            // Note: we find the process with maximum boundary regions to ensure
            // we do not try to set a Dirichlet vertex on a partition with no
            // intersection with the boundary.
            meshVertId = 0;
            if(systemSingular == true && checkIfSystemSingular && maxBCIdx == p)
            {
                if(m_session->DefinesParameter("SingularElement"))
                {
                    int s_eid;
                    m_session->LoadParameter("SingularElement", s_eid);

                    ASSERTL1(s_eid < locExpVector.size(),
                             "SingularElement Parameter is too large");
                    
                    meshVertId = locExpVector[s_eid]
                                      ->as<LocalRegions::Expansion2D>()
                                      ->GetGeom2D()->GetVid(0);
                }
                else if (bndCondExp.num_elements() == 0)
                {
                    // All boundaries are periodic.
<<<<<<< HEAD
                    meshVertId = locExpVector[0]->GetGeom()->GetVid(0);
=======
                    meshVertId = locExpVector[0]
                                      ->as<LocalRegions::Expansion2D>()
                                      ->GetGeom2D()->GetVid(0);
>>>>>>> de6bf027
                }
                else
                {
                    // Last region i and j = 0 edge
                    bndCondFaceExp = bndCondExp[bndCondExp.num_elements()-1]
                                ->GetExp(0)->as<LocalRegions::Expansion2D>();
                    
                    // First vertex 0 of the edge
                    meshVertId = bndCondFaceExp->GetGeom2D()->GetVid(0);
                }

                if(vertReorderedGraphVertId.count(meshVertId) == 0)
                {
                    vertReorderedGraphVertId[meshVertId] = graphVertId++;
                }
            }
            
            m_comm->AllReduce(meshVertId, LibUtilities::ReduceSum);

            // When running in parallel, we need to ensure that the singular
            // mesh vertex is communicated to any periodic vertices, otherwise
            // the system may diverge.
            if(systemSingular == true && checkIfSystemSingular)
            {
                // Firstly, we check that no other processors have this
                // vertex. If they do, then we mark the vertex as also being
                // Dirichlet.
                if (maxBCIdx != p)
                {
                    for (i = 0; i < locExpVector.size(); ++i)
                    {
                        for (j = 0; j < locExpVector[i]->GetNverts(); ++j)
                        {
                            if (locExpVector[i]->GetGeom()->GetVid(j) !=
                                    meshVertId)
                            {
                                continue;
                            }

                            if (vertReorderedGraphVertId.count(meshVertId) == 0)
                            {
                                vertReorderedGraphVertId[meshVertId] =
                                    graphVertId++;
                            }
                        }
                    }
                }

                // In the case that meshVertId is periodic with other vertices,
                // this process and all other processes need to make sure that
                // the periodic vertices are also marked as Dirichlet.
                int gId;

                // At least one process (maxBCidx) will have already associated
                // a graphVertId with meshVertId. Others won't even have any of
                // the vertices. The logic below is designed to handle both
                // cases.
                if (vertReorderedGraphVertId.count(meshVertId) == 0)
                {
                    gId = -1;
                }
                else
                {
                    gId = vertReorderedGraphVertId[meshVertId];
                }

                for (pIt  = periodicVerts.begin();
                     pIt != periodicVerts.end(); ++pIt)
                {
                    // Either the vertex is local to this processor (in which
                    // case it will be in the pIt->first position) or else
                    // meshVertId might be contained within another processor's
                    // vertex list. The if statement below covers both cases. If
                    // we find it, set as Dirichlet with the vertex id gId.
                    if (pIt->first == meshVertId)
                    {
                        vertReorderedGraphVertId[meshVertId] =
                            gId < 0 ? graphVertId++ : gId;

                        for (i = 0; i < pIt->second.size(); ++i)
                        {
                            if (pIt->second[i].isLocal)
                            {
                                vertReorderedGraphVertId[pIt->second[i].id] =
                                    gId;
                            }
                        }
                    }
                    else
                    {
                        bool found = false;
                        for (i = 0; i < pIt->second.size(); ++i)
                        {
                            if (pIt->second[i].id == meshVertId)
                            {
                                found = true;
                                break;
                            }
                        }

                        if (found)
                        {
                            vertReorderedGraphVertId[pIt->first] =
                                gId < 0 ? graphVertId++ : gId;

                            for (i = 0; i < pIt->second.size(); ++i)
                            {
                                if (pIt->second[i].isLocal)
                                {
                                    vertReorderedGraphVertId[
                                        pIt->second[i].id] = gId;
                                }
                            }
                        }
                    }
                }
            }

            m_numLocalDirBndCoeffs = nLocDirBndCondDofs + nExtraDirichlet;
            firstNonDirGraphVertId = graphVertId;

            /**
             * STEP 2: Now order all other vertices and edges in the graph and
             * create a temporary numbering of domain-interior vertices and
             * edges.
             */
            typedef boost::adjacency_list<
                boost::setS, boost::vecS, boost::undirectedS> BoostGraph;
            BoostGraph boostGraphObj;

            map<int, int>    vertTempGraphVertId;
            map<int, int>    edgeTempGraphVertId;
            map<int, int>    faceTempGraphVertId;
            map<int, int>    vwgts_map;
            Array<OneD, int> localVerts;
            Array<OneD, int> localEdges;
            Array<OneD, int> localFaces;

            int tempGraphVertId = 0;
            int localVertOffset = 0;
            int localEdgeOffset = 0;
            int localFaceOffset = 0;
            int nTotalVerts     = 0;
            int nTotalEdges     = 0;
            int nTotalFaces     = 0;
            int nVerts;
            int nEdges;
            int nFaces;
            int vertCnt;
            int edgeCnt;
            int faceCnt;

            m_numNonDirVertexModes = 0;
            m_numNonDirEdges       = 0;
            m_numNonDirFaces       = 0;
            m_numNonDirFaceModes   = 0;
            m_numNonDirFaceModes   = 0;

            m_numLocalBndCoeffs    = 0;

            map<int,int> EdgeSize;
            map<int,int> FaceSize;

            /// -  Count verts, edges, face and add up edges and face sizes
            for(i = 0; i < locExpVector.size(); ++i)
            {
                if((locExpansion = locExpVector[locExp.GetOffset_Elmt_Id(i)]
                                        ->as<LocalRegions::Expansion3D>()))
                {
                    nTotalVerts += locExpansion->GetNverts();
                    nTotalEdges += locExpansion->GetNedges();
                    nTotalFaces += locExpansion->GetNfaces();

                    nEdges = locExpansion->GetNedges();
                    for(j = 0; j < nEdges; ++j)
                    {
                        nEdgeInteriorCoeffs = locExpansion->GetEdgeNcoeffs(j) - 2;
                        meshEdgeId = locExpansion->GetGeom3D()->GetEid(j);
                        EdgeSize[meshEdgeId] = nEdgeInteriorCoeffs;
                    }

                    nFaces = locExpansion->GetNfaces();
                    faceCnt = 0;
                    for(j = 0; j < nFaces; ++j)
                    {
                        nFaceInteriorCoeffs = locExpansion->GetFaceIntNcoeffs(j);
                        meshFaceId = locExpansion->GetGeom3D()->GetFid(j);
                        FaceSize[meshFaceId] = nFaceInteriorCoeffs;
                    }
                }
            }


            /// - Periodic vertices
            for (pIt = periodicVerts.begin(); pIt != periodicVerts.end(); ++pIt)
            {
                meshVertId = pIt->first;
                
                // This periodic vertex is joined to a Dirichlet condition.
                if (vertReorderedGraphVertId.count(pIt->first) != 0)
                {
                    for (i = 0; i < pIt->second.size(); ++i)
                    {
                        meshVertId2 = pIt->second[i].id;
                        if (vertReorderedGraphVertId.count(meshVertId2) == 0 &&
                            pIt->second[i].isLocal)
                        {
                            vertReorderedGraphVertId[meshVertId2] =
                                vertReorderedGraphVertId[meshVertId];
                        }
                    }
                    continue;
                }

                // One of the attached vertices is Dirichlet.
                bool isDirichlet = false;
                for (i = 0; i < pIt->second.size(); ++i)
                {
                    if (!pIt->second[i].isLocal)
                    {
                        continue;
                    }

                    meshVertId2 = pIt->second[i].id;
                    if (vertReorderedGraphVertId.count(meshVertId2) > 0)
                    {
                        isDirichlet = true;
                        break;
                    }
                }

                if (isDirichlet)
                {
                    vertReorderedGraphVertId[meshVertId] =
                        vertReorderedGraphVertId[pIt->second[i].id];

                    for (j = 0; j < pIt->second.size(); ++j)
                    {
                        meshVertId2 = pIt->second[i].id;
                        if (j == i || !pIt->second[j].isLocal ||
                            vertReorderedGraphVertId.count(meshVertId2) > 0)
                        {
                            continue;
                        }

                        vertReorderedGraphVertId[meshVertId2] =
                            vertReorderedGraphVertId[pIt->second[i].id];
                    }

                    continue;
                }

                // Otherwise, see if a vertex ID has already been set.
                for (i = 0; i < pIt->second.size(); ++i)
                {
                    if (!pIt->second[i].isLocal)
                    {
                        continue;
                    }

                    if (vertTempGraphVertId.count(pIt->second[i].id) > 0)
                    {
                        break;
                    }
                }

                if (i == pIt->second.size())
                {
                    vertTempGraphVertId[meshVertId] = tempGraphVertId++;
                    m_numNonDirVertexModes += 1;
                }
                else
                {
                    vertTempGraphVertId[meshVertId] =
                        vertTempGraphVertId[pIt->second[i].id];
                }
            }

            // Store the temporary graph vertex id's of all element edges and
            // vertices in these 3 arrays below
            localVerts = Array<OneD, int>(nTotalVerts,-1);
            localEdges = Array<OneD, int>(nTotalEdges,-1);
            localFaces = Array<OneD, int>(nTotalFaces,-1);

            // Set up vertex numbering 
            for(i = 0; i < locExpVector.size(); ++i)
            {
                if((locExpansion = locExpVector[locExp.GetOffset_Elmt_Id(i)]
                                        ->as<LocalRegions::Expansion3D>()))
                {
                    vertCnt = 0;
                    nVerts = locExpansion->GetNverts();
                    for(j = 0; j < nVerts; ++j)
                    {
                        meshVertId = locExpansion->GetGeom3D()->GetVid(j);
                        if(vertReorderedGraphVertId.count(meshVertId) == 0)
                        {
                            if(vertTempGraphVertId.count(meshVertId) == 0)
                            {
                                boost::add_vertex(boostGraphObj);
                                vertTempGraphVertId[meshVertId] = tempGraphVertId++;
                                m_numNonDirVertexModes+=1;
                            }
                            localVerts[localVertOffset+vertCnt++] = vertTempGraphVertId[meshVertId];
                            vwgts_map[ vertTempGraphVertId[meshVertId] ] = 1;
                        }
                    }
                }
                else
                {
                    ASSERTL0(false,"dynamic cast to a local 3D expansion failed");
                }
                localVertOffset+=nVerts;
            }

            /// - Periodic edges
            for (pIt = periodicEdges.begin(); pIt != periodicEdges.end(); ++pIt)
            {
                meshEdgeId = pIt->first;

                // This periodic edge is joined to a Dirichlet condition.
                if (edgeReorderedGraphVertId.count(pIt->first) != 0)
                {
                    for (i = 0; i < pIt->second.size(); ++i)
                    {
                        meshEdgeId2 = pIt->second[i].id;
                        if (edgeReorderedGraphVertId.count(meshEdgeId2) == 0 &&
                            pIt->second[i].isLocal)
                        {
                            edgeReorderedGraphVertId[meshEdgeId2] =
                                edgeReorderedGraphVertId[meshEdgeId];
                        }
                    }
                    continue;
                }

                // One of the attached edges is Dirichlet.
                bool isDirichlet = false;
                for (i = 0; i < pIt->second.size(); ++i)
                {
                    if (!pIt->second[i].isLocal)
                    {
                        continue;
                    }

                    meshEdgeId2 = pIt->second[i].id;
                    if (edgeReorderedGraphVertId.count(meshEdgeId2) > 0)
                    {
                        isDirichlet = true;
                        break;
                    }
                }

                if (isDirichlet)
                {
                    edgeReorderedGraphVertId[meshEdgeId] =
                        edgeReorderedGraphVertId[pIt->second[i].id];

                    for (j = 0; j < pIt->second.size(); ++j)
                    {
                        meshEdgeId2 = pIt->second[i].id;
                        if (j == i || !pIt->second[j].isLocal ||
                            edgeReorderedGraphVertId.count(meshEdgeId2) > 0)
                        {
                            continue;
                        }

                        edgeReorderedGraphVertId[meshEdgeId2] =
                            edgeReorderedGraphVertId[pIt->second[i].id];
                    }

                    continue;
                }

                // Otherwise, see if a edge ID has already been set.
                for (i = 0; i < pIt->second.size(); ++i)
                {
                    if (!pIt->second[i].isLocal)
                    {
                        continue;
                    }

                    if (edgeTempGraphVertId.count(pIt->second[i].id) > 0)
                    {
                        break;
                    }
                }

                if (i == pIt->second.size())
                {
                    edgeTempGraphVertId[meshEdgeId] = tempGraphVertId++;
                    nEdgeInteriorCoeffs = EdgeSize[meshEdgeId];
                    m_numNonDirEdgeModes+=nEdgeInteriorCoeffs;
                    m_numNonDirEdges++;
                }
                else
                {
                    edgeTempGraphVertId[meshEdgeId] = edgeTempGraphVertId[pIt->second[i].id];
                }
            }

            // Set up edge numbering 
            for(i = 0; i < locExpVector.size(); ++i)
            {
                if((locExpansion = locExpVector[locExp.GetOffset_Elmt_Id(i)]
                                        ->as<LocalRegions::Expansion3D>()))
                {
                    edgeCnt = 0;
                    nEdges = locExpansion->GetNedges();

                    for(j = 0; j < nEdges; ++j)
                    {
                        nEdgeInteriorCoeffs = locExpansion->GetEdgeNcoeffs(j) - 2;
                        meshEdgeId = locExpansion->GetGeom3D()->GetEid(j);
                        if(edgeReorderedGraphVertId.count(meshEdgeId) == 0)
                        {
                            if(edgeTempGraphVertId.count(meshEdgeId) == 0)
                            {
                                boost::add_vertex(boostGraphObj);
                                edgeTempGraphVertId[meshEdgeId] = tempGraphVertId++;
                                m_numNonDirEdgeModes+=nEdgeInteriorCoeffs;

                                m_numNonDirEdges++;
                            }
                            localEdges[localEdgeOffset+edgeCnt++] = edgeTempGraphVertId[meshEdgeId];
                            vwgts_map[ edgeTempGraphVertId[meshEdgeId] ] = nEdgeInteriorCoeffs;
                        }
                    }
                }
                else
                {
                    ASSERTL0(false,"dynamic cast to a local 3D expansion failed");
                }
                localEdgeOffset+=nEdges;
            }

            /// - Periodic faces
            for (pIt = periodicFaces.begin(); pIt != periodicFaces.end(); ++pIt)
            {
                if (!pIt->second[0].isLocal)
                {
                    // The face mapped to is on another process.
                    meshFaceId = pIt->first;
                    ASSERTL0(faceReorderedGraphVertId.count(meshFaceId) == 0,
                             "This periodic boundary edge has been specified before");
                    faceTempGraphVertId[meshFaceId]  = tempGraphVertId++;
                    nFaceInteriorCoeffs  = FaceSize[meshFaceId];
                    m_numNonDirFaceModes+=nFaceInteriorCoeffs;
                    m_numNonDirFaces++;
                }
                else if (pIt->first < pIt->second[0].id)
                {
                    ASSERTL0(faceReorderedGraphVertId.count(pIt->first) == 0,
                             "This periodic boundary face has been specified before");
                    ASSERTL0(faceReorderedGraphVertId.count(pIt->second[0].id) == 0,
                             "This periodic boundary face has been specified before");

                    faceTempGraphVertId[pIt->first]        = tempGraphVertId;
                    faceTempGraphVertId[pIt->second[0].id] = tempGraphVertId++;
                    nFaceInteriorCoeffs  = FaceSize[pIt->first]; 
                    m_numNonDirFaceModes+=nFaceInteriorCoeffs;
                    m_numNonDirFaces++;
                }
            }

            // setup face numbering 
            for(i = 0; i < locExpVector.size(); ++i)
            {
                if((locExpansion = locExpVector[locExp.GetOffset_Elmt_Id(i)]
                                        ->as<LocalRegions::Expansion3D>()))
                {
                    nFaces = locExpansion->GetNfaces();
                    faceCnt = 0;
                    for(j = 0; j < nFaces; ++j)
                    {
                        nFaceInteriorCoeffs = locExpansion->GetFaceIntNcoeffs(j);
                        meshFaceId = locExpansion->GetGeom3D()->GetFid(j);
                        if(faceReorderedGraphVertId.count(meshFaceId) == 0)
                        {
                            if(faceTempGraphVertId.count(meshFaceId) == 0)
                            {
                                boost::add_vertex(boostGraphObj);
                                faceTempGraphVertId[meshFaceId] = tempGraphVertId++;
                                m_numNonDirFaceModes+=nFaceInteriorCoeffs;

                                m_numNonDirFaces++;
                            }
                            localFaces[localFaceOffset+faceCnt++] = faceTempGraphVertId[meshFaceId];
                            vwgts_map[ faceTempGraphVertId[meshFaceId] ] = nFaceInteriorCoeffs;
                        }
                    }
                    m_numLocalBndCoeffs += locExpansion->NumBndryCoeffs();
                }
                else
                {
                    ASSERTL0(false,"dynamic cast to a local 3D expansion failed");
                }
                localFaceOffset+=nFaces;
            }

            localVertOffset=0;
            localEdgeOffset=0;
            localFaceOffset=0;
            for(i = 0; i < locExpVector.size(); ++i)
            {
                if((locExpansion = locExpVector[locExp.GetOffset_Elmt_Id(i)]
                                        ->as<LocalRegions::Expansion3D>()))
                {
                    nVerts = locExpansion->GetNverts();
                    nEdges = locExpansion->GetNedges();
                    nFaces = locExpansion->GetNfaces();

                    // Now loop over all local faces, edges and vertices of this
                    // element and define that all other faces, edges and
                    // verices of this element are adjacent to them.

                    // Vertices
                    for(j = 0; j < nVerts; j++)
                    {
                        if(localVerts[j+localVertOffset]==-1)
                        {
                            break;
                        }
                        // associate to other vertices
                        for(k = 0; k < nVerts; k++)
                        {
                            if(localVerts[k+localVertOffset]==-1)
                            {
                                break;
                            }
                            if(k!=j)
                            {
                                boost::add_edge( (size_t) localVerts[j+localVertOffset], 
                                                 (size_t) localVerts[k+localVertOffset],boostGraphObj);
                            }
                        }
                        // associate to other edges
                        for(k = 0; k < nEdges; k++)
                        {
                            if(localEdges[k+localEdgeOffset]==-1)
                            {
                                break;
                            }
                            boost::add_edge( (size_t) localVerts[j+localVertOffset], 
                                             (size_t) localEdges[k+localEdgeOffset],boostGraphObj);
                        }
                        // associate to other faces
                        for(k = 0; k < nFaces; k++)
                        {
                            if(localFaces[k+localFaceOffset]==-1)
                            {
                                break;
                            }
                            boost::add_edge( (size_t) localVerts[j+localVertOffset], 
                                             (size_t) localFaces[k+localFaceOffset],boostGraphObj);
                        }
                    }

                    // Edges
                    for(j = 0; j < nEdges; j++)
                    {
                        if(localEdges[j+localEdgeOffset]==-1)
                        {
                            break;
                        }
                        // Associate to other edges
                        for(k = 0; k < nEdges; k++)
                        {
                            if(localEdges[k+localEdgeOffset]==-1)
                            {
                                break;
                            }
                            if(k!=j)
                            {
                                boost::add_edge( (size_t) localEdges[j+localEdgeOffset], 
                                                 (size_t) localEdges[k+localEdgeOffset],boostGraphObj);
                            }
                        }
                        // Associate to vertices
                        for(k = 0; k < nVerts; k++)
                        {
                            if(localVerts[k+localVertOffset]==-1)
                            {
                                break;
                            }
                            boost::add_edge( (size_t) localEdges[j+localEdgeOffset], 
                                             (size_t) localVerts[k+localVertOffset],boostGraphObj);
                        }
                        // Associate to faces
                        for(k = 0; k < nFaces; k++)
                        {
                            if(localFaces[k+localFaceOffset]==-1)
                            {
                                break;
                            }
                            boost::add_edge( (size_t) localEdges[j+localEdgeOffset], 
                                             (size_t) localFaces[k+localFaceOffset],boostGraphObj);
                        }
                    }

                    // Faces
                    for(j = 0; j < nFaces; j++)
                    {
                        if(localFaces[j+localFaceOffset]==-1)
                        {
                            break;
                        }
                        // Associate to other faces
                        for(k = 0; k < nFaces; k++)
                        {
                            if(localFaces[k+localFaceOffset]==-1)
                            {
                                break;
                            }
                            if(k!=j)
                            {
                                boost::add_edge( (size_t) localFaces[j+localFaceOffset], 
                                                 (size_t) localFaces[k+localFaceOffset],boostGraphObj);
                            }
                        }
                        // Associate to vertices
                        for(k = 0; k < nVerts; k++)
                        {
                            if(localVerts[k+localVertOffset]==-1)
                            {
                                break;
                            }
                            boost::add_edge( (size_t) localFaces[j+localFaceOffset], 
                                             (size_t) localVerts[k+localVertOffset],boostGraphObj);
                        }
                        // Associate to edges
                        for(k = 0; k < nEdges; k++)
                        {
                            if(localEdges[k+localEdgeOffset]==-1)
                            {
                                break;
                            }
                            boost::add_edge( (size_t) localFaces[j+localFaceOffset], 
                                             (size_t) localEdges[k+localEdgeOffset],boostGraphObj);
                        }
                    }
                }
                else
                {
                    ASSERTL0(false,"dynamic cast to a local 3D expansion failed");
                }
                localVertOffset+=nVerts;
                localEdgeOffset+=nEdges;
                localFaceOffset+=nFaces;
            }

            // Container to store vertices of the graph which correspond to
            // degrees of freedom along the boundary.
            set<int> partVerts;
            
            if (m_solnType == eIterativeMultiLevelStaticCond)
            {
                vector<long> procVerts,  procEdges,  procFaces;
                set   <int>  foundVerts, foundEdges, foundFaces;
                
                // Loop over element and construct the procVerts and procEdges
                // vectors, which store the geometry IDs of mesh vertices and
                // edges respectively which are local to this process.
                for(i = cnt = 0; i < locExpVector.size(); ++i)
                {
                    int elmtid = locExp.GetOffset_Elmt_Id(i);
                    if((locExpansion = locExpVector[elmtid]
                                            ->as<LocalRegions::Expansion3D>()))
                    {
                        for (j = 0; j < locExpansion->GetNverts(); ++j)
                        {
                            int vid = locExpansion->GetGeom3D()->GetVid(j)+1;
                            
                            if (foundVerts.count(vid) == 0)
                            {
                                procVerts.push_back(vid);
                                foundVerts.insert(vid);
                            }
                        }

                        for (j = 0; j < locExpansion->GetNedges(); ++j)
                        {
                            int eid = locExpansion->GetGeom3D()->GetEid(j)+1;

                            if (foundEdges.count(eid) == 0)
                            {
                                procEdges.push_back(eid);
                                foundEdges.insert(eid);
                            }
                        }

                        for (j = 0; j < locExpansion->GetNfaces(); ++j)
                        {
                            int fid = locExpansion->GetGeom3D()->GetFid(j)+1;
                            
                            if (foundFaces.count(fid) == 0)
                            {
                                procFaces.push_back(fid);
                                foundFaces.insert(fid);
                            }
                        }
                    }
                    else
                    {
                        ASSERTL0(false,
                                 "dynamic cast to a local 3D expansion failed");
                    }
                }

                int unique_verts = foundVerts.size();
                int unique_edges = foundEdges.size();
                int unique_faces = foundFaces.size();

                // Now construct temporary GS objects. These will be used to
                // populate the arrays tmp3 and tmp4 with the multiplicity of
                // the vertices and edges respectively to identify those
                // vertices and edges which are located on partition boundary.
                Array<OneD, long> vertArray(unique_verts, &procVerts[0]);
                Array<OneD, long> edgeArray(unique_edges, &procEdges[0]);
                Array<OneD, long> faceArray(unique_faces, &procFaces[0]);
                Gs::gs_data *tmp1 = Gs::Init(vertArray, m_comm);
                Gs::gs_data *tmp2 = Gs::Init(edgeArray, m_comm);
                Gs::gs_data *tmp3 = Gs::Init(faceArray, m_comm);
                Array<OneD, NekDouble> tmp4(unique_verts, 1.0);
                Array<OneD, NekDouble> tmp5(unique_edges, 1.0);
                Array<OneD, NekDouble> tmp6(unique_faces, 1.0);
                Gs::Gather(tmp4, Gs::gs_add, tmp1);
                Gs::Gather(tmp5, Gs::gs_add, tmp2);
                Gs::Gather(tmp6, Gs::gs_add, tmp3);

                // Finally, fill the partVerts set with all non-Dirichlet
                // vertices which lie on a partition boundary.
                for (i = 0; i < unique_verts; ++i)
                {
                    if (tmp4[i] > 1.0)
                    {
                        if (vertReorderedGraphVertId.count(procVerts[i]-1) == 0)
                        {
                            partVerts.insert(vertTempGraphVertId[procVerts[i]-1]);
                        }
                    }
                }
            
                for (i = 0; i < unique_edges; ++i)
                {
                    if (tmp5[i] > 1.0)
                    {
                        if (edgeReorderedGraphVertId.count(procEdges[i]-1) == 0)
                        {
                            partVerts.insert(edgeTempGraphVertId[procEdges[i]-1]);
                        }
                    }
                }

                for (i = 0; i < unique_faces; ++i)
                {
                    if (tmp6[i] > 1.0)
                    {
                        if (faceReorderedGraphVertId.count(procFaces[i]-1) == 0)
                        {
                            partVerts.insert(faceTempGraphVertId[procFaces[i]-1]);
                        }
                    }
                }
            }
            
            /**
             * STEP 3: Reorder graph for optimisation.
             */
            BottomUpSubStructuredGraphSharedPtr bottomUpGraph;
            int nGraphVerts = tempGraphVertId;
            Array<OneD, int> perm(nGraphVerts);
            Array<OneD, int> iperm(nGraphVerts);
            Array<OneD, int> vwgts(nGraphVerts);
            ASSERTL1(vwgts_map.size()==nGraphVerts,"Non matching dimensions");
            for(i = 0; i < nGraphVerts; ++i)
            {
                vwgts[i] = vwgts_map[i];
            }

            if(nGraphVerts)
            {
                switch(m_solnType)
                {
                case eDirectFullMatrix:
                case eIterativeFull:
                case eIterativeStaticCond:
                case eXxtFullMatrix:
                case eXxtStaticCond:
                    {
                        NoReordering(boostGraphObj,perm,iperm);
                    }
                    break;
                case eDirectStaticCond:
                    {
                        CuthillMckeeReordering(boostGraphObj,perm,iperm);
                    }
                    break;
                case eDirectMultiLevelStaticCond:
                case eIterativeMultiLevelStaticCond:
                case eXxtMultiLevelStaticCond:
                    {
                        MultiLevelBisectionReordering(boostGraphObj,perm,iperm,bottomUpGraph,partVerts);
                    }
                    break;
                default:
                    {
                        ASSERTL0(false,"Unrecognised solution type: " + std::string(MultiRegions::GlobalSysSolnTypeMap[m_solnType]));
                    }
                }
            }

            // For parallel multi-level static condensation determine the lowest
            // static condensation level amongst processors.
            if (m_solnType == eIterativeMultiLevelStaticCond)
            {
                m_lowestStaticCondLevel = bottomUpGraph->GetNlevels()-1;
                m_comm->AllReduce(m_lowestStaticCondLevel, 
                                  LibUtilities::ReduceMax);
            }
            else
            {
                m_lowestStaticCondLevel = 0;
            }

            /**
             * STEP 4: Fill the #vertReorderedGraphVertId and
             * #edgeReorderedGraphVertId with the optimal ordering from boost.
             */
            for(mapIt = vertTempGraphVertId.begin(); mapIt != vertTempGraphVertId.end(); mapIt++)
            {
                vertReorderedGraphVertId[mapIt->first] = iperm[mapIt->second] + graphVertId;
            }
            for(mapIt = edgeTempGraphVertId.begin(); mapIt != edgeTempGraphVertId.end(); mapIt++)
            {
                edgeReorderedGraphVertId[mapIt->first] = iperm[mapIt->second] + graphVertId;
            }
            for(mapIt = faceTempGraphVertId.begin(); mapIt != faceTempGraphVertId.end(); mapIt++)
            {
                faceReorderedGraphVertId[mapIt->first] = iperm[mapIt->second] + graphVertId;
            }


            /**
             * STEP 5: Set up an array which contains the offset information of
             * the different graph vertices.
             *
             * This basically means to identify to how many global degrees of
             * freedom the individual graph vertices correspond. Obviously,
             * the graph vertices corresponding to the mesh-vertices account
             * for a single global DOF. However, the graph vertices
             * corresponding to the element edges correspond to N-2 global DOF
             * where N is equal to the number of boundary modes on this edge.
             */
            Array<OneD, int> graphVertOffset(vertReorderedGraphVertId.size()+
                                             edgeReorderedGraphVertId.size()+
                                             faceReorderedGraphVertId.size()+1);
            graphVertOffset[0] = 0;

            for(i = 0; i < locExpVector.size(); ++i)
            {
                locExpansion = locExpVector[locExp.GetOffset_Elmt_Id(i)]
                                            ->as<LocalRegions::Expansion3D>();

                for(j = 0; j < locExpansion->GetNverts(); ++j)
                {
                    meshVertId = locExpansion->GetGeom3D()->GetVid(j);
                    graphVertOffset[vertReorderedGraphVertId[meshVertId]+1] = 1;
                }

                for(j = 0; j < locExpansion->GetNedges(); ++j)
                {
                    nEdgeInteriorCoeffs = locExpansion->GetEdgeNcoeffs(j) - 2;
                    meshEdgeId = locExpansion->GetGeom3D()->GetEid(j);
                    graphVertOffset[edgeReorderedGraphVertId[meshEdgeId]+1] = nEdgeInteriorCoeffs;

                    bType = locExpansion->GetEdgeBasisType(j);
                    // need a sign vector for modal expansions if nEdgeCoeffs >=4
                    if( (nEdgeInteriorCoeffs+2 >= 4)&&
                        ( (bType == LibUtilities::eModified_A)||
                          (bType == LibUtilities::eModified_B) ) )
                    {
                        m_signChange = true;
                    }
                }

                for(j = 0; j < locExpansion->GetNfaces(); ++j)
                {
                    nFaceInteriorCoeffs = locExpansion->GetFaceIntNcoeffs(j);
                    meshFaceId = locExpansion->GetGeom3D()->GetFid(j);
                    graphVertOffset[faceReorderedGraphVertId[meshFaceId]+1] = nFaceInteriorCoeffs;
                }
            }

            for(i = 1; i < graphVertOffset.num_elements(); i++)
            {
                graphVertOffset[i] += graphVertOffset[i-1];
            }
            
            // Allocate the proper amount of space for the class-data
            m_numLocalCoeffs                 = numLocalCoeffs;
            m_numGlobalDirBndCoeffs          = graphVertOffset[firstNonDirGraphVertId];
            m_localToGlobalMap               = Array<OneD, int>(m_numLocalCoeffs,-1);
            m_localToGlobalBndMap            = Array<OneD, int>(m_numLocalBndCoeffs,-1);
            m_bndCondCoeffsToGlobalCoeffsMap = Array<OneD,int>(nLocBndCondDofs,-1);
            // If required, set up the sign-vector
            if(m_signChange)
            {
                m_localToGlobalSign = Array<OneD, NekDouble>(m_numLocalCoeffs,1.0);
                m_localToGlobalBndSign = Array<OneD, NekDouble>(m_numLocalBndCoeffs,1.0);
                m_bndCondCoeffsToGlobalCoeffsSign = Array<OneD,NekDouble>(nLocBndCondDofs,1.0);
            }

            m_staticCondLevel = 0;
            m_numPatches =  locExpVector.size();
            m_numLocalBndCoeffsPerPatch = Array<OneD, unsigned int>(m_numPatches);
            m_numLocalIntCoeffsPerPatch = Array<OneD, unsigned int>(m_numPatches);
            for(i = 0; i < m_numPatches; ++i)
            {
                m_numLocalBndCoeffsPerPatch[i] = (unsigned int) 
                    locExpVector[locExp.GetOffset_Elmt_Id(i)]->NumBndryCoeffs();
                m_numLocalIntCoeffsPerPatch[i] = (unsigned int) 
                    locExpVector[locExp.GetOffset_Elmt_Id(i)]->GetNcoeffs() - 
                    locExpVector[locExp.GetOffset_Elmt_Id(i)]->NumBndryCoeffs();
            }

            /**
             * STEP 6: Now, all ingredients are ready to set up the actual
             * local to global mapping.
             *
             * The remainder of the map consists of the element-interior
             * degrees of freedom. This leads to the block-diagonal submatrix
             * as each element-interior mode is globally orthogonal to modes
             * in all other elements.
             */
            cnt = 0;

            // Loop over all the elements in the domain
            for(i = 0; i < locExpVector.size(); ++i)
            {
                locExpansion = locExpVector[i]->as<LocalRegions::Expansion3D>();
                cnt = locExp.GetCoeff_Offset(i);
                for(j = 0; j < locExpansion->GetNverts(); ++j)
                {
                    meshVertId = locExpansion->GetGeom3D()->GetVid(j);

                    // Set the global DOF for vertex j of element i
                    m_localToGlobalMap[cnt+locExpansion->GetVertexMap(j)] =
                        graphVertOffset[vertReorderedGraphVertId[meshVertId]];
                }

                for(j = 0; j < locExpansion->GetNedges(); ++j)
                {
                    nEdgeInteriorCoeffs = locExpansion->GetEdgeNcoeffs(j)-2;
                    edgeOrient          = locExpansion->GetGeom3D()->GetEorient(j);
                    meshEdgeId          = locExpansion->GetGeom3D()->GetEid(j);

                    pIt = periodicEdges.find(meshEdgeId);

                    // See if this edge is periodic. If it is, then we map all
                    // edges to the one with lowest ID, and align all
                    // coefficients to this edge orientation.
                    if (pIt != periodicEdges.end())
                    {
                        int minId  = pIt->second[0].id;
                        int minIdK = 0;
                        for (k = 1; k < pIt->second.size(); ++k)
                        {
                            if (pIt->second[k].id < minId)
                            {
                                minId  = min(minId, pIt->second[k].id);
                                minIdK = k;
                            }
                        }

                        if( meshEdgeId != min(minId, meshEdgeId))
                        {
                            if (pIt->second[minIdK].orient == StdRegions::eBackwards)
                            {
                                // Swap edge orientation 
                                edgeOrient = (edgeOrient == StdRegions::eForwards) ? 
                                    StdRegions::eBackwards : StdRegions::eForwards;
                            }
                        }
                        
                    }

                    locExpansion->GetEdgeInteriorMap(j,edgeOrient,edgeInteriorMap,edgeInteriorSign);

                    // Set the global DOF's for the interior modes of edge j
                    for(k = 0; k < nEdgeInteriorCoeffs; ++k)
                    {
                        m_localToGlobalMap[cnt+edgeInteriorMap[k]] =
                            graphVertOffset[edgeReorderedGraphVertId[meshEdgeId]]+k;
                    }

                    // Fill the sign vector if required
                    if(m_signChange)
                    {
                        for(k = 0; k < nEdgeInteriorCoeffs; ++k)
                        {
                            m_localToGlobalSign[cnt+edgeInteriorMap[k]] = (NekDouble) edgeInteriorSign[k];
                        }
                    }
                }

                for(j = 0; j < locExpansion->GetNfaces(); ++j)
                {
                    nFaceInteriorCoeffs = locExpansion->GetFaceIntNcoeffs(j);
                    faceOrient          = locExpansion->GetGeom3D()->GetFaceOrient(j);
                    meshFaceId          = locExpansion->GetGeom3D()->GetFid(j);
                    
                    pIt = periodicFaces.find(meshFaceId);
                    
                    if (pIt != periodicFaces.end() &&
                        meshFaceId == min(meshFaceId, pIt->second[0].id))
                    {
                        faceOrient = DeterminePeriodicFaceOrient(faceOrient,pIt->second[0].orient);
                    }

                    locExpansion->GetFaceInteriorMap(j,faceOrient,faceInteriorMap,faceInteriorSign);

                    // Set the global DOF's for the interior modes of face j
                    for(k = 0; k < nFaceInteriorCoeffs; ++k)
                    {
                        m_localToGlobalMap[cnt+faceInteriorMap[k]] =
                            graphVertOffset[faceReorderedGraphVertId[meshFaceId]]+k;
                    }

                    if(m_signChange)
                    {
                        for(k = 0; k < nFaceInteriorCoeffs; ++k)
                        {
                            m_localToGlobalSign[cnt+faceInteriorMap[k]] = (NekDouble) faceInteriorSign[k];
                        }
                    }
                }
            }

            // Set up the mapping for the boundary conditions
            cnt = 0;
            int offset = 0;
            for(i = 0; i < bndCondExp.num_elements(); i++)
            {
                set<int> foundExtraVerts, foundExtraEdges;
                for(j = 0; j < bndCondExp[i]->GetNumElmts(); j++)
                {
                    bndCondFaceExp  = bndCondExp[i]->GetExp(j)
                                        ->as<LocalRegions::Expansion2D>();
                    cnt = offset + bndCondExp[i]->GetCoeff_Offset(j);
                    for(k = 0; k < bndCondFaceExp->GetNverts(); k++)
                    {
                        meshVertId = bndCondFaceExp->GetGeom2D()->GetVid(k);
                        m_bndCondCoeffsToGlobalCoeffsMap[cnt+bndCondFaceExp->GetVertexMap(k)] = graphVertOffset[vertReorderedGraphVertId[meshVertId]];

                        if (bndConditions[i]->GetBoundaryConditionType() != 
                            SpatialDomains::eDirichlet)
                        {
                            continue;
                        }
                        
                        set<int>::iterator iter = extraDirVerts.find(meshVertId);
                        if (iter != extraDirVerts.end() && 
                            foundExtraVerts.count(meshVertId) == 0)
                        {
                            int loc = bndCondExp[i]->GetCoeff_Offset(j) +
                                bndCondFaceExp->GetVertexMap(k);
                            int gid = graphVertOffset[
                                                      vertReorderedGraphVertId[meshVertId]];
                            ExtraDirDof t(loc, gid, 1.0);
                            m_extraDirDofs[i].push_back(t);
                            foundExtraVerts.insert(meshVertId);
                        }
                    }
                    
                    for(k = 0; k < bndCondFaceExp->GetNedges(); k++)
                    {
                        nEdgeInteriorCoeffs = bndCondFaceExp->GetEdgeNcoeffs(k)-2;
                        edgeOrient          = bndCondFaceExp->GetGeom2D()->GetEorient(k);
                        meshEdgeId          = bndCondFaceExp->GetGeom2D()->GetEid(k);
                        
                        pIt = periodicEdges.find(meshEdgeId);
                        
                        // See if this edge is periodic. If it is, then we map
                        // all edges to the one with lowest ID, and align all
                        // coefficients to this edge orientation.
                        if (pIt != periodicEdges.end())
                        {
                            int minId  = pIt->second[0].id;
                            int minIdL = 0;
                            for (l = 1; l < pIt->second.size(); ++l)
                            {
                                if (pIt->second[l].id < minId)
                                {
                                    minId  = min(minId, pIt->second[l].id);
                                    minIdL = l;
                                }
                            }
                            
                            if (pIt->second[minIdL].orient == StdRegions::eBackwards &&
                                meshEdgeId != min(minId, meshEdgeId))
                            {
                                edgeOrient = (edgeOrient == StdRegions::eForwards) ?  StdRegions::eBackwards : StdRegions::eForwards;
                            }
                        }
                        
                        bndCondFaceExp->GetEdgeInteriorMap(
                            k,edgeOrient,edgeInteriorMap,edgeInteriorSign);

                        for(l = 0; l < nEdgeInteriorCoeffs; ++l)
                        {
                            m_bndCondCoeffsToGlobalCoeffsMap[cnt+edgeInteriorMap[l]] =
                                graphVertOffset[edgeReorderedGraphVertId[meshEdgeId]]+l;
                        }

                        // Fill the sign vector if required
                        if(m_signChange)
                        {
                            for(l = 0; l < nEdgeInteriorCoeffs; ++l)
                            {
                                m_bndCondCoeffsToGlobalCoeffsSign[cnt+edgeInteriorMap[l]] = (NekDouble) edgeInteriorSign[l];
                            }
                        }
                        
                        if (bndConditions[i]->GetBoundaryConditionType() != 
                                SpatialDomains::eDirichlet)
                        {
                            continue;
                        }
                        
                        set<int>::iterator iter = extraDirEdges.find(meshEdgeId);
                        if (iter != extraDirEdges.end()            && 
                            foundExtraEdges.count(meshEdgeId) == 0 &&
                            nEdgeInteriorCoeffs > 0)
                        {
                            for(l = 0; l < nEdgeInteriorCoeffs; ++l)
                            {
                                int loc = bndCondExp[i]->GetCoeff_Offset(j) +
                                    edgeInteriorMap[l];
                                int gid = graphVertOffset[
                                    edgeReorderedGraphVertId[meshEdgeId]]+l;
                                ExtraDirDof t(loc, gid, edgeInteriorSign[l]);
                                m_extraDirDofs[i].push_back(t);
                            }
                            foundExtraEdges.insert(meshEdgeId);
                        }
                    }

                    meshFaceId = bndCondFaceExp->GetGeom2D()->GetFid();
                    intDofCnt = 0;
                    for(k = 0; k < bndCondFaceExp->GetNcoeffs(); k++)
                    {
                        if(m_bndCondCoeffsToGlobalCoeffsMap[cnt+k] == -1)
                        {
                            m_bndCondCoeffsToGlobalCoeffsMap[cnt+k] =
                                graphVertOffset[faceReorderedGraphVertId[meshFaceId]]+intDofCnt;
                            intDofCnt++;
                        }
                    }
                }
                offset += bndCondExp[i]->GetNcoeffs();
            }

            globalId = Vmath::Vmax(m_numLocalCoeffs,&m_localToGlobalMap[0],1)+1;
            m_numGlobalBndCoeffs = globalId;


            /**
             * STEP 7: The boundary condition mapping is generated from the
             * same vertex renumbering.
             */
            cnt=0;
            for(i = 0; i < m_numLocalCoeffs; ++i)
            {
                if(m_localToGlobalMap[i] == -1)
                {
                    m_localToGlobalMap[i] = globalId++;
                }
                else
                {
                    if(m_signChange)
                    {
                        m_localToGlobalBndSign[cnt]=m_localToGlobalSign[i];
                    }
                    m_localToGlobalBndMap[cnt++]=m_localToGlobalMap[i];
                }
            }

            m_numGlobalCoeffs = globalId;

            SetUpUniversalC0ContMap(locExp, periodicVerts, periodicEdges, periodicFaces);

            // Since we can now have multiple entries to m_extraDirDofs due to
            // periodic boundary conditions we make a call to work out the
            // multiplicity of all entries and invert (Need to be after
            // SetupUniversalC0ContMap)
            Array<OneD, NekDouble> valence(m_numGlobalBndCoeffs,0.0);
            
            // Fill in Dirichlet coefficients that are to be sent to other
            // processors with a value of 1 
            map<int, vector<ExtraDirDof> >::iterator Tit;

            // Generate valence for extraDirDofs 
            for (Tit = m_extraDirDofs.begin(); Tit != m_extraDirDofs.end(); ++Tit)
            {
                for (i = 0; i < Tit->second.size(); ++i)
                {
                    valence[Tit->second[i].get<1>()] = 1.0;
                }
            }
          
            UniversalAssembleBnd(valence);
            
            // Set third argument of tuple to inverse of valence. 
            for (Tit = m_extraDirDofs.begin(); Tit != m_extraDirDofs.end(); ++Tit)
            {
                for (i = 0; i < Tit->second.size(); ++i)
                {
                    boost::get<2>(Tit->second.at(i)) /= valence[Tit->second.at(i).get<1>()];
                }
            }


            // Set up the local to global map for the next level when using
            // multi-level static condensation
            if ((m_solnType == eDirectMultiLevelStaticCond ||
                 m_solnType == eIterativeMultiLevelStaticCond) && nGraphVerts)
            {
                if (m_staticCondLevel < (bottomUpGraph->GetNlevels()-1))
                {
                    Array<OneD, int> vwgts_perm(nGraphVerts);
                    for(i = 0; i < nGraphVerts; ++i)
                    {
                        vwgts_perm[i] = vwgts[perm[i]];
                    }

                    bottomUpGraph->ExpandGraphWithVertexWeights(vwgts_perm);
                    m_nextLevelLocalToGlobalMap = MemoryManager<
                        AssemblyMap>::AllocateSharedPtr(this,bottomUpGraph);
                }
            }

            m_hash = boost::hash_range(m_localToGlobalMap.begin(), 
                                       m_localToGlobalMap.end());

            // Add up hash values if parallel
            int hash = m_hash;
            m_comm->GetRowComm()->AllReduce(hash, 
                              LibUtilities::ReduceSum);
            m_hash = hash;
        }
    } // namespace
} // namespace<|MERGE_RESOLUTION|>--- conflicted
+++ resolved
@@ -503,13 +503,7 @@
                 else if (bndCondExp.num_elements() == 0)
                 {
                     // All boundaries are periodic.
-<<<<<<< HEAD
                     meshVertId = locExpVector[0]->GetGeom()->GetVid(0);
-=======
-                    meshVertId = locExpVector[0]
-                                      ->as<LocalRegions::Expansion2D>()
-                                      ->GetGeom2D()->GetVid(0);
->>>>>>> de6bf027
                 }
                 else
                 {
