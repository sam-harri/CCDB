///////////////////////////////////////////////////////////////////////////////
//
// File GlobalLinSysXxtFull.cpp
//
// For more information, please see: http://www.nektar.info
//
// The MIT License
//
// Copyright (c) 2006 Division of Applied Mathematics, Brown University (USA),
// Department of Aeronautics, Imperial College London (UK), and Scientific
// Computing and Imaging Institute, University of Utah (USA).
//
// Permission is hereby granted, free of charge, to any person obtaining a
// copy of this software and associated documentation files (the "Software"),
// to deal in the Software without restriction, including without limitation
// the rights to use, copy, modify, merge, publish, distribute, sublicense,
// and/or sell copies of the Software, and to permit persons to whom the
// Software is furnished to do so, subject to the following conditions:
//
// The above copyright notice and this permission notice shall be included
// in all copies or substantial portions of the Software.
//
// THE SOFTWARE IS PROVIDED "AS IS", WITHOUT WARRANTY OF ANY KIND, EXPRESS
// OR IMPLIED, INCLUDING BUT NOT LIMITED TO THE WARRANTIES OF MERCHANTABILITY,
// FITNESS FOR A PARTICULAR PURPOSE AND NONINFRINGEMENT. IN NO EVENT SHALL
// THE AUTHORS OR COPYRIGHT HOLDERS BE LIABLE FOR ANY CLAIM, DAMAGES OR OTHER
// LIABILITY, WHETHER IN AN ACTION OF CONTRACT, TORT OR OTHERWISE, ARISING
// FROM, OUT OF OR IN CONNECTION WITH THE SOFTWARE OR THE USE OR OTHER
// DEALINGS IN THE SOFTWARE.
//
// Description: GlobalLinSysXxtFull definition
//
///////////////////////////////////////////////////////////////////////////////

#include <LibUtilities/Communication/Xxt.hpp>
#include <MultiRegions/GlobalLinSysXxtFull.h>
#include <MultiRegions/ExpList.h>

using namespace std;

namespace Nektar
{
    namespace MultiRegions
    {
        /**
         * @class GlobalLinSysXxtFull
         */

        /**
         * Registers the class with the Factory.
         */
        string GlobalLinSysXxtFull::className
                = GetGlobalLinSysFactory().RegisterCreatorFunction(
                    "XxtFull",
                    GlobalLinSysXxtFull::create,
                    "Xxt Full Matrix.");


        /// Constructor for full direct matrix solve.
        GlobalLinSysXxtFull::GlobalLinSysXxtFull(
                    const GlobalLinSysKey &pLinSysKey,
                    const std::weak_ptr<ExpList> &pExp,
                    const std::shared_ptr<AssemblyMap>
                                                            &pLocToGloMap)
            : GlobalLinSys   (pLinSysKey, pExp, pLocToGloMap),
              GlobalLinSysXxt(pLinSysKey, pExp, pLocToGloMap)
        {

            ASSERTL1(m_linSysKey.GetGlobalSysSolnType()==eXxtFullMatrix,
                     "This routine should only be used when using a Full XXT"
                     " matrix solve");

            CreateMap(pLocToGloMap);
            AssembleMatrixArrays(pLocToGloMap);
        }


        GlobalLinSysXxtFull::~GlobalLinSysXxtFull()
        {

        }


        /**
         * Solve the linear system using a full global matrix system.
         */
        void GlobalLinSysXxtFull::v_Solve(
                    const Array<OneD, const NekDouble>  &pLocInput,
                          Array<OneD,       NekDouble>  &pLocOutput,
                    const AssemblyMapSharedPtr &pLocToGloMap,
                    const Array<OneD, const NekDouble>  &pDirForcing)
        {
<<<<<<< HEAD
            bool dirForcCalculated = (bool) pDirForcing.num_elements();

=======
            bool dirForcCalculated = (bool) pDirForcing.size();
>>>>>>> ac26f0ba
            int nDirDofs  = pLocToGloMap->GetNumGlobalDirBndCoeffs();
            int nGlobDofs = pLocToGloMap->GetNumGlobalCoeffs();
            int nLocDofs  = pLocToGloMap->GetNumLocalCoeffs();
            
            Array<OneD, NekDouble> tmp (nLocDofs);
            Array<OneD, NekDouble> tmp1(nLocDofs);
            Array<OneD, NekDouble> global(nGlobDofs,0.0);

            if(nDirDofs)
            {
                // calculate the dirichlet forcing
                if(dirForcCalculated)
                {
                    // assume pDirForcing is in local space
                    ASSERTL0(pDirForcing.num_elements() >= nLocDofs,
                             "DirForcing is not of sufficient size. Is it in local space?");
                    Vmath::Vsub(nLocDofs, pLocInput, 1,
                                pDirForcing, 1,tmp1, 1);
                }
                else
                {
                    // Calculate the dirichlet forcing and substract it
                    // from the rhs
                    m_expList.lock()->GeneralMatrixOp(
                                 m_linSysKey, pLocOutput, tmp);

                    Vmath::Vsub(nLocDofs, pLocInput, 1, tmp, 1, tmp1, 1);

                }

                pLocToGloMap->Assemble(tmp1,tmp);

                SolveLinearSystem(pLocToGloMap->GetNumLocalCoeffs(),
                                    tmp, global, pLocToGloMap);
                pLocToGloMap->GlobalToLocal(global,tmp);

                // Add back initial and boundary condition
                Vmath::Vadd(nLocDofs, tmp, 1, pLocOutput, 1, pLocOutput, 1);
            }
            else
            {
                pLocToGloMap->Assemble(pLocInput,tmp);
                SolveLinearSystem(pLocToGloMap->GetNumLocalCoeffs(),
                                    tmp,global, pLocToGloMap);
                pLocToGloMap->GlobalToLocal(global,pLocOutput);
            }
        }


        /**
         * Create the inverse multiplicity map.
         * @param   locToGloMap Local to global mapping information.
         */
        void GlobalLinSysXxtFull::CreateMap(
                    const std::shared_ptr<AssemblyMap> &pLocToGloMap)
        {
            const Array<OneD, const int> &vMap
                                    = pLocToGloMap->GetLocalToGlobalMap();
            unsigned int nGlo       = pLocToGloMap->GetNumGlobalCoeffs();
            unsigned int nEntries   = pLocToGloMap->GetNumLocalCoeffs();
            unsigned int i;

            // Count the multiplicity of each global DOF on this process
            Array<OneD, NekDouble> vCounts(nGlo, 0.0);
            for (i = 0; i < nEntries; ++i)
            {
                vCounts[vMap[i]] += 1.0;
            }

            // Get universal multiplicity by globally assembling counts
            pLocToGloMap->UniversalAssemble(vCounts);

            // Construct a map of 1/multiplicity for use in XXT solve
            m_locToGloSignMult = Array<OneD, NekDouble>(nEntries);
            for (i = 0; i < nEntries; ++i)
            {
                m_locToGloSignMult[i] = 1.0/vCounts[vMap[i]];
            }

            m_map = pLocToGloMap->GetLocalToGlobalMap();
        }


        /**
         * Construct the local matrix row index, column index and value index
         * arrays and initialize the XXT data structure with this information.
         * @param   locToGloMap Local to global mapping information.
         */
        void GlobalLinSysXxtFull::AssembleMatrixArrays(
                        const std::shared_ptr<AssemblyMap> &pLocToGloMap)
        {
            ExpListSharedPtr vExp = m_expList.lock();
            unsigned int nElmt = vExp->GetNumElmts();
            DNekScalMatSharedPtr loc_mat;
            unsigned int iCount     = 0;
            unsigned int rCount     = 0;
            unsigned int nRows      = 0;
            unsigned int nEntries   = 0;
            unsigned int numDirBnd  = pLocToGloMap->GetNumGlobalDirBndCoeffs();
            unsigned int nLocal     = pLocToGloMap->GetNumLocalCoeffs();
            const Array<OneD, NekDouble> &vMapSign
                                    = pLocToGloMap->GetLocalToGlobalSign();
            bool doSign = pLocToGloMap->GetSignChange();
            unsigned int i = 0, j = 0, k = 0, n = 0;
            int gid1;
            Array<OneD, unsigned int> vSizes(nElmt);

            // First construct a map of the number of local DOFs in each block
            // and the number of matrix entries for each block

            // Dimension of matrix is just the linear vertex space
            if((m_linSysKey.GetMatrixType() == StdRegions::ePreconLinearSpace)
               ||(m_linSysKey.GetMatrixType() == StdRegions::ePreconLinearSpaceMass))
            {
                for (n = 0; n < nElmt; ++n)
                {
                    vSizes[n] = vExp->GetExp(n)->GetNverts();
                    nEntries += vSizes[n]*vSizes[n];
                }
            }
            else
            {
                for (n = 0; n < nElmt; ++n)
                {
                    vSizes[n] = vExp->GetExp(n)->GetNcoeffs();
                    nEntries += vSizes[n]*vSizes[n];
                }
            }

            // Set up i-index, j-index and value arrays
            m_Ai = Array<OneD, unsigned int>(nEntries);
            m_Aj = Array<OneD, unsigned int>(nEntries);
            m_Ar = Array<OneD, double>(nEntries, 0.0);

            // Set up the universal ID array for XXT
            Array<OneD, unsigned long> vId(nLocal);

            // Loop over each elemental block, extract matrix indices and value
            // and set the universal ID array
            for(n = iCount = 0; n < nElmt; ++n)
            {
                loc_mat = GetBlock(n);
                nRows = loc_mat->GetRows();

                for(i = 0; i < nRows; ++i)
                {
                    gid1 = pLocToGloMap->GetLocalToGlobalMap(iCount + i);
                    for(j = 0; j < nRows; ++j)
                    {
                        k = rCount + i*vSizes[n] + j;
                        m_Ai[k] = iCount + i;
                        m_Aj[k] = iCount + j;
                        m_Ar[k] = (*loc_mat)(i,j);
                        if (doSign)
                        {
                            m_Ar[k] *= vMapSign[iCount+i]*vMapSign[iCount+j];
                        }
                    }

                    // Dirichlet DOFs are not included in the solve, so we set
                    // these to the special XXT id=0.
                    if (gid1 < numDirBnd)
                    {
                        vId[iCount + i] = 0;
                    }
                    else
                    {
                        vId[iCount + i]
                            = pLocToGloMap->GetGlobalToUniversalMap(gid1);
                    }
                }
                iCount += vSizes[n];
                rCount += vSizes[n]*vSizes[n];
            }

            // Set up XXT and output some stats
            LibUtilities::CommSharedPtr vComm = pLocToGloMap->GetComm();
            m_crsData = Xxt::Init(nLocal, vId, m_Ai, m_Aj, m_Ar, vComm);
            if (m_verbose)
            {
                Xxt::nektar_crs_stats(m_crsData);
            }
        }
    }
}<|MERGE_RESOLUTION|>--- conflicted
+++ resolved
@@ -90,12 +90,7 @@
                     const AssemblyMapSharedPtr &pLocToGloMap,
                     const Array<OneD, const NekDouble>  &pDirForcing)
         {
-<<<<<<< HEAD
-            bool dirForcCalculated = (bool) pDirForcing.num_elements();
-
-=======
             bool dirForcCalculated = (bool) pDirForcing.size();
->>>>>>> ac26f0ba
             int nDirDofs  = pLocToGloMap->GetNumGlobalDirBndCoeffs();
             int nGlobDofs = pLocToGloMap->GetNumGlobalCoeffs();
             int nLocDofs  = pLocToGloMap->GetNumLocalCoeffs();
