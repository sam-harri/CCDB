--- conflicted
+++ resolved
@@ -91,7 +91,7 @@
 		    }
 
                     SetUpReferenceElements();
-                    LowEnergyPreconditioner();
+                    SetupBlockTransformationMatrix();
 		}
 		break;
             case MultiRegions::eInverseLinear:
@@ -137,10 +137,7 @@
             int vMap1, vMap2, nVerts, n, v, m;
             int sign1, sign2, gid1, gid2, i, j;
             int loc_rows, globalrow, globalcol, cnt;
-<<<<<<< HEAD
-
-=======
->>>>>>> e7b481f5
+
             NekDouble globalMatrixValue, MatrixValue, value;
             NekDouble zero=0.0;
 
@@ -300,19 +297,12 @@
             const StdRegions::StdExpansionVector 
                 &locExpVector = *(expList->GetExp());
             StdRegions::StdExpansionSharedPtr locExpansion;
-<<<<<<< HEAD
             
             int vMap1, vMap2, nVerts;
             int v, m, n;
             int sign1, sign2;
             int offset, globalrow, globalcol, cnt;
 
-=======
-
-            int vMap1, vMap2, nVerts, v, m, n;
-            int sign1, sign2;
-            int offset, globalrow, globalcol, cnt;
->>>>>>> e7b481f5
             NekDouble globalMatrixValue;
             NekDouble MatrixValue;
             NekDouble zero=0.0;
@@ -606,14 +596,8 @@
             
             geom->SetOwnData();
 
-<<<<<<< HEAD
             return geom;
         }
-=======
-            int nVerts, nEdges, nFaces, bndry_rows;
-            int vMap, eid, fid, vid, cnt, n,  j;
-            int nEdgeCoeffs, nFaceCoeffs;
->>>>>>> e7b481f5
 
         /**
 	 * \brief Sets up the reference elements needed by the preconditioner
@@ -706,14 +690,14 @@
             //Matrix keys for tetrahedral element transformation matrices
             LocalRegions::MatrixKey TetR
                 (StdRegions::ePreconR,
-                 StdRegions::eTetrahedron,
+                 LibUtilities::eTetrahedron,
                  *TetExp,
                  m_linSysKey.GetConstFactors(),
                  vVarCoeffMap);
                 
             LocalRegions::MatrixKey TetRT
                 (StdRegions::ePreconRT,
-                 StdRegions::eTetrahedron,
+                 LibUtilities::eTetrahedron,
                  *TetExp,
                  m_linSysKey.GetConstFactors(),
                  vVarCoeffMap);
@@ -734,14 +718,14 @@
             //Matrix keys for Prism element transformation matrices
             LocalRegions::MatrixKey PrismR
                 (StdRegions::ePreconR,
-                 StdRegions::ePrism,
+                 LibUtilities::ePrism,
                  *PrismExp,
                  m_linSysKey.GetConstFactors(),
                  vVarCoeffMap);
             
             LocalRegions::MatrixKey PrismRT
                 (StdRegions::ePreconRT,
-                 StdRegions::ePrism,
+                 LibUtilities::ePrism,
                  *PrismExp,
                  m_linSysKey.GetConstFactors(),
                  vVarCoeffMap);
@@ -854,56 +838,6 @@
             Array<OneD, unsigned int> PrismEdge8;
             PrismEdge8=PrismExp->GetEdgeInverseBoundaryMap(8);
 
-            /*cout<<"e=[ ";
-            for(i=0; i<PrismEdge0.num_elements(); ++i)
-            {
-<<<<<<< HEAD
-                cout<<PrismEdge0[i]<<" ";
-=======
-                LocalRegions::MatrixKey matkey(StdRegions::ePreconditioner,
-                                               vExp->DetShapeType(),
-                                               *vExp,
-                                               m_linSysKey.GetConstFactors(),
-                                               vVarCoeffMap);
-
-                //Get a LocalRegions static condensed matrix
-                loc_mat = vExp->GetLocStaticCondMatrix(matkey);
->>>>>>> e7b481f5
-            }
-            for(i=0; i<PrismEdge1.num_elements(); ++i)
-            {
-                cout<<PrismEdge1[i]<<" ";
-            }
-            for(i=0; i<PrismEdge2.num_elements(); ++i)
-            {
-                cout<<PrismEdge2[i]<<" ";
-            }
-            for(i=0; i<PrismEdge3.num_elements(); ++i)
-            {
-                cout<<PrismEdge3[i]<<" ";
-            }
-            for(i=0; i<PrismEdge4.num_elements(); ++i)
-            {
-                cout<<PrismEdge4[i]<<" ";
-            }
-            for(i=0; i<PrismEdge5.num_elements(); ++i)
-            {
-                cout<<PrismEdge5[i]<<" ";
-            }
-            for(i=0; i<PrismEdge6.num_elements(); ++i)
-            {
-                cout<<PrismEdge6[i]<<" ";
-            }
-            for(i=0; i<PrismEdge7.num_elements(); ++i)
-            {
-                cout<<PrismEdge7[i]<<" ";
-            }
-            for(i=0; i<PrismEdge8.num_elements(); ++i)
-            {
-                cout<<PrismEdge8[i]<<" ";
-            }
-            cout<<" ]"<<endl;*/
-
             //Prism face 1 & 3 face modes
             Array<OneD, unsigned int> PrismFace1;
             PrismFace1=PrismExp->GetFaceInverseBoundaryMap(1);
@@ -916,30 +850,6 @@
             PrismFace2=PrismExp->GetFaceInverseBoundaryMap(2);
             Array<OneD, unsigned int> PrismFace4;
             PrismFace4=PrismExp->GetFaceInverseBoundaryMap(4);
-
-            /*cout<<"f=[ ";
-            for(i=0; i<PrismFace0.num_elements(); ++i)
-            {
-                cout<<PrismFace0[i]<<" ";
-            }
-            for(i=0; i<PrismFace1.num_elements(); ++i)
-            {
-                cout<<PrismFace1[i]<<" ";
-            }
-            for(i=0; i<PrismFace2.num_elements(); ++i)
-            {
-                cout<<PrismFace2[i]<<" ";
-            }
-            for(i=0; i<PrismFace3.num_elements(); ++i)
-            {
-                cout<<PrismFace3[i]<<" ";
-            }
-            for(i=0; i<PrismFace4.num_elements(); ++i)
-            {
-                cout<<PrismFace4[i]<<" ";
-            }
-            cout<<" ]"<<endl;*/
-
 
             //vertex 0 edge 0 3 & 4
             for(i=0; i< PrismEdge0.num_elements(); ++i)
@@ -1017,24 +927,8 @@
                 RTmodprism->SetValue(PrismEdge7[i],PrismVertex3,RTvalue);
             }
 
-<<<<<<< HEAD
             //vertex 4 edge 4 5 & 8
             for(i=0; i< PrismEdge4.num_elements(); ++i)
-=======
-            //Get geometric information about this element
-            nVerts=vExp->GetGeom()->GetNumVerts();
-            nEdges=vExp->GetGeom()->GetNumEdges();
-            nFaces=vExp->GetGeom()->GetNumFaces();
-
-            //Set up map between element vertex, edge or face on the reference
-            //element and modes in the matrix
-            vertModeLocation = Array<OneD, int > (nVerts);
-            edgeModeLocation = Array<OneD, Array<OneD, unsigned int> > (nEdges);
-            faceModeLocation = Array<OneD, Array<OneD, unsigned int> > (nFaces);
-	    
-            //loop over vertices and determine the location of vertex coefficients in the storage array
-            for (vid=0; vid<nVerts; ++vid)
->>>>>>> e7b481f5
             {
                 Rvalue=(*Rtet)(TetVertex3,TetEdge3[i]);
                 Rmodprism->SetValue(PrismVertex4,PrismEdge4[i],Rvalue);
@@ -1130,15 +1024,9 @@
                     RTmodprism->SetValue(PrismFace1[i],PrismEdge5[j],RTvalue);
                 }
             }
-<<<<<<< HEAD
                 
             // Face 3 edge 2 6 7
             for(i=0; i< PrismFace3.num_elements(); ++i)
-=======
-
-            //loop over faces and determine location of face coefficients in the storage array
-            for (cnt=fid=0; fid<nFaces; ++fid)
->>>>>>> e7b481f5
             {
                 for(j=0; j<PrismEdge2.num_elements(); ++j)
                 {
@@ -1168,6 +1056,58 @@
             m_transposedTransformationMatrix[elmtType]=returnvalRT;
         }
 
+       /**
+         *
+         *
+         */
+       void PreconditionerLowEnergy::SetupBlockTransformationMatrix()
+       {
+           boost::shared_ptr<MultiRegions::ExpList> 
+               expList=((m_linsys.lock())->GetLocMat()).lock();
+           StdRegions::StdExpansionSharedPtr locExpansion;
+
+           int cnt, n, nel; 
+           //Transformation matrices
+           DNekMat R;
+           DNekMat RT;
+
+           const Array<OneD,const unsigned int>& nbdry_size
+               = m_locToGloMap->GetNumLocalBndCoeffsPerPatch();
+
+           int n_exp=expList->GetNumElmts();
+
+           //maps for different element types
+           map<LibUtilities::ShapeType,DNekScalMatSharedPtr> transmatrixmap;
+           map<LibUtilities::ShapeType,DNekScalMatSharedPtr> transposedtransmatrixmap;
+           transmatrixmap[LibUtilities::eTetrahedron]=m_transformationMatrix[0];
+           transmatrixmap[LibUtilities::ePrism]=m_transformationMatrix[1];
+           transposedtransmatrixmap[LibUtilities::eTetrahedron]=m_transposedTransformationMatrix[0];
+           transposedtransmatrixmap[LibUtilities::ePrism]=m_transposedTransformationMatrix[1];
+
+           MatrixStorage blkmatStorage = eDIAGONAL;
+           
+           //Variants of R matrices required for low energy preconditioning
+           m_RBlk      = MemoryManager<DNekScalBlkMat>
+               ::AllocateSharedPtr(nbdry_size, nbdry_size , blkmatStorage);
+           m_RTBlk      = MemoryManager<DNekScalBlkMat>
+               ::AllocateSharedPtr(nbdry_size, nbdry_size , blkmatStorage);
+
+           for(cnt=n=0; n < n_exp; ++n)
+           {
+               nel = expList->GetOffset_Elmt_Id(n);
+               
+               locExpansion = expList->GetExp(nel);
+               LibUtilities::ShapeType eType=locExpansion->DetShapeType();
+                
+               //Get correct transformation matrix for element type
+               R=(*(transmatrixmap[eType]));
+               RT=(*(transposedtransmatrixmap[eType]));
+               
+               m_RBlk->SetBlock(n,n, transmatrixmap[eType]);
+               m_RTBlk->SetBlock(n,n, transposedtransmatrixmap[eType]);
+           }
+       }
+        
 
        /**
 	 * \brief Construct the low energy preconditioner from
@@ -1186,9 +1126,9 @@
 	 * where \f$\mathbf{S}_{1}\f$ is the local schur complement matrix for
 	 * each element.
 	 */
-        void PreconditionerLowEnergy::LowEnergyPreconditioner()
+       //void PreconditionerLowEnergy::LowEnergyPreconditioner()
+       void PreconditionerLowEnergy::v_BuildPreconditioner()
         {
-<<<<<<< HEAD
             boost::shared_ptr<MultiRegions::ExpList> 
                 expList=((m_linsys.lock())->GetLocMat()).lock();
             StdRegions::StdExpansionSharedPtr locExpansion;
@@ -1197,12 +1137,6 @@
             int i, j, k, nel;
             int nVerts, nEdges,nFaces; 
             int eid, fid, n, cnt, nedgemodes, nfacemodes;
-=======
-            boost::shared_ptr<MultiRegions::ExpList> expList=((m_linsys.lock())->GetLocMat()).lock();
-            int nmodes;
-            int eid, fid, vid, n, m;
-            NekDouble VertexEdgeFaceValue;
->>>>>>> e7b481f5
             NekDouble zero = 0.0;
 
             int vMap1, vMap2, sign1, sign2;
@@ -1232,37 +1166,23 @@
             DNekMatSharedPtr m_EdgeBlk;
             DNekMatSharedPtr m_FaceBlk;
 
-<<<<<<< HEAD
             int nDirBnd = m_locToGloMap->GetNumGlobalDirBndCoeffs();
             int nNonDirVerts  = m_locToGloMap->GetNumNonDirVertexModes();
 
 	    //Vertex, edge and face preconditioner matrices
             DNekMatSharedPtr VertBlk = MemoryManager<DNekMat>::
                 AllocateSharedPtr(nNonDirVerts,nNonDirVerts,zero,vertstorage);
-=======
-                //create array of face modes
-                for(fid=0; fid < nConnectedFaces; ++fid)
-                {
-                    MatFaceLocation[fid]=faceModeLocation[vExp->GetGeom()->GetVertexFaceMap(vid,fid)];
-                    nmodes=MatFaceLocation[fid].num_elements();
-                    Vmath::Vcopy(nmodes, &MatFaceLocation[fid][0], 1, &facemodearray[fid*nmodes], 1);
-                }
-                
-                m_vertexedgefacetransformmatrix = MemoryManager<DNekMat>::AllocateSharedPtr(
-											    1, efRow, zero, storage);
-                DNekMat &Sveft = (*m_vertexedgefacetransformmatrix);
->>>>>>> e7b481f5
 
             Array<OneD, NekDouble> vertArray(nNonDirVerts,0.0);
             Array<OneD, long> m_VertBlockToUniversalMap(nNonDirVerts,-1);
 
             //maps for different element types
-            map<StdRegions::ExpansionType,DNekScalMatSharedPtr> transmatrixmap;
-            map<StdRegions::ExpansionType,DNekScalMatSharedPtr> transposedtransmatrixmap;
-            transmatrixmap[StdRegions::eTetrahedron]=m_transformationMatrix[0];
-            transmatrixmap[StdRegions::ePrism]=m_transformationMatrix[1];
-            transposedtransmatrixmap[StdRegions::eTetrahedron]=m_transposedTransformationMatrix[0];
-            transposedtransmatrixmap[StdRegions::ePrism]=m_transposedTransformationMatrix[1];
+            map<LibUtilities::ShapeType,DNekScalMatSharedPtr> transmatrixmap;
+            map<LibUtilities::ShapeType,DNekScalMatSharedPtr> transposedtransmatrixmap;
+            transmatrixmap[LibUtilities::eTetrahedron]=m_transformationMatrix[0];
+            transmatrixmap[LibUtilities::ePrism]=m_transformationMatrix[1];
+            transposedtransmatrixmap[LibUtilities::eTetrahedron]=m_transposedTransformationMatrix[0];
+            transposedtransmatrixmap[LibUtilities::ePrism]=m_transposedTransformationMatrix[1];
 
             int n_exp = expList->GetNumElmts();
             int nNonDirEdgeIDs=m_locToGloMap->GetNumNonDirEdges();
@@ -1410,39 +1330,9 @@
                 }
             }
 
-<<<<<<< HEAD
             m_comm = expList->GetComm();
-            //m_comm = expList->GetComm()->GetRowComm(); 2D
             m_comm->AllReduce(maxEdgeDof, LibUtilities::ReduceMax);
             m_comm->AllReduce(maxFaceDof, LibUtilities::ReduceMax);
-=======
-        /**
-	 * \brief Build edge-face transformation matrix (\f$\mathbf{R_{ef}}\f$)
-	 *
-	 * The matrix component of \f$\mathbf{R}\f$ is given by
-	 *\f[
-	 *  \mathbf{R^{T}_{ef}}=-\mathbf{S}^{-1}_{ff}\mathbf{S}^{T}_{ef}\f]
-	 *
-	 * For each edge extract the submatrices from statically condensed 
-	 * matrix \f$\mathbf{S}\f$ corresponding to inner products of modes on the two
-	 * attached faces within themselves as well as the coupling matrix 
-	 * between the two faces (\f$\mathbf{S}_{ff}\f$). This matrix of face coupling is then inverted 
-	 * and multiplied by the submatrices of corresponding to the 
-	 * coupling between the edge and attached faces (\f$\mathbf{S}_{ef}\f$).
-	 *
-	 */
-        void PreconditionerLowEnergy::SetLowEnergyModes_Ref()
-        {
-            int eid, fid,  cnt, i, n, m, nmodes, nedgemodes;
-            int efRow, efCol, FaceTotNCoeffs, EdgeTotNCoeffs;
-            NekDouble zero = 0.0;
-	    
-            NekDouble EdgeFaceValue, FaceFaceValue;
-	    
-            //number of attached faces is always 2
-            int nConnectedFaces=2;
-            int nEdges=vExp->GetGeom()->GetNumEdges();
->>>>>>> e7b481f5
 
             //Allocate arrays for block to universal map (number of expansions * p^2)
             Array<OneD, long> m_EdgeBlockToUniversalMap(ntotaledgeentries,-1);
@@ -1545,8 +1435,7 @@
                 
                 locExpansion = expList->GetExp(nel);
                 nCoeffs=locExpansion->NumBndryCoeffs();
-                StdRegions::ExpansionType eType=
-                    locExpansion->DetExpansionType();
+                LibUtilities::ShapeType eType=locExpansion->DetShapeType();
 
                 //Get correct transformation matrix for element type
                 R=(*(transmatrixmap[eType]));
@@ -1563,239 +1452,6 @@
                 nEdges=locExpansion->GetGeom()->GetNumEdges();
                 nFaces=locExpansion->GetGeom()->GetNumFaces();
 
-<<<<<<< HEAD
-=======
-            //vertex-edge/face
-            for (i=0; i<nVerts; ++i)
-            {
-                for(j=0; j<nedgemodestotal; ++j)
-                {
-                    InvR.SetValue(vertModeLocation[i],edgemodearray[j],
-                             -R(vertModeLocation[i],edgemodearray[j]));
-                    InvRT.SetValue(edgemodearray[j],vertModeLocation[i],
-                              -R(vertModeLocation[i],edgemodearray[j]));
-                }
-
-                for(j=0; j<nfacemodestotal; ++j)
-                {
-                    InvR.SetValue(vertModeLocation[i],facemodearray[j],
-                             -R(vertModeLocation[i],facemodearray[j]));
-                    InvRT.SetValue(facemodearray[j],vertModeLocation[i],
-                              -R(vertModeLocation[i],facemodearray[j]));
-                    for(n=0; n<nedgemodestotal; ++n)
-                    {
-                        MatrixValue=InvR.GetValue(vertModeLocation[i],facemodearray[j])
-                                               +R(vertModeLocation[i],edgemodearray[n])
-                                                 *R(edgemodearray[n],facemodearray[j]);
-                        InvR.SetValue(vertModeLocation[i],facemodearray[j],MatrixValue);
-                        InvRT.SetValue(facemodearray[j],vertModeLocation[i],MatrixValue);
-                    }
-                }
-            }
-
-            //edge-face contributions
-            for (i=0; i<nedgemodestotal; ++i)
-            {
-                for(j=0; j<nfacemodestotal; ++j)
-                {
-                    InvR.SetValue(edgemodearray[i],facemodearray[j],-R(edgemodearray[i],facemodearray[j]));
-                    InvRT.SetValue(facemodearray[j],edgemodearray[i],-R(edgemodearray[i],facemodearray[j]));
-                }
-            }
-
-            for (i = 0; i < nCoeffs; ++i)
-            {
-                InvR.SetValue(i,i,1.0);
-                InvRT.SetValue(i,i,1.0);
-            }
-        }
-
-
-        /**
-         *
-         */
-        void PreconditionerLowEnergy::VertexEdgeFaceMatrix()
-	{
-            int i,j, eid, fid;
-            int nCoeffs=vExp->NumBndryCoeffs();
-            NekDouble MatrixValue;
-            DNekMat &R = (*m_transformationmatrix);
-            // Define storage for vertex transpose matrix and zero all entries
-            MatrixStorage storage = eFULL;
-            DNekMatSharedPtr m_om = MemoryManager<DNekMat>::AllocateSharedPtr(nCoeffs, nCoeffs, 0, storage);
-            DNekMat &OM = (*m_om);
-
-            int nVerts=vExp->GetGeom()->GetNumVerts();
-            int nEdges=vExp->GetGeom()->GetNumEdges();
-            int nFaces=vExp->GetGeom()->GetNumFaces();
-            int nedgemodes, nfacemodes;
-
-            Array<OneD, unsigned int> edgemodearray(nEdges*edgeModeLocation[0].num_elements());
-            Array<OneD, unsigned int> facemodearray(nFaces*faceModeLocation[0].num_elements());
-
-            //create array of edge modes
-            for(eid=0; eid < nEdges; ++eid)
-            {
-                nedgemodes=edgeModeLocation[eid].num_elements();
-                Vmath::Vcopy(nedgemodes, &edgeModeLocation[eid][0], 1, &edgemodearray[eid*nedgemodes], 1);
-            }
-
-            //create array of face modes
-            for(fid=0; fid < nFaces; ++fid)
-            {
-                nfacemodes=faceModeLocation[fid].num_elements();
-                Vmath::Vcopy(nfacemodes, &faceModeLocation[fid][0], 1, &facemodearray[fid*nfacemodes], 1);
-            }
- 
-            int nedgemodestotal=nedgemodes*nEdges;
-            int nfacemodestotal=nfacemodes*nFaces;
-
-            //vertex-vertex/edge/face
-            for (i=0; i<nVerts; ++i)
-            {
-                for(j=0; j<nVerts; ++j)
-                {
-                    MatrixValue=R(vertModeLocation[i],vertModeLocation[j]);
-
-                    OM.SetValue(i,j,MatrixValue);
-                }
- 
-                for(j=0; j<nedgemodestotal; ++j)
-                {
-                    MatrixValue=R(vertModeLocation[i],edgemodearray[j]);
-                    OM.SetValue(i,j+nVerts,MatrixValue);
-                }
-
-                for(j=0; j<nfacemodestotal; ++j)
-                {
-                    MatrixValue=R(vertModeLocation[i],facemodearray[j]);
-                    OM.SetValue(i,j+nVerts+nedgemodestotal,MatrixValue);
-                }
-            }
-
-            //edge-vertex/edge/face
-            for (i=0; i<nedgemodestotal; ++i)
-            {
-                for(j=0; j<nVerts; ++j)
-                {
-                    MatrixValue=R(edgemodearray[i],vertModeLocation[j]);
-                    OM.SetValue(i+nVerts,j,MatrixValue);
-                }
-
-                for(j=0; j<nedgemodestotal; ++j)
-                {
-                    MatrixValue=R(edgemodearray[i],edgemodearray[j]);
-                    OM.SetValue(i+nVerts,j+nVerts,MatrixValue);
-                }
-
-                for(j=0; j<nfacemodestotal; ++j)
-                {
-                    MatrixValue=R(edgemodearray[i],facemodearray[j]);
-                    OM.SetValue(i+nVerts,j+nVerts+nedgemodestotal,MatrixValue);
-                }
-            }
-
-            //face-vertex/edge/face
-            for (i=0; i<nfacemodestotal; ++i)
-            {
-                for(j=0; j<nVerts; ++j)
-                {
-                    MatrixValue=R(facemodearray[i],vertModeLocation[j]);
-                    OM.SetValue(i+nVerts+nedgemodestotal,j,MatrixValue);
-                }
- 
-                for(j=0; j<nedgemodestotal; ++j)
-                {
-                    MatrixValue=R(facemodearray[i],edgemodearray[j]);
-                    OM.SetValue(i+nVerts+nedgemodestotal,j+nVerts,MatrixValue);
-                }
-
-                for(j=0; j<nfacemodestotal; ++j)
-                {
-                    MatrixValue=R(facemodearray[i],facemodearray[j]);
-                    OM.SetValue(i+nVerts+nedgemodestotal,j+nVerts+nedgemodestotal,MatrixValue);
-                }
-            }
-        }
-
-       /**
-	 * \brief Construct the low energy preconditioner from \f$\mathbf{S}_{2}\f$
-	 *
-	 *\f[\mathbf{M}^{-1}=\left[\begin{array}{ccc} Diag[(\mathbf{S_{2}})_{vv}] & & \\
-	 *  & (\mathbf{S}_{2})_{eb} & \\
-	 *  &  & (\mathbf{S}_{2})_{fb} \end{array}\right] \f]
-	 *
-	 * where \f$\mathbf{R}\f$ is the transformation matrix and \f$\mathbf{S}_{2}\f$
-	 * the Schur complement of the modified basis, given by
-	 *
-	 * \f[\mathbf{S}_{2}=\mathbf{R}\mathbf{S}_{1}\mathbf{R}^{T}\f]
-	 *
-	 * where \f$\mathbf{S}_{1}\f$ is the local schur complement matrix for each
-	 * element.
-	 */
-        void PreconditionerLowEnergy::LowEnergyPreconditioner()
-        {
-            boost::shared_ptr<MultiRegions::ExpList> expList=((m_linsys.lock())->GetLocMat()).lock();
-            StdRegions::StdExpansionSharedPtr locExpansion;
-
-            int nRow;
-            int nVerts, nEdges,nFaces, eid, fid, n, cnt, nedgemodes, nfacemodes;
-            NekDouble zero = 0.0;
-
-            int vMap1, vMap2, sign1, sign2, m, v, eMap1, eMap2, fMap1, fMap2;
-            int offset, globalrow, globalcol;
-            NekDouble globalMatrixValue;
-
-            MatrixStorage storage = eFULL;
-            MatrixStorage vertstorage = eDIAGONAL;
-            DNekMat &R = (*m_transformationmatrix);
-            DNekMat &RT = (*m_transposedtransformationmatrix);
-
-            DNekScalBlkMatSharedPtr loc_mat;
-            DNekScalMatSharedPtr    bnd_mat;
-
-            DNekMatSharedPtr    m_RS;
-            DNekMatSharedPtr    m_RSRT;
-
-            DNekMatSharedPtr m_VertBlk;
-            DNekMatSharedPtr m_EdgeBlk;
-            DNekMatSharedPtr m_FaceBlk;
-
-            nRow=vExp->NumBndryCoeffs();
-
-            m_RS = MemoryManager<DNekMat>::AllocateSharedPtr(nRow, nRow, zero, storage);
-            DNekMat &RS = (*m_RS);
-            m_RSRT = MemoryManager<DNekMat>::AllocateSharedPtr(nRow, nRow, zero, storage);
-            DNekMat &RSRT = (*m_RSRT);
-
-            nVerts=vExp->GetGeom()->GetNumVerts();
-            nEdges=vExp->GetGeom()->GetNumEdges();
-            nFaces=vExp->GetGeom()->GetNumFaces();
-
-            int nDirBnd    = m_locToGloMap->GetNumGlobalDirBndCoeffs();
-            int nNonDirVerts  = m_locToGloMap->GetNumNonDirVertexModes();
-            int nNonDirEdges  = m_locToGloMap->GetNumNonDirEdgeModes();
-            int nNonDirFaces  = m_locToGloMap->GetNumNonDirFaceModes();
-
-            // set up block matrix system
-            int nblks=3;
-            Array<OneD,unsigned int> exp_size(nblks);
-
-            exp_size[0]=nNonDirVerts;
-            exp_size[1]=nNonDirEdges;
-            exp_size[2]=nNonDirFaces;
-
-            MatrixStorage blkmatStorage = eDIAGONAL;
-            GloBlkMat = MemoryManager<DNekScalBlkMat>::AllocateSharedPtr(exp_size,exp_size,blkmatStorage);
-
-	    //Vertex, edge and face preconditioner matrices
-            DNekMatSharedPtr VertBlk = MemoryManager<DNekMat>::AllocateSharedPtr(nNonDirVerts,nNonDirVerts,zero,vertstorage);
-            DNekMatSharedPtr EdgeBlk = MemoryManager<DNekMat>::AllocateSharedPtr(nNonDirEdges,nNonDirEdges,zero,storage);
-            DNekMatSharedPtr FaceBlk = MemoryManager<DNekMat>::AllocateSharedPtr(nNonDirFaces,nNonDirFaces,zero,storage);
-
-            for(cnt=n=0; n < expList->GetNumElmts(); ++n)
-            {
->>>>>>> e7b481f5
                 //Get statically condensed matrix
                 loc_mat = (m_linsys.lock())->GetStaticCondBlock(n);
 		
@@ -1891,6 +1547,7 @@
                                     GetLocalToGlobalBndSign(cnt + eMap2);
 
                                 NekDouble globalEdgeValue = sign1*sign2*RSRT(eMap1,eMap2);
+                                cout<<"globalEdgeValue: "<<globalEdgeValue<<endl;
 
                                 m_EdgeBlockArray[edgematrixoffset+v*nedgemodes+m]=globalEdgeValue;
                             }
@@ -1973,75 +1630,9 @@
                 Gs::Gather(vertArray, Gs::gs_add, tmp);
             }
 
-<<<<<<< HEAD
             //Exchange edge data over different processes
             Gs::gs_data *tmp1 = Gs::Init(m_EdgeBlockToUniversalMap, m_comm);
             Gs::Gather(m_GlobalEdgeBlock, Gs::gs_add, tmp1);
-=======
-            DNekScalMatSharedPtr     Blktmp;
-            NekDouble                one = 1.0;
-
-            GloBlkMat->SetBlock(0,0,Blktmp = MemoryManager<DNekScalMat>::AllocateSharedPtr(one,VertBlk));
-            GloBlkMat->SetBlock(1,1,Blktmp = MemoryManager<DNekScalMat>::AllocateSharedPtr(one,EdgeBlk));
-            GloBlkMat->SetBlock(2,2,Blktmp = MemoryManager<DNekScalMat>::AllocateSharedPtr(one,FaceBlk));
-        }
-
-       /**
-	 * \brief Construct the Block preconditioner from \f$\mathbf{S}_{1}\f$
-	 *
-	 * \f[\mathbf{M}^{-1}=\left[\begin{array}{ccc} Diag[(\mathbf{S_{1}})_{vv}] & & \\
-	 *  & (\mathbf{S}_{1})_{eb} & \\
-	 *  &  & (\mathbf{S}_{1})_{fb} \end{array}\right]\f]
-	 *
-	 * where \f$\mathbf{R}\f$ is the transformation matrix and \f$\mathbf{S}_{1}\f$
-	 * is the Schur complement of each element.
-	 *
-	 */
-        void PreconditionerLowEnergy::BlockPreconditioner()
-        {
-            boost::shared_ptr<MultiRegions::ExpList> expList=((m_linsys.lock())->GetLocMat()).lock();
-            StdRegions::StdExpansionSharedPtr locExpansion;
-
-            int nRow;
-            int nVerts, nEdges,nFaces, eid, fid, n, cnt, nedgemodes, nfacemodes;
-            NekDouble zero = 0.0;
-
-            int vMap1, vMap2, sign1, sign2, m, v, eMap1, eMap2, fMap1, fMap2;
-            int offset, globalrow, globalcol;
-            NekDouble globalMatrixValue;
-
-            MatrixStorage storage = eFULL;
-            MatrixStorage vertstorage = eDIAGONAL;
-
-            DNekScalBlkMatSharedPtr loc_mat;
-            DNekScalMatSharedPtr    bnd_mat;
-
-            DNekMatSharedPtr m_VertBlk;
-            DNekMatSharedPtr m_EdgeBlk;
-            DNekMatSharedPtr m_FaceBlk;
-
-            nRow=vExp->NumBndryCoeffs();
-
-            nVerts=vExp->GetGeom()->GetNumVerts();
-            nEdges=vExp->GetGeom()->GetNumEdges();
-            nFaces=vExp->GetGeom()->GetNumFaces();
-
-            int nDirBnd    = m_locToGloMap->GetNumGlobalDirBndCoeffs();
-            int nNonDirVerts  = m_locToGloMap->GetNumNonDirVertexModes();
-            int nNonDirEdges  = m_locToGloMap->GetNumNonDirEdgeModes();
-            int nNonDirFaces  = m_locToGloMap->GetNumNonDirFaceModes();
-
-            // set up block matrix system
-            int nblks=3;
-            Array<OneD,unsigned int> exp_size(nblks);
-
-            exp_size[0]=nNonDirVerts;
-            exp_size[1]=nNonDirEdges;
-            exp_size[2]=nNonDirFaces;
-
-            MatrixStorage blkmatStorage = eDIAGONAL;
-            GloBlkMat = MemoryManager<DNekScalBlkMat>::AllocateSharedPtr(exp_size,exp_size,blkmatStorage);
->>>>>>> e7b481f5
 
             //Exchange face data over different processes
             Gs::gs_data *tmp2 = Gs::Init(m_FaceBlockToUniversalMap, m_comm);
@@ -2069,6 +1660,7 @@
                     for (m=0; m<nedgemodes; ++m)
                     {
                         NekDouble EdgeValue = m_GlobalEdgeBlock[offset+v*nedgemodes+m];
+                        cout<<"EdgeValue: "<<EdgeValue<<endl;
                         m_gmat->SetValue(v,m,EdgeValue);
                     }
                 }
@@ -2093,6 +1685,7 @@
                     for (m=0; m<nfacemodes; ++m)
                     {
                         NekDouble FaceValue = m_GlobalFaceBlock[offset+v*nfacemodes+m];
+                        cout<<"FaceValue: "<<FaceValue<<endl;
                         m_gmat->SetValue(v,m,FaceValue);
                     }
                 }
@@ -2112,7 +1705,7 @@
                     (nmodes,nmodes,zero,storage);
                 
                 tmp_mat=BlkMat->GetBlock(i,i);
-                
+
                 tmp_mat->Invert();
                 BlkMat->SetBlock(i,i,tmp_mat);
             }
@@ -2281,28 +1874,29 @@
          * i.e. \f$\mathbf{S}_{2}=\mathbf{R}\mathbf{S}_{1}\mathbf{R}^{T}\f$
          */     
         DNekScalBlkMatSharedPtr PreconditionerLowEnergy::
-        v_TransformedSchurCompl(int offset)
+        v_TransformedSchurCompl(int offset, const boost::shared_ptr<DNekScalBlkMat > &loc_mat)
 	{
             boost::shared_ptr<MultiRegions::ExpList> 
                 expList=((m_linsys.lock())->GetLocMat()).lock();
          
             StdRegions::StdExpansionSharedPtr locExpansion;                
             locExpansion = expList->GetExp(offset);
-            int nbnd=locExpansion->NumBndryCoeffs();   
+            int nbnd=locExpansion->NumBndryCoeffs();
             int ncoeffs=locExpansion->GetNcoeffs();
             int nint=ncoeffs-nbnd;
-            
+
             //This is the SC elemental matrix in the orginal basis (S1)
-            DNekScalBlkMatSharedPtr loc_mat = (m_linsys.lock())->GetStaticCondBlock(expList->GetOffset_Elmt_Id(offset));
+            //DNekScalBlkMatSharedPtr loc_mat = (m_linsys.lock())->GetStaticCondBlock(expList->GetOffset_Elmt_Id(offset));
+
             DNekScalMatSharedPtr m_S1=loc_mat->GetBlock(0,0);
 
             //Transformation matrices 
-            map<StdRegions::ExpansionType,DNekScalMatSharedPtr> transmatrixmap;
-            map<StdRegions::ExpansionType,DNekScalMatSharedPtr> transposedtransmatrixmap;
-            transmatrixmap[StdRegions::eTetrahedron]=m_transformationMatrix[0];
-            transmatrixmap[StdRegions::ePrism]=m_transformationMatrix[1];
-            transposedtransmatrixmap[StdRegions::eTetrahedron]=m_transposedTransformationMatrix[0];
-            transposedtransmatrixmap[StdRegions::ePrism]=m_transposedTransformationMatrix[1];
+            map<LibUtilities::ShapeType,DNekScalMatSharedPtr> transmatrixmap;
+            map<LibUtilities::ShapeType,DNekScalMatSharedPtr> transposedtransmatrixmap;
+            transmatrixmap[LibUtilities::eTetrahedron]=m_transformationMatrix[0];
+            transmatrixmap[LibUtilities::ePrism]=m_transformationMatrix[1];
+            transposedtransmatrixmap[LibUtilities::eTetrahedron]=m_transposedTransformationMatrix[0];
+            transposedtransmatrixmap[LibUtilities::ePrism]=m_transposedTransformationMatrix[1];
 
             DNekScalMat &S1 = (*m_S1);
             
@@ -2313,8 +1907,8 @@
             DNekMatSharedPtr m_S2 = MemoryManager<DNekMat>::AllocateSharedPtr(nbnd,nbnd,zero,storage);
             DNekMatSharedPtr m_RS1 = MemoryManager<DNekMat>::AllocateSharedPtr(nbnd,nbnd,zero,storage);
             
-            StdRegions::ExpansionType eType=
-                (expList->GetExp(offset))->DetExpansionType();
+            LibUtilities::ShapeType eType=
+                (expList->GetExp(offset))->DetShapeType();
             
             //transformation matrices
             DNekScalMat &R = (*(transmatrixmap[eType]));
