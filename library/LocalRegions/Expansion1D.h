--- conflicted
+++ resolved
@@ -80,12 +80,6 @@
                 inline SpatialDomains::Geometry1DSharedPtr GetGeom1D() const;
 
             protected:
-<<<<<<< HEAD
-                std::map<int, NormalVector>             m_vertexNormals;
-                std::map<int, bool>                     m_negatedNormals;
-
-=======
->>>>>>> 79065ab4
                 virtual DNekMatSharedPtr v_GenMatrix(
                     const StdRegions::StdMatrixKey      &mkey);
 
@@ -103,19 +97,12 @@
                 virtual NekDouble v_VectorFlux(
                     const Array<OneD, Array<OneD, NekDouble> > &vec);
 
-<<<<<<< HEAD
-                virtual void v_NegateTraceNormal (const int vertex);
-
-                virtual bool v_TraceNormalNegated(const int vertex);
-
                 virtual const NormalVector &v_GetTraceNormal(const int edge) const;
                 virtual void v_ReOrientTracePhysMap
                         (const StdRegions::Orientation orient,
                          Array<OneD, int> &idmap,
                          const int nq0,  const int nq1);
 
-=======
->>>>>>> 79065ab4
             private:
 
         };
