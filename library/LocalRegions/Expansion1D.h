///////////////////////////////////////////////////////////////////////////////
//
// File Expansion1D.h
//
// For more information, please see: http://www.nektar.info
//
// The MIT License
//
// Copyright (c) 2006 Division of Applied Mathematics, Brown University (USA),
// Department of Aeronautics, Imperial College London (UK), and Scientific
// Computing and Imaging Institute, University of Utah (USA).
//
// Permission is hereby granted, free of charge, to any person obtaining a
// copy of this software and associated documentation files (the "Software"),
// to deal in the Software without restriction, including without limitation
// the rights to use, copy, modify, merge, publish, distribute, sublicense,
// and/or sell copies of the Software, and to permit persons to whom the
// Software is furnished to do so, subject to the following conditions:
//
// The above copyright notice and this permission notice shall be included
// in all copies or substantial portions of the Software.
//
// THE SOFTWARE IS PROVIDED "AS IS", WITHOUT WARRANTY OF ANY KIND, EXPRESS
// OR IMPLIED, INCLUDING BUT NOT LIMITED TO THE WARRANTIES OF MERCHANTABILITY,
// FITNESS FOR A PARTICULAR PURPOSE AND NONINFRINGEMENT. IN NO EVENT SHALL
// THE AUTHORS OR COPYRIGHT HOLDERS BE LIABLE FOR ANY CLAIM, DAMAGES OR OTHER
// LIABILITY, WHETHER IN AN ACTION OF CONTRACT, TORT OR OTHERWISE, ARISING
// FROM, OUT OF OR IN CONNECTION WITH THE SOFTWARE OR THE USE OR OTHER
// DEALINGS IN THE SOFTWARE.
//
// Description: Header file for Expansion1D routines
//
///////////////////////////////////////////////////////////////////////////////

#ifndef EXPANSION1D_H
#define EXPANSION1D_H

#include <LocalRegions/Expansion.h>
#include <LocalRegions/LocalRegionsDeclspec.h>
#include <StdRegions/StdExpansion1D.h>
#include <SpatialDomains/Geometry1D.h>

namespace Nektar
{
    namespace LocalRegions 
    {
        class Expansion2D;
        typedef std::shared_ptr<Expansion2D>  Expansion2DSharedPtr;
        typedef std::weak_ptr<Expansion2D>    Expansion2DWeakPtr;
        
        class Expansion1D;
        typedef std::shared_ptr<Expansion1D>  Expansion1DSharedPtr;
        typedef std::weak_ptr<Expansion1D>    Expansion1DWeakPtr;
        typedef std::vector< Expansion1DSharedPtr > Expansion1DVector;

        class Expansion1D: virtual public Expansion,
            virtual public StdRegions::StdExpansion1D
        {
<<<<<<< HEAD
        public:
            LOCAL_REGIONS_EXPORT Expansion1D(SpatialDomains::
                                             Geometry1DSharedPtr pGeom)
                : Expansion(pGeom),
                  StdExpansion1D()
            {
            }
            
            LOCAL_REGIONS_EXPORT virtual ~Expansion1D() {}
            
            LOCAL_REGIONS_EXPORT void AddNormTraceInt
            (const int dir,
             Array<OneD, const NekDouble> &inarray,
             Array<OneD,NekDouble> &outarray);
            
                        
            void AddHDGHelmholtzTraceTerms
            (const NekDouble                      tau,
             const Array<OneD, const NekDouble>  &inarray,
             Array<OneD, NekDouble>        &outarray);
            
            inline SpatialDomains::Geometry1DSharedPtr GetGeom1D() const;

        protected: 
            std::map<int, NormalVector>             m_vertexNormals;
            std::map<int, bool>                     m_negatedNormals;
            
            virtual DNekMatSharedPtr v_GenMatrix(
=======
            public:
                LOCAL_REGIONS_EXPORT Expansion1D(SpatialDomains::
                                                 Geometry1DSharedPtr pGeom)
                                                 : Expansion(pGeom),
                                                   StdExpansion1D()
                {
                }

                LOCAL_REGIONS_EXPORT virtual ~Expansion1D() {}

                LOCAL_REGIONS_EXPORT void AddNormTraceInt(
                        const int dir,
                        Array<OneD, const NekDouble> &inarray,
                        Array<OneD,NekDouble> &outarray);


                void AddHDGHelmholtzTraceTerms(
                    const NekDouble                      tau,
                    const Array<OneD, const NekDouble>  &inarray,
                          Array<OneD, NekDouble>        &outarray);

                inline SpatialDomains::Geometry1DSharedPtr GetGeom1D() const;

            protected:
                std::map<int, NormalVector>             m_vertexNormals;

                virtual DNekMatSharedPtr v_GenMatrix(
>>>>>>> 0f2d0efa
                    const StdRegions::StdMatrixKey      &mkey);

            virtual void v_AddRobinMassMatrix(
                    const int                            vert,
                    const Array<OneD, const NekDouble > &primCoeffs,
                    DNekMatSharedPtr                    &inoutmat);

            virtual void v_AddRobinEdgeContribution(
                    const int                            vert,
                    const Array<OneD, const NekDouble > &primCoeffs,
                    const Array<OneD, NekDouble>        &incoeffs,
                    Array<OneD, NekDouble>        &coeffs);

            virtual NekDouble v_VectorFlux(
                    const Array<OneD, Array<OneD, NekDouble> > &vec);

<<<<<<< HEAD
            virtual void v_NormalTraceDerivFactors
            (Array<OneD, Array<OneD, NekDouble> > &factors);

            virtual void v_NegateTraceNormal (const int vertex);

            virtual bool v_TraceNormalNegated(const int vertex);
=======
                virtual const NormalVector &v_GetTraceNormal(const int edge) const;
                virtual void v_ReOrientTracePhysMap
                        (const StdRegions::Orientation orient,
                         Array<OneD, int> &idmap,
                         const int nq0,  const int nq1);
>>>>>>> 0f2d0efa

            virtual const NormalVector &v_GetTraceNormal(const int edge) const;

            
            virtual void v_ReOrientTracePhysMap
                    (const StdRegions::Orientation orient,
                     Array<OneD, int> &idmap,
                     const int nq0,  const int nq1);
        private:
            
        };

        inline SpatialDomains::Geometry1DSharedPtr Expansion1D
            ::GetGeom1D() const
        {
            return std::dynamic_pointer_cast<SpatialDomains
                ::Geometry1D>(m_geom);
        }
    } //end of namespace
} //end of namespace

#endif
<|MERGE_RESOLUTION|>--- conflicted
+++ resolved
@@ -56,36 +56,6 @@
         class Expansion1D: virtual public Expansion,
             virtual public StdRegions::StdExpansion1D
         {
-<<<<<<< HEAD
-        public:
-            LOCAL_REGIONS_EXPORT Expansion1D(SpatialDomains::
-                                             Geometry1DSharedPtr pGeom)
-                : Expansion(pGeom),
-                  StdExpansion1D()
-            {
-            }
-            
-            LOCAL_REGIONS_EXPORT virtual ~Expansion1D() {}
-            
-            LOCAL_REGIONS_EXPORT void AddNormTraceInt
-            (const int dir,
-             Array<OneD, const NekDouble> &inarray,
-             Array<OneD,NekDouble> &outarray);
-            
-                        
-            void AddHDGHelmholtzTraceTerms
-            (const NekDouble                      tau,
-             const Array<OneD, const NekDouble>  &inarray,
-             Array<OneD, NekDouble>        &outarray);
-            
-            inline SpatialDomains::Geometry1DSharedPtr GetGeom1D() const;
-
-        protected: 
-            std::map<int, NormalVector>             m_vertexNormals;
-            std::map<int, bool>                     m_negatedNormals;
-            
-            virtual DNekMatSharedPtr v_GenMatrix(
-=======
             public:
                 LOCAL_REGIONS_EXPORT Expansion1D(SpatialDomains::
                                                  Geometry1DSharedPtr pGeom)
@@ -113,7 +83,6 @@
                 std::map<int, NormalVector>             m_vertexNormals;
 
                 virtual DNekMatSharedPtr v_GenMatrix(
->>>>>>> 0f2d0efa
                     const StdRegions::StdMatrixKey      &mkey);
 
             virtual void v_AddRobinMassMatrix(
@@ -130,24 +99,11 @@
             virtual NekDouble v_VectorFlux(
                     const Array<OneD, Array<OneD, NekDouble> > &vec);
 
-<<<<<<< HEAD
             virtual void v_NormalTraceDerivFactors
             (Array<OneD, Array<OneD, NekDouble> > &factors);
 
-            virtual void v_NegateTraceNormal (const int vertex);
-
-            virtual bool v_TraceNormalNegated(const int vertex);
-=======
-                virtual const NormalVector &v_GetTraceNormal(const int edge) const;
-                virtual void v_ReOrientTracePhysMap
-                        (const StdRegions::Orientation orient,
-                         Array<OneD, int> &idmap,
-                         const int nq0,  const int nq1);
->>>>>>> 0f2d0efa
-
             virtual const NormalVector &v_GetTraceNormal(const int edge) const;
 
-            
             virtual void v_ReOrientTracePhysMap
                     (const StdRegions::Orientation orient,
                      Array<OneD, int> &idmap,
