--- conflicted
+++ resolved
@@ -139,12 +139,6 @@
                 const int                        mode_offset,
                 NekDouble                       *coeffs);
 
-<<<<<<< HEAD
-            LOCAL_REGIONS_EXPORT virtual 
-                StdRegions::Orientation v_GetFaceOrient(int face);
-
-=======
->>>>>>> 80f3182c
             LOCAL_REGIONS_EXPORT virtual void v_GetFacePhysMap( 
                  const int  face,
                  Array<OneD, int>  &outarray);
