--- conflicted
+++ resolved
@@ -219,7 +219,9 @@
                 DNekScalBlkMatSharedPtr v_GetLocStaticCondMatrix(
                 const MatrixKey &mkey);
 
-<<<<<<< HEAD
+            LOCAL_REGIONS_EXPORT void v_DropLocStaticCondMatrix(
+                        const MatrixKey &mkey);
+
             LOCAL_REGIONS_EXPORT void SetUpInverseTransformationMatrix(
                 const DNekMatSharedPtr & m_transformationmatrix,
                 DNekMatSharedPtr m_inversetransformationmatrix,
@@ -227,11 +229,6 @@
 
             LOCAL_REGIONS_EXPORT void v_ComputeConditionNumberOfMatrix(
                 const DNekScalMatSharedPtr & mat);
-=======
-            LOCAL_REGIONS_EXPORT void v_DropLocStaticCondMatrix(
-                        const MatrixKey &mkey);
-
->>>>>>> 94015edc
 
         private:
             SpatialDomains::Geometry3DSharedPtr m_geom;
