///////////////////////////////////////////////////////////////////////////////
//
// File Expansion3D.cpp
//
// For more information, please see: http://www.nektar.info
//
// The MIT License
//
// Copyright (c) 2006 Division of Applied Mathematics, Brown University (USA),
// Department of Aeronautics, Imperial College London (UK), and Scientific
// Computing and Imaging Institute, University of Utah (USA).
//
// Permission is hereby granted, free of charge, to any person obtaining a
// copy of this software and associated documentation files (the "Software"),
// to deal in the Software without restriction, including without limitation
// the rights to use, copy, modify, merge, publish, distribute, sublicense,
// and/or sell copies of the Software, and to permit persons to whom the
// Software is furnished to do so, subject to the following conditions:
//
// The above copyright notice and this permission notice shall be included
// in all copies or substantial portions of the Software.
//
// THE SOFTWARE IS PROVIDED "AS IS", WITHOUT WARRANTY OF ANY KIND, EXPRESS
// OR IMPLIED, INCLUDING BUT NOT LIMITED TO THE WARRANTIES OF MERCHANTABILITY,
// FITNESS FOR A PARTICULAR PURPOSE AND NONINFRINGEMENT. IN NO EVENT SHALL
// THE AUTHORS OR COPYRIGHT HOLDERS BE LIABLE FOR ANY CLAIM, DAMAGES OR OTHER
// LIABILITY, WHETHER IN AN ACTION OF CONTRACT, TORT OR OTHERWISE, ARISING
// FROM, OUT OF OR IN CONNECTION WITH THE SOFTWARE OR THE USE OR OTHER
// DEALINGS IN THE SOFTWARE.
//
// Description: File for Expansion3D routines
//
///////////////////////////////////////////////////////////////////////////////

#include <boost/core/ignore_unused.hpp>

#include <LibUtilities/Foundations/InterpCoeff.h>
#include <SpatialDomains/Geometry3D.h>
#include <LocalRegions/Expansion3D.h>
#include <LocalRegions/Expansion2D.h>
#include <LocalRegions/MatrixKey.h>
#include <LibUtilities/Foundations/Interp.h>

using namespace std;

namespace Nektar
{
    namespace LocalRegions
    {
        //  evaluate additional terms in HDG face. Note that this assumes that
        // edges are unpacked into local cartesian order.
        void Expansion3D::AddHDGHelmholtzFaceTerms(
            const NekDouble                    tau,
            const int                          face,
            Array<OneD, NekDouble>            &facePhys,
            const StdRegions::VarCoeffMap     &varcoeffs,
            Array<OneD, NekDouble>            &outarray)
        {
            ExpansionSharedPtr FaceExp = GetTraceExp(face);
            int i,j,n;
            int nquad_f = FaceExp->GetNumPoints(0)*FaceExp->GetNumPoints(1);
            int order_f = FaceExp->GetNcoeffs();
            int coordim = GetCoordim();
            int ncoeffs = GetNcoeffs();
            bool mmf    = (varcoeffs.find(StdRegions::eVarCoeffMF1x)
                            != varcoeffs.end());

            Array<OneD, NekDouble> inval   (nquad_f);
            Array<OneD, NekDouble> outcoeff(order_f);
            Array<OneD, NekDouble> tmpcoeff(ncoeffs);

            const Array<OneD, const Array<OneD, NekDouble> > &normals
                = GetTraceNormal(face);

            DNekScalMat &invMass = *GetLocMatrix(StdRegions::eInvMass);

            DNekVec Coeffs(ncoeffs,outarray,eWrapper);
            DNekVec Tmpcoeff(ncoeffs,tmpcoeff,eWrapper);

            IndexMapKey ikey(eFaceToElement, DetShapeType(),
                             GetBasisNumModes(0), GetBasisNumModes(1), GetBasisNumModes(2),
                             face, GetTraceOrient(face));
            IndexMapValuesSharedPtr map = GetIndexMap(ikey);

            StdRegions::MatrixType DerivType[3] = {StdRegions::eWeakDeriv0,
                                                   StdRegions::eWeakDeriv1,
                                                   StdRegions::eWeakDeriv2};

            // @TODO Variable coefficients
            /*
            StdRegions::VarCoeffType VarCoeff[3] = {StdRegions::eVarCoeffD00,
                                                    StdRegions::eVarCoeffD11,
                                                    StdRegions::eVarCoeffD22};
            Array<OneD, NekDouble> varcoeff_work(nquad_f);
            StdRegions::VarCoeffMap::const_iterator x;
            ///// @TODO: What direction to use here??
            if ((x = varcoeffs.find(VarCoeff[0])) != varcoeffs.end())
            {
                GetPhysFaceVarCoeffsFromElement(face,FaceExp,x->second,varcoeff_work);
                Vmath::Vmul(nquad_f,varcoeff_work,1,FaceExp->GetPhys(),1,FaceExp->UpdatePhys(),1);
            }
            */

            //================================================================
            // Add F = \tau <phi_i,in_phys>
            // Fill face and take inner product
            FaceExp->IProductWRTBase(facePhys, outcoeff);

            for(i = 0; i < order_f; ++i)
            {
                outarray[(*map)[i].index] += (*map)[i].sign*tau*outcoeff[i];
            }
            //================================================================


            //===============================================================
            // Add -\sum_i D_i^T M^{-1} G_i + E_i M^{-1} G_i =
            //                         \sum_i D_i M^{-1} G_i term

            // Three independent direction
            for(n = 0; n < coordim; ++n)
            {
                if (mmf) {
                    StdRegions::VarCoeffMap Weight;
                    Weight[StdRegions::eVarCoeffMass] = v_GetMFMag(n,varcoeffs);

                    MatrixKey invMasskey( StdRegions::eInvMass,
                                          DetShapeType(), *this,
                                          StdRegions::NullConstFactorMap,
                                          Weight);

                    invMass = *GetLocMatrix(invMasskey);

                    Array<OneD, NekDouble> ncdotMF_f =
                        v_GetnFacecdotMF(n, face, FaceExp, normals, varcoeffs);

                    Vmath::Vmul(nquad_f, ncdotMF_f, 1, facePhys, 1, inval, 1);
                }
                else {
                    Vmath::Vmul(nquad_f, normals[n], 1, facePhys, 1, inval, 1);
                }

                NekDouble scale = invMass.Scale();
                const NekDouble *data = invMass.GetRawPtr();

                // @TODO Multiply by variable coefficients
                // @TODO: Document this (probably not needed)
                /*
                StdRegions::VarCoeffMap::const_iterator x;
                if ((x = varcoeffs.find(VarCoeff[n])) != varcoeffs.end())
                {
                    GetPhysEdgeVarCoeffsFromElement(edge,FaceExp,x->second,varcoeff_work);
                    Vmath::Vmul(nquad_f,varcoeff_work,1,FaceExp->GetPhys(),1,FaceExp->UpdatePhys(),1);
                }
                */

                FaceExp->IProductWRTBase(inval, outcoeff);

                // M^{-1} G
                for(i = 0; i < ncoeffs; ++i)
                {
                    tmpcoeff[i] = 0;
                    for(j = 0; j < order_f; ++j)
                    {
                        tmpcoeff[i] += scale*data[i+(*map)[j].index*ncoeffs]*(*map)[j].sign*outcoeff[j];
                    }
                }

                if (mmf)
                {
                    StdRegions::VarCoeffMap VarCoeffDirDeriv;
                    VarCoeffDirDeriv[StdRegions::eVarCoeffMF]
                            = v_GetMF(n,coordim,varcoeffs);
                    VarCoeffDirDeriv[StdRegions::eVarCoeffMFDiv]
                            = v_GetMFDiv(n,varcoeffs);

                    MatrixKey Dmatkey(StdRegions::eWeakDirectionalDeriv,
                                      DetShapeType(), *this,
                                      StdRegions::NullConstFactorMap,
                                      VarCoeffDirDeriv);

                    DNekScalMat &Dmat = *GetLocMatrix(Dmatkey);

                    Coeffs = Coeffs  + Dmat*Tmpcoeff;
                }
                else
                {
                    DNekScalMat &Dmat = *GetLocMatrix(DerivType[n]);
                    Coeffs = Coeffs  + Dmat*Tmpcoeff;
                }

                /*
                if(varcoeffs.find(VarCoeff[n]) != varcoeffs.end())
                {
                    MatrixKey mkey(DerivType[n], DetExpansionType(), *this, StdRegions::NullConstFactorMap, varcoeffs);
                    DNekScalMat &Dmat = *GetLocMatrix(mkey);
                    Coeffs = Coeffs  + Dmat*Tmpcoeff;
                }

                else
                {
                    DNekScalMat &Dmat = *GetLocMatrix(DerivType[n]);
                    Coeffs = Coeffs  + Dmat*Tmpcoeff;
                }
                */
            }
        }


        void Expansion3D::GetPhysFaceVarCoeffsFromElement(
            const int                           face,
            ExpansionSharedPtr                 &FaceExp,
            const Array<OneD, const NekDouble> &varcoeff,
                  Array<OneD, NekDouble>       &outarray)
        {
            Array<OneD, NekDouble> tmp(GetNcoeffs());
            Array<OneD, NekDouble> facetmp(FaceExp->GetNcoeffs());

            // FwdTrans varcoeffs
            FwdTrans(varcoeff, tmp);

            // Map to edge
            Array<OneD, unsigned int>    emap;
            Array<OneD, int>            sign;

            GetTraceToElementMap(face, emap, sign, GetTraceOrient(face));

            for (unsigned int i = 0; i < FaceExp->GetNcoeffs(); ++i)
            {
                facetmp[i] = tmp[emap[i]];
            }

            // BwdTrans
            FaceExp->BwdTrans(facetmp, outarray);
        }


        /**
         * Computes the C matrix entries due to the presence of the identity
         * matrix in Eqn. 32.
         */
        void Expansion3D::AddNormTraceInt(
            const int                        dir,
            Array<OneD, const NekDouble>    &inarray,
            Array<OneD, ExpansionSharedPtr> &FaceExp,
            Array<OneD, NekDouble>          &outarray,
            const StdRegions::VarCoeffMap   &varcoeffs)
        {
            int i,f,cnt;
            int order_f,nquad_f;
            int nfaces = GetNtraces();

            cnt = 0;
            for(f = 0; f < nfaces; ++f)
            {
                order_f = FaceExp[f]->GetNcoeffs();
                nquad_f = FaceExp[f]->GetNumPoints(0)*FaceExp[f]->GetNumPoints(1);

                const Array<OneD, const Array<OneD, NekDouble> > &normals = GetTraceNormal(f);
                Array<OneD, NekDouble> faceCoeffs(order_f);
                Array<OneD, NekDouble> facePhys  (nquad_f);

                for(i = 0; i < order_f; ++i)
                {
                    faceCoeffs[i] = inarray[i+cnt];
                }
                cnt += order_f;

                FaceExp[f]->BwdTrans(faceCoeffs, facePhys);

                // Multiply by variable coefficient
                /// @TODO: Document this
//                StdRegions::VarCoeffType VarCoeff[3] = {StdRegions::eVarCoeffD00,
//                                                        StdRegions::eVarCoeffD11,
//                                                        StdRegions::eVarCoeffD22};
//                StdRegions::VarCoeffMap::const_iterator x;
//                Array<OneD, NekDouble> varcoeff_work(nquad_e);

//                if ((x = varcoeffs.find(VarCoeff[dir])) != varcoeffs.end())
//                {
//                    GetPhysEdgeVarCoeffsFromElement(e,EdgeExp[e],x->second,varcoeff_work);
//                    Vmath::Vmul(nquad_e,varcoeff_work,1,EdgeExp[e]->GetPhys(),1,EdgeExp[e]->UpdatePhys(),1);
//                }
                StdRegions::VarCoeffMap::const_iterator x;
                if ((x = varcoeffs.find(StdRegions::eVarCoeffMF1x))
                        != varcoeffs.end())
                {
                    Array<OneD, NekDouble> ncdotMF_f =
                            v_GetnFacecdotMF(dir, f, FaceExp[f], normals,
                                             varcoeffs);

                    Vmath::Vmul(nquad_f, ncdotMF_f, 1,
                                         facePhys,  1,
                                         facePhys,  1);
                }
                else
                {
                    Vmath::Vmul(nquad_f, normals[dir], 1,
                                         facePhys,     1,
                                         facePhys,     1);
                }

                AddFaceBoundaryInt(f, FaceExp[f], facePhys, outarray,
                                   varcoeffs);
            }
        }

        //shorter version of the above (coefficients are already set for faces)
        void Expansion3D::AddNormTraceInt(
            const int                             dir,
            Array<OneD, ExpansionSharedPtr>      &FaceExp,
            Array<OneD, Array<OneD, NekDouble> > &faceCoeffs,
            Array<OneD, NekDouble>               &outarray)
        {
            int f, cnt;
            int order_f, nquad_f;
            int nfaces = GetNtraces();

            cnt = 0;
            for(f = 0; f < nfaces; ++f)
            {
                order_f = FaceExp[f]->GetNcoeffs();
                nquad_f = FaceExp[f]->GetNumPoints(0)*FaceExp[f]->GetNumPoints(1);

                const Array<OneD, const Array<OneD, NekDouble> > &normals =
                    GetTraceNormal(f);
                Array<OneD, NekDouble> facePhys(nquad_f);

                cnt += order_f;

                FaceExp[f]->BwdTrans(faceCoeffs[f], facePhys);

                Vmath::Vmul(nquad_f, normals[dir], 1, facePhys, 1, facePhys, 1);

                AddFaceBoundaryInt(f, FaceExp[f], facePhys, outarray);
            }
        }

        /**
         * For a given face add the \tilde{F}_1j contributions
         */
        void Expansion3D::AddFaceBoundaryInt(
            const int                      face,
            ExpansionSharedPtr            &FaceExp,
            Array<OneD, NekDouble>        &facePhys,
            Array<OneD, NekDouble>        &outarray,
            const StdRegions::VarCoeffMap &varcoeffs)
        {
            boost::ignore_unused(varcoeffs);

            int i;
            int order_f = FaceExp->GetNcoeffs();
            Array<OneD, NekDouble> coeff(order_f);

            IndexMapKey ikey(eFaceToElement, DetShapeType(),
                             GetBasisNumModes(0), GetBasisNumModes(1), GetBasisNumModes(2),
                             face, GetTraceOrient(face));
            IndexMapValuesSharedPtr map = GetIndexMap(ikey);

//            StdRegions::VarCoeffType VarCoeff[3] = {StdRegions::eVarCoeffD00,
//                                                    StdRegions::eVarCoeffD11,
//                                                    StdRegions::eVarCoeffD22};
//            StdRegions::VarCoeffMap::const_iterator x;
//            Array<OneD, NekDouble> varcoeff_work(nquad_e);
//
///// @TODO Variable coeffs
//            if ((x = varcoeffs.find(VarCoeff[0])) != varcoeffs.end())
//            {
//                GetPhysEdgeVarCoeffsFromElement(edge,EdgeExp,x->second,varcoeff_work);
//                Vmath::Vmul(nquad_e,varcoeff_work,1,EdgeExp->GetPhys(),1,EdgeExp->UpdatePhys(),1);
//            }

            FaceExp->IProductWRTBase(facePhys, coeff);

            // add data to out array
            for(i = 0; i < order_f; ++i)
            {
                outarray[(*map)[i].index] += (*map)[i].sign*coeff[i];
            }
        }

        /**
         * @brief Align face orientation with the geometry orientation.
         */
        void Expansion3D::SetFaceToGeomOrientation(
            const int face, Array<OneD, NekDouble> &inout)
        {
            int j,k;
            int nface = GetTraceNcoeffs(face);
            Array<OneD, NekDouble> f_in(nface);
            Vmath::Vcopy(nface,&inout[0],1,&f_in[0],1);

            // retreiving face to element map for standard face orientation and
            // for actual face orientation
            IndexMapKey ikey1(eFaceToElement, DetShapeType(),
                              GetBasisNumModes(0), GetBasisNumModes(1), GetBasisNumModes(2),
                              face, StdRegions::eDir1FwdDir1_Dir2FwdDir2);
            IndexMapValuesSharedPtr map1 = GetIndexMap(ikey1);
            IndexMapKey ikey2(eFaceToElement, DetShapeType(),
                              GetBasisNumModes(0), GetBasisNumModes(1), GetBasisNumModes(2),
                              face, GetTraceOrient(face));
            IndexMapValuesSharedPtr map2 = GetIndexMap(ikey2);

            ASSERTL1((*map1).size() == (*map2).size(),
                     "There is an error with the GetTraceToElementMap");

            for(j = 0; j < (*map1).size(); ++j)
            {
                // j = index in the standard orientation
                for(k = 0; k < (*map2).size(); ++k)
                {
                    // k = index in the actual orientation
                    if((*map1)[j].index == (*map2)[k].index && k != j)
                    {
                        inout[k] = f_in[j];
                        //checking if sign is changing
                        if((*map1)[j].sign != (*map2)[k].sign)
                            inout[k] *= -1.0;
                        break;
                    }
                }
            }
        }

        /**
         * @brief Align trace orientation with the geometry orientation.
         */
        void Expansion3D::SetTraceToGeomOrientation(Array<OneD, NekDouble> &inout)
        {
            int i,cnt = 0;
            int nfaces = GetNtraces();

            Array<OneD, NekDouble> f_tmp;

            for(i = 0; i < nfaces; ++i)
            {
                SetFaceToGeomOrientation(i, f_tmp = inout + cnt);
                cnt += GetTraceNcoeffs(i);
            }
        }

        /**
         * Computes matrices needed for the HDG formulation. References to
         * equations relate to the following paper (with a suitable changes in
         * formulation to adapt to 3D):
         *   R. M. Kirby, S. J. Sherwin, B. Cockburn, To CG or to HDG: A
         *   Comparative Study, J. Sci. Comp P1-30
         *   DOI 10.1007/s10915-011-9501-7
         *   NOTE: VARIABLE COEFFICIENTS CASE IS NOT IMPLEMENTED
         */
        DNekMatSharedPtr Expansion3D::v_GenMatrix(const StdRegions::StdMatrixKey &mkey)
        {
            //Variable coefficients are not implemented/////////
            ASSERTL1(!mkey.HasVarCoeff(StdRegions::eVarCoeffD00),
                     "Matrix construction is not implemented for variable "
                     "coefficients at the moment");
            ////////////////////////////////////////////////////

            DNekMatSharedPtr returnval;

            switch(mkey.GetMatrixType())
            {
                // (Z^e)^{-1} (Eqn. 33, P22)
                case StdRegions::eHybridDGHelmholtz:
                {
                    ASSERTL1(IsBoundaryInteriorExpansion(),
                             "HybridDGHelmholtz matrix not set up "
                             "for non boundary-interior expansions");

                    int       i,j,k;
                    NekDouble lambdaval = mkey.GetConstFactor(StdRegions::eFactorLambda);
                    NekDouble tau       = mkey.GetConstFactor(StdRegions::eFactorTau);
                    int       ncoeffs   = GetNcoeffs();
                    int       nfaces    = GetNtraces();

                    Array<OneD,unsigned int> fmap;
                    Array<OneD,int> sign;
                    ExpansionSharedPtr FaceExp;
                    ExpansionSharedPtr FaceExp2;

                    int order_f, coordim = GetCoordim();
                    DNekScalMat  &invMass = *GetLocMatrix(StdRegions::eInvMass);
                    StdRegions::MatrixType DerivType[3] = {StdRegions::eWeakDeriv0,
                                                           StdRegions::eWeakDeriv1,
                                                           StdRegions::eWeakDeriv2};

                    returnval = MemoryManager<DNekMat>::AllocateSharedPtr(ncoeffs,ncoeffs);
                    DNekMat &Mat = *returnval;
                    Vmath::Zero(ncoeffs*ncoeffs,Mat.GetPtr(),1);

                    // StdRegions::VarCoeffType Coeffs[3] = {StdRegions::eVarCoeffD00,
                    //                                       StdRegions::eVarCoeffD11,
                    //                                       StdRegions::eVarCoeffD22};
                    StdRegions::VarCoeffMap::const_iterator x;
                    const StdRegions::VarCoeffMap &varcoeffs =
                            mkey.GetVarCoeffs();

                    for(i = 0; i < coordim; ++i)
                    {
                        if ((x = varcoeffs.find(StdRegions::eVarCoeffMF1x))
                                != varcoeffs.end())
                        {
                            StdRegions::VarCoeffMap VarCoeffDirDeriv;
                            VarCoeffDirDeriv[StdRegions::eVarCoeffMF] =
                                    v_GetMF(i,coordim,varcoeffs);
                            VarCoeffDirDeriv[StdRegions::eVarCoeffMFDiv] =
                                    v_GetMFDiv(i,varcoeffs);

                            MatrixKey Dmatkey(StdRegions::eWeakDirectionalDeriv,
                                              DetShapeType(), *this,
                                              StdRegions::NullConstFactorMap,
                                              VarCoeffDirDeriv);

                            DNekScalMat &Dmat = *GetLocMatrix(Dmatkey);

                            StdRegions::VarCoeffMap Weight;
                            Weight[StdRegions::eVarCoeffMass] =
                                    v_GetMFMag(i,mkey.GetVarCoeffs());

                            MatrixKey invMasskey(StdRegions::eInvMass,
                                                 DetShapeType(), *this,
                                                 StdRegions::NullConstFactorMap,
                                                 Weight);

                            DNekScalMat &invMass = *GetLocMatrix(invMasskey);

                            Mat = Mat + Dmat*invMass*Transpose(Dmat);
                        }
                        else
                        {
                            DNekScalMat &Dmat = *GetLocMatrix(DerivType[i]);
                            Mat = Mat + Dmat*invMass*Transpose(Dmat);
                        }

                        /*
                        if(mkey.HasVarCoeff(Coeffs[i]))
                        {
                            MatrixKey DmatkeyL(DerivType[i], DetExpansionType(), *this,
                                               StdRegions::NullConstFactorMap,
                                               mkey.GetVarCoeffAsMap(Coeffs[i]));
                            MatrixKey DmatkeyR(DerivType[i], DetExpansionType(), *this);

                            DNekScalMat &DmatL = *GetLocMatrix(DmatkeyL);
                            DNekScalMat &DmatR = *GetLocMatrix(DmatkeyR);
                            Mat = Mat + DmatL*invMass*Transpose(DmatR);
                        }
                        else
                        {
                            DNekScalMat &Dmat = *GetLocMatrix(DerivType[i]);
                            Mat = Mat + Dmat*invMass*Transpose(Dmat);
                        }
                        */
                    }

                    // Add Mass Matrix Contribution for Helmholtz problem
                    DNekScalMat  &Mass = *GetLocMatrix(StdRegions::eMass);
                    Mat = Mat + lambdaval*Mass;

                    // Add tau*E_l using elemental mass matrices on each edge
                    for(i = 0; i < nfaces; ++i)
                    {
                        FaceExp = GetTraceExp(i);
                        order_f = FaceExp->GetNcoeffs();  

                        IndexMapKey ikey(eFaceToElement, DetShapeType(),
                            GetBasisNumModes(0), GetBasisNumModes(1),
                            GetBasisNumModes(2), i, GetTraceOrient(i));
                        IndexMapValuesSharedPtr map = GetIndexMap(ikey);

                        // @TODO: Document
                        /*
                        StdRegions::VarCoeffMap edgeVarCoeffs;
                        if (mkey.HasVarCoeff(StdRegions::eVarCoeffD00))
                        {
                            Array<OneD, NekDouble> mu(nq);
                            GetPhysEdgeVarCoeffsFromElement(
                                i, EdgeExp2,
                                mkey.GetVarCoeff(StdRegions::eVarCoeffD00), mu);
                            edgeVarCoeffs[StdRegions::eVarCoeffMass] = mu;
                        }
                        DNekScalMat &eMass = *EdgeExp->GetLocMatrix(
                            StdRegions::eMass,
                            StdRegions::NullConstFactorMap, edgeVarCoeffs);
                        */

                        DNekScalMat &eMass = *FaceExp->GetLocMatrix(StdRegions::eMass);

                        for(j = 0; j < order_f; ++j)
                        {
                            for(k = 0; k < order_f; ++k)
                            {
                                Mat((*map)[j].index,(*map)[k].index) +=
                                    tau*(*map)[j].sign*(*map)[k].sign*eMass(j,k);
                            }
                        }
                    }
                    break;
                }

                // U^e (P22)
                case StdRegions::eHybridDGLamToU:
                {
                    int       i,j,k;
                    int       nbndry  = NumDGBndryCoeffs();
                    int       ncoeffs = GetNcoeffs();
                    int       nfaces  = GetNtraces();
                    NekDouble tau     = mkey.GetConstFactor(StdRegions::eFactorTau);

                    Array<OneD,NekDouble> lambda(nbndry);
                    DNekVec Lambda(nbndry,lambda,eWrapper);
                    Array<OneD,NekDouble> ulam(ncoeffs);
                    DNekVec Ulam(ncoeffs,ulam,eWrapper);
                    Array<OneD,NekDouble> f(ncoeffs);
                    DNekVec F(ncoeffs,f,eWrapper);

                    ExpansionSharedPtr FaceExp;
                    // declare matrix space
                    returnval = MemoryManager<DNekMat>::AllocateSharedPtr(ncoeffs,nbndry);
                    DNekMat &Umat = *returnval;

                    // Z^e matrix
                    MatrixKey newkey(StdRegions::eInvHybridDGHelmholtz, DetShapeType(), *this, mkey.GetConstFactors(), mkey.GetVarCoeffs());
                    DNekScalMat  &invHmat = *GetLocMatrix(newkey);

                    Array<OneD,unsigned int> fmap;
                    Array<OneD,int> sign;

                    //alternative way to add boundary terms contribution
                    int bndry_cnt = 0;
                    for(i = 0; i < nfaces; ++i)
                    {
                        FaceExp = GetTraceExp(i);//temporary, need to rewrite AddHDGHelmholtzFaceTerms
                        int nface = GetTraceNcoeffs(i);
                        Array<OneD, NekDouble> face_lambda(nface);

                        const Array<OneD, const Array<OneD, NekDouble> > normals
                            = GetTraceNormal(i);

                        for(j = 0; j < nface; ++j)
                        {
                            Vmath::Zero(nface,&face_lambda[0],1);
                            Vmath::Zero(ncoeffs,&f[0],1);
                            face_lambda[j] = 1.0;

                            SetFaceToGeomOrientation(i, face_lambda);

                            Array<OneD, NekDouble> tmp(FaceExp->GetTotPoints());
                            FaceExp->BwdTrans(face_lambda, tmp);
                            AddHDGHelmholtzFaceTerms(tau, i, tmp, mkey.GetVarCoeffs(), f);

                            Ulam = invHmat*F; // generate Ulam from lambda

                            // fill column of matrix
                            for(k = 0; k < ncoeffs; ++k)
                            {
                                Umat(k,bndry_cnt) = Ulam[k];
                            }

                            ++bndry_cnt;
                        }
                    }

                    //// Set up face expansions from local geom info
                    //for(i = 0; i < nfaces; ++i)
                    //{
                    //    FaceExp[i] = GetTraceExp(i);
                    //}
                    //
                    //// for each degree of freedom of the lambda space
                    //// calculate Umat entry
                    //// Generate Lambda to U_lambda matrix
                    //for(j = 0; j < nbndry; ++j)
                    //{
                    //    // standard basis vectors e_j
                    //    Vmath::Zero(nbndry,&lambda[0],1);
                    //    Vmath::Zero(ncoeffs,&f[0],1);
                    //    lambda[j] = 1.0;
                    //
					//	//cout << Lambda;
                    //    SetTraceToGeomOrientation(lambda);
					//	//cout << Lambda << endl;
                    //
                    //    // Compute F = [I   D_1 M^{-1}   D_2 M^{-1}] C e_j
                    //    AddHDGHelmholtzTraceTerms(tau, lambda, FaceExp, mkey.GetVarCoeffs(), f);
                    //
                    //    // Compute U^e_j
                    //    Ulam = invHmat*F; // generate Ulam from lambda
                    //
                    //    // fill column of matrix
                    //    for(k = 0; k < ncoeffs; ++k)
                    //    {
                    //        Umat(k,j) = Ulam[k];
                    //    }
                    //}
                }
                break;
            // Q_0, Q_1, Q_2 matrices (P23)
            // Each are a product of a row of Eqn 32 with the C matrix.
            // Rather than explicitly computing all of Eqn 32, we note each
            // row is almost a multiple of U^e, so use that as our starting
            // point.
            case StdRegions::eHybridDGLamToQ0:
            case StdRegions::eHybridDGLamToQ1:
            case StdRegions::eHybridDGLamToQ2:
                {
                    int i       = 0;
                    int j       = 0;
                    int k       = 0;
                    int dir     = 0;
                    int nbndry  = NumDGBndryCoeffs();
                    int coordim = GetCoordim();
                    int ncoeffs = GetNcoeffs();
                    int nfaces  = GetNtraces();

                    Array<OneD,NekDouble> lambda(nbndry);
                    DNekVec Lambda(nbndry,lambda,eWrapper);
                    Array<OneD, ExpansionSharedPtr>  FaceExp(nfaces);

                    Array<OneD,NekDouble> ulam(ncoeffs);
                    DNekVec Ulam(ncoeffs,ulam,eWrapper);
                    Array<OneD,NekDouble> f(ncoeffs);
                    DNekVec F(ncoeffs,f,eWrapper);

                    // declare matrix space
                    returnval  = MemoryManager<DNekMat>::AllocateSharedPtr(ncoeffs,nbndry);
                    DNekMat &Qmat = *returnval;

                    // Lambda to U matrix
                    MatrixKey lamToUkey(StdRegions::eHybridDGLamToU, DetShapeType(), *this, mkey.GetConstFactors(), mkey.GetVarCoeffs());
                    DNekScalMat &lamToU = *GetLocMatrix(lamToUkey);

                    // Inverse mass matrix
                    DNekScalMat &invMass = *GetLocMatrix(StdRegions::eInvMass);

                    for(i = 0; i < nfaces; ++i)
                    {
                        FaceExp[i] = GetTraceExp(i);
                    }

                    //Weak Derivative matrix
                    DNekScalMatSharedPtr Dmat;
                    switch(mkey.GetMatrixType())
                    {
                    case StdRegions::eHybridDGLamToQ0:
                        dir = 0;
                        Dmat = GetLocMatrix(StdRegions::eWeakDeriv0);
                        break;
                    case StdRegions::eHybridDGLamToQ1:
                        dir = 1;
                        Dmat = GetLocMatrix(StdRegions::eWeakDeriv1);
                        break;
                    case StdRegions::eHybridDGLamToQ2:
                        dir = 2;
                        Dmat = GetLocMatrix(StdRegions::eWeakDeriv2);
                        break;
                    default:
                        ASSERTL0(false,"Direction not known");
                        break;
                    }

                    //DNekScalMatSharedPtr Dmat;
                    //DNekScalMatSharedPtr &invMass;
                    StdRegions::VarCoeffMap::const_iterator x;
                    const StdRegions::VarCoeffMap &varcoeffs =
                            mkey.GetVarCoeffs();
                    if ((x = varcoeffs.find(StdRegions::eVarCoeffMF1x)) !=
                            varcoeffs.end())
                    {
                        StdRegions::VarCoeffMap VarCoeffDirDeriv;
                        VarCoeffDirDeriv[StdRegions::eVarCoeffMF] =
                                v_GetMF(dir,coordim,varcoeffs);
                        VarCoeffDirDeriv[StdRegions::eVarCoeffMFDiv] =
                                v_GetMFDiv(dir,varcoeffs);

                        MatrixKey Dmatkey(StdRegions::eWeakDirectionalDeriv,
                                          DetShapeType(), *this,
                                          StdRegions::NullConstFactorMap,
                                          VarCoeffDirDeriv);

                        Dmat = GetLocMatrix(Dmatkey);

                        StdRegions::VarCoeffMap Weight;
                        Weight[StdRegions::eVarCoeffMass] =
                                v_GetMFMag(dir,mkey.GetVarCoeffs());

                        MatrixKey invMasskey(StdRegions::eInvMass,
                                             DetShapeType(), *this,
                                             StdRegions::NullConstFactorMap,
                                             Weight);

                        invMass = *GetLocMatrix(invMasskey);
                    }
                    else
                    {
                        // Inverse mass matrix
                        invMass = *GetLocMatrix(StdRegions::eInvMass);
                    }

                    // for each degree of freedom of the lambda space
                    // calculate Qmat entry
                    // Generate Lambda to Q_lambda matrix
                    for(j = 0; j < nbndry; ++j)
                    {
                        Vmath::Zero(nbndry,&lambda[0],1);
                        lambda[j] = 1.0;

                        // for lambda[j] = 1 this is the solution to ulam
                        for(k = 0; k < ncoeffs; ++k)
                        {
                            Ulam[k] = lamToU(k,j);
                        }

                        // -D^T ulam
                        Vmath::Neg(ncoeffs,&ulam[0],1);
                        F = Transpose(*Dmat)*Ulam;

                        SetTraceToGeomOrientation(lambda);

                        // Add the C terms resulting from the I's on the
                        // diagonals of Eqn 32
                        AddNormTraceInt(dir,lambda,FaceExp,f,mkey.GetVarCoeffs());

                        // finally multiply by inverse mass matrix
                        Ulam = invMass*F;

                        // fill column of matrix (Qmat is in column major format)
                        Vmath::Vcopy(ncoeffs,&ulam[0],1,&(Qmat.GetPtr())[0]+j*ncoeffs,1);
                    }
                }
                break;
            // Matrix K (P23)
            case StdRegions::eHybridDGHelmBndLam:
                {
                    int i,j,f,cnt;
                    int order_f, nquad_f;
                    int nbndry  = NumDGBndryCoeffs();
                    int nfaces  = GetNtraces();
                    NekDouble tau = mkey.GetConstFactor(StdRegions::eFactorTau);

                    Array<OneD,NekDouble>       work, varcoeff_work;
                    Array<OneD,const Array<OneD, NekDouble> > normals;
                    Array<OneD, ExpansionSharedPtr>  FaceExp(nfaces);
                    Array<OneD, NekDouble> lam(nbndry);

                    Array<OneD,unsigned int>    fmap;
                    Array<OneD, int>            sign;

                    // declare matrix space
                    returnval = MemoryManager<DNekMat>::AllocateSharedPtr(nbndry, nbndry);
                    DNekMat &BndMat = *returnval;

                    DNekScalMatSharedPtr LamToQ[3];

                    // Matrix to map Lambda to U
                    MatrixKey LamToUkey(StdRegions::eHybridDGLamToU, DetShapeType(), *this, mkey.GetConstFactors(), mkey.GetVarCoeffs());
                    DNekScalMat &LamToU = *GetLocMatrix(LamToUkey);

                    // Matrix to map Lambda to Q0
                    MatrixKey LamToQ0key(StdRegions::eHybridDGLamToQ0, DetShapeType(), *this, mkey.GetConstFactors(), mkey.GetVarCoeffs());
                    LamToQ[0] = GetLocMatrix(LamToQ0key);

                    // Matrix to map Lambda to Q1
                    MatrixKey LamToQ1key(StdRegions::eHybridDGLamToQ1, DetShapeType(), *this, mkey.GetConstFactors(), mkey.GetVarCoeffs());
                    LamToQ[1] = GetLocMatrix(LamToQ1key);

                    // Matrix to map Lambda to Q2
                    MatrixKey LamToQ2key(StdRegions::eHybridDGLamToQ2, DetShapeType(), *this, mkey.GetConstFactors(), mkey.GetVarCoeffs());
                    LamToQ[2] = GetLocMatrix(LamToQ2key);

                    // Set up edge segment expansions from local geom info
                    const StdRegions::VarCoeffMap &varcoeffs = mkey.GetVarCoeffs();
                    for(i = 0; i < nfaces; ++i)
                    {
                        FaceExp[i] = GetTraceExp(i);
                    }

                    // Set up matrix derived from <mu, Q_lam.n - \tau (U_lam - Lam) >
                    for(i = 0; i < nbndry; ++i)
                    {
                        cnt = 0;

                        Vmath::Zero(nbndry,lam,1);
                        lam[i] = 1.0;
                        SetTraceToGeomOrientation(lam);

                        for(f = 0; f < nfaces; ++f)
                        {
                            order_f = FaceExp[f]->GetNcoeffs();  
                            nquad_f = FaceExp[f]->GetNumPoints(0)*FaceExp[f]->GetNumPoints(1);    
                            normals = GetTraceNormal(f);
                            
                            work = Array<OneD,NekDouble>(nquad_f);
                            varcoeff_work = Array<OneD, NekDouble>(nquad_f);

                            IndexMapKey ikey(eFaceToElement, DetShapeType(),
                                             GetBasisNumModes(0), GetBasisNumModes(1),
                                             GetBasisNumModes(2), f, GetTraceOrient(f));
                            IndexMapValuesSharedPtr map = GetIndexMap(ikey);

                            // @TODO Variable coefficients
                            /*
                            StdRegions::VarCoeffType VarCoeff[3] = {StdRegions::eVarCoeffD00,
                                                                    StdRegions::eVarCoeffD11,
                                                                    StdRegions::eVarCoeffD22};
                            const StdRegions::VarCoeffMap &varcoeffs = mkey.GetVarCoeffs();
                            StdRegions::VarCoeffMap::const_iterator x;
                            */

                            // Q0 * n0 (BQ_0 terms)
                            Array<OneD, NekDouble> faceCoeffs(order_f);
                            Array<OneD, NekDouble> facePhys  (nquad_f);
                            for(j = 0; j < order_f; ++j)
                            {
                                faceCoeffs[j] = (*map)[j].sign*(*LamToQ[0])((*map)[j].index,i);
                            }

                            FaceExp[f]->BwdTrans(faceCoeffs, facePhys);

                            // @TODO Variable coefficients
                            // Multiply by variable coefficient
                            /*
                            if ((x = varcoeffs.find(VarCoeff[0])) != varcoeffs.end())
                            {
                                GetPhysEdgeVarCoeffsFromElement(e,EdgeExp[e],x->second,varcoeff_work);
                                Vmath::Vmul(nquad_e,varcoeff_work,1,EdgeExp[e]->GetPhys(),1,EdgeExp[e]->UpdatePhys(),1);
                            }
                            */

                            if (varcoeffs.find(StdRegions::eVarCoeffMF1x)
                                    != varcoeffs.end())
                            {
                                Array<OneD, NekDouble> ncdotMF =
                                        v_GetnFacecdotMF(0, f, FaceExp[f],
                                                         normals, varcoeffs);

                                Vmath::Vmul(nquad_f, ncdotMF,  1,
                                                     facePhys, 1,
                                                     work,     1);
                            }
                            else
                            {
                                Vmath::Vmul(nquad_f, normals[0], 1,
                                                     facePhys,   1,
                                                     work,       1);
                            }

                            // Q1 * n1 (BQ_1 terms)
                            for(j = 0; j < order_f; ++j)
                            {
                                faceCoeffs[j] = (*map)[j].sign*(*LamToQ[1])((*map)[j].index,i);
                            }

                            FaceExp[f]->BwdTrans(faceCoeffs, facePhys);

                            // @TODO Variable coefficients
                            // Multiply by variable coefficients
                            /*
                            if ((x = varcoeffs.find(VarCoeff[1])) != varcoeffs.end())
                            {
                                GetPhysEdgeVarCoeffsFromElement(e,EdgeExp[e],x->second,varcoeff_work);
                                Vmath::Vmul(nquad_e,varcoeff_work,1,EdgeExp[e]->GetPhys(),1,EdgeExp[e]->UpdatePhys(),1);
                            }
                            */

                            if ((varcoeffs.find(StdRegions::eVarCoeffMF1x)) !=
                                    varcoeffs.end())
                            {
                                Array<OneD, NekDouble> ncdotMF =
                                        v_GetnFacecdotMF(1, f, FaceExp[f],
                                                         normals, varcoeffs);

                                Vmath::Vvtvp(nquad_f, ncdotMF,  1,
                                                      facePhys, 1,
                                                      work,     1,
                                                      work,     1);
                            }
                            else
                            {
                                Vmath::Vvtvp(nquad_f, normals[1], 1,
                                                      facePhys,   1,
                                                      work,       1,
                                                      work,       1);
                            }

                            // Q2 * n2 (BQ_2 terms)
                            for(j = 0; j < order_f; ++j)
                            {
                                faceCoeffs[j] = (*map)[j].sign*(*LamToQ[2])((*map)[j].index,i);
                            }

                            FaceExp[f]->BwdTrans(faceCoeffs, facePhys);

                            // @TODO Variable coefficients
                            // Multiply by variable coefficients
                            /*
                            if ((x = varcoeffs.find(VarCoeff[2])) != varcoeffs.end())
                            {
                                GetPhysEdgeVarCoeffsFromElement(e,EdgeExp[e],x->second,varcoeff_work);
                                Vmath::Vmul(nquad_e,varcoeff_work,1,EdgeExp[e]->GetPhys(),1,EdgeExp[e]->UpdatePhys(),1);
                            }
                            */

                            if (varcoeffs.find(StdRegions::eVarCoeffMF1x) !=
                                    varcoeffs.end())
                            {
                                Array<OneD, NekDouble> ncdotMF =
                                        v_GetnFacecdotMF(2, f, FaceExp[f],
                                                         normals, varcoeffs);

                                Vmath::Vvtvp(nquad_f, ncdotMF,  1,
                                                      facePhys, 1,
                                                      work,     1,
                                                      work,     1);
                            }
                            else
                            {
                                Vmath::Vvtvp(nquad_f, normals[2], 1,
                                                      facePhys,   1,
                                                      work,       1,
                                                      work,       1);
                            }

                            // - tau (ulam - lam)
                            // Corresponds to the G and BU terms.
                            for(j = 0; j < order_f; ++j)
                            {
                                faceCoeffs[j] = (*map)[j].sign*LamToU((*map)[j].index,i) - lam[cnt+j];
                            }

                            FaceExp[f]->BwdTrans(faceCoeffs, facePhys);

                            // @TODO Variable coefficients
                            // Multiply by variable coefficients
                            /*
                            if ((x = varcoeffs.find(VarCoeff[0])) != varcoeffs.end())
                            {
                                GetPhysEdgeVarCoeffsFromElement(e,FaceExp[f],x->second,varcoeff_work);
                                Vmath::Vmul(nquad_f,varcoeff_work,1,FaceExp[f]->GetPhys(),1,FaceExp[f]->UpdatePhys(),1);
                            }
                            */

                            Vmath::Svtvp(nquad_f, -tau, facePhys, 1,
                                         work, 1, work, 1);

                            // @TODO Add variable coefficients
                            FaceExp[f]->IProductWRTBase(work, faceCoeffs);

                            SetFaceToGeomOrientation(f, faceCoeffs);

                            for(j = 0; j < order_f; ++j)
                            {
                                BndMat(cnt+j,i) = faceCoeffs[j];
                            }

                            cnt += order_f;
                        }
                    }
                }
                break;
            //HDG postprocessing
            case StdRegions::eInvLaplacianWithUnityMean:
                {
                    MatrixKey lapkey(StdRegions::eLaplacian, DetShapeType(), *this, mkey.GetConstFactors(), mkey.GetVarCoeffs());
                    DNekScalMat  &LapMat = *GetLocMatrix(lapkey);

                    returnval = MemoryManager<DNekMat>::AllocateSharedPtr(LapMat.GetRows(),LapMat.GetColumns());
                    DNekMatSharedPtr lmat = returnval;

                    (*lmat) = LapMat;

                    // replace first column with inner product wrt 1
                    int nq = GetTotPoints();
                    Array<OneD, NekDouble> tmp(nq);
                    Array<OneD, NekDouble> outarray(m_ncoeffs);
                    Vmath::Fill(nq,1.0,tmp,1);
                    IProductWRTBase(tmp, outarray);

                    Vmath::Vcopy(m_ncoeffs,&outarray[0],1,
                                 &(lmat->GetPtr())[0],1);

                    lmat->Invert();
                }
                break;
            default:
                ASSERTL0(false,"This matrix type cannot be generated from this class");
                break;
            }

            return returnval;
        }

        void Expansion3D::v_AddFaceNormBoundaryInt(
            const int                           face,
            const ExpansionSharedPtr           &FaceExp,
            const Array<OneD, const NekDouble> &Fn,
                  Array<OneD,       NekDouble> &outarray)
        {
            int i, j;

            /*
             * Coming into this routine, the velocity V will have been
             * multiplied by the trace normals to give the input vector Vn. By
             * convention, these normals are inwards facing for elements which
             * have FaceExp as their right-adjacent face.  This conditional
             * statement therefore determines whether the normals must be
             * negated, since the integral being performed here requires an
             * outwards facing normal.
             */
            if (m_requireNeg.size() == 0)
            {
                m_requireNeg.resize(GetNtraces());

                for (i = 0; i < GetNtraces(); ++i)
                {
                    m_requireNeg[i] = false;
<<<<<<< HEAD
                    if (m_negatedNormals[i])
                    {
                        m_requireNeg[i] = true;
                        continue;
                    }
                    
                    ExpansionSharedPtr faceExp = m_traceExp[i].lock();
=======

                    Expansion2DSharedPtr faceExp = m_faceExp[i].lock();
>>>>>>> 79065ab4

                    if (faceExp->GetRightAdjacentElementExp())
                    {
                        if (faceExp->GetRightAdjacentElementExp()->GetGeom()
                            ->GetGlobalID() == GetGeom()->GetGlobalID())
                        {
                            m_requireNeg[i] = true;
                        }
                    }
                }
            }

            IndexMapKey ikey(eFaceToElement, DetShapeType(),
                             GetBasisNumModes(0), GetBasisNumModes(1), GetBasisNumModes(2),
                             face, GetTraceOrient(face));
            IndexMapValuesSharedPtr map = GetIndexMap(ikey);

            int order_e  = (*map).size(); // Order of the element
            int n_coeffs = FaceExp->GetNcoeffs();

            Array<OneD, NekDouble> faceCoeffs(n_coeffs);

            if (n_coeffs != order_e) // Going to orthogonal space
            {
                Array<OneD, NekDouble> coeff(n_coeffs);
                Array<OneD, NekDouble> array(n_coeffs);

                FaceExp->FwdTrans(Fn, faceCoeffs);

                int NumModesElementMax  = FaceExp->GetBasis(0)->GetNumModes();
                int NumModesElementMin  = m_base[0]->GetNumModes();

                FaceExp->ReduceOrderCoeffs(NumModesElementMin,
                                           faceCoeffs,
                                           faceCoeffs);

                StdRegions::StdMatrixKey masskey(StdRegions::eMass,
                                                 FaceExp->DetShapeType(),
                                                 *FaceExp);
                FaceExp->MassMatrixOp(faceCoeffs, faceCoeffs, masskey);

                // Reorder coefficients for the lower degree face.
                int offset1 = 0, offset2 = 0;

                if (FaceExp->DetShapeType() == LibUtilities::eQuadrilateral)
                {
                    for (i = 0; i < NumModesElementMin; ++i)
                    {
                        for (j = 0; j < NumModesElementMin; ++j)
                        {
                            faceCoeffs[offset1+j] =
                                faceCoeffs[offset2+j];
                        }
                        offset1 += NumModesElementMin;
                        offset2 += NumModesElementMax;
                    }

                    // Extract lower degree modes. TODO: Check this is correct.
                    for (i = NumModesElementMin; i < NumModesElementMax; ++i)
                    {
                        for (j = NumModesElementMin; j < NumModesElementMax; ++j)
                        {
                            faceCoeffs[i*NumModesElementMax+j] = 0.0;
                        }
                    }
                }

                if (FaceExp->DetShapeType() == LibUtilities::eTriangle)
                {

                    // Reorder coefficients for the lower degree face.
                    int offset1 = 0, offset2 = 0;

                    for (i = 0; i < NumModesElementMin; ++i)
                    {
                        for (j = 0; j < NumModesElementMin-i; ++j)
                        {
                            faceCoeffs[offset1+j] =
                                faceCoeffs[offset2+j];
                        }
                        offset1 += NumModesElementMin-i;
                        offset2 += NumModesElementMax-i;
                    }
                }

            }
            else
            {
                FaceExp->IProductWRTBase(Fn, faceCoeffs);
            }

            if (m_requireNeg[face])
            {
                for (i = 0; i < order_e; ++i)
                {
                    outarray[(*map)[i].index] -= (*map)[i].sign * faceCoeffs[i];
                }
            }
            else
            {
                for (i = 0; i < order_e; ++i)
                {
                    outarray[(*map)[i].index] += (*map)[i].sign * faceCoeffs[i];
                }
            }
        }


        /**
         * @brief Evaluate coefficients of weak deriviative in the direction dir
         * given the input coefficicents incoeffs and the imposed boundary
         * values in EdgeExp (which will have its phys space updated).
         */
        void Expansion3D::v_DGDeriv(
            int                                   dir,
            const Array<OneD, const NekDouble>   &incoeffs,
            Array<OneD, ExpansionSharedPtr>      &FaceExp,
            Array<OneD, Array<OneD, NekDouble> > &faceCoeffs,
            Array<OneD, NekDouble>               &out_d)
        {
            int ncoeffs = GetNcoeffs();
            StdRegions::MatrixType DerivType[3] = {StdRegions::eWeakDeriv0,
                                                   StdRegions::eWeakDeriv1,
                                                   StdRegions::eWeakDeriv2};

            DNekScalMat &InvMass = *GetLocMatrix(StdRegions::eInvMass);
            DNekScalMat &Dmat    = *GetLocMatrix(DerivType[dir]);

            Array<OneD, NekDouble> coeffs = incoeffs;
            DNekVec     Coeffs  (ncoeffs,coeffs, eWrapper);

            Coeffs = Transpose(Dmat)*Coeffs;
            Vmath::Neg(ncoeffs, coeffs,1);

            // Add the boundary integral including the relevant part of
            // the normal
            AddNormTraceInt(dir, FaceExp, faceCoeffs, coeffs);

            DNekVec Out_d (ncoeffs,out_d,eWrapper);

            Out_d  = InvMass*Coeffs;
        }

        void Expansion3D::v_AddRobinMassMatrix(
            const int                            face,
            const Array<OneD, const NekDouble > &primCoeffs,
                  DNekMatSharedPtr              &inoutmat)
        {
            ASSERTL1(IsBoundaryInteriorExpansion(),
                     "Not set up for non boundary-interior expansions");
            ASSERTL1(inoutmat->GetRows() == inoutmat->GetColumns(),
                     "Assuming that input matrix was square");

            int i,j;
            int id1,id2;
            ExpansionSharedPtr faceExp = m_traceExp[face].lock();
            int order_f = faceExp->GetNcoeffs();

            Array<OneD, unsigned int> map;
            Array<OneD,          int> sign;

            StdRegions::VarCoeffMap varcoeffs;
            varcoeffs[StdRegions::eVarCoeffMass] = primCoeffs;

            LibUtilities::ShapeType shapeType =
                faceExp->DetShapeType();

            LocalRegions::MatrixKey mkey(StdRegions::eMass,
                                         shapeType,
                                         *faceExp,
                                         StdRegions::NullConstFactorMap,
                                         varcoeffs);

            DNekScalMat &facemat = *faceExp->GetLocMatrix(mkey);

            // Now need to identify a map which takes the local face
            // mass matrix to the matrix stored in inoutmat;
            // This can currently be deduced from the size of the matrix

            // - if inoutmat.m_rows() == v_NCoeffs() it is a full
            //   matrix system

            // - if inoutmat.m_rows() == v_GetNverts() it is a vertex space
            //  preconditioner.

            // - if inoutmat.m_rows() == v_NumBndCoeffs() it is a
            //  boundary CG system

            // - if inoutmat.m_rows() == v_NumDGBndCoeffs() it is a
            //  trace DG system; still needs implementing.
            int rows = inoutmat->GetRows();

            if (rows == GetNcoeffs())
            {
                GetTraceToElementMap(face,map,sign,GetTraceOrient(face));
            }
            else if (rows == GetNverts())
            {
                int nfvert = faceExp->GetNverts();

                // Need to find where linear vertices are in facemat
                Array<OneD, unsigned int> linmap;
                Array<OneD,          int> linsign;

                // Use a linear expansion to get correct mapping
                GetLinStdExp()->GetTraceToElementMap(face,linmap,linsign,
                                                     GetTraceOrient(face));

                // zero out sign map to remove all other modes
                sign = Array<OneD, int> (order_f,0);
                map  = Array<OneD, unsigned int>(order_f,(unsigned int)0);

                int fmap;
                // Reset sign map to only have contribution from vertices
                for(i = 0; i < nfvert; ++i)
                {
                    fmap = faceExp->GetVertexMap(i,true);
                    sign[fmap] = 1;

                    // need to reset map
                    map[fmap] = linmap[i];
                }
            }
            else if(rows == NumBndryCoeffs())
            {
                int nbndry = NumBndryCoeffs();
                Array<OneD,unsigned int> bmap(nbndry);

                GetTraceToElementMap(face,map,sign,GetTraceOrient(face));
                GetBoundaryMap(bmap);

                for(i = 0; i < order_f; ++i)
                {
                    for(j = 0; j < nbndry; ++j)
                    {
                        if(map[i] == bmap[j])
                        {
                            map[i] = j;
                            break;
                        }
                    }
                    ASSERTL1(j != nbndry,"Did not find number in map");
                }
            }
            else if (rows == NumDGBndryCoeffs())
            {
                // possibly this should be a separate method
                int cnt = 0;
                map  = Array<OneD, unsigned int> (order_f);
                sign = Array<OneD,          int> (order_f,1);

                IndexMapKey ikey1(eFaceToElement, DetShapeType(),
                                  GetBasisNumModes(0), GetBasisNumModes(1),
                                  GetBasisNumModes(2), face, GetTraceOrient(face));
                IndexMapValuesSharedPtr map1 = GetIndexMap(ikey1);
                IndexMapKey ikey2(eFaceToElement, DetShapeType(),
                                  GetBasisNumModes(0), GetBasisNumModes(1),
                                  GetBasisNumModes(2), face,
                                  StdRegions::eDir1FwdDir1_Dir2FwdDir2);
                IndexMapValuesSharedPtr map2 = GetIndexMap(ikey2);

                ASSERTL1((*map1).size() == (*map2).size(),
                         "There is an error with the GetTraceToElementMap");

                for (i = 0; i < face; ++i)
                {
                    cnt += GetTraceNcoeffs(i);
                }

                for(i = 0; i < (*map1).size(); ++i)
                {
                    int idx = -1;

                    for(j = 0; j < (*map2).size(); ++j)
                    {
                        if((*map1)[i].index == (*map2)[j].index)
                        {
                            idx = j;
                            break;
                        }
                    }

                    ASSERTL2(idx >= 0, "Index not found");
                    map [i] = idx + cnt;
                    sign[i] = (*map2)[idx].sign;
                }
            }
            else
            {
                ASSERTL0(false,"Could not identify matrix type from dimension");
            }

            for(i = 0; i < order_f; ++i)
            {
                id1 = map[i];
                for(j = 0; j < order_f; ++j)
                {
                    id2 = map[j];
                    (*inoutmat)(id1,id2) += facemat(i,j)*sign[i]*sign[j];
                }
            }
        }

        DNekMatSharedPtr Expansion3D::v_BuildVertexMatrix(
            const DNekScalMatSharedPtr &r_bnd)
        {
            MatrixStorage storage = eFULL;
            DNekMatSharedPtr vertexmatrix;

            int nVerts, vid1, vid2, vMap1, vMap2;
            NekDouble VertexValue;

            nVerts = GetNverts();

            vertexmatrix =
                MemoryManager<DNekMat>::AllocateSharedPtr(
                    nVerts, nVerts, 0.0, storage);
            DNekMat &VertexMat = (*vertexmatrix);

            for (vid1 = 0; vid1 < nVerts; ++vid1)
            {
                vMap1 = GetVertexMap(vid1,true);

                for (vid2 = 0; vid2 < nVerts; ++vid2)
                {
                    vMap2 = GetVertexMap(vid2,true);
                    VertexValue = (*r_bnd)(vMap1, vMap2);
                    VertexMat.SetValue(vid1, vid2, VertexValue);
                }
            }

            return vertexmatrix;
        }

        DNekMatSharedPtr Expansion3D::v_BuildTransformationMatrix(
            const DNekScalMatSharedPtr  &r_bnd,
            const StdRegions::MatrixType matrixType)
        {
            int nVerts, nEdges;
            int eid, fid, vid, n, i;

            int nBndCoeffs = NumBndryCoeffs();

            const SpatialDomains::Geometry3DSharedPtr &geom = GetGeom3D();

            // Get geometric information about this element
            nVerts = GetNverts();
            nEdges = GetNedges();

            /*************************************/
            /* Vetex-edge & vertex-face matrices */
            /*************************************/

            /**
             * The matrix component of \f$\mathbf{R}\f$ is given by \f[
             * \mathbf{R^{T}_{v}}=
             * -\mathbf{S}^{-1}_{ef,ef}\mathbf{S}^{T}_{v,ef}\f]
             *
             * For every vertex mode we extract the submatrices from statically
             * condensed matrix \f$\mathbf{S}\f$ corresponding to the coupling
             * between the attached edges and faces of a vertex
             * (\f$\mathbf{S_{ef,ef}}\f$). This matrix is then inverted and
             * multiplied by the submatrix representing the coupling between a
             * vertex and the attached edges and faces
             * (\f$\mathbf{S_{v,ef}}\f$).
             */

            int nmodes;
            int m;
            NekDouble VertexEdgeFaceValue;

            // The number of connected edges/faces is 3 (for all elements)
            int nConnectedEdges = 3;
            int nConnectedFaces = 3;

            // Location in the matrix
            Array<OneD, Array<OneD, unsigned int> >
                MatEdgeLocation(nConnectedEdges);
            Array<OneD, Array<OneD, unsigned int> >
                MatFaceLocation(nConnectedFaces);

            // Define storage for vertex transpose matrix and zero all entries
            MatrixStorage storage = eFULL;
            DNekMatSharedPtr transformationmatrix;

            transformationmatrix =
                MemoryManager<DNekMat>::AllocateSharedPtr(
                    nBndCoeffs, nBndCoeffs, 0.0, storage);

            DNekMat &R  = (*transformationmatrix);


            // Build the vertex-edge/face transform matrix: This matrix is
            // constructed from the submatrices corresponding to the couping
            // between each vertex and the attached edges/faces
            for (vid = 0; vid < nVerts; ++vid)
            {
                // Row and column size of the vertex-edge/face matrix
                int efRow =
                    GetEdgeNcoeffs   (geom->GetVertexEdgeMap(vid, 0)) +
                    GetEdgeNcoeffs   (geom->GetVertexEdgeMap(vid, 1)) +
                    GetEdgeNcoeffs   (geom->GetVertexEdgeMap(vid, 2)) +
                    GetTraceIntNcoeffs(geom->GetVertexFaceMap(vid, 0)) +
                    GetTraceIntNcoeffs(geom->GetVertexFaceMap(vid, 1)) +
                    GetTraceIntNcoeffs(geom->GetVertexFaceMap(vid, 2)) - 6;

                int nedgemodesconnected =
                    GetEdgeNcoeffs   (geom->GetVertexEdgeMap(vid, 0)) +
                    GetEdgeNcoeffs   (geom->GetVertexEdgeMap(vid, 1)) +
                    GetEdgeNcoeffs   (geom->GetVertexEdgeMap(vid, 2)) - 6;
                Array<OneD, unsigned int> edgemodearray(nedgemodesconnected);

                int nfacemodesconnected =
                    GetTraceIntNcoeffs(geom->GetVertexFaceMap(vid, 0)) +
                    GetTraceIntNcoeffs(geom->GetVertexFaceMap(vid, 1)) +
                    GetTraceIntNcoeffs(geom->GetVertexFaceMap(vid, 2));
                Array<OneD, unsigned int> facemodearray(nfacemodesconnected);

                int offset = 0;

                // Create array of edge modes
                for (eid = 0; eid < nConnectedEdges; ++eid)
                {
                    MatEdgeLocation[eid] = GetEdgeInverseBoundaryMap(
                                            geom->GetVertexEdgeMap(vid, eid));
                    nmodes = MatEdgeLocation[eid].size();

                    if (nmodes)
                    {
                        Vmath::Vcopy(nmodes, &MatEdgeLocation[eid][0],
                                     1, &edgemodearray[offset], 1);
                    }

                    offset += nmodes;
                }

                offset = 0;

                // Create array of face modes
                for (fid = 0; fid < nConnectedFaces; ++fid)
                {
                    MatFaceLocation[fid] = GetTraceInverseBoundaryMap(
                                            geom->GetVertexFaceMap(vid, fid));
                    nmodes = MatFaceLocation[fid].size();

                    if (nmodes)
                    {
                        Vmath::Vcopy(nmodes, &MatFaceLocation[fid][0],
                                     1, &facemodearray[offset], 1);
                    }
                    offset += nmodes;
                }

                DNekMatSharedPtr vertexedgefacetransformmatrix =
                    MemoryManager<DNekMat>::AllocateSharedPtr(
                        1, efRow, 0.0, storage);
                DNekMat &Sveft = (*vertexedgefacetransformmatrix);

                DNekMatSharedPtr vertexedgefacecoupling =
                    MemoryManager<DNekMat>::AllocateSharedPtr(
                        1, efRow, 0.0, storage);
                DNekMat &Svef = (*vertexedgefacecoupling);

                // Vertex-edge coupling
                for (n = 0; n < nedgemodesconnected; ++n)
                {
                    // Matrix value for each coefficient location
                    VertexEdgeFaceValue = (*r_bnd)(GetVertexMap(vid),
                                                   edgemodearray[n]);

                    // Set the value in the vertex edge/face matrix
                    Svef.SetValue(0, n, VertexEdgeFaceValue);
                }

                // Vertex-face coupling
                for (n = 0; n < nfacemodesconnected; ++n)
                {
                    // Matrix value for each coefficient location
                    VertexEdgeFaceValue = (*r_bnd)(GetVertexMap(vid),
                                                   facemodearray[n]);

                    // Set the value in the vertex edge/face matrix
                    Svef.SetValue(0, n + nedgemodesconnected,
                                  VertexEdgeFaceValue);
                }

                /*
                 * Build the edge-face transform matrix: This matrix is
                 * constructed from the submatrices corresponding to the couping
                 * between the edges and faces on the attached faces/edges of a
                 * vertex.
                 */

                // Allocation of matrix to store edge/face-edge/face coupling
                DNekMatSharedPtr edgefacecoupling =
                    MemoryManager<DNekMat>::AllocateSharedPtr(
                        efRow, efRow, 0.0, storage);
                DNekMat &Sefef = (*edgefacecoupling);

                NekDouble EdgeEdgeValue, FaceFaceValue;

                // Edge-edge coupling (S_{ee})
                for (m = 0; m < nedgemodesconnected; ++m)
                {
                    for (n = 0; n < nedgemodesconnected; ++n)
                    {
                        // Matrix value for each coefficient location
                        EdgeEdgeValue = (*r_bnd)(edgemodearray[n],
                                                 edgemodearray[m]);

                        // Set the value in the vertex edge/face matrix
                        Sefef.SetValue(n, m, EdgeEdgeValue);
                    }
                }

                // Face-face coupling (S_{ff})
                for (n = 0; n < nfacemodesconnected; ++n)
                {
                    for (m = 0; m < nfacemodesconnected; ++m)
                    {
                        // Matrix value for each coefficient location
                        FaceFaceValue = (*r_bnd)(facemodearray[n],
                                                 facemodearray[m]);
                        // Set the value in the vertex edge/face matrix
                        Sefef.SetValue(nedgemodesconnected + n,
                                       nedgemodesconnected + m, FaceFaceValue);
                    }
                }

                // Edge-face coupling (S_{ef} and trans(S_{ef}))
                for (n = 0; n < nedgemodesconnected; ++n)
                {
                    for (m = 0; m < nfacemodesconnected; ++m)
                    {
                        // Matrix value for each coefficient location
                        FaceFaceValue = (*r_bnd)(edgemodearray[n],
                                                 facemodearray[m]);

                        // Set the value in the vertex edge/face matrix
                        Sefef.SetValue(n,
                                       nedgemodesconnected + m,
                                       FaceFaceValue);

                        FaceFaceValue = (*r_bnd)(facemodearray[m],
                                                 edgemodearray[n]);

                        // and transpose
                        Sefef.SetValue(nedgemodesconnected + m,
                                       n,
                                       FaceFaceValue);
                    }
                }

                // Invert edge-face coupling matrix
                if (efRow)
                {
                    Sefef.Invert();


                    //R_{v}=-S_{v,ef}inv(S_{ef,ef})
                    Sveft = -Svef * Sefef;
                }

                // Populate R with R_{ve} components
                for (n = 0; n < edgemodearray.size(); ++n)
                {
                    R.SetValue(GetVertexMap(vid), edgemodearray[n],
                               Sveft(0, n));
                }

                // Populate R with R_{vf} components
                for (n = 0; n < facemodearray.size(); ++n)
                {
                    R.SetValue(GetVertexMap(vid), facemodearray[n],
                               Sveft(0, n + nedgemodesconnected));
                }
            }

            /********************/
            /* edge-face matrix */
            /********************/

            /*
             * The matrix component of \f$\mathbf{R}\f$ is given by \f[
             * \mathbf{R^{T}_{ef}}=-\mathbf{S}^{-1}_{ff}\mathbf{S}^{T}_{ef}\f]
             *
             * For each edge extract the submatrices from statically condensed
             * matrix \f$\mathbf{S}\f$ corresponding to inner products of modes
             * on the two attached faces within themselves as well as the
             * coupling matrix between the two faces
             * (\f$\mathbf{S}_{ff}\f$). This matrix of face coupling is then
             * inverted and multiplied by the submatrices of corresponding to
             * the coupling between the edge and attached faces
             * (\f$\mathbf{S}_{ef}\f$).
             */

            NekDouble EdgeFaceValue, FaceFaceValue;
            int efCol, efRow, nedgemodes;

            // Number of attached faces is always 2
            nConnectedFaces = 2;

            // Location in the matrix
            MatEdgeLocation = Array<OneD, Array<OneD, unsigned int> >
                (nEdges);
            MatFaceLocation = Array<OneD, Array<OneD, unsigned int> >
                (nConnectedFaces);

            // Build the edge/face transform matrix: This matrix is constructed
            // from the submatrices corresponding to the couping between a
            // specific edge and the two attached faces.
            for (eid = 0; eid < nEdges; ++eid)
            {
                // Row and column size of the vertex-edge/face matrix
                efCol = GetTraceIntNcoeffs(geom->GetEdgeFaceMap(eid, 0)) +
                    GetTraceIntNcoeffs(geom->GetEdgeFaceMap(eid, 1));
                efRow = GetEdgeNcoeffs(eid) - 2;

                // Edge-face coupling matrix
                DNekMatSharedPtr efedgefacecoupling =
                    MemoryManager<DNekMat>::AllocateSharedPtr(
                        efRow, efCol, 0.0, storage);
                DNekMat &Mef = (*efedgefacecoupling);

                // Face-face coupling matrix
                DNekMatSharedPtr effacefacecoupling =
                    MemoryManager<DNekMat>::AllocateSharedPtr(
                        efCol, efCol, 0.0, storage);
                DNekMat &Meff = (*effacefacecoupling);

                // Edge-face transformation matrix
                DNekMatSharedPtr edgefacetransformmatrix =
                    MemoryManager<DNekMat>::AllocateSharedPtr(
                        efRow, efCol, 0.0, storage);
                DNekMat &Meft = (*edgefacetransformmatrix);

                int nfacemodesconnected =
                    GetTraceIntNcoeffs(geom->GetEdgeFaceMap(eid, 0)) +
                    GetTraceIntNcoeffs(geom->GetEdgeFaceMap(eid, 1));
                Array<OneD, unsigned int>
                    facemodearray(nfacemodesconnected);

                // Create array of edge modes
                Array<OneD, unsigned int> inedgearray
                    = GetEdgeInverseBoundaryMap(eid);
                nedgemodes = GetEdgeNcoeffs(eid) - 2;
                Array<OneD, unsigned int> edgemodearray(nedgemodes);

                if (nedgemodes)
                {
                    Vmath::Vcopy(nedgemodes, &inedgearray[0],
                                 1, &edgemodearray[0], 1);
                }

                int offset = 0;

                // Create array of face modes
                for (fid = 0; fid < nConnectedFaces; ++fid)
                {
                    MatFaceLocation[fid] = GetTraceInverseBoundaryMap(
                                            geom->GetEdgeFaceMap(eid, fid));
                    nmodes = MatFaceLocation[fid].size();

                    if (nmodes)
                    {
                        Vmath::Vcopy(nmodes, &MatFaceLocation[fid][0],
                                     1, &facemodearray[offset], 1);
                    }
                    offset += nmodes;
                }

                // Edge-face coupling
                for (n = 0; n < nedgemodes; ++n)
                {
                    for (m = 0; m < nfacemodesconnected; ++m)
                    {
                        // Matrix value for each coefficient location
                        EdgeFaceValue = (*r_bnd)(edgemodearray[n],
                                                 facemodearray[m]);

                        // Set the value in the edge/face matrix
                        Mef.SetValue(n, m, EdgeFaceValue);
                    }
                }

                // Face-face coupling
                for (n = 0; n < nfacemodesconnected; ++n)
                {
                    for (m = 0; m < nfacemodesconnected; ++m)
                    {
                        // Matrix value for each coefficient location
                        FaceFaceValue = (*r_bnd)(facemodearray[n],
                                                 facemodearray[m]);

                        // Set the value in the vertex edge/face matrix
                        Meff.SetValue(n, m, FaceFaceValue);
                    }
                }

                if (efCol)
                {
                    // Invert edge-face coupling matrix
                    Meff.Invert();

                    // trans(R_{ef})=-S_{ef}*(inv(S_{ff})
                    Meft = -Mef * Meff;
                }

                //Populate transformation matrix with Meft
                for (n = 0; n < Meft.GetRows(); ++n)
                {
                    for (m = 0; m < Meft.GetColumns(); ++m)
                    {
                        R.SetValue(edgemodearray[n], facemodearray[m],
                                   Meft(n, m));
                    }
                }
            }

            for (i = 0; i < R.GetRows(); ++i)
            {
                R.SetValue(i, i, 1.0);
            }

            if ((matrixType == StdRegions::ePreconR)||
                (matrixType == StdRegions::ePreconRMass))
            {
                return transformationmatrix;
            }
            else
            {
                NEKERROR(ErrorUtil::efatal, "unkown matrix type" );
                return NullDNekMatSharedPtr;
            }
        }

        /**
         * \brief Build inverse and inverse transposed transformation matrix:
         * \f$\mathbf{R^{-1}}\f$ and \f$\mathbf{R^{-T}}\f$
         *
         * \f\mathbf{R^{-T}}=[\left[\begin{array}{ccc} \mathbf{I} &
         * -\mathbf{R}_{ef} & -\mathbf{R}_{ve}+\mathbf{R}_{ve}\mathbf{R}_{vf} \\
         *  0 & \mathbf{I} & \mathbf{R}_{ef} \\
         *  0 & 0 & \mathbf{I}} \end{array}\right]\f]
         */
        DNekMatSharedPtr Expansion3D::v_BuildInverseTransformationMatrix(
            const DNekScalMatSharedPtr & transformationmatrix)
        {
            int i, j, n, eid = 0, fid = 0;
            int nCoeffs = NumBndryCoeffs();
            NekDouble MatrixValue;
            DNekScalMat &R = (*transformationmatrix);

            // Define storage for vertex transpose matrix and zero all entries
            MatrixStorage storage = eFULL;

            // Inverse transformation matrix
            DNekMatSharedPtr inversetransformationmatrix =
                MemoryManager<DNekMat>::AllocateSharedPtr(
                    nCoeffs, nCoeffs, 0.0, storage);
            DNekMat &InvR = (*inversetransformationmatrix);

            int nVerts = GetNverts();
            int nEdges = GetNedges();
            int nFaces = GetNtraces();

            int nedgemodes = 0;
            int nfacemodes = 0;
            int nedgemodestotal = 0;
            int nfacemodestotal = 0;

            for (eid = 0; eid < nEdges; ++eid)
            {
                nedgemodes = GetEdgeNcoeffs(eid) - 2;
                nedgemodestotal += nedgemodes;
            }

            for (fid = 0; fid < nFaces; ++fid)
            {
                nfacemodes = GetTraceIntNcoeffs(fid);
                nfacemodestotal += nfacemodes;
            }

            Array<OneD, unsigned int>
                edgemodearray(nedgemodestotal);
            Array<OneD, unsigned int>
                facemodearray(nfacemodestotal);

            int offset = 0;

            // Create array of edge modes
            for (eid = 0; eid < nEdges; ++eid)
            {
                Array<OneD, unsigned int> edgearray
                    = GetEdgeInverseBoundaryMap(eid);
                nedgemodes = GetEdgeNcoeffs(eid) - 2;

                // Only copy if there are edge modes
                if (nedgemodes)
                {
                    Vmath::Vcopy(nedgemodes, &edgearray[0], 1,
                                 &edgemodearray[offset], 1);
                }

                offset += nedgemodes;
            }

            offset = 0;

            // Create array of face modes
            for (fid = 0; fid < nFaces; ++fid)
            {
                Array<OneD, unsigned int> facearray
                    = GetTraceInverseBoundaryMap(fid);
                nfacemodes = GetTraceIntNcoeffs(fid);

                // Only copy if there are face modes
                if (nfacemodes)
                {
                    Vmath::Vcopy(nfacemodes, &facearray[0], 1,
                                 &facemodearray[offset], 1);
                }

                offset += nfacemodes;
            }

            // Vertex-edge/face
            for (i = 0; i < nVerts; ++i)
            {
                for (j = 0; j < nedgemodestotal; ++j)
                {
                    InvR.SetValue(
                                  GetVertexMap(i), edgemodearray[j],
                                  -R(GetVertexMap(i), edgemodearray[j]));
                }
                for (j = 0; j < nfacemodestotal; ++j)
                {
                    InvR.SetValue(
                                  GetVertexMap(i), facemodearray[j],
                                  -R(GetVertexMap(i), facemodearray[j]));
                    for (n = 0; n < nedgemodestotal; ++n)
                    {
                        MatrixValue = InvR.GetValue(GetVertexMap(i),
                                                    facemodearray[j])
                            + R(GetVertexMap(i), edgemodearray[n])
                            * R(edgemodearray[n], facemodearray[j]);
                        InvR.SetValue(GetVertexMap(i),
                                      facemodearray[j],
                                      MatrixValue);
                    }
                }
            }

            // Edge-face contributions
            for (i = 0; i < nedgemodestotal; ++i)
            {
                for (j = 0; j < nfacemodestotal; ++j)
                {
                    InvR.SetValue(
                                  edgemodearray[i], facemodearray[j],
                                  -R(edgemodearray[i], facemodearray[j]));
                }
            }

            for (i = 0; i < nCoeffs; ++i)
            {
                InvR.SetValue(i, i, 1.0);
            }

            return inversetransformationmatrix;
        }

        Array<OneD, unsigned int> Expansion3D::GetEdgeInverseBoundaryMap(
            int eid)
        {
            int n, j;
            int nEdgeCoeffs;
            int nBndCoeffs = NumBndryCoeffs();

            Array<OneD, unsigned int> bmap(nBndCoeffs);
            GetBoundaryMap(bmap);

            // Map from full system to statically condensed system (i.e reverse
            // GetBoundaryMap)
            map<int, int> invmap;
            for (j = 0; j < nBndCoeffs; ++j)
            {
                invmap[bmap[j]] = j;
            }

            // Number of interior edge coefficients
            nEdgeCoeffs = GetEdgeNcoeffs(eid) - 2;

            const SpatialDomains::Geometry3DSharedPtr &geom = GetGeom3D();

            Array<OneD, unsigned int> edgemaparray(nEdgeCoeffs);
            StdRegions::Orientation   eOrient  =
                geom->GetEorient(eid);
            Array<OneD, unsigned int> maparray =
                Array<OneD, unsigned int>(nEdgeCoeffs);
            Array<OneD, int> signarray         =
                Array<OneD, int>(nEdgeCoeffs, 1);

            // maparray is the location of the edge within the matrix
            GetEdgeInteriorToElementMap(eid, maparray, signarray, eOrient);

            for (n = 0; n < nEdgeCoeffs; ++n)
            {
                edgemaparray[n] = invmap[maparray[n]];
            }

            return edgemaparray;
        }

        Array<OneD, unsigned int>  Expansion3D::GetTraceInverseBoundaryMap(
            int fid,
            StdRegions::Orientation faceOrient,
            int P1,
            int P2)
        {
            int n,j;
            int nFaceCoeffs;

            int nBndCoeffs = NumBndryCoeffs();

            Array<OneD, unsigned int> bmap(nBndCoeffs);
            GetBoundaryMap(bmap);

            // Map from full system to statically condensed system (i.e reverse
            // GetBoundaryMap)
            map<int, int> reversemap;
            for (j = 0; j < bmap.size(); ++j)
            {
                reversemap[bmap[j]] = j;
            }

            // Number of interior face coefficients
            nFaceCoeffs = GetTraceIntNcoeffs(fid);

            StdRegions::Orientation   fOrient;
            Array<OneD, unsigned int> maparray  =
                Array<OneD, unsigned int>(nFaceCoeffs);
            Array<OneD, int>          signarray =
                Array<OneD, int>(nFaceCoeffs, 1);

            if(faceOrient == StdRegions::eNoOrientation)
            {
                fOrient = GetTraceOrient(fid);
            }
            else
            {
                fOrient = faceOrient;
            }

            // maparray is the location of the face within the matrix
            GetTraceInteriorToElementMap(fid, maparray, signarray, fOrient);

            Array<OneD, unsigned int> facemaparray;
            int locP1,locP2;
            GetTraceNumModes(fid,locP1,locP2,fOrient);

            if(P1 == -1)
            {
                P1 = locP1;
            }
            else
            {
                ASSERTL1(P1 <= locP1,"Expect value of passed P1 to "
                         "be lower or equal to face num modes");
            }

            if(P2 == -1)
            {
                P2 = locP2;
            }
            else
            {
                ASSERTL1(P2 <= locP2,"Expect value of passed P2 to "
                         "be lower or equal to face num modes");
            }

            switch(GetGeom3D()->GetFace(fid)->GetShapeType())
            {
            case LibUtilities::eTriangle:
                {
                    if(((P1-3)>0)&&((P2-3)>0))
                    {
                        facemaparray= Array<OneD, unsigned int>(LibUtilities::StdTriData::getNumberOfCoefficients(P1-3,P2-3));
                        int cnt = 0;
                        int cnt1 = 0;
                        for(n = 0; n < P1-3; ++n)
                        {
                            for(int m = 0; m < P2-3-n; ++m, ++cnt)
                            {
                                facemaparray[cnt] = reversemap[maparray[cnt1+m]];
                            }
                            cnt1 += locP2-3-n;
                        }
                    }
                }
            break;
            case LibUtilities::eQuadrilateral:
                {
                    if(((P1-2)>0)&&((P2-2)>0))
                    {
                        facemaparray = Array<OneD, unsigned int>(LibUtilities::StdQuadData::getNumberOfCoefficients(P1-2,P2-2));
                        int cnt = 0;
                        int cnt1 = 0;
                        for(n = 0; n < P2-2; ++n)
                        {
                            for(int m = 0; m < P1-2; ++m, ++cnt)
                            {
                                facemaparray[cnt] = reversemap[maparray[cnt1+m]];
                            }
                            cnt1 += locP1-2;
                        }
                    }
                }
                break;
            default:
                {
                    ASSERTL0(false, "Invalid shape type.");
                }
                break;
            }


            return facemaparray;
        }

         void Expansion3D::GetInverseBoundaryMaps(
                    Array<OneD, unsigned int> &vmap,
                    Array<OneD, Array<OneD, unsigned int> > &emap,
                    Array<OneD, Array<OneD, unsigned int> > &fmap )
        {
            int n, j;
            int nEdgeCoeffs;
            int nFaceCoeffs;

            int nBndCoeffs = NumBndryCoeffs();

            Array<OneD, unsigned int> bmap(nBndCoeffs);
            GetBoundaryMap(bmap);

            // Map from full system to statically condensed system (i.e reverse
            // GetBoundaryMap)
            map<int, int> reversemap;
            for (j = 0; j < bmap.size(); ++j)
            {
                reversemap[bmap[j]] = j;
            }

            int nverts = GetNverts();
            vmap = Array<OneD, unsigned int>(nverts);
            for (n = 0; n < nverts; ++n)
            {
                int id = GetVertexMap(n);
                vmap[n] = reversemap[id]; // not sure what should be true here.
            }

            int nedges = GetNedges();
            emap = Array<OneD, Array<OneD, unsigned int> >(nedges);

            for(int eid = 0; eid < nedges; ++eid)
            {
                // Number of interior edge coefficients
                nEdgeCoeffs = GetEdgeNcoeffs(eid) - 2;

                Array<OneD, unsigned int> edgemaparray(nEdgeCoeffs);
                Array<OneD, unsigned int> maparray =
                    Array<OneD, unsigned int>(nEdgeCoeffs);
                Array<OneD, int> signarray         =
                    Array<OneD, int>(nEdgeCoeffs, 1);

                // maparray is the location of the edge within the matrix
                GetEdgeInteriorToElementMap(eid, maparray, signarray, StdRegions::eForwards);

                for (n = 0; n < nEdgeCoeffs; ++n)
                {
                    edgemaparray[n] = reversemap[maparray[n]];
                }
                emap[eid] = edgemaparray;
            }

            int nfaces = GetNtraces();
            fmap = Array<OneD, Array<OneD, unsigned int> >(nfaces);

            for(int fid = 0; fid < nfaces; ++fid)
            {
                // Number of interior face coefficients
                nFaceCoeffs = GetTraceIntNcoeffs(fid);

                Array<OneD, unsigned int> facemaparray(nFaceCoeffs);
                Array<OneD, unsigned int> maparray  =
                    Array<OneD, unsigned int>(nFaceCoeffs);
                Array<OneD, int>          signarray =
                    Array<OneD, int>(nFaceCoeffs, 1);

                // maparray is the location of the face within the matrix
                GetTraceInteriorToElementMap(fid,maparray, signarray,
                                    StdRegions::eDir1FwdDir1_Dir2FwdDir2);

                for (n = 0; n < nFaceCoeffs; ++n)
                {
                    facemaparray[n] = reversemap[maparray[n]];
                }

                fmap[fid] = facemaparray;
            }
        }


        StdRegions::Orientation Expansion3D::v_GetTraceOrient(int face)
        {
            return m_geom->GetForient(face);
        }

        /**
         * @brief Extract the physical values along face \a face from \a
         * inarray into \a outarray following the local face orientation
         * and point distribution defined by defined in \a FaceExp.
         */
        void Expansion3D::v_GetTracePhysVals(
            const int                                face,
            const StdRegions::StdExpansionSharedPtr &FaceExp,
            const Array<OneD, const NekDouble>      &inarray,
                  Array<OneD,       NekDouble>      &outarray,
            StdRegions::Orientation                  orient)
        {
            if (orient == StdRegions::eNoOrientation)
            {
                orient = GetTraceOrient(face);
            }

            int nq0 = FaceExp->GetNumPoints(0);
            int nq1 = FaceExp->GetNumPoints(1);

            int nfacepts = GetTraceNumPoints(face);
            int dir0 = GetGeom3D()->GetDir(face,0);
            int dir1 = GetGeom3D()->GetDir(face,1);

            Array<OneD,NekDouble> o_tmp (nfacepts);
            Array<OneD,NekDouble> o_tmp2(FaceExp->GetTotPoints());
            Array<OneD, int> faceids;

            // Get local face pts and put into o_tmp
            GetTracePhysMap(face,faceids);
            Vmath::Gathr(faceids.size(),inarray,faceids,o_tmp);

            int to_id0,to_id1;

            if(orient < StdRegions::eDir1FwdDir2_Dir2FwdDir1)
            {
                to_id0 = 0;
                to_id1 = 1;
            }
            else // transpose points key evaluation
            {
                to_id0 = 1;
                to_id1 = 0;
            }

            // interpolate to points distrbution given in FaceExp
            LibUtilities::Interp2D(m_base[dir0]->GetPointsKey(),
                                   m_base[dir1]->GetPointsKey(),
                                   o_tmp.get(),
                                   FaceExp->GetBasis(to_id0)->GetPointsKey(),
                                   FaceExp->GetBasis(to_id1)->GetPointsKey(),
                                   o_tmp2.get());

            // Reshuffule points as required and put into outarray.
            v_ReOrientTracePhysMap(orient,faceids, nq0,nq1);
            Vmath::Scatr(nq0*nq1,o_tmp2,faceids,outarray);
        }

        void Expansion3D::v_ReOrientTracePhysMap
                       (const StdRegions::Orientation orient,
                        Array<OneD, int> &idmap,
                        const int nq0, const int nq1)
        {
            
            if(idmap.size() != nq0*nq1)
            {
                idmap = Array<OneD,int>(nq0*nq1);
            }
            
            if(GetNverts() == 3) // Tri face
            {
                switch(orient)
                {
                case StdRegions::eDir1FwdDir1_Dir2FwdDir2:
                    // eseentially straight copy
                    for(int i = 0; i < nq0*nq1; ++i)
                    {
                        idmap[i] = i;
                    }
                    break;
                case StdRegions::eDir1BwdDir1_Dir2FwdDir2:
                    // reverse
                    for (int j = 0; j < nq1; ++j)
                    {
                        for(int i = 0; i < nq0; ++i)
                        {
                            idmap[j*nq0+i] = nq0-1-i +j*nq0;
                        }
                    }
                    break;
                default:
                    ASSERTL0(false,"Case not supposed to be used in this function");
                }
            }
            else
            {                
                switch(orient)
                {
                case StdRegions::eDir1FwdDir1_Dir2FwdDir2:
                    // eseentially straight copy
                    for(int i = 0; i < nq0*nq1; ++i)
                    {
                        idmap[i] = i;
                    }
                    break;
                case StdRegions::eDir1BwdDir1_Dir2FwdDir2:
                    {
                        //Direction A negative and B positive
                        for (int j = 0; j < nq1; j++)
                        {
                            for (int i =0; i < nq0; ++i)
                            {
                                idmap[j*nq0+i] = nq0-1-i + j*nq0;
                            }
                        }
                    }
                    break;
                case StdRegions::eDir1FwdDir1_Dir2BwdDir2:
                    {
                        //Direction A positive and B negative
                        for (int j = 0; j < nq1; j++)
                        {
                            for (int i =0; i < nq0; ++i)
                            {
                                idmap[j*nq0+i] = nq0*(nq1-1-j)+i;
                            }
                        }
                    }
                    break;
                case StdRegions::eDir1BwdDir1_Dir2BwdDir2:
                    {
                        //Direction A negative and B negative
                        for (int j = 0; j < nq1; j++)
                        {
                            for (int i =0; i < nq0; ++i)
                            {
                                idmap[j*nq0+i] = nq0*nq1-1-j*nq0 -i;
                            }
                        }
                    }
                    break;
                case StdRegions::eDir1FwdDir2_Dir2FwdDir1:
                    {
                        //Transposed, Direction A and B positive
                        for (int i =0; i < nq0; ++i)
                        {
                            for (int j = 0; j < nq1; ++j)
                            {
                                idmap[i*nq1+j] = i + j*nq0;
                            }
                        }
                    }
                    break;
                case StdRegions::eDir1FwdDir2_Dir2BwdDir1:
                    {
                        //Transposed, Direction A positive and B negative
                        for (int i =0; i < nq0; ++i)
                        {
                            for (int j = 0; j < nq1; ++j)
                            {
                                idmap[i*nq1+j] = nq0-1-i + j*nq0;
                            }
                        }
                    }
                    break;
                case StdRegions::eDir1BwdDir2_Dir2FwdDir1:
                    {
                        //Transposed, Direction A negative and B positive
                        for (int i =0; i < nq0; ++i)
                        {
                            for (int j = 0; j < nq1; ++j)
                            {
                                idmap[i*nq1+j] = i+nq0*(nq1-1)-j*nq0;
                            }
                        }
                    }
                    break;
                case StdRegions::eDir1BwdDir2_Dir2BwdDir1:
                    {
                        //Transposed, Direction A and B negative
                        for (int i =0; i < nq0; ++i)
                        {
                            for (int j = 0; j < nq1; ++j)
                            {
                                idmap[i*nq1+j] = nq0*nq1-1-i-j*nq0;
                            }
                        }
                    }
                    break;
                default:
                    ASSERTL0(false,"Unknow orientation");
                    break;
                }
            }
        }

        void Expansion3D::v_NormVectorIProductWRTBase(
            const Array<OneD, const Array<OneD, NekDouble> > &Fvec,
                  Array<OneD,       NekDouble>               &outarray)
        {
            NormVectorIProductWRTBase(Fvec[0], Fvec[1], Fvec[2], outarray);
        }


        // Compute edgenormal \cdot vector
        Array<OneD, NekDouble> Expansion3D::v_GetnFacecdotMF(
            const int dir,
            const int face,
            ExpansionSharedPtr &FaceExp_f,
            const Array<OneD, const Array<OneD, NekDouble> > &normals,
            const StdRegions::VarCoeffMap   &varcoeffs)
        {
            int nquad_f = FaceExp_f->GetNumPoints(0)*FaceExp_f->GetNumPoints(1);
            int coordim = GetCoordim();

            int       nquad0  = m_base[0]->GetNumPoints();
            int       nquad1  = m_base[1]->GetNumPoints();
            int       nquad2  = m_base[2]->GetNumPoints();
            int       nqtot   = nquad0*nquad1*nquad2;

            StdRegions::VarCoeffType MMFCoeffs[15] = {StdRegions::eVarCoeffMF1x,
                StdRegions::eVarCoeffMF1y,
                StdRegions::eVarCoeffMF1z,
                StdRegions::eVarCoeffMF1Div,
                StdRegions::eVarCoeffMF1Mag,
                StdRegions::eVarCoeffMF2x,
                StdRegions::eVarCoeffMF2y,
                StdRegions::eVarCoeffMF2z,
                StdRegions::eVarCoeffMF2Div,
                StdRegions::eVarCoeffMF2Mag,
                StdRegions::eVarCoeffMF3x,
                StdRegions::eVarCoeffMF3y,
                StdRegions::eVarCoeffMF3z,
                StdRegions::eVarCoeffMF3Div,
                StdRegions::eVarCoeffMF3Mag};

            StdRegions::VarCoeffMap::const_iterator MFdir;

            Array<OneD, NekDouble> nFacecdotMF(nqtot,0.0);
            Array<OneD, NekDouble> tmp(nqtot);
            Array<OneD, NekDouble> tmp_f(nquad_f);
            for (int k=0; k<coordim; k++)
            {
                MFdir = varcoeffs.find(MMFCoeffs[dir*5+k]);
                tmp = MFdir->second;

                GetPhysFaceVarCoeffsFromElement(face, FaceExp_f, tmp, tmp_f);

                Vmath::Vvtvp(nquad_f, &tmp_f[0],       1,
                                      &normals[k][0],  1,
                                      &nFacecdotMF[0], 1,
                                      &nFacecdotMF[0], 1);
            }

            return nFacecdotMF;
        }

        const NormalVector &Expansion3D::v_GetTraceNormal(const int face) const
        {
            auto x = m_faceNormals.find(face);
            ASSERTL0 (x != m_faceNormals.end(),
                      "face normal not computed.");
            return x->second;
        }

        void Expansion3D::v_NegateTraceNormal(const int face)
        {
            m_negatedNormals[face] = true;
            for (int i = 0; i < GetCoordim(); ++i)
            {
                Vmath::Neg(m_faceNormals[face][i].size(), 
                           m_faceNormals[face][i], 1);
            }
        }

        bool Expansion3D::v_TraceNormalNegated(const int face)
        {
            return m_negatedNormals[face];

        }
    } //end of namespace
} //end of namespace<|MERGE_RESOLUTION|>--- conflicted
+++ resolved
@@ -1113,18 +1113,8 @@
                 for (i = 0; i < GetNtraces(); ++i)
                 {
                     m_requireNeg[i] = false;
-<<<<<<< HEAD
-                    if (m_negatedNormals[i])
-                    {
-                        m_requireNeg[i] = true;
-                        continue;
-                    }
-                    
+
                     ExpansionSharedPtr faceExp = m_traceExp[i].lock();
-=======
-
-                    Expansion2DSharedPtr faceExp = m_faceExp[i].lock();
->>>>>>> 79065ab4
 
                     if (faceExp->GetRightAdjacentElementExp())
                     {
