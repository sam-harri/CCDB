--- conflicted
+++ resolved
@@ -588,19 +588,11 @@
         {
             int nq = m_base[0]->GetNumPoints()*m_base[1]->GetNumPoints();
             Array<OneD, NekDouble> Fn(nq);
-<<<<<<< HEAD
             
             const Array<OneD, const Array<OneD, NekDouble> > &normals = 
                 GetLeftAdjacentElementExp()->GetTraceNormal(
                     GetLeftAdjacentElementTrace());
             
-=======
-
-            const Array<OneD, const Array<OneD, NekDouble> > &normals =
-                GetLeftAdjacentElementExp()->GetFaceNormal(
-                    GetLeftAdjacentElementFace());
-
->>>>>>> 1a916cde
             if (m_metricinfo->GetGtype() == SpatialDomains::eDeformed)
             {
                 Vmath::Vvtvvtp(nq,&normals[0][0],1,&Fx[0],1,
