///////////////////////////////////////////////////////////////////////////////
//
// File QuadExp.cpp
//
// For more information, please see: http://www.nektar.info
//
// The MIT License
//
// Copyright (c) 2006 Division of Applied Mathematics, Brown University (USA),
// Department of Aeronautics, Imperial College London (UK), and Scientific
// Computing and Imaging Institute, University of Utah (USA).
//
// License for the specific language governing rights and limitations under
// Permission is hereby granted, free of charge, to any person obtaining a
// copy of this software and associated documentation files (the "Software"),
// to deal in the Software without restriction, including without limitation
// the rights to use, copy, modify, merge, publish, distribute, sublicense,
// and/or sell copies of the Software, and to permit persons to whom the
// Software is furnished to do so, subject to the following conditions:
//
// The above copyright notice and this permission notice shall be included
// in all copies or substantial portions of the Software.
//
// THE SOFTWARE IS PROVIDED "AS IS", WITHOUT WARRANTY OF ANY KIND, EXPRESS
// OR IMPLIED, INCLUDING BUT NOT LIMITED TO THE WARRANTIES OF MERCHANTABILITY,
// FITNESS FOR A PARTICULAR PURPOSE AND NONINFRINGEMENT. IN NO EVENT SHALL
// THE AUTHORS OR COPYRIGHT HOLDERS BE LIABLE FOR ANY CLAIM, DAMAGES OR OTHER
// LIABILITY, WHETHER IN AN ACTION OF CONTRACT, TORT OR OTHERWISE, ARISING
// FROM, OUT OF OR IN CONNECTION WITH THE SOFTWARE OR THE USE OR OTHER
// DEALINGS IN THE SOFTWARE.
//
// Description: Expansion for quadrilateral elements.
//
///////////////////////////////////////////////////////////////////////////////
#include <LibUtilities/Foundations/InterpCoeff.h>
#include <LocalRegions/QuadExp.h>
#include <LocalRegions/Expansion3D.h>
#include <LibUtilities/BasicUtils/VmathArray.hpp>
#include <LibUtilities/BasicUtils/Vmath.hpp>
#include <LibUtilities/Foundations/Interp.h>
#include <LocalRegions/SegExp.h>


namespace Nektar
{
    namespace LocalRegions
    {
        QuadExp::QuadExp(const LibUtilities::BasisKey &Ba,
                         const LibUtilities::BasisKey &Bb,
                         const SpatialDomains::QuadGeomSharedPtr &geom):
             StdExpansion  (Ba.GetNumModes()*Bb.GetNumModes(),2,Ba,Bb),
             StdExpansion2D(Ba.GetNumModes()*Bb.GetNumModes(),Ba,Bb),
             StdQuadExp    (Ba,Bb),
             Expansion     (geom),
             Expansion2D   (geom),
             m_matrixManager(
                    boost::bind(&QuadExp::CreateMatrix, this, _1),
                    std::string("QuadExpMatrix")),
             m_staticCondMatrixManager(
                    boost::bind(&QuadExp::CreateStaticCondMatrix, this, _1),
                    std::string("QuadExpStaticCondMatrix"))
        {
        }


        QuadExp::QuadExp(const QuadExp &T):
            StdExpansion(T),
            StdExpansion2D(T),
            StdQuadExp(T),
            Expansion   (T),
            Expansion2D (T),
            m_matrixManager(T.m_matrixManager),
            m_staticCondMatrixManager(T.m_staticCondMatrixManager)
        {
        }


        QuadExp::~QuadExp()
        {
        }


        NekDouble QuadExp::v_Integral(
            const Array<OneD,
            const NekDouble> &inarray)
        {
            int    nquad0 = m_base[0]->GetNumPoints();
            int    nquad1 = m_base[1]->GetNumPoints();
            Array<OneD, const NekDouble> jac = m_metricinfo->GetJac();
            NekDouble ival;
            Array<OneD,NekDouble> tmp(nquad0*nquad1);

            // multiply inarray with Jacobian

            if (m_metricinfo->GetGtype() == SpatialDomains::eDeformed)
            {
                Vmath::Vmul(nquad0*nquad1, jac, 1, inarray, 1, tmp, 1);
            }
            else
            {
                Vmath::Smul(nquad0*nquad1, jac[0], inarray, 1, tmp, 1);
            }

            // call StdQuadExp version;
            ival = StdQuadExp::v_Integral(tmp);
            return  ival;
        }


        void QuadExp::v_PhysDeriv(
            const Array<OneD, const NekDouble> & inarray,
                  Array<OneD,NekDouble> &out_d0,
                  Array<OneD,NekDouble> &out_d1,
                  Array<OneD,NekDouble> &out_d2)
        {
            int    nquad0 = m_base[0]->GetNumPoints();
            int    nquad1 = m_base[1]->GetNumPoints();
            int     nqtot = nquad0*nquad1;
            const Array<TwoD, const NekDouble>& df = m_metricinfo->GetDerivFactors();
            Array<OneD,NekDouble> diff0(2*nqtot);
            Array<OneD,NekDouble> diff1(diff0+nqtot);

            StdQuadExp::v_PhysDeriv(inarray, diff0, diff1);

            if (m_metricinfo->GetGtype() == SpatialDomains::eDeformed)
            {
                if (out_d0.num_elements())
                {
                    Vmath::Vmul  (nqtot, df[0], 1, diff0, 1, out_d0, 1);
                    Vmath::Vvtvp (nqtot, df[1], 1, diff1, 1, out_d0, 1, 
                    					 out_d0,1);
                }

                if(out_d1.num_elements())
                {
                    Vmath::Vmul  (nqtot,df[2],1,diff0,1, out_d1, 1);
                    Vmath::Vvtvp (nqtot,df[3],1,diff1,1, out_d1, 1, out_d1,1);
                }

                if (out_d2.num_elements())
                {
                    Vmath::Vmul  (nqtot,df[4],1,diff0,1, out_d2, 1);
                    Vmath::Vvtvp (nqtot,df[5],1,diff1,1, out_d2, 1, out_d2,1);
                }
            }
            else // regular geometry
            {
                if (out_d0.num_elements())
                {
                    Vmath::Smul (nqtot, df[0][0], diff0, 1, out_d0, 1);
                    Blas::Daxpy (nqtot, df[1][0], diff1, 1, out_d0, 1);
                }

                if (out_d1.num_elements())
                {
                    Vmath::Smul (nqtot, df[2][0], diff0, 1, out_d1, 1);
                    Blas::Daxpy (nqtot, df[3][0], diff1, 1, out_d1, 1);
                }

                if (out_d2.num_elements())
                {
                    Vmath::Smul (nqtot, df[4][0], diff0, 1, out_d2, 1);
                    Blas::Daxpy (nqtot, df[5][0], diff1, 1, out_d2, 1);
                }
            }
        }


        void QuadExp::v_PhysDeriv(
            const int dir,
            const Array<OneD, const NekDouble>& inarray,
                  Array<OneD, NekDouble> &outarray)
        {
            switch (dir)
            {
            case 0:
                {
                    v_PhysDeriv(inarray, outarray, NullNekDouble1DArray,
                                NullNekDouble1DArray);
                }
                break;
            case 1:
                {
                    v_PhysDeriv(inarray, NullNekDouble1DArray, outarray,
                                NullNekDouble1DArray);
                }
                break;
            case 2:
                {
                    v_PhysDeriv(inarray, NullNekDouble1DArray,
                                NullNekDouble1DArray, outarray);
                }
                break;
            default:
                {
                    ASSERTL1(false,"input dir is out of range");
                }
                break;
            }
        }


        void QuadExp::v_PhysDirectionalDeriv(
            const Array<OneD, const NekDouble> & inarray,
            const Array<OneD, const NekDouble>& direction,
                  Array<OneD,NekDouble> &out)
        {
            int    nquad0 = m_base[0]->GetNumPoints();
            int    nquad1 = m_base[1]->GetNumPoints();
            int    nqtot = nquad0*nquad1;

            const Array<TwoD, const NekDouble>& df = m_metricinfo->GetDerivFactors();

            Array<OneD,NekDouble> diff0(2*nqtot);
            Array<OneD,NekDouble> diff1(diff0+nqtot);

            StdQuadExp::v_PhysDeriv(inarray, diff0, diff1);

            if (m_metricinfo->GetGtype() == SpatialDomains::eDeformed)
            {
                Array<OneD, Array<OneD, NekDouble> > tangmat(2);

                // d/dx_v^s = v_x*ds/dx + v_y*ds/dy + v_z*dx/dz
                for (int i=0; i< 2; ++i)
                {
                    tangmat[i] = Array<OneD, NekDouble>(nqtot,0.0);
                    for (int k=0; k<(m_geom->GetCoordim()); ++k)
                    {
                        Vmath::Vvtvp(nqtot,
                                     &df[2*k+i][0], 1,
                                     &direction[k*nqtot], 1,
                                     &tangmat[i][0], 1,
                                     &tangmat[i][0], 1);
                    }
                }

                /// D_v = d/dx_v^s + d/dx_v^r
                if (out.num_elements())
                {
                    Vmath::Vmul  (nqtot,
                                  &tangmat[0][0], 1,
                                  &diff0[0], 1,
                                  &out[0], 1);
                    Vmath::Vvtvp (nqtot,
                                  &tangmat[1][0], 1,
                                  &diff1[0], 1,
                                  &out[0], 1,
                                  &out[0], 1);
                }

            }
            else
            {
                ASSERTL1(m_metricinfo->GetGtype() ==
                         SpatialDomains::eDeformed,"Wrong route");
            }
        }


        void QuadExp::v_FwdTrans(
            const Array<OneD, const NekDouble> & inarray,
                  Array<OneD,NekDouble> &outarray)
        {
            if ((m_base[0]->Collocation())&&(m_base[1]->Collocation()))
            {
                Vmath::Vcopy(m_ncoeffs, inarray, 1, m_coeffs, 1);
            }
            else
            {
                IProductWRTBase(inarray,outarray);

                // get Mass matrix inverse
                MatrixKey             masskey(StdRegions::eInvMass,
                                              DetShapeType(),*this);
                DNekScalMatSharedPtr  matsys = m_matrixManager[masskey];

                // copy inarray in case inarray == outarray
                NekVector<NekDouble> in(m_ncoeffs,outarray,eCopy);
                NekVector<NekDouble> out(m_ncoeffs,outarray,eWrapper);

                out = (*matsys)*in;
            }
        }


        void QuadExp::v_FwdTrans_BndConstrained(
            const Array<OneD, const NekDouble>& inarray,
                  Array<OneD, NekDouble> &outarray)
        {
            if ((m_base[0]->Collocation())&&(m_base[1]->Collocation()))
            {
                Vmath::Vcopy(m_ncoeffs, inarray, 1, outarray, 1);
            }
            else
            {
                int i,j;
                int npoints[2] = {m_base[0]->GetNumPoints(),
                                  m_base[1]->GetNumPoints()};
                int nmodes[2]  = {m_base[0]->GetNumModes(),
                                  m_base[1]->GetNumModes()};

                fill(outarray.get(), outarray.get()+m_ncoeffs, 0.0 );

                Array<OneD, NekDouble> physEdge[4];
                Array<OneD, NekDouble> coeffEdge[4];
                StdRegions::Orientation orient[4];
                for (i = 0; i < 4; i++)
                {
                    physEdge[i]  = Array<OneD, NekDouble>(npoints[i%2]);
                    coeffEdge[i] = Array<OneD, NekDouble>(nmodes[i%2]);
                    orient[i]    = GetEorient(i);
                }

                for (i = 0; i < npoints[0]; i++)
                {
                    physEdge[0][i] = inarray[i];
                    physEdge[2][i] = inarray[npoints[0]*npoints[1]-1-i];
                }

                for (i = 0; i < npoints[1]; i++)
                {
                    physEdge[1][i] =
                        inarray[npoints[0]-1+i*npoints[0]];
                    physEdge[3][i] =
                        inarray[(npoints[1]-1)*npoints[0]-i*npoints[0]];
                }

                for (i = 0; i < 4; i++)
                {
                    if ( orient[i] == StdRegions::eBackwards )
                    {
                        reverse((physEdge[i]).get(),
                                (physEdge[i]).get() + npoints[i%2] );
                    }
                }

                SegExpSharedPtr segexp[4];
                for (i = 0; i < 4; i++)
                {
                    segexp[i] = MemoryManager<LocalRegions::SegExp>::
                        AllocateSharedPtr(
                            m_base[i%2]->GetBasisKey(),GetGeom2D()->GetEdge(i));
                }

                Array<OneD, unsigned int> mapArray;
                Array<OneD, int>          signArray;
                NekDouble sign;

                for (i = 0; i < 4; i++)
                {
                    segexp[i%2]->FwdTrans_BndConstrained(
                        physEdge[i],coeffEdge[i]);

                    GetEdgeToElementMap(i,orient[i],mapArray,signArray);
                    for (j=0; j < nmodes[i%2]; j++)
                    {
                        sign = (NekDouble) signArray[j];
                        outarray[ mapArray[j] ] = sign * coeffEdge[i][j];
                    }
                }

                int nBoundaryDofs = NumBndryCoeffs();
                int nInteriorDofs = m_ncoeffs - nBoundaryDofs;

                if (nInteriorDofs > 0) {
                    Array<OneD, NekDouble> tmp0(m_ncoeffs);
                    Array<OneD, NekDouble> tmp1(m_ncoeffs);

                    StdRegions::StdMatrixKey
                        stdmasskey(StdRegions::eMass,DetShapeType(),*this);
                    MassMatrixOp(outarray,tmp0,stdmasskey);
                    IProductWRTBase(inarray,tmp1);

                    Vmath::Vsub(m_ncoeffs, tmp1, 1, tmp0, 1, tmp1, 1);

                    // get Mass matrix inverse (only of interior DOF)
                    // use block (1,1) of the static condensed system
                    // note: this block alreay contains the inverse matrix
                    MatrixKey
                        masskey(StdRegions::eMass,DetShapeType(),*this);
                    DNekScalMatSharedPtr matsys =
                        (m_staticCondMatrixManager[masskey])->GetBlock(1,1);

                    Array<OneD, NekDouble> rhs(nInteriorDofs);
                    Array<OneD, NekDouble> result(nInteriorDofs);

                    GetInteriorMap(mapArray);

                    for (i = 0; i < nInteriorDofs; i++)
                    {
                        rhs[i] = tmp1[ mapArray[i] ];
                    }

                    Blas::Dgemv('N', nInteriorDofs, nInteriorDofs,
                                matsys->Scale(),
                                &((matsys->GetOwnedMatrix())->GetPtr())[0],
                                nInteriorDofs,rhs.get(),1,0.0,result.get(),1);

                    for (i = 0; i < nInteriorDofs; i++)
                    {
                        outarray[ mapArray[i] ] = result[i];
                    }
                }
            }

        }


        void QuadExp::v_IProductWRTBase(
            const Array<OneD, const NekDouble>& inarray,
                  Array<OneD, NekDouble> &outarray)
        {
            if (m_base[0]->Collocation() && m_base[1]->Collocation())
            {
                MultiplyByQuadratureMetric(inarray,outarray);
            }
            else
            {
                IProductWRTBase_SumFac(inarray,outarray);
            }
        }


        void QuadExp::v_IProductWRTDerivBase(
            const int dir,
            const Array<OneD, const NekDouble>& inarray,
                  Array<OneD, NekDouble> & outarray)
        {
            IProductWRTDerivBase_SumFac(dir,inarray,outarray);
        }


        void QuadExp::v_IProductWRTBase_SumFac(
            const Array<OneD, const NekDouble>& inarray,
                  Array<OneD, NekDouble> &outarray)
        {
            int    nquad0 = m_base[0]->GetNumPoints();
            int    nquad1 = m_base[1]->GetNumPoints();
            int    order0 = m_base[0]->GetNumModes();

            Array<OneD,NekDouble> tmp(nquad0*nquad1+nquad1*order0);
            Array<OneD,NekDouble> wsp(tmp+nquad0*nquad1);

            MultiplyByQuadratureMetric(inarray,tmp);
            StdQuadExp::IProductWRTBase_SumFacKernel(
                m_base[0]->GetBdata(),
                m_base[1]->GetBdata(),
                tmp,outarray,wsp,true,true);
        }


        void QuadExp::v_IProductWRTBase_MatOp(
             const Array<OneD, const NekDouble>& inarray,
                   Array<OneD, NekDouble> &outarray)
        {
            int nq = GetTotPoints();
            MatrixKey
                iprodmatkey(StdRegions::eIProductWRTBase,DetShapeType(),*this);
            DNekScalMatSharedPtr iprodmat = m_matrixManager[iprodmatkey];

            Blas::Dgemv('N',m_ncoeffs,nq,iprodmat->Scale(),
                        (iprodmat->GetOwnedMatrix())->GetPtr().get(),
                        m_ncoeffs, inarray.get(), 1, 0.0, outarray.get(), 1);

        }


        void QuadExp::v_IProductWRTDerivBase_SumFac(
            const int dir,
            const Array<OneD, const NekDouble>& inarray,
                  Array<OneD, NekDouble> & outarray)
        {
            ASSERTL1((dir==0) || (dir==1) || (dir==2),
                     "Invalid direction.");
            ASSERTL1((dir==2) ? (m_geom->GetCoordim() ==3):true,
                     "Invalid direction.");

            int    nquad0  = m_base[0]->GetNumPoints();
            int    nquad1  = m_base[1]->GetNumPoints();
            int    nqtot   = nquad0*nquad1;
            int    nmodes0 = m_base[0]->GetNumModes();

            const Array<TwoD, const NekDouble>& df = m_metricinfo->GetDerivFactors();

            Array<OneD, NekDouble> tmp1(2*nqtot+m_ncoeffs+nmodes0*nquad1);
            Array<OneD, NekDouble> tmp2(tmp1 +   nqtot);
            Array<OneD, NekDouble> tmp3(tmp1 + 2*nqtot);
            Array<OneD, NekDouble> tmp4(tmp1 + 2*nqtot+m_ncoeffs);

            if (m_metricinfo->GetGtype() == SpatialDomains::eDeformed)
            {
                Vmath::Vmul(nqtot,
                            &df[2*dir][0], 1,
                            inarray.get(), 1,
                            tmp1.get(), 1);
                Vmath::Vmul(nqtot,
                            &df[2*dir+1][0], 1,
                            inarray.get(), 1,
                            tmp2.get(),1);
            }
            else
            {
                Vmath::Smul(nqtot,
                            df[2*dir][0], inarray.get(), 1,
                            tmp1.get(), 1);
                Vmath::Smul(nqtot,
                            df[2*dir+1][0], inarray.get(), 1,
                            tmp2.get(), 1);
            }

            MultiplyByQuadratureMetric(tmp1,tmp1);
            MultiplyByQuadratureMetric(tmp2,tmp2);

            IProductWRTBase_SumFacKernel(
                m_base[0]->GetDbdata(), m_base[1]->GetBdata(),
                tmp1, tmp3, tmp4, false, true);
            IProductWRTBase_SumFacKernel(
                m_base[0]->GetBdata() , m_base[1]->GetDbdata(),
                tmp2, outarray, tmp4, true, false);
            Vmath::Vadd(m_ncoeffs, tmp3, 1, outarray, 1, outarray, 1);
        }


        void QuadExp::v_IProductWRTDerivBase_MatOp(
            const int dir,
            const Array<OneD, const NekDouble>& inarray,
                  Array<OneD, NekDouble> &outarray)
        {
            int nq = GetTotPoints();
            StdRegions::MatrixType mtype = StdRegions::eIProductWRTDerivBase0;

            switch (dir)
            {
                case 0:
                    {
                        mtype = StdRegions::eIProductWRTDerivBase0;
                    }
                    break;
                case 1:
                    {
                        mtype = StdRegions::eIProductWRTDerivBase1;
                    }
                    break;
                case 2:
                    {
                        mtype = StdRegions::eIProductWRTDerivBase2;
                    }
                    break;
                default:
                    {
                        ASSERTL1(false,"input dir is out of range");
                    }
                    break;
            }   

            MatrixKey      iprodmatkey(mtype,DetShapeType(),*this);
            DNekScalMatSharedPtr iprodmat = m_matrixManager[iprodmatkey];

            Blas::Dgemv('N', m_ncoeffs, nq, iprodmat->Scale(),
                        (iprodmat->GetOwnedMatrix())->GetPtr().get(),
                        m_ncoeffs, inarray.get(), 1, 0.0, outarray.get(), 1);
        }


        void QuadExp::v_NormVectorIProductWRTBase(
            const Array<OneD, const NekDouble> &Fx,
            const Array<OneD, const NekDouble> &Fy,
            const Array<OneD, const NekDouble> &Fz,
                  Array<OneD,       NekDouble> &outarray)
        {
            int nq = m_base[0]->GetNumPoints()*m_base[1]->GetNumPoints();
            Array<OneD, NekDouble> Fn(nq);
            
            const Array<OneD, const Array<OneD, NekDouble> > &normals = 
                GetLeftAdjacentElementExp()->GetFaceNormal(
                    GetLeftAdjacentElementFace());
            
            if (m_metricinfo->GetGtype() == SpatialDomains::eDeformed)
            {
                Vmath::Vvtvvtp(nq,&normals[0][0],1,&Fx[0],1,
                                  &normals[1][0],1,&Fy[0],1,&Fn[0],1);
                Vmath::Vvtvp  (nq,&normals[2][0],1,&Fz[0],1,&Fn[0],1,&Fn[0],1);
            }
            else
            {
                Vmath::Svtsvtp(nq,normals[0][0],&Fx[0],1,
                                  normals[1][0],&Fy[0],1,&Fn[0],1);
                Vmath::Svtvp  (nq,normals[2][0],&Fz[0],1,&Fn[0],1,&Fn[0],1);
            }

            IProductWRTBase(Fn,outarray);
        }


        void QuadExp::v_GetCoords(
            Array<OneD,NekDouble> &coords_0,
            Array<OneD,NekDouble> &coords_1,
            Array<OneD,NekDouble> &coords_2)
        {
            LibUtilities::BasisSharedPtr CBasis0;
            LibUtilities::BasisSharedPtr CBasis1;
            Array<OneD,NekDouble>  x;

            ASSERTL0(m_geom, "m_geom not defined");

            // get physical points defined in Geom
            m_geom->FillGeom();

            switch (m_geom->GetCoordim())
            {
                case 3:
                    ASSERTL0(coords_2.num_elements() != 0,
                             "output coords_2 is not defined");

                    CBasis0 = m_geom->GetBasis(2,0);
                    CBasis1 = m_geom->GetBasis(2,1);

                    if ((m_base[0]->GetBasisKey().
                         SamePoints(CBasis0->GetBasisKey()))&&
                        (m_base[1]->GetBasisKey().
                         SamePoints(CBasis1->GetBasisKey())))
                    {
                        x = m_geom->UpdatePhys(2);
                        Blas::Dcopy(m_base[0]->GetNumPoints()*
                                    m_base[1]->GetNumPoints(),
                                    x,1,coords_2,1);
                    }
                    else // Interpolate to Expansion point distribution
                    {
                        LibUtilities::Interp2D(
                            CBasis0->GetPointsKey(), CBasis1->GetPointsKey(),
                            &(m_geom->UpdatePhys(2))[0],
                            m_base[0]->GetPointsKey(), m_base[1]->GetPointsKey(),
                            &coords_2[0]);
                    }
                case 2:
                    ASSERTL0(coords_1.num_elements(),
                             "output coords_1 is not defined");

                    CBasis0 = m_geom->GetBasis(1,0);
                    CBasis1 = m_geom->GetBasis(1,1);

                    if ((m_base[0]->GetBasisKey().
                         SamePoints(CBasis0->GetBasisKey()))&&
                        (m_base[1]->GetBasisKey().
                         SamePoints(CBasis1->GetBasisKey())))
                    {
                        x = m_geom->UpdatePhys(1);
                        Blas::Dcopy(m_base[0]->GetNumPoints()*
                                    m_base[1]->GetNumPoints(),
                                    x,1,coords_1,1);
                    }
                    else // Interpolate to Expansion point distribution
                    {
                        LibUtilities::Interp2D(
                            CBasis0->GetPointsKey(), CBasis1->GetPointsKey(),
                            &(m_geom->UpdatePhys(1))[0],
                            m_base[0]->GetPointsKey(), m_base[1]->GetPointsKey(),
                            &coords_1[0]);
                    }
                case 1:
                    ASSERTL0(coords_0.num_elements(),
                             "output coords_0 is not defined");

                    CBasis0 = m_geom->GetBasis(0,0);
                    CBasis1 = m_geom->GetBasis(0,1);

                    if ((m_base[0]->GetBasisKey().
                         SamePoints(CBasis0->GetBasisKey()))&&
                        (m_base[1]->GetBasisKey().
                         SamePoints(CBasis1->GetBasisKey())))
                    {
                        x = m_geom->UpdatePhys(0);
                        Blas::Dcopy(m_base[0]->GetNumPoints()*
                                    m_base[1]->GetNumPoints(),
                                    x,1,coords_0,1);
                    }
                    else // Interpolate to Expansion point distribution
                    {
                        LibUtilities::Interp2D(
                            CBasis0->GetPointsKey(), CBasis1->GetPointsKey(),
                            &(m_geom->UpdatePhys(0))[0],
                            m_base[0]->GetPointsKey(), m_base[1]->GetPointsKey(),
                            &coords_0[0]);
                    }
                    break;
                default:
                    ASSERTL0(false,"Number of dimensions are greater than 2");
                    break;
            }
        }


        void QuadExp::v_GetCoord(const Array<OneD, const NekDouble> &Lcoords,
                               Array<OneD,NekDouble> &coords)
        {
            int  i;

            ASSERTL1(Lcoords[0] >= -1.0 && Lcoords[1] <= 1.0 &&
                     Lcoords[1] >= -1.0 && Lcoords[1]  <=1.0,
                     "Local coordinates are not in region [-1,1]");

            m_geom->FillGeom();
            for (i = 0; i < m_geom->GetCoordim(); ++i)
            {
                coords[i] = m_geom->GetCoord(i,Lcoords);
            }
        }



        /**
         * Given the local cartesian coordinate \a Lcoord evaluate the
         * value of physvals at this point by calling through to the
         * StdExpansion method
         */
        NekDouble QuadExp::v_StdPhysEvaluate(
            const Array<OneD, const NekDouble> &Lcoord,
            const Array<OneD, const NekDouble> &physvals)
        {
            // Evaluate point in local (eta) coordinates.
            return StdQuadExp::v_PhysEvaluate(Lcoord,physvals);
        }

        NekDouble QuadExp::v_PhysEvaluate(
            const Array<OneD,
            const NekDouble> &coord)
        {
            return PhysEvaluate(coord,m_phys);
        }


        NekDouble QuadExp::v_PhysEvaluate(
                const Array<OneD,
                const NekDouble> &coord,
                const Array<OneD,
                const NekDouble> & physvals)
        {
            Array<OneD,NekDouble> Lcoord = Array<OneD,NekDouble>(2);

            ASSERTL0(m_geom,"m_geom not defined");
            m_geom->GetLocCoords(coord,Lcoord);

            return StdQuadExp::v_PhysEvaluate(Lcoord, physvals);
        }


        // Get edge values from the 2D Phys space along an edge
        // following a counter clockwise edge convention for definition
        // of edgedir, Note that point distribution is given by QuadExp.
        void QuadExp::v_GetEdgePhysVals(
            const int edge,
            const Array<OneD, const NekDouble> &inarray,
                  Array<OneD,NekDouble> &outarray)
        {
            int nquad0 = m_base[0]->GetNumPoints();
            int nquad1 = m_base[1]->GetNumPoints();

            StdRegions::Orientation edgedir = GetEorient(edge);
            switch(edge)
            {
                case 0:
                    if (edgedir == StdRegions::eForwards)
                    {
                        Vmath::Vcopy(nquad0,&(inarray[0]),1,&(outarray[0]),1);
                    }
                    else
                    {
                        Vmath::Vcopy(nquad0,&(inarray[0])+(nquad0-1),-1,
                                     &(outarray[0]),1);
                    }
                    break;
                case 1:
                    if (edgedir == StdRegions::eForwards)
                    {
                        Vmath::Vcopy(nquad1,&(inarray[0])+(nquad0-1),nquad0,
                                     &(outarray[0]),1);
                    }
                    else
                    {
                        Vmath::Vcopy(nquad1,&(inarray[0])+(nquad0*nquad1-1),
                                     -nquad0, &(outarray[0]),1);
                    }
                    break;
                case 2:
                    if (edgedir == StdRegions::eForwards)
                    {
                        Vmath::Vcopy(nquad0,&(inarray[0])+(nquad0*nquad1-1),-1,
                                     &(outarray[0]),1);
                    }
                    else
                    {
                        Vmath::Vcopy(nquad0,&(inarray[0])+nquad0*(nquad1-1),1,
                                     &(outarray[0]),1);
                    }
                    break;
                case 3:
                    if (edgedir == StdRegions::eForwards)
                    {
                        Vmath::Vcopy(nquad1,&(inarray[0]) + nquad0*(nquad1-1),
                                     -nquad0,&(outarray[0]),1);
                    }
                    else
                    {
                        Vmath::Vcopy(nquad1,&(inarray[0]),nquad0,
                                     &(outarray[0]),1);
                    }
                break;
            default:
                ASSERTL0(false,"edge value (< 3) is out of range");
                break;
            }
        }


        void QuadExp::v_GetTracePhysVals(
             const int edge,
             const StdRegions::StdExpansionSharedPtr &EdgeExp,
             const Array<OneD, const NekDouble> &inarray,
             Array<OneD,NekDouble> &outarray,
             StdRegions::Orientation  orient)
        {
            v_GetEdgePhysVals(edge,EdgeExp,inarray,outarray);
        }


        void QuadExp::v_GetEdgePhysVals(
            const int edge,
            const StdRegions::StdExpansionSharedPtr &EdgeExp,
            const Array<OneD, const NekDouble> &inarray,
                  Array<OneD,NekDouble> &outarray)
        {
            int nquad0 = m_base[0]->GetNumPoints();
            int nquad1 = m_base[1]->GetNumPoints();
            
            // Implementation for all the basis except Gauss points
            if (m_base[0]->GetPointsType() !=
                LibUtilities::eGaussGaussLegendre &&
                m_base[1]->GetPointsType() !=
                LibUtilities::eGaussGaussLegendre)
            {
                // get points in Cartesian orientation
                switch (edge)
                {
                    case 0:
                        Vmath::Vcopy(nquad0,&(inarray[0]),1,&(outarray[0]),1);
                        break;
                    case 1:
                        Vmath::Vcopy(nquad1,&(inarray[0])+(nquad0-1),
                                     nquad0,&(outarray[0]),1);
                        break;
                    case 2:
                        Vmath::Vcopy(nquad0,&(inarray[0])+nquad0*(nquad1-1),1,
                                     &(outarray[0]),1);
                        break;
                    case 3:
                        Vmath::Vcopy(nquad1,&(inarray[0]),nquad0,
                                     &(outarray[0]),1);
                        break;
                    default:
                        ASSERTL0(false,"edge value (< 3) is out of range");
                        break;
                }
            }
            else
            {
                QuadExp::v_GetEdgeInterpVals(edge, inarray, outarray);
            }
            
            // Interpolate if required
            if (m_base[edge%2]->GetPointsKey() !=
                EdgeExp->GetBasis(0)->GetPointsKey())
            {
                Array<OneD,NekDouble> outtmp(max(nquad0,nquad1));
				
                outtmp = outarray;
				
                LibUtilities::Interp1D(
                    m_base[edge%2]->GetPointsKey(),outtmp,
                    EdgeExp->GetBasis(0)->GetPointsKey(),outarray);
            }
            
            //Reverse data if necessary
            if(GetCartesianEorient(edge) == StdRegions::eBackwards)
            {
                Vmath::Reverse(EdgeExp->GetNumPoints(0),&outarray[0],1,
                               &outarray[0],1);
            }
        }
        
        void QuadExp::v_GetEdgeInterpVals(const int edge,
                    const Array<OneD, const NekDouble> &inarray,
                    Array<OneD,NekDouble> &outarray)
        {
             int i;
             int nq0 = m_base[0]->GetNumPoints();
             int nq1 = m_base[1]->GetNumPoints();

             StdRegions::ConstFactorMap factors;
             factors[StdRegions::eFactorGaussEdge] = edge;

             StdRegions::StdMatrixKey key(
                 StdRegions::eInterpGauss,
                 DetShapeType(),*this,factors);
             
             DNekScalMatSharedPtr mat_gauss = m_matrixManager[key];

             switch (edge)
             {
                 case 0:
                 {
                     for (i = 0; i < nq0; i++)
                     {
                         outarray[i] = Blas::Ddot(
                             nq1, mat_gauss->GetOwnedMatrix()->GetPtr().get(),
                             1, &inarray[i], nq0);
                     }
                     break;
                 }
                 case 1:
                 {
                     for (i = 0; i < nq1; i++)
                     {
                         outarray[i] =  Blas::Ddot(
                             nq0, mat_gauss->GetOwnedMatrix()->GetPtr().get(),
                             1, &inarray[i * nq0], 1);
                     }
                     break;
                 }
                 case 2:
                 {
                     for (i = 0; i < nq0; i++)
                     {
                         outarray[i] = Blas::Ddot(
                             nq1, mat_gauss->GetOwnedMatrix()->GetPtr().get(),
                             1, &inarray[i], nq0);
                     }
                     break;
                 }
                 case 3:
                 {
                     for (i = 0; i < nq1; i++)
                     {
                         outarray[i] =  Blas::Ddot(
                             nq0, mat_gauss->GetOwnedMatrix()->GetPtr().get(),
                             1, &inarray[i * nq0], 1);
                     }
                     break;
                 }
                 default:
                     ASSERTL0(false,"edge value (< 3) is out of range");
                     break;
             }
        }
    
        void QuadExp::v_GetEdgeQFactors(
                const int edge,
                Array<OneD, NekDouble> &outarray)
        {
            int i;
            int nquad0 = m_base[0]->GetNumPoints();
            int nquad1 = m_base[1]->GetNumPoints();

            const Array<OneD, const NekDouble>& jac = m_metricinfo->GetJac();
            const Array<TwoD, const NekDouble>& df  = m_metricinfo->GetDerivFactors();
            
            Array<OneD, NekDouble> j (max(nquad0, nquad1), 0.0);
            Array<OneD, NekDouble> g0(max(nquad0, nquad1), 0.0);
            Array<OneD, NekDouble> g1(max(nquad0, nquad1), 0.0);
            Array<OneD, NekDouble> g2(max(nquad0, nquad1), 0.0);
            Array<OneD, NekDouble> g3(max(nquad0, nquad1), 0.0);
            
            if (m_metricinfo->GetGtype() == SpatialDomains::eDeformed)
            {
                // Implementation for all the basis except Gauss points
                if (m_base[0]->GetPointsType()
                    != LibUtilities::eGaussGaussLegendre
                    && m_base[1]->GetPointsType() !=
                    LibUtilities::eGaussGaussLegendre)
                {
                    switch (edge)
                    {
                        case 0:
                            Vmath::Vcopy(nquad0, &(df[1][0]),
                                         1, &(g1[0]), 1);
                            Vmath::Vcopy(nquad0, &(df[3][0]),
                                         1, &(g3[0]), 1);
                            Vmath::Vcopy(nquad0, &(jac[0]),1, &(j[0]),  1);
                            
                            for (i = 0; i < nquad0; ++i)
                            {
                                outarray[i] = j[i]*sqrt(g1[i]*g1[i]
                                                                 + g3[i]*g3[i]);
                            }
                            break;
                        case 1:
                            Vmath::Vcopy(nquad1,
                                         &(df[0][0])+(nquad0-1), nquad0,
                                         &(g0[0]), 1);
                            
                            Vmath::Vcopy(nquad1,
                                         &(df[2][0])+(nquad0-1), nquad0,
                                         &(g2[0]), 1);
                            
                            Vmath::Vcopy(nquad1,
                                         &(jac[0])+(nquad0-1), nquad0,
                                         &(j[0]), 1);
                            
                            for (i = 0; i < nquad0; ++i)
                            {
                                outarray[i] = j[i]*sqrt(g0[i]*g0[i] +
                                                                   g2[i]*g2[i]);
                            }
                            break;
                        case 2:
                            
                            Vmath::Vcopy(nquad0,
                                         &(df[1][0])+(nquad0*nquad1-1), -1,
                                         &(g1[0]), 1);
                            
                            Vmath::Vcopy(nquad0,
                                         &(df[3][0])+(nquad0*nquad1-1), -1,
                                         &(g3[0]), 1);
                            
                            Vmath::Vcopy(nquad0,
                                         &(jac[0])+(nquad0*nquad1-1), -1,
                                         &(j[0]), 1);
                            
                            for (i = 0; i < nquad0; ++i)
                            {
                                outarray[i] = j[i]*sqrt(g1[i]*g1[i]
                                                                 + g3[i]*g3[i]);
                            }
                            break;
                        case 3:
                            
                            Vmath::Vcopy(nquad1,
                                         &(df[0][0])+nquad0*(nquad1-1),
                                         -nquad0,&(g0[0]), 1);
                            
                            Vmath::Vcopy(nquad1,
                                         &(df[2][0])+nquad0*(nquad1-1),
                                         -nquad0,&(g2[0]), 1);
                            
                            Vmath::Vcopy(nquad1,
                                         &(jac[0])+nquad0*(nquad1-1), -nquad0,
                                         &(j[0]), 1);
                            
                            for (i = 0; i < nquad0; ++i)
                            {
                                outarray[i] = j[i]*sqrt(g0[i]*g0[i] +
                                                        g2[i]*g2[i]);
                            }
                            break;
                        default:
                            ASSERTL0(false,"edge value (< 3) is out of range");
                            break;
                    }
                }
                else
                {
                    int nqtot =  nquad0 * nquad1;
                    Array<OneD, NekDouble> tmp_gmat0(nqtot, 0.0);
                    Array<OneD, NekDouble> tmp_gmat1(nqtot, 0.0);
                    Array<OneD, NekDouble> tmp_gmat2(nqtot, 0.0);
                    Array<OneD, NekDouble> tmp_gmat3(nqtot, 0.0);
                    Array<OneD, NekDouble> g0_edge(max(nquad0, nquad1), 0.0);
                    Array<OneD, NekDouble> g1_edge(max(nquad0, nquad1), 0.0);
                    Array<OneD, NekDouble> g2_edge(max(nquad0, nquad1), 0.0);
                    Array<OneD, NekDouble> g3_edge(max(nquad0, nquad1), 0.0);
                    Array<OneD, NekDouble> jac_edge(max(nquad0, nquad1), 0.0);
                    
                    switch (edge)
                    {
                        case 0:
                            Vmath::Vmul(nqtot,&(df[1][0]),1,&jac[0],1,
                                        &(tmp_gmat1[0]),1);
                            Vmath::Vmul(nqtot,&(df[3][0]),1,&jac[0],1,
                                        &(tmp_gmat3[0]),1);
                            QuadExp::v_GetEdgeInterpVals(
                                edge, tmp_gmat1, g1_edge);
                            QuadExp::v_GetEdgeInterpVals(
                                edge, tmp_gmat3, g3_edge);
                            
                            for (i = 0; i < nquad0; ++i)
                            {
                                outarray[i] = sqrt(g1_edge[i]*g1_edge[i] +
                                                   g3_edge[i]*g3_edge[i]);
                            }
                            break;
                            
                        case 1:
                            Vmath::Vmul(nqtot,
                                        &(df[0][0]), 1,
                                        &jac[0], 1,
                                        &(tmp_gmat0[0]), 1);
                            Vmath::Vmul(nqtot,
                                        &(df[2][0]), 1,
                                        &jac[0], 1,
                                        &(tmp_gmat2[0]),
                                        1);
                            QuadExp::v_GetEdgeInterpVals(
                                edge, tmp_gmat0, g0_edge);
                            QuadExp::v_GetEdgeInterpVals(
                                edge, tmp_gmat2, g2_edge);
                            
                            for (i = 0; i < nquad1; ++i)
                            {
                                outarray[i] = sqrt(g0_edge[i]*g0_edge[i]
                                                   + g2_edge[i]*g2_edge[i]);
                            }
                            
                            break;
                        case 2:
                
                            Vmath::Vmul(nqtot,
                                        &(df[1][0]), 1,
                                        &jac[0], 1,
                                        &(tmp_gmat1[0]), 1);
                            Vmath::Vmul(nqtot,
                                        &(df[3][0]), 1,
                                        &jac[0], 1,
                                        &(tmp_gmat3[0]),1);
                            QuadExp::v_GetEdgeInterpVals(
                                edge, tmp_gmat1, g1_edge);
                            QuadExp::v_GetEdgeInterpVals(
                                edge, tmp_gmat3, g3_edge);
                            
                            
                            for (i = 0; i < nquad0; ++i)
                            {
                                outarray[i] = sqrt(g1_edge[i]*g1_edge[i]
                                                   + g3_edge[i]*g3_edge[i]);
                            }
                            
                            Vmath::Reverse(nquad0,&outarray[0],1,&outarray[0],1);
                            
                            break;
                        case 3:
                            Vmath::Vmul(nqtot,
                                        &(df[0][0]), 1,
                                        &jac[0], 1,
                                        &(tmp_gmat0[0]), 1);
                            Vmath::Vmul(nqtot,
                                        &(df[2][0]),1,
                                        &jac[0], 1,
                                        &(tmp_gmat2[0]),1);
                            QuadExp::v_GetEdgeInterpVals(
                                edge, tmp_gmat0, g0_edge);
                            QuadExp::v_GetEdgeInterpVals(
                                edge, tmp_gmat2, g2_edge);
                            
                            
                            for (i = 0; i < nquad1; ++i)
                            {
                                outarray[i] = sqrt(g0_edge[i]*g0_edge[i] +
                                                   g2_edge[i]*g2_edge[i]);
                            }
                            
                            Vmath::Reverse(nquad1,
                                           &outarray[0], 1,
                                           &outarray[0], 1);
                            
                            break;
                        default:
                            ASSERTL0(false,"edge value (< 3) is out of range");
                            break;
                    }
                }
            }
            else
            {
                
                switch (edge)
                {
                    case 0:
                        
                        
                        
                        for (i = 0; i < nquad0; ++i)
                        {
                            outarray[i] = jac[0]*sqrt(df[1][0]*df[1][0] +
                                                      df[3][0]*df[3][0]);
                        }
                        break;
                    case 1:
                        for (i = 0; i < nquad1; ++i)
                        {
                            outarray[i] = jac[0]*sqrt(df[0][0]*df[0][0] +
                                                      df[2][0]*df[2][0]);
                        }
                        break;
                    case 2:
                        for (i = 0; i < nquad0; ++i)
                        {
                            outarray[i] = jac[0]*sqrt(df[1][0]*df[1][0] +
                                                      df[3][0]*df[3][0]);
                        }
                        break;
                    case 3:
                        for (i = 0; i < nquad1; ++i)
                        {
                            outarray[i] = jac[0]*sqrt(df[0][0]*df[0][0] +
                                                      df[2][0]*df[2][0]);
                        }
                        break;
                    default:
                        ASSERTL0(false,"edge value (< 3) is out of range");
                        break; 
                }
            }
        }


        void QuadExp::v_ComputeEdgeNormal(const int edge)
        {
            int i;
            const SpatialDomains::GeomFactorsSharedPtr & geomFactors =
            GetGeom()->GetMetricInfo();
            SpatialDomains::GeomType type = geomFactors->GetGtype();
            const Array<TwoD, const NekDouble> & df = geomFactors->GetDerivFactors();
            const Array<OneD, const NekDouble> & jac  = geomFactors->GetJac();
            int nqe = m_base[0]->GetNumPoints();
            int vCoordDim = GetCoordim();

            m_edgeNormals[edge] = Array<OneD, Array<OneD, NekDouble> >
                                                                    (vCoordDim);
            Array<OneD, Array<OneD, NekDouble> > &normal = m_edgeNormals[edge];
            for (i = 0; i < vCoordDim; ++i)
            {
                normal[i] = Array<OneD, NekDouble>(nqe);
            }

            // Regular geometry case
            if ((type == SpatialDomains::eRegular)||
               (type == SpatialDomains::eMovingRegular))
            {
                NekDouble fac;
                // Set up normals
                switch (edge)
                {
                    case 0:
                        for (i = 0; i < vCoordDim; ++i)
                        {
                            Vmath::Fill(nqe, -df[2*i+1][0], normal[i], 1);
                        }
                        break;
                    case 1:
                        for (i = 0; i < vCoordDim; ++i)
                        {
                            Vmath::Fill(nqe, df[2*i][0], normal[i], 1);
                        }
                        break;
                    case 2:
                        for (i = 0; i < vCoordDim; ++i)
                        {
                            Vmath::Fill(nqe, df[2*i+1][0], normal[i], 1);
                        }
                        break;
                    case 3:
                        for (i = 0; i < vCoordDim; ++i)
                        {
                            Vmath::Fill(nqe, -df[2*i][0], normal[i], 1);
                        }
                        break;
                    default:
                        ASSERTL0(false, "edge is out of range (edge < 4)");
                }

                // normalise
                fac = 0.0;
                for (i =0 ; i < vCoordDim; ++i)
                {
                    fac += normal[i][0]*normal[i][0];
                }
                fac = 1.0/sqrt(fac);
                for (i = 0; i < vCoordDim; ++i)
                {
                    Vmath::Smul(nqe, fac, normal[i], 1,normal[i], 1);
                }
            }
            else   // Set up deformed normals
            {
                int j;
                
                int nquad0 = geomFactors->GetPointsKey(0).GetNumPoints();
                int nquad1 = geomFactors->GetPointsKey(1).GetNumPoints();
                
                LibUtilities::PointsKey from_key;
                
                Array<OneD,NekDouble> normals(vCoordDim*max(nquad0,nquad1),0.0);
                Array<OneD,NekDouble> edgejac(vCoordDim*max(nquad0,nquad1),0.0);
                
                // Extract Jacobian along edges and recover local
                // derivates (dx/dr) for polynomial interpolation by
                // multiplying m_gmat by jacobian
                
                // Implementation for all the basis except Gauss points
                if (m_base[0]->GetPointsType() !=
                   LibUtilities::eGaussGaussLegendre
                   && m_base[1]->GetPointsType() !=
                   LibUtilities::eGaussGaussLegendre)
                {
                    switch (edge)
                    {
                        case 0:
                            for (j = 0; j < nquad0; ++j)
                            {
                                edgejac[j] = jac[j];
                                for (i = 0; i < vCoordDim; ++i)
                                {
                                    normals[i*nquad0+j] =
                                        -df[2*i+1][j]*edgejac[j];
                                }
                            }
                            from_key = geomFactors->GetPointsKey(0);
                            break;
                        case 1:
                            for (j = 0; j < nquad1; ++j)
                            {
                                edgejac[j] = jac[nquad0*j+nquad0-1];
                                for (i = 0; i < vCoordDim; ++i)
                                {
                                    normals[i*nquad1+j]  =
                                        df[2*i][nquad0*j + nquad0-1]
                                        *edgejac[j];
                                }
                            }
                            from_key = geomFactors->GetPointsKey(1);
                            break;
                        case 2:
                            for (j = 0; j < nquad0; ++j)
                            {
                                edgejac[j] = jac[nquad0*(nquad1-1)+j];
                                for (i = 0; i < vCoordDim; ++i)
                                {
                                    normals[i*nquad0+j] =
                                        (df[2*i+1][nquad0*(nquad1-1)+j])
                                        *edgejac[j];
                                }
                            }
                            from_key = geomFactors->GetPointsKey(0);
                            break;
                        case 3:
                            for (j = 0; j < nquad1; ++j)
                            {
                                edgejac[j] = jac[nquad0*j];
                                for (i = 0; i < vCoordDim; ++i)
                                {
                                    normals[i*nquad1+j] =
                                        -df[2*i][nquad0*j]*edgejac[j];
                                }
                            }
                            from_key = geomFactors->GetPointsKey(1);
                            break;
                        default:
                            ASSERTL0(false,"edge is out of range (edge < 3)");
                    }
                }
                else
                {
                    int nqtot =  nquad0 * nquad1;
                    Array<OneD,  NekDouble> tmp_gmat(nqtot, 0.0);
                    Array<OneD,  NekDouble> tmp_gmat_edge(nqe, 0.0);
                    
                    switch (edge)
                    {
                        case 0:
                            for (j = 0; j < nquad0; ++j)
                            {
                                for (i = 0; i < vCoordDim; ++i)
                                {
                                    Vmath::Vmul(nqtot,
                                                &(df[2*i+1][0]), 1,
                                                &jac[0], 1,
                                                &(tmp_gmat[0]), 1);
                                    QuadExp::v_GetEdgeInterpVals(
                                        edge, tmp_gmat, tmp_gmat_edge);
                                    normals[i*nquad0+j] = -tmp_gmat_edge[j];
                                }
                            }
                            from_key = geomFactors->GetPointsKey(0);
                            break;
                        case 1:
                            for (j = 0; j < nquad1; ++j)
                            {
                                for (i = 0; i < vCoordDim; ++i)
                                {
                                    Vmath::Vmul(nqtot,
                                                &(df[2*i][0]), 1,
                                                &jac[0], 1,
                                                &(tmp_gmat[0]), 1);
                                    QuadExp::v_GetEdgeInterpVals(
                                        edge, tmp_gmat, tmp_gmat_edge);
                                    normals[i*nquad1+j]  = tmp_gmat_edge[j];
                                }
                            }
                            from_key = geomFactors->GetPointsKey(1);
                            break;
                        case 2:
                            for (j = 0; j < nquad0; ++j)
                            {
                                for (i = 0; i < vCoordDim; ++i)
                                {
                                    Vmath::Vmul(nqtot,
                                                &(df[2*i+1][0]), 1,
                                                &jac[0], 1,
                                                &(tmp_gmat[0]), 1);
                                    QuadExp::v_GetEdgeInterpVals(
                                        edge, tmp_gmat, tmp_gmat_edge);
                                    normals[i*nquad0+j] = tmp_gmat_edge[j];
                                }
                            }
                            from_key = geomFactors->GetPointsKey(0);
                            break;
                        case 3:
                            for (j = 0; j < nquad1; ++j)
                            {
                                for (i = 0; i < vCoordDim; ++i)
                                {
                                    Vmath::Vmul(nqtot,
                                                &(df[2*i][0]), 1,
                                                &jac[0], 1,
                                                &(tmp_gmat[0]) ,1);
                                    QuadExp::v_GetEdgeInterpVals(
                                        edge, tmp_gmat, tmp_gmat_edge);
                                    normals[i*nquad1+j] = -tmp_gmat_edge[j];
                                }
                            }
                            from_key = geomFactors->GetPointsKey(1);
                            break;
                        default:
                            ASSERTL0(false,"edge is out of range (edge < 3)");
                    }
                }
                
                int nq  = from_key.GetNumPoints();
                Array<OneD,NekDouble> work(nqe,0.0);
                
                // interpolate Jacobian and invert
                LibUtilities::Interp1D(
                    from_key,jac, m_base[0]->GetPointsKey(), work);
                Vmath::Sdiv(nq,1.0,&work[0],1,&work[0],1);
                
                // interpolate
                for (i = 0; i < GetCoordim(); ++i)
                {
                    LibUtilities::Interp1D(
                        from_key,&normals[i*nq],
                        m_base[0]->GetPointsKey(),
                        &normal[i][0]);
                    Vmath::Vmul(nqe, work, 1, normal[i], 1, normal[i], 1);
                }
                
                //normalise normal vectors
                Vmath::Zero(nqe,work,1);
                for (i = 0; i < GetCoordim(); ++i)
                {
                    Vmath::Vvtvp(nqe,
                                 normal[i], 1,
                                 normal[i],1 ,
                                 work, 1,
                                 work, 1);
                }
                
                Vmath::Vsqrt(nqe,work,1,work,1);
                Vmath::Sdiv(nqe,1.0,work,1,work,1);
                
                for (i = 0; i < GetCoordim(); ++i)
                {
                    Vmath::Vmul(nqe, normal[i], 1, work, 1, normal[i], 1);
                }
                
                // Reverse direction so that points are in
                // anticlockwise direction if edge >=2
                if (edge >= 2)
                {
                    for (i = 0; i < GetCoordim(); ++i)
                    {
                        Vmath::Reverse(nqe, normal[i], 1, normal[i], 1);
                    }
                }
            }
            if (GetGeom()->GetEorient(edge) == StdRegions::eBackwards)
            {
                for (i = 0; i < vCoordDim; ++i)
                {
                    if (geomFactors->GetGtype() == SpatialDomains::eDeformed)
                    {
                        Vmath::Reverse(nqe, normal[i], 1, normal[i],1);
                    }
                }
            }
        }


        void QuadExp::v_WriteToFile(
            std::ofstream &outfile,
            OutputFormat format,
            const bool dumpVar,
            std::string var)
        {
            ASSERTL0(m_geom,"m_geom not defined");

            SpatialDomains::Geometry2DSharedPtr geom =
                    boost::dynamic_pointer_cast<SpatialDomains::Geometry2D>(m_geom);

            if(format==eTecplot)
            {
                int i,j;
                int nquad0 = m_base[0]->GetNumPoints();
                int nquad1 = m_base[1]->GetNumPoints();
                Array<OneD,NekDouble> coords[3];

                int     coordim  = geom->GetCoordim();

                coords[0] = Array<OneD,NekDouble>(nquad0*nquad1);
                coords[1] = Array<OneD,NekDouble>(nquad0*nquad1);
                coords[2] = Array<OneD,NekDouble>(nquad0*nquad1);

                GetCoords(coords[0],coords[1],coords[2]);

                if (dumpVar)
                {
                    outfile << "Variables = x";

                    if (coordim == 2)
                    {
                        outfile << ", y";
                    }
                    else if (coordim == 3)
                    {
                        outfile << ", y, z";
                    }
                    outfile << ", "<< var << std::endl << std::endl;
                }

                outfile << "Zone, I=" << nquad0 << ", J=" <<
                    nquad1 <<", F=Point" << std::endl;

                for (i = 0; i < nquad0*nquad1; ++i)
                {
                    for (j = 0; j < coordim; ++j)
                    {
                        outfile << coords[j][i] << " ";
                    }
                    outfile << m_phys[i] << std::endl;
                }
            }
            else if (format==eGmsh)
            {
                if (dumpVar)
                {
                    outfile<<"View.MaxRecursionLevel = 4;"<<endl;
                    outfile<<"View.TargetError = 0.00;"<<endl;
                    outfile<<"View.AdaptVisualizationGrid = 1;"<<endl;
                    outfile<<"View \" \" {"<<endl;
                }

                outfile<<"SQ("<<endl;
                // write the coordinates of the vertices of the quadrilateral
                unsigned int vCoordDim = geom->GetCoordim();
                unsigned int nVertices = GetNverts();
                Array<OneD, NekDouble> coordVert(vCoordDim);
                for (unsigned int i = 0; i < nVertices; ++i)
                {
                    geom->GetVertex(i)->GetCoords(coordVert);
                    for (unsigned int j = 0; j < vCoordDim; ++j)
                    {
                        outfile << coordVert[j];
                        outfile << (j < 2 ? ", " : "");
                    }
                    for (unsigned int j = vCoordDim; j < 3; ++j)
                    {
                        outfile << " 0";
                        outfile << (j < 2 ? ", " : "");
                    }
                    outfile << (i < nVertices - 1 ? "," : "") << endl;
                }
                outfile<<")"<<endl;

                // calculate the coefficients (monomial format)
                int i,j;

                int nModes0 = m_base[0]->GetNumModes();
                int nModes1 = m_base[1]->GetNumModes();

                const LibUtilities::PointsKey Pkey1Gmsh(nModes0,
                                           LibUtilities::eGaussLobattoLegendre);
                const LibUtilities::PointsKey Pkey2Gmsh(nModes1,
                                            LibUtilities::eGaussLobattoLegendre);
                const LibUtilities::BasisKey  Bkey1Gmsh(m_base[0]->GetBasisType(),
                                                        nModes0,Pkey1Gmsh);
                const LibUtilities::BasisKey  Bkey2Gmsh(m_base[1]->GetBasisType(),
                                                        nModes1,Pkey2Gmsh);

                StdRegions::StdQuadExpSharedPtr EGmsh;
                EGmsh = MemoryManager<StdRegions::StdQuadExp>::
                                         AllocateSharedPtr(Bkey1Gmsh,Bkey2Gmsh);

                int nMonomialPolynomials = EGmsh->GetNcoeffs();

                Array<OneD,NekDouble> xi1(nMonomialPolynomials);
                Array<OneD,NekDouble> xi2(nMonomialPolynomials);

                Array<OneD,NekDouble> x(nMonomialPolynomials);
                Array<OneD,NekDouble> y(nMonomialPolynomials);

                EGmsh->GetCoords(xi1,xi2);

                for (i=0;i<nMonomialPolynomials;i++)
                {
                    x[i] = xi1[i];//0.5*(1.0+xi1[i]);
                    y[i] = xi2[i];//0.5*(1.0+xi2[i]);
                }

                int cnt  = 0;
                Array<TwoD, int> exponentMap(nMonomialPolynomials, 3, 0);
                for (i = 0; i < nModes1; i++)
                {
                    for (j = 0; j < nModes0; j++)
                    {
                        exponentMap[cnt][0] = j;
                        exponentMap[cnt++][1] = i;
                    }
                }

                NekMatrix<NekDouble> vdm(nMonomialPolynomials,
                                                          nMonomialPolynomials);
                for (i = 0 ; i < nMonomialPolynomials; i++)
                {
                    for (j = 0 ; j < nMonomialPolynomials; j++)
                    {
                        vdm(i,j) = pow(x[i],exponentMap[j][0])*
                                                    pow(y[i],exponentMap[j][1]);
                    }
                }

                vdm.Invert();

                Array<OneD,NekDouble> rhs(nMonomialPolynomials);
                EGmsh->BwdTrans(m_coeffs,rhs);

                NekVector<NekDouble> in(nMonomialPolynomials,rhs,eWrapper);
                NekVector<NekDouble> out(nMonomialPolynomials);
                out = vdm*in;

                //write the coefficients
                outfile<<"{";
                for (i = 0; i < nMonomialPolynomials; i++)
                {
                    outfile<<out[i];
                    if(i < nMonomialPolynomials - 1)
                    {
                        outfile<<", ";
                    }
                }
                outfile<<"};"<<endl;

                if (dumpVar)
                {
                    outfile<<"INTERPOLATION_SCHEME"<<endl;
                    outfile<<"{"<<endl;
                    for(i=0; i < nMonomialPolynomials; i++)
                    {
                        outfile<<"{";
                        for(j = 0; j < nMonomialPolynomials; j++)
                        {
                            if(i==j)
                            {
                                outfile<<"1.00";
                            }
                            else
                            {
                                outfile<<"0.00";
                            }
                            if(j < nMonomialPolynomials - 1)
                            {
                                outfile<<", ";
                            }
                        }
                        if(i < nMonomialPolynomials - 1)
                        {
                            outfile<<"},"<<endl;
                        }
                        else
                        {
                            outfile<<"}"<<endl<<"}"<<endl;
                        }
                    }

                    outfile<<"{"<<endl;
                    for(i=0; i < nMonomialPolynomials; i++)
                    {
                        outfile<<"{";
                        for(j = 0; j < 3; j++)
                        {
                            outfile<<exponentMap[i][j];
                            if(j < 2)
                            {
                                outfile<<", ";
                            }
                        }
                        if(i < nMonomialPolynomials - 1)
                        {
                            outfile<<"},"<<endl;
                        }
                        else
                        {
                            outfile<<"}"<<endl<<"};"<<endl;
                        }
                    }
                    outfile<<"};"<<endl;
                }
            }
            else
            {
                ASSERTL0(false,
                    "Output routine not implemented for requested type of output");
            }
        }


        const SpatialDomains::GeomFactorsSharedPtr& QuadExp::v_GetMetricInfo() const
        {
            return m_metricinfo;
        }


        int QuadExp::v_GetCoordim()
        {
            return m_geom->GetCoordim();
        }


        void QuadExp::v_ExtractDataToCoeffs(
            const NekDouble *data,
            const std::vector<unsigned int > &nummodes,
            int mode_offset,
                NekDouble *coeffs)
        {
            int data_order0 = nummodes[mode_offset];
            int fillorder0  = std::min(m_base[0]->GetNumModes(),data_order0);

            int data_order1 = nummodes[mode_offset + 1];
            int order1      = m_base[1]->GetNumModes();
            int fillorder1  = min(order1,data_order1);

            switch (m_base[0]->GetBasisType())
            {
                case LibUtilities::eModified_A:
                {
                    int i;
                    int cnt = 0;
                    int cnt1 = 0;

                    ASSERTL1(m_base[1]->GetBasisType() ==
                            LibUtilities::eModified_A,
                            "Extraction routine not set up for this basis");

                    Vmath::Zero(m_ncoeffs,coeffs,1);
                    for (i = 0; i < fillorder0; ++i)
                    {
                        Vmath::Vcopy(fillorder1, data + cnt, 1, coeffs +cnt1, 1);
                        cnt  += data_order1;
                        cnt1 += order1;
                    }
                }
                    break;
                case LibUtilities::eGLL_Lagrange:
                {
                    // Assume that input is also Gll_Lagrange but no way to check;
                    LibUtilities::PointsKey
                        p0(nummodes[0], LibUtilities::eGaussLobattoLegendre);
                    LibUtilities::PointsKey
                        p1(nummodes[1], LibUtilities::eGaussLobattoLegendre);
                    LibUtilities::Interp2D(p0, p1, data,
                                           m_base[0]->GetPointsKey(),
                                           m_base[1]->GetPointsKey(),
                                           coeffs);
                }
                    break;
                case LibUtilities::eGauss_Lagrange:
                {
                    // Assume that input is also Gll_Lagrange but no way to check;
                    LibUtilities::PointsKey
                        p0(nummodes[0],LibUtilities::eGaussGaussLegendre);
                    LibUtilities::PointsKey
                        p1(nummodes[1],LibUtilities::eGaussGaussLegendre);
                    LibUtilities::Interp2D(p0, p1, data,
                                           m_base[0]->GetPointsKey(),
                                           m_base[1]->GetPointsKey(),
                                           coeffs);
                }
                    break;
                default:
                    ASSERTL0(false,
                    "basis is either not set up or not hierarchicial");
            }
        }


        StdRegions::Orientation QuadExp::v_GetEorient(int edge)
        {
            return m_geom->GetEorient(edge);
        }


        StdRegions::Orientation QuadExp::v_GetCartesianEorient(int edge)
        {
            return GetGeom2D()->GetCartesianEorient(edge);
        }


        const LibUtilities::BasisSharedPtr& QuadExp::v_GetBasis(int dir) const
        {
            ASSERTL1(dir >= 0 &&dir <= 1, "input dir is out of range");
            return m_base[dir];
        }


        int QuadExp::v_GetNumPoints(const int dir) const
        {
            return GetNumPoints(dir);
        }


        DNekMatSharedPtr QuadExp::v_GenMatrix(
            const StdRegions::StdMatrixKey &mkey)
        {
            DNekMatSharedPtr returnval;
            switch (mkey.GetMatrixType())
            {
                case StdRegions::eHybridDGHelmholtz:
                case StdRegions::eHybridDGLamToU:
                case StdRegions::eHybridDGLamToQ0:
                case StdRegions::eHybridDGLamToQ1:
                case StdRegions::eHybridDGLamToQ2:
                case StdRegions::eHybridDGHelmBndLam:
                    returnval = Expansion2D::v_GenMatrix(mkey);
                    break;
                default:
                    returnval = StdQuadExp::v_GenMatrix(mkey);
            }
            return returnval;
        }

        DNekMatSharedPtr QuadExp::v_CreateStdMatrix(
            const StdRegions::StdMatrixKey &mkey)
        {
            LibUtilities::BasisKey bkey0 = m_base[0]->GetBasisKey();
            LibUtilities::BasisKey bkey1 = m_base[1]->GetBasisKey();
            StdRegions::StdQuadExpSharedPtr tmp =
                MemoryManager<StdQuadExp>::AllocateSharedPtr(bkey0,bkey1);
            return tmp->GetStdMatrix(mkey);
        }


        DNekScalMatSharedPtr QuadExp::CreateMatrix(const MatrixKey &mkey)
        {
            DNekScalMatSharedPtr returnval;

            ASSERTL2(m_metricinfo->GetGtype() != SpatialDomains::eNoGeomType,
                     "Geometric information is not set up");

            switch (mkey.GetMatrixType())
            {
                case StdRegions::eMass:
                {
                    if ((m_metricinfo->GetGtype() ==
                         SpatialDomains::eDeformed) || (mkey.GetNVarCoeff()))
                    {
                        NekDouble        one = 1.0;
                        DNekMatSharedPtr mat = GenMatrix(mkey);
                        returnval = MemoryManager<DNekScalMat>::
                            AllocateSharedPtr(one,mat);
                    }
                    else
                    {
                        NekDouble        jac = (m_metricinfo->GetJac())[0];
                        DNekMatSharedPtr mat = GetStdMatrix(mkey);
                        returnval = MemoryManager<DNekScalMat>::
                            AllocateSharedPtr(jac,mat);
                    }
                }
                    break;
                case StdRegions::eInvMass:
                {
                    if ((m_metricinfo->GetGtype() ==
                        SpatialDomains::eDeformed) || (mkey.GetNVarCoeff()))
                    {
                        NekDouble one = 1.0;
                        StdRegions::StdMatrixKey masskey(
                            StdRegions::eMass, DetShapeType(), *this);
                        DNekMatSharedPtr mat = GenMatrix(masskey);
                        mat->Invert();

                        returnval = MemoryManager<DNekScalMat>::
                            AllocateSharedPtr(one,mat);
                    }
                    else
                    {
                        NekDouble fac = 1.0/(m_metricinfo->GetJac())[0];
                        DNekMatSharedPtr mat = GetStdMatrix(mkey);
                        returnval = MemoryManager<DNekScalMat>::
                            AllocateSharedPtr(fac,mat);
                    }
                }
                    break;
                case StdRegions::eWeakDeriv0:
                case StdRegions::eWeakDeriv1:
                case StdRegions::eWeakDeriv2:
                {
                    if((m_metricinfo->GetGtype() == SpatialDomains::eDeformed)
                       || (mkey.GetNVarCoeff()))
                    {
                        NekDouble one = 1.0;
                        DNekMatSharedPtr mat = GenMatrix(mkey);

                        returnval = MemoryManager<DNekScalMat>::
                            AllocateSharedPtr(one,mat);
                    }
                    else
                    {
                        NekDouble jac = (m_metricinfo->GetJac())[0];
                        Array<TwoD, const NekDouble> df =
                            m_metricinfo->GetDerivFactors();
                        int dir = 0;

                        switch(mkey.GetMatrixType())
                        {
                            case StdRegions::eWeakDeriv0:
                                dir = 0;
                                break;
                            case StdRegions::eWeakDeriv1:
                                dir = 1;
                                break;
                            case StdRegions::eWeakDeriv2:
                                dir = 2;
                                break;
                            default:
                                break;
                        }

                        MatrixKey deriv0key(StdRegions::eWeakDeriv0,
                                            mkey.GetShapeType(), *this);
                        MatrixKey deriv1key(StdRegions::eWeakDeriv1,
                                            mkey.GetShapeType(), *this);

                        DNekMat &deriv0 = *GetStdMatrix(deriv0key);
                        DNekMat &deriv1 = *GetStdMatrix(deriv1key);

                        int rows = deriv0.GetRows();
                        int cols = deriv1.GetColumns();

                        DNekMatSharedPtr WeakDeriv = MemoryManager<DNekMat>::
                            AllocateSharedPtr(rows,cols);
                        (*WeakDeriv) = df[2*dir][0]*deriv0 +
                                       df[2*dir+1][0]*deriv1;
                        returnval = MemoryManager<DNekScalMat>::
                            AllocateSharedPtr(jac,WeakDeriv);
                    }
                }
                    break;
                case StdRegions::eLaplacian:
                {
                    if( (m_metricinfo->GetGtype() ==
                         SpatialDomains::eDeformed) || (mkey.GetNVarCoeff() > 0)
                       || (mkey.ConstFactorExists
                           (StdRegions::eFactorSVVCutoffRatio)))
                    {
                        NekDouble one = 1.0;
                        DNekMatSharedPtr mat = GenMatrix(mkey);
                        
                        returnval = MemoryManager<DNekScalMat>::
                            AllocateSharedPtr(one,mat);
                    }
                    else
                    {
                        MatrixKey lap00key(StdRegions::eLaplacian00,
                                           mkey.GetShapeType(), *this);
                        MatrixKey lap01key(StdRegions::eLaplacian01,
                                           mkey.GetShapeType(), *this);
                        MatrixKey lap11key(StdRegions::eLaplacian11,
                                           mkey.GetShapeType(), *this);

                        DNekMat &lap00 = *GetStdMatrix(lap00key);
                        DNekMat &lap01 = *GetStdMatrix(lap01key);
                        DNekMat &lap11 = *GetStdMatrix(lap11key);

                        NekDouble jac = (m_metricinfo->GetJac())[0];
                        Array<TwoD, const NekDouble>
                            gmat = m_metricinfo->GetGmat();

                        int rows = lap00.GetRows();
                        int cols = lap00.GetColumns();

                        DNekMatSharedPtr lap =
                            MemoryManager<DNekMat>::AllocateSharedPtr(rows,cols);

                        (*lap) = gmat[0][0] * lap00 +
                                 gmat[1][0] * (lap01 + Transpose(lap01)) +
                                 gmat[3][0] * lap11;

                        returnval = MemoryManager<DNekScalMat>::
                            AllocateSharedPtr(jac,lap);
                    }
                }
                    break;
                case StdRegions::eInvLaplacianWithUnityMean:
                {
                    NekDouble one = 1.0;
                    MatrixKey lapkey(
                        StdRegions::eLaplacian, mkey.GetShapeType(), *this);
                    DNekMatSharedPtr lmat = GenMatrix(lapkey);

                    // replace first column with inner product wrt 1                    
                    int nq = GetTotPoints();
                    Array<OneD, NekDouble> tmp(nq);
                    Array<OneD, NekDouble> outarray(m_ncoeffs);
                    Vmath::Fill(nq,one,tmp,1);
                    v_IProductWRTBase(tmp, outarray);

                    Vmath::Vcopy(m_ncoeffs,&outarray[0],1,
                                 &(lmat->GetPtr())[0],m_ncoeffs);
                    
                    lmat->Invert();
                    //Populate  matrix.
                    returnval =
                        MemoryManager<DNekScalMat>::AllocateSharedPtr(one,lmat); 
                }
                    break;
                case StdRegions::eHelmholtz:
                {
                    NekDouble lambda =
                        mkey.GetConstFactor(StdRegions::eFactorLambda);

                    MatrixKey masskey(mkey, StdRegions::eMass);
                    DNekScalMat &MassMat = *(this->m_matrixManager[masskey]);

                    MatrixKey lapkey(mkey, StdRegions::eLaplacian);
                    DNekScalMat &LapMat = *(this->m_matrixManager[lapkey]);

                    int rows = LapMat.GetRows();
                    int cols = LapMat.GetColumns();

                    DNekMatSharedPtr helm = MemoryManager<DNekMat>::
                        AllocateSharedPtr(rows,cols);

                    NekDouble one = 1.0;
                    (*helm) = LapMat + lambda*MassMat;

                    returnval =
                        MemoryManager<DNekScalMat>::AllocateSharedPtr(one,helm);
                }
                    break;
                case StdRegions::eIProductWRTBase:
                {
                    if(m_metricinfo->GetGtype() == SpatialDomains::eDeformed)
                    {
                        NekDouble one = 1.0;
                        DNekMatSharedPtr mat = GenMatrix(mkey);
                        returnval = MemoryManager<DNekScalMat>::
                            AllocateSharedPtr(one,mat);
                    }
                    else
                    {
                        NekDouble jac = (m_metricinfo->GetJac())[0];
                        DNekMatSharedPtr mat = GetStdMatrix(mkey);
                        returnval = MemoryManager<DNekScalMat>::
                            AllocateSharedPtr(jac,mat);
                    }
                }
                    break;
                case StdRegions::eIProductWRTDerivBase0:
                case StdRegions::eIProductWRTDerivBase1:
                case StdRegions::eIProductWRTDerivBase2:
                {
                    if(m_metricinfo->GetGtype() == SpatialDomains::eDeformed)
                    {
                        NekDouble one = 1.0;
                        DNekMatSharedPtr mat = GenMatrix(mkey);
                        returnval = MemoryManager<DNekScalMat>::
                            AllocateSharedPtr(one,mat);
                    }
                    else
                    {
                        NekDouble jac = (m_metricinfo->GetJac())[0];
                        const Array<TwoD, const NekDouble>& df =
                                                        m_metricinfo->GetDerivFactors();
                        int dir = 0;

                        switch(mkey.GetMatrixType())
                        {
                            case StdRegions::eIProductWRTDerivBase0:
                                dir = 0;
                                break;
                            case StdRegions::eIProductWRTDerivBase1:
                                dir = 1;
                                break;
                            case StdRegions::eIProductWRTDerivBase2:
                                dir = 2;
                                break;
                            default:
                                break;
                        }

                        MatrixKey iProdDeriv0Key(
                            StdRegions::eIProductWRTDerivBase0,
                            mkey.GetShapeType(), *this);
                        MatrixKey iProdDeriv1Key(
                            StdRegions::eIProductWRTDerivBase1,
                            mkey.GetShapeType(), *this);

                        DNekMat &stdiprod0 = *GetStdMatrix(iProdDeriv0Key);
                        DNekMat &stdiprod1 = *GetStdMatrix(iProdDeriv0Key);

                        int rows = stdiprod0.GetRows();
                        int cols = stdiprod1.GetColumns();

                        DNekMatSharedPtr mat = MemoryManager<DNekMat>::
                            AllocateSharedPtr(rows,cols);
                        (*mat) = df[2*dir][0]*stdiprod0 +
                                 df[2*dir+1][0]*stdiprod1;

                        returnval = MemoryManager<DNekScalMat>::
                            AllocateSharedPtr(jac,mat);
                    }
                }
                    break;
                case StdRegions::eInvHybridDGHelmholtz:
                {
                    NekDouble one = 1.0;

                    MatrixKey hkey(StdRegions::eHybridDGHelmholtz,
                                   DetShapeType(), *this,
                                   mkey.GetConstFactors(), mkey.GetVarCoeffs());
                    DNekMatSharedPtr mat = GenMatrix(hkey);

                    mat->Invert();
                    returnval =
                         MemoryManager<DNekScalMat>::AllocateSharedPtr(one,mat);
                }
                    break;
                case StdRegions::eInterpGauss:
                {
                    DNekMatSharedPtr m_Ix;
                    Array<OneD, NekDouble> coords(1, 0.0);
                    StdRegions::ConstFactorMap factors = mkey.GetConstFactors();
                    int edge = (int)factors[StdRegions::eFactorGaussEdge];

                    coords[0] = (edge == 0 || edge == 3) ? -1.0 : 1.0;

                    m_Ix = m_base[(edge + 1) % 2]->GetI(coords);
                    returnval =
                        MemoryManager<DNekScalMat>::AllocateSharedPtr(1.0,m_Ix);
                }
                    break;
                case StdRegions::ePreconLinearSpace:
                {
                    NekDouble one = 1.0;
                    MatrixKey helmkey(
                        StdRegions::eHelmholtz, mkey.GetShapeType(), *this,
                        mkey.GetConstFactors(), mkey.GetVarCoeffs());
                    DNekScalBlkMatSharedPtr helmStatCond =
                        GetLocStaticCondMatrix(helmkey);
                    DNekScalMatSharedPtr A =helmStatCond->GetBlock(0,0);
                    DNekMatSharedPtr R=BuildVertexMatrix(A);

                    returnval =
                        MemoryManager<DNekScalMat>::AllocateSharedPtr(one, R);
                }
                break;
            default:
                {
                    NekDouble        one = 1.0;
                    DNekMatSharedPtr mat = GenMatrix(mkey);

                    returnval =
                        MemoryManager<DNekScalMat>::AllocateSharedPtr(one, mat);
                }
                break;
            }

            return returnval;
        }


        DNekScalBlkMatSharedPtr QuadExp::CreateStaticCondMatrix(
            const MatrixKey &mkey)
        {
            DNekScalBlkMatSharedPtr returnval;

            ASSERTL2(m_metricinfo->GetGtype()
                     != SpatialDomains::eNoGeomType,
                     "Geometric information is not set up");

            // set up block matrix system
            unsigned int nbdry = NumBndryCoeffs();
            unsigned int nint = (unsigned int)(m_ncoeffs - nbdry);
            unsigned int exp_size[] = {nbdry,nint};
            unsigned int nblks = 2;
            returnval = MemoryManager<DNekScalBlkMat>::
                AllocateSharedPtr(nblks,nblks,exp_size,exp_size);
                //Really need a constructor which takes Arrays
            NekDouble factor = 1.0;

            switch (mkey.GetMatrixType())
            {
                // this can only use stdregions statically condensed system
                // for mass matrix
                case StdRegions::eMass:
                    if ((m_metricinfo->GetGtype() == SpatialDomains::eDeformed)
                        ||(mkey.GetNVarCoeff()))
                    {
                        factor = 1.0;
                        goto UseLocRegionsMatrix;
                    }
                    else
                    {
                        factor = (m_metricinfo->GetJac())[0];
                        goto UseStdRegionsMatrix;
                    }
                    break;
                default: // use Deformed case for both
                        // regular and deformed geometries
                    factor = 1.0;
                    goto UseLocRegionsMatrix;
                    break;
                UseStdRegionsMatrix:
                {
                    NekDouble            invfactor = 1.0/factor;
                    NekDouble            one = 1.0;
                    DNekBlkMatSharedPtr  mat = GetStdStaticCondMatrix(mkey);
                    DNekScalMatSharedPtr Atmp;
                    DNekMatSharedPtr     Asubmat;

                    returnval->SetBlock(0,0,Atmp = MemoryManager<DNekScalMat>::
                        AllocateSharedPtr(factor,Asubmat = mat->GetBlock(0,0)));
                    returnval->SetBlock(0,1,Atmp = MemoryManager<DNekScalMat>::
                        AllocateSharedPtr(one,Asubmat = mat->GetBlock(0,1)));
                    returnval->SetBlock(1,0,Atmp = MemoryManager<DNekScalMat>::
                        AllocateSharedPtr(factor,Asubmat = mat->GetBlock(1,0)));
                    returnval->SetBlock(1,1,Atmp = MemoryManager<DNekScalMat>::
                        AllocateSharedPtr(invfactor,Asubmat = mat->GetBlock(1,1)));
                }
                    break;
                UseLocRegionsMatrix:
                {
                    int i,j;
                    NekDouble            invfactor = 1.0/factor;
                    NekDouble            one = 1.0;
                    DNekScalMat &mat = *GetLocMatrix(mkey);
                    DNekMatSharedPtr A = MemoryManager<DNekMat>::
                        AllocateSharedPtr(nbdry,nbdry);
                    DNekMatSharedPtr B = MemoryManager<DNekMat>::
                        AllocateSharedPtr(nbdry,nint);
                    DNekMatSharedPtr C = MemoryManager<DNekMat>::
                        AllocateSharedPtr(nint,nbdry);
                    DNekMatSharedPtr D = MemoryManager<DNekMat>::
                        AllocateSharedPtr(nint,nint);

                    Array<OneD,unsigned int> bmap(nbdry);
                    Array<OneD,unsigned int> imap(nint);
                    GetBoundaryMap(bmap);
                    GetInteriorMap(imap);

                    for (i = 0; i < nbdry; ++i)
                    {
                        for(j = 0; j < nbdry; ++j)
                        {
                            (*A)(i,j) = mat(bmap[i],bmap[j]);
                        }

                        for(j = 0; j < nint; ++j)
                        {
                            (*B)(i,j) = mat(bmap[i],imap[j]);
                        }
                    }

                    for (i = 0; i < nint; ++i)
                    {
                        for(j = 0; j < nbdry; ++j)
                        {
                            (*C)(i,j) = mat(imap[i],bmap[j]);
                        }

                        for(j = 0; j < nint; ++j)
                        {
                            (*D)(i,j) = mat(imap[i],imap[j]);
                        }
                    }

                    // Calculate static condensed system
                    if(nint)
                    {
                        D->Invert();
                        (*B) = (*B)*(*D);
                        (*A) = (*A) - (*B)*(*C);
                    }

                    DNekScalMatSharedPtr     Atmp;

                    returnval->SetBlock(0,0,Atmp = MemoryManager<DNekScalMat>::
                                                AllocateSharedPtr(factor, A));
                    returnval->SetBlock(0,1,Atmp = MemoryManager<DNekScalMat>::
                                                AllocateSharedPtr(one, B));
                    returnval->SetBlock(1,0,Atmp = MemoryManager<DNekScalMat>::
                                                AllocateSharedPtr(factor, C));
                    returnval->SetBlock(1,1,Atmp = MemoryManager<DNekScalMat>::
                                                AllocateSharedPtr(invfactor, D));

                }
            }
            return returnval;
        }


        DNekScalMatSharedPtr QuadExp::v_GetLocMatrix(const MatrixKey &mkey)
        {
            return m_matrixManager[mkey];
        }


        DNekScalBlkMatSharedPtr QuadExp::v_GetLocStaticCondMatrix(
                                                          const MatrixKey &mkey)
        {
            return m_staticCondMatrixManager[mkey];
        }

        void QuadExp::v_DropLocStaticCondMatrix(const MatrixKey &mkey)
        {
            m_staticCondMatrixManager.DeleteObject(mkey);
        }


        void QuadExp::v_MassMatrixOp(
            const Array<OneD, const NekDouble> &inarray,
                  Array<OneD,NekDouble> &outarray,
            const StdRegions::StdMatrixKey &mkey)
        {
            StdExpansion::MassMatrixOp_MatFree(inarray, outarray, mkey);
        }


        void QuadExp::v_LaplacianMatrixOp(
            const Array<OneD, const NekDouble> &inarray,
                  Array<OneD,NekDouble> &outarray,
            const StdRegions::StdMatrixKey &mkey)
        {
            QuadExp::LaplacianMatrixOp_MatFree(inarray, outarray, mkey);
        }


        void QuadExp::v_LaplacianMatrixOp(
            const int k1,
            const int k2,
            const Array<OneD, const NekDouble> &inarray,
                  Array<OneD,NekDouble> &outarray,
            const StdRegions::StdMatrixKey &mkey)
        {
            StdExpansion::LaplacianMatrixOp_MatFree(
                k1, k2, inarray, outarray, mkey);
        }


        void QuadExp::v_WeakDerivMatrixOp(
            const int i,
            const Array<OneD, const NekDouble> &inarray,
                  Array<OneD,NekDouble> &outarray,
            const StdRegions::StdMatrixKey &mkey)
        {
            StdExpansion::WeakDerivMatrixOp_MatFree(i, inarray, outarray, mkey);
        }


        void QuadExp::v_WeakDirectionalDerivMatrixOp(
            const Array<OneD, const NekDouble> &inarray,
                  Array<OneD,NekDouble> &outarray,
            const StdRegions::StdMatrixKey &mkey)
        {
            StdExpansion::WeakDirectionalDerivMatrixOp_MatFree(
                inarray, outarray, mkey);
        }


        void QuadExp::v_MassLevelCurvatureMatrixOp(
            const Array<OneD, const NekDouble> &inarray,
                  Array<OneD,NekDouble> &outarray,
            const StdRegions::StdMatrixKey &mkey)
        {
            StdExpansion::MassLevelCurvatureMatrixOp_MatFree(
                inarray, outarray, mkey);
        }


        void QuadExp::v_HelmholtzMatrixOp(
            const Array<OneD, const NekDouble> &inarray,
                  Array<OneD,NekDouble> &outarray,
            const StdRegions::StdMatrixKey &mkey)
        {
            QuadExp::HelmholtzMatrixOp_MatFree(inarray, outarray, mkey);
        }


        void QuadExp::v_GeneralMatrixOp_MatOp(
            const Array<OneD, const NekDouble> &inarray,
                  Array<OneD,NekDouble> &outarray,
            const StdRegions::StdMatrixKey &mkey)
        {
            MatrixKey newkey(mkey);
            DNekScalMatSharedPtr   mat = GetLocMatrix(newkey);

            if (inarray.get() == outarray.get())
            {
                Array<OneD,NekDouble> tmp(m_ncoeffs);
                Vmath::Vcopy(m_ncoeffs,inarray.get(),1,tmp.get(),1);

                Blas::Dgemv('N',m_ncoeffs,m_ncoeffs, mat->Scale(),
                            (mat->GetOwnedMatrix())->GetPtr().get(), m_ncoeffs,
                            tmp.get(), 1, 0.0, outarray.get(), 1);
            }
            else
            {
                Blas::Dgemv('N',m_ncoeffs,m_ncoeffs,mat->Scale(),
                            (mat->GetOwnedMatrix())->GetPtr().get(), m_ncoeffs,
                            inarray.get(), 1, 0.0, outarray.get(), 1);
            }
        }

<<<<<<< HEAD
        

        void QuadExp::v_LaplacianMatrixOp_MatFree(
            const Array<OneD, const NekDouble> &inarray,
                  Array<OneD,NekDouble> &outarray,
            const StdRegions::StdMatrixKey &mkey)
=======

        void QuadExp::v_LaplacianMatrixOp_MatFree_Kernel(
                    const Array<OneD, const NekDouble> &inarray,
                          Array<OneD,       NekDouble> &outarray,
                          Array<OneD,       NekDouble> &wsp)
>>>>>>> c6280ab0
        {
            if (m_metrics.count(MetricLaplacian00) == 0)
            {
                ComputeLaplacianMetric();
            }
<<<<<<< HEAD
        }
        
        void QuadExp::v_ReduceOrderCoeffs(
            int                                 numMin,
            const Array<OneD, const NekDouble> &inarray,
                  Array<OneD,       NekDouble> &outarray)
        {
            int n_coeffs = m_coeffs.num_elements();

            Array<OneD, NekDouble> coeff    (n_coeffs);
            Array<OneD, NekDouble> coeff_tmp(n_coeffs, 0.0);
            Array<OneD, NekDouble> tmp, tmp2;
            
            int nmodes0 = m_base[0]->GetNumModes();
            int nmodes1 = m_base[1]->GetNumModes();
            int numMax  = nmodes0;
            
            Vmath::Vcopy(n_coeffs,inarray,1,coeff_tmp,1);
            
            const LibUtilities::PointsKey Pkey0(
                nmodes0, LibUtilities::eGaussLobattoLegendre);
            const LibUtilities::PointsKey Pkey1(
                nmodes1, LibUtilities::eGaussLobattoLegendre);
            LibUtilities::BasisKey b0(
                m_base[0]->GetBasisType(), nmodes0, Pkey0);
            LibUtilities::BasisKey b1(
                m_base[1]->GetBasisType(), nmodes1, Pkey1);
            LibUtilities::BasisKey bortho0(
                LibUtilities::eOrtho_A,    nmodes0, Pkey0);
            LibUtilities::BasisKey bortho1(
                LibUtilities::eOrtho_A,    nmodes1, Pkey1);

            LibUtilities::InterpCoeff2D(
                b0, b1, coeff_tmp, bortho0, bortho1, coeff);

            Vmath::Zero(n_coeffs, coeff_tmp, 1);
            
            int cnt = 0;
            for (int i = 0; i < numMin+1; ++i)
            {
                Vmath::Vcopy(numMin,
                             tmp  = coeff+cnt,1,
                             tmp2 = coeff_tmp+cnt,1);
                
                cnt = i*numMax;
            }
            
            LibUtilities::InterpCoeff2D(
                bortho0, bortho1, coeff_tmp,
                b0,      b1,      outarray);
        }
=======

            int       nquad0  = m_base[0]->GetNumPoints();
            int       nquad1  = m_base[1]->GetNumPoints();
            int       nqtot   = nquad0*nquad1;
            int       nmodes0 = m_base[0]->GetNumModes();
            int       nmodes1 = m_base[1]->GetNumModes();
            int       wspsize = max(max(max(nqtot,m_ncoeffs),nquad1*nmodes0),nquad0*nmodes1);

            ASSERTL1(wsp.num_elements() >= 3*wspsize,
                     "Workspace is of insufficient size.");

            const Array<OneD, const NekDouble>& base0  = m_base[0]->GetBdata();
            const Array<OneD, const NekDouble>& base1  = m_base[1]->GetBdata();
            const Array<OneD, const NekDouble>& dbase0 = m_base[0]->GetDbdata();
            const Array<OneD, const NekDouble>& dbase1 = m_base[1]->GetDbdata();
            const Array<OneD, const NekDouble>& metric00 = m_metrics[MetricLaplacian00];
            const Array<OneD, const NekDouble>& metric01 = m_metrics[MetricLaplacian01];
            const Array<OneD, const NekDouble>& metric11 = m_metrics[MetricLaplacian11];

            // Allocate temporary storage
            Array<OneD,NekDouble> wsp0(wsp);
            Array<OneD,NekDouble> wsp1(wsp+wspsize);
            Array<OneD,NekDouble> wsp2(wsp+2*wspsize);

            StdExpansion2D::PhysTensorDeriv(inarray,wsp1,wsp2);

            // wsp0 = k = g0 * wsp1 + g1 * wsp2 = g0 * du_dxi1 + g1 * du_dxi2
            // wsp2 = l = g1 * wsp1 + g2 * wsp2 = g0 * du_dxi1 + g1 * du_dxi2
            // where g0, g1 and g2 are the metric terms set up in the GeomFactors class
            // especially for this purpose
            Vmath::Vvtvvtp(nqtot,&metric00[0],1,&wsp1[0],1,&metric01[0],1,&wsp2[0],1,&wsp0[0],1);
            Vmath::Vvtvvtp(nqtot,&metric01[0],1,&wsp1[0],1,&metric11[0],1,&wsp2[0],1,&wsp2[0],1);

            // outarray = m = (D_xi1 * B)^T * k
            // wsp1     = n = (D_xi2 * B)^T * l
            IProductWRTBase_SumFacKernel(dbase0,base1,wsp0,outarray,wsp1,false,true);
            IProductWRTBase_SumFacKernel(base0,dbase1,wsp2,wsp1,    wsp0,true,false);

            // outarray = outarray + wsp1
            //          = L * u_hat
            Vmath::Vadd(m_ncoeffs,wsp1.get(),1,outarray.get(),1,outarray.get(),1);
        }

>>>>>>> c6280ab0

        void QuadExp::v_ComputeLaplacianMetric()
        {
            if (m_metrics.count(MetricQuadrature) == 0)
            {
                ComputeQuadratureMetric();
            }

            const SpatialDomains::GeomType type = m_metricinfo->GetGtype();
            const unsigned int nqtot = GetTotPoints();
            const unsigned int dim = 2;
            const unsigned int pts =
                        (type == SpatialDomains::eRegular ||
                         type == SpatialDomains::eMovingRegular) ? 1 : nqtot;
            const MetricType m[3][3] = { {MetricLaplacian00, MetricLaplacian01, MetricLaplacian02},
                                       {MetricLaplacian01, MetricLaplacian11, MetricLaplacian12},
                                       {MetricLaplacian02, MetricLaplacian12, MetricLaplacian22}
            };

            for (unsigned int i = 0; i < dim; ++i)
            {
                for (unsigned int j = i; j < dim; ++j)
                {
                    m_metrics[m[i][j]] = Array<OneD, NekDouble>(nqtot);
                    Vmath::Vcopy(pts, &m_metricinfo->GetGmat()[i*dim+j][0], 1,
                                        &m_metrics[m[i][j]][0], 1);
                    MultiplyByQuadratureMetric(m_metrics[m[i][j]],
                                               m_metrics[m[i][j]]);

                }
            }
        }

    }//end of namespace
}//end of namespace<|MERGE_RESOLUTION|>--- conflicted
+++ resolved
@@ -2428,28 +2428,6 @@
             }
         }
 
-<<<<<<< HEAD
-        
-
-        void QuadExp::v_LaplacianMatrixOp_MatFree(
-            const Array<OneD, const NekDouble> &inarray,
-                  Array<OneD,NekDouble> &outarray,
-            const StdRegions::StdMatrixKey &mkey)
-=======
-
-        void QuadExp::v_LaplacianMatrixOp_MatFree_Kernel(
-                    const Array<OneD, const NekDouble> &inarray,
-                          Array<OneD,       NekDouble> &outarray,
-                          Array<OneD,       NekDouble> &wsp)
->>>>>>> c6280ab0
-        {
-            if (m_metrics.count(MetricLaplacian00) == 0)
-            {
-                ComputeLaplacianMetric();
-            }
-<<<<<<< HEAD
-        }
-        
         void QuadExp::v_ReduceOrderCoeffs(
             int                                 numMin,
             const Array<OneD, const NekDouble> &inarray,
@@ -2499,7 +2477,16 @@
                 bortho0, bortho1, coeff_tmp,
                 b0,      b1,      outarray);
         }
-=======
+
+        void QuadExp::v_LaplacianMatrixOp_MatFree_Kernel(
+                    const Array<OneD, const NekDouble> &inarray,
+                          Array<OneD,       NekDouble> &outarray,
+                          Array<OneD,       NekDouble> &wsp)
+        {
+            if (m_metrics.count(MetricLaplacian00) == 0)
+            {
+                ComputeLaplacianMetric();
+            }
 
             int       nquad0  = m_base[0]->GetNumPoints();
             int       nquad1  = m_base[1]->GetNumPoints();
@@ -2542,8 +2529,6 @@
             //          = L * u_hat
             Vmath::Vadd(m_ncoeffs,wsp1.get(),1,outarray.get(),1,outarray.get(),1);
         }
-
->>>>>>> c6280ab0
 
         void QuadExp::v_ComputeLaplacianMetric()
         {
