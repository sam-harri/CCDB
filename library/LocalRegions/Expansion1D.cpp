--- conflicted
+++ resolved
@@ -489,18 +489,13 @@
               const int nq0,  const int nq1)
         {
             boost::ignore_unused(orient, nq0, nq1);
-<<<<<<< HEAD
-            
-=======
-
->>>>>>> 16023f85
+
             if (idmap.size() != 1)
             {
                 idmap = Array<OneD, int>(1);
             }
 
             idmap[0] = 0;
-<<<<<<< HEAD
         }
 
         void Expansion1D::v_TraceNormLen(const int traceid, NekDouble &h, NekDouble &p)
@@ -508,8 +503,6 @@
             boost::ignore_unused(traceid); 
             h = GetGeom()->GetVertex(1)->dist(*GetGeom()->GetVertex(0));
             p = m_ncoeffs-1;
-=======
->>>>>>> 16023f85
         }
         
     } //end of namespace
