--- conflicted
+++ resolved
@@ -357,17 +357,9 @@
         void PyrExp::v_GetFacePhysMap(const int               face,
                                       Array<OneD, int>        &outarray)
         {
-<<<<<<< HEAD
             int nquad0 = m_base[0]->GetNumPoints();
             int nquad1 = m_base[1]->GetNumPoints();
             int nquad2 = m_base[2]->GetNumPoints();
-=======
-            int nq0 = m_base[0]->GetNumPoints();
-            int nq1 = m_base[1]->GetNumPoints();
-            int nq2 = m_base[2]->GetNumPoints();
-
-            Array<OneD,NekDouble> o_tmp(GetFaceNumPoints(face));
->>>>>>> f5978d9d
             
             int nq0 = 0; 
             int nq1 = 0; 
