///////////////////////////////////////////////////////////////////////////////
//
// File HexExp.cpp
//
// For more information, please see: http://www.nektar.info
//
// The MIT License
//
// Copyright (c) 2006 Division of Applied Mathematics, Brown University (USA),
// Department of Aeronautics, Imperial College London (UK), and Scientific
// Computing and Imaging Institute, University of Utah (USA).
//
// License for the specific language governing rights and limitations under
// Permission is hereby granted, free of charge, to any person obtaining a
// copy of this software and associated documentation files (the "Software"),
// to deal in the Software without restriction, including without limitation
// the rights to use, copy, modify, merge, publish, distribute, sublicense,
// and/or sell copies of the Software, and to permit persons to whom the
// Software is furnished to do so, subject to the following conditions:
//
// The above copyright notice and this permission notice shall be included
// in all copies or substantial portions of the Software.
//
// THE SOFTWARE IS PROVIDED "AS IS", WITHOUT WARRANTY OF ANY KIND, EXPRESS
// OR IMPLIED, INCLUDING BUT NOT LIMITED TO THE WARRANTIES OF MERCHANTABILITY,
// FITNESS FOR A PARTICULAR PURPOSE AND NONINFRINGEMENT. IN NO EVENT SHALL
// THE AUTHORS OR COPYRIGHT HOLDERS BE LIABLE FOR ANY CLAIM, DAMAGES OR OTHER
// LIABILITY, WHETHER IN AN ACTION OF CONTRACT, TORT OR OTHERWISE, ARISING
// FROM, OUT OF OR IN CONNECTION WITH THE SOFTWARE OR THE USE OR OTHER
// DEALINGS IN THE SOFTWARE.
//
// Description: Methods for Hex expansion in local regoins
//
///////////////////////////////////////////////////////////////////////////////


#include <LocalRegions/HexExp.h>
#include <LibUtilities/Foundations/Interp.h>
#include <LibUtilities/Foundations/InterpCoeff.h>
#include <SpatialDomains/HexGeom.h>

namespace Nektar
{
    namespace LocalRegions
    {
        /**
         * @class HexExp
         * Defines a hexahedral local expansion.
         */

        /**
	 * \brief Constructor using BasisKey class for quadrature points and 
	 * order definition 
	 *
         * @param   Ba          Basis key for first coordinate.
         * @param   Bb          Basis key for second coordinate.
         * @param   Bc          Basis key for third coordinate.
         */
        HexExp::HexExp(const LibUtilities::BasisKey &Ba,
                       const LibUtilities::BasisKey &Bb,
                       const LibUtilities::BasisKey &Bc,
                       const SpatialDomains::HexGeomSharedPtr &geom):
            StdExpansion  (Ba.GetNumModes()*Bb.GetNumModes()*Bc.GetNumModes(),3,Ba,Bb,Bc),
            StdExpansion3D(Ba.GetNumModes()*Bb.GetNumModes()*Bc.GetNumModes(),Ba,Bb,Bc),
            StdRegions::StdHexExp(Ba,Bb,Bc),
            Expansion     (geom),
            Expansion3D   (geom),
            m_matrixManager(
                    boost::bind(&HexExp::CreateMatrix, this, _1),
                    std::string("HexExpMatrix")),
            m_staticCondMatrixManager(
                    boost::bind(&HexExp::CreateStaticCondMatrix, this, _1),
                    std::string("HexExpStaticCondMatrix"))
        {
        }


        /**
	 * \brief Copy Constructor
	 *
         * @param   T           HexExp to copy.
         */
        HexExp::HexExp(const HexExp &T):
            StdRegions::StdHexExp(T),
            Expansion(T),
            Expansion3D(T),
            m_matrixManager(T.m_matrixManager),
            m_staticCondMatrixManager(T.m_staticCondMatrixManager)
        {
        }

        /**
	 * \brief Destructor
	 */
        HexExp::~HexExp()
        {
        }


        //-----------------------------
        // Integration Methods
        //-----------------------------
        /**
	 * \brief Integrate the physical point list \a inarray over region
	 *
         * @param   inarray     definition of function to be returned at
         *                      quadrature points of expansion.
         * @returns \f$\int^1_{-1}\int^1_{-1} \int^1_{-1}
         *   u(\eta_1, \eta_2, \eta_3) J[i,j,k] d \eta_1 d \eta_2 d \eta_3 \f$
         * where \f$inarray[i,j,k] = u(\eta_{1i},\eta_{2j},\eta_{3k}) \f$
         * and \f$ J[i,j,k] \f$ is the Jacobian evaluated at the quadrature
         * point.
         */
        NekDouble HexExp::v_Integral(
                 const Array<OneD, const NekDouble> &inarray)
        {
            int    nquad0 = m_base[0]->GetNumPoints();
            int    nquad1 = m_base[1]->GetNumPoints();
            int    nquad2 = m_base[2]->GetNumPoints();
            Array<OneD, const NekDouble> jac = m_metricinfo->GetJac(GetPointsKeys());
            NekDouble returnVal;
            Array<OneD,NekDouble> tmp(nquad0*nquad1*nquad2);

            // multiply inarray with Jacobian

            if(m_metricinfo->GetGtype() == SpatialDomains::eDeformed)
            {
                Vmath::Vmul(nquad0*nquad1*nquad2,&jac[0],1,
                            (NekDouble*)&inarray[0],1,&tmp[0],1);
            }
            else
            {
                Vmath::Smul(nquad0*nquad1*nquad2,(NekDouble) jac[0],
                            (NekDouble*)&inarray[0],1,&tmp[0],1);
            }

            // call StdHexExp version;
            returnVal = StdHexExp::v_Integral(tmp);

            return  returnVal;
        }


        //-----------------------------
        // Differentiation Methods
        //-----------------------------
        /**
	 * \brief Calculate the derivative of the physical points
	 *
         * For Hexahedral region can use the Tensor_Deriv function defined
         * under StdExpansion.
         * @param   inarray     Input array
         * @param   out_d0      Derivative of \a inarray in first direction.
         * @param   out_d1      Derivative of \a inarray in second direction.
         * @param   out_d2      Derivative of \a inarray in third direction.
         */
        void HexExp::v_PhysDeriv(
                const Array<OneD, const NekDouble> & inarray,
                      Array<OneD,NekDouble> &out_d0,
                      Array<OneD,NekDouble> &out_d1,
                      Array<OneD,NekDouble> &out_d2)
        {
            int    nquad0 = m_base[0]->GetNumPoints();
            int    nquad1 = m_base[1]->GetNumPoints();
            int    nquad2 = m_base[2]->GetNumPoints();
            int    ntot   = nquad0 * nquad1 * nquad2;

            Array<TwoD, const NekDouble> df =
                                m_metricinfo->GetDerivFactors(GetPointsKeys());
            Array<OneD,NekDouble> Diff0 = Array<OneD,NekDouble>(ntot);
            Array<OneD,NekDouble> Diff1 = Array<OneD,NekDouble>(ntot);
            Array<OneD,NekDouble> Diff2 = Array<OneD,NekDouble>(ntot);

            StdHexExp::v_PhysDeriv(inarray, Diff0, Diff1, Diff2);

            if(m_metricinfo->GetGtype() == SpatialDomains::eDeformed)
            {
                if(out_d0.num_elements())
                {
                    Vmath::Vmul (ntot,&df[0][0],1,&Diff0[0],1, &out_d0[0], 1);
                    Vmath::Vvtvp(ntot,&df[1][0],1,&Diff1[0],1, &out_d0[0], 1,
                                                                 &out_d0[0],1);
                    Vmath::Vvtvp(ntot,&df[2][0],1,&Diff2[0],1, &out_d0[0], 1,
                                                                 &out_d0[0],1);
                }

                if(out_d1.num_elements())
                {
                    Vmath::Vmul (ntot,&df[3][0],1,&Diff0[0],1, &out_d1[0], 1);
                    Vmath::Vvtvp(ntot,&df[4][0],1,&Diff1[0],1, &out_d1[0], 1,
                                                                 &out_d1[0],1);
                    Vmath::Vvtvp(ntot,&df[5][0],1,&Diff2[0],1, &out_d1[0], 1,
                                                                 &out_d1[0],1);
                }

                if(out_d2.num_elements())
                {
                    Vmath::Vmul (ntot,&df[6][0],1,&Diff0[0],1, &out_d2[0], 1);
                    Vmath::Vvtvp(ntot,&df[7][0],1,&Diff1[0],1, &out_d2[0], 1,
                                                                 &out_d2[0],1);
                    Vmath::Vvtvp(ntot,&df[8][0],1,&Diff2[0],1, &out_d2[0], 1,
                                                                 &out_d2[0],1);
                }
            }
            else // regular geometry
            {
                if(out_d0.num_elements())
                {
                    Vmath::Smul (ntot,df[0][0],&Diff0[0],1, &out_d0[0], 1);
                    Blas::Daxpy (ntot,df[1][0],&Diff1[0],1, &out_d0[0], 1);
                    Blas::Daxpy (ntot,df[2][0],&Diff2[0],1, &out_d0[0], 1);
                }

                if(out_d1.num_elements())
                {
                    Vmath::Smul (ntot,df[3][0],&Diff0[0],1, &out_d1[0], 1);
                    Blas::Daxpy (ntot,df[4][0],&Diff1[0],1, &out_d1[0], 1);
                    Blas::Daxpy (ntot,df[5][0],&Diff2[0],1, &out_d1[0], 1);
                }

                if(out_d2.num_elements())
                {
                    Vmath::Smul (ntot,df[6][0],&Diff0[0],1, &out_d2[0], 1);
                    Blas::Daxpy (ntot,df[7][0],&Diff1[0],1, &out_d2[0], 1);
                    Blas::Daxpy (ntot,df[8][0],&Diff2[0],1, &out_d2[0], 1);
                }
            }
        }


        /**
	 * \brief Calculate the derivative of the physical points in a single
         * direction.
	 *
         * @param   dir         Direction in which to compute derivative.
         *                      Valid values are 0, 1, 2.
         * @param   inarray     Input array.
         * @param   outarray    Output array.
         */
        void HexExp::v_PhysDeriv(
                const int dir,
                const Array<OneD, const NekDouble>& inarray,
                      Array<OneD, NekDouble>& outarray)
        {
            switch(dir)
            {
            case 0:
                {
                    PhysDeriv(inarray, outarray, NullNekDouble1DArray,
                              NullNekDouble1DArray);
                }
                break;
            case 1:
                {
                    PhysDeriv(inarray, NullNekDouble1DArray, outarray,
                              NullNekDouble1DArray);
                }
                break;
            case 2:
                {
                    PhysDeriv(inarray, NullNekDouble1DArray,
                              NullNekDouble1DArray, outarray);
                }
                break;
            default:
                {
                    ASSERTL1(false,"input dir is out of range");
                }
                break;
            }
        }


        //-----------------------------
        // Transforms
        //-----------------------------

        /**
	 * \brief Forward transform from physical quadrature space stored in \a 
         * inarray and evaluate the expansion coefficients and store in 
         * \a (this)->_coeffs
	 *
         * @param   inarray     Input array
         * @param   outarray    Output array
         */
        void HexExp::v_FwdTrans(
                const Array<OneD, const NekDouble> & inarray,
                      Array<OneD,NekDouble> &outarray)
        {
            if( m_base[0]->Collocation() && m_base[1]->Collocation()
                    && m_base[2]->Collocation())
            {
                Vmath::Vcopy(GetNcoeffs(),&inarray[0],1,&outarray[0],1);
            }
            else
            {
                IProductWRTBase(inarray,outarray);

                // get Mass matrix inverse
                MatrixKey             masskey(StdRegions::eInvMass,
                                              DetShapeType(),*this);
                DNekScalMatSharedPtr  matsys = m_matrixManager[masskey];

                // copy inarray in case inarray == outarray
                DNekVec in (m_ncoeffs,outarray);
                DNekVec out(m_ncoeffs,outarray,eWrapper);

                out = (*matsys)*in;
            }
        }


        //-----------------------------
        // Inner product functions
        //-----------------------------

        /**
	 * \brief Calculate the inner product of inarray with respect to the
	 * elements basis. 
	 *
         * @param   inarray     Input array of physical space data.
         * @param   outarray    Output array of data.
         */
        void HexExp::v_IProductWRTBase(
                const Array<OneD, const NekDouble> &inarray,
                      Array<OneD,       NekDouble> &outarray)
        {
            HexExp::v_IProductWRTBase_SumFac(inarray, outarray);
        }

        /**
	 * \brief Calculate the inner product of inarray with respect to the
	 * given basis B = base0 * base1 * base2.
	 *
         * \f$ \begin{array}{rcl} I_{pqr} = (\phi_{pqr}, u)_{\delta}
         * & = & \sum_{i=0}^{nq_0} \sum_{j=0}^{nq_1} \sum_{k=0}^{nq_2}
         *     \psi_{p}^{a} (\xi_{1i}) \psi_{q}^{a} (\xi_{2j}) \psi_{r}^{a}
         *     (\xi_{3k}) w_i w_j w_k u(\xi_{1,i} \xi_{2,j} \xi_{3,k})
         * J_{i,j,k}\\ & = & \sum_{i=0}^{nq_0} \psi_p^a(\xi_{1,i})
         *     \sum_{j=0}^{nq_1} \psi_{q}^a(\xi_{2,j}) \sum_{k=0}^{nq_2}
         *     \psi_{r}^a u(\xi_{1i},\xi_{2j},\xi_{3k})
         * J_{i,j,k} \end{array} \f$ \n
         * where
         * \f$ \phi_{pqr} (\xi_1 , \xi_2 , \xi_3)
         *    = \psi_p^a ( \xi_1) \psi_{q}^a (\xi_2) \psi_{r}^a (\xi_3) \f$ \n
         * which can be implemented as \n
         * \f$f_{r} (\xi_{3k})
         *    = \sum_{k=0}^{nq_3} \psi_{r}^a u(\xi_{1i},\xi_{2j},\xi_{3k})
         * J_{i,j,k} = {\bf B_3 U}   \f$ \n
         * \f$ g_{q} (\xi_{3k}) = \sum_{j=0}^{nq_1} \psi_{q}^a (\xi_{2j})
         *                          f_{r} (\xi_{3k})  = {\bf B_2 F}  \f$ \n
         * \f$ (\phi_{pqr}, u)_{\delta}
         *    = \sum_{k=0}^{nq_0} \psi_{p}^a (\xi_{3k}) g_{q} (\xi_{3k})
         *    = {\bf B_1 G} \f$
         *
         * @param   base0       Basis to integrate wrt in first dimension.
         * @param   base1       Basis to integrate wrt in second dimension.
         * @param   base2       Basis to integrate wrt in third dimension.
         * @param   inarray     Input array.
         * @param   outarray    Output array.
         * @param   coll_check  (not used)
         */
        void HexExp::v_IProductWRTBase_SumFac(
                const Array<OneD, const NekDouble> &inarray,
                Array<OneD,       NekDouble> &outarray,
                bool multiplybyweights)
        {
            int    nquad0 = m_base[0]->GetNumPoints();
            int    nquad1 = m_base[1]->GetNumPoints();
            int    nquad2 = m_base[2]->GetNumPoints();
            int    order0 = m_base[0]->GetNumModes();
            int    order1 = m_base[1]->GetNumModes();

            Array<OneD, NekDouble> wsp(nquad0*nquad1*(nquad2+order0) +
                                       order0*order1*nquad2);

            if(multiplybyweights)
            {
                Array<OneD, NekDouble> tmp(inarray.num_elements());

                MultiplyByQuadratureMetric(inarray, tmp);
               IProductWRTBase_SumFacKernel(m_base[0]->GetBdata(),
                                             m_base[1]->GetBdata(),
                                             m_base[2]->GetBdata(),
                                             tmp,outarray,wsp,
                                             true,true,true);
            }
            else
            {
               IProductWRTBase_SumFacKernel(m_base[0]->GetBdata(),
                                            m_base[1]->GetBdata(),
                                            m_base[2]->GetBdata(),
                                            inarray,outarray,wsp,
                                            true,true,true);

            }
        }

        void HexExp::v_IProductWRTDerivBase(
                const int dir,
                const Array<OneD, const NekDouble>& inarray,
                      Array<OneD, NekDouble> & outarray)
        {
            HexExp::IProductWRTDerivBase_SumFac(dir,inarray,outarray);
        }


        /**
         * @brief Calculates the inner product \f$ I_{pqr} = (u,
         * \partial_{x_i} \phi_{pqr}) \f$.
         * 
         * The derivative of the basis functions is performed using the chain
         * rule in order to incorporate the geometric factors. Assuming that
         * the basis functions are a tensor product
         * \f$\phi_{pqr}(\xi_1,\xi_2,\xi_3) =
         * \phi_1(\xi_1)\phi_2(\xi_2)\phi_3(\xi_3)\f$, in the hexahedral
         * element, this is straightforward and yields the result
         * 
         * \f[
         * I_{pqr} = \sum_{k=1}^3 \left(u, \frac{\partial u}{\partial \xi_k}
         * \frac{\partial \xi_k}{\partial x_i}\right)
         * \f]
         * 
         * @param dir       Direction in which to take the derivative.
         * @param inarray   The function \f$ u \f$.
         * @param outarray  Value of the inner product.
         */
        void HexExp::IProductWRTDerivBase_SumFac(
                const int dir, 
                const Array<OneD, const NekDouble>& inarray, 
                      Array<OneD, NekDouble> & outarray)
        {   
            ASSERTL1((dir==0)||(dir==1)||(dir==2),"Invalid direction.");

            const int nq0 = m_base[0]->GetNumPoints();
            const int nq1 = m_base[1]->GetNumPoints();
            const int nq2 = m_base[2]->GetNumPoints();
            const int nq  = nq0*nq1*nq2;
            const int nm0 = m_base[0]->GetNumModes();
            const int nm1 = m_base[1]->GetNumModes();
 
            const Array<TwoD, const NekDouble>& df =
                                m_metricinfo->GetDerivFactors(GetPointsKeys());

            Array<OneD, NekDouble> alloc(4*nq + m_ncoeffs + nm0*nq2*(nq1+nm1));
            Array<OneD, NekDouble> tmp1 (alloc);               // Quad metric
            Array<OneD, NekDouble> tmp2 (alloc +   nq);        // Dir1 metric
            Array<OneD, NekDouble> tmp3 (alloc + 2*nq);        // Dir2 metric
            Array<OneD, NekDouble> tmp4 (alloc + 3*nq);        // Dir3 metric
            Array<OneD, NekDouble> tmp5 (alloc + 4*nq);        // iprod tmp
            Array<OneD, NekDouble> wsp  (tmp5  +   m_ncoeffs); // Wsp

            MultiplyByQuadratureMetric(inarray, tmp1);

            if(m_metricinfo->GetGtype() == SpatialDomains::eDeformed)
            {
                Vmath::Vmul(nq,&df[3*dir][0],  1,tmp1.get(),1,tmp2.get(),1);
                Vmath::Vmul(nq,&df[3*dir+1][0],1,tmp1.get(),1,tmp3.get(),1);
                Vmath::Vmul(nq,&df[3*dir+2][0],1,tmp1.get(),1,tmp4.get(),1);
            }
            else
            {
                Vmath::Smul(nq, df[3*dir][0],  tmp1.get(),1,tmp2.get(), 1);
                Vmath::Smul(nq, df[3*dir+1][0],tmp1.get(),1,tmp3.get(), 1);
                Vmath::Smul(nq, df[3*dir+2][0],tmp1.get(),1,tmp4.get(), 1);
            }  
            
            IProductWRTBase_SumFacKernel(m_base[0]->GetDbdata(),
                                         m_base[1]->GetBdata(),
                                         m_base[2]->GetBdata(),
                                         tmp2,outarray,wsp,
                                         false,true,true);

            IProductWRTBase_SumFacKernel(m_base[0]->GetBdata(),
                                         m_base[1]->GetDbdata(),
                                         m_base[2]->GetBdata(),
                                         tmp3,tmp5,wsp,
                                         true,false,true);
            Vmath::Vadd(m_ncoeffs, tmp5, 1, outarray, 1, outarray, 1);

            IProductWRTBase_SumFacKernel(m_base[0]->GetBdata(),
                                         m_base[1]->GetBdata(),
                                         m_base[2]->GetDbdata(),
                                         tmp4,tmp5,wsp,
                                         true,true,false);
            Vmath::Vadd(m_ncoeffs, tmp5, 1, outarray, 1, outarray, 1);
        }


        void HexExp::IProductWRTDerivBase_MatOp(
                const int dir, 
                const Array<OneD, const NekDouble>& inarray, 
                      Array<OneD, NekDouble> &outarray)
        { 
            int nq = GetTotPoints();            
            StdRegions::MatrixType mtype = StdRegions::eIProductWRTDerivBase0;
            
            switch(dir)
            {
            case 0:
                {
                    mtype = StdRegions::eIProductWRTDerivBase0;
                }
                break;
            case 1:
                {
                    mtype = StdRegions::eIProductWRTDerivBase1;
                }
                break;
            case 2:
                {
                    mtype = StdRegions::eIProductWRTDerivBase2;
                }
                break;
            default:
                {
                    ASSERTL1(false,"input dir is out of range");
                }
                break;
            }  
            
            MatrixKey      iprodmatkey(mtype,DetShapeType(),*this);
            DNekScalMatSharedPtr iprodmat = m_matrixManager[iprodmatkey];
            
            Blas::Dgemv('N',m_ncoeffs,nq,iprodmat->Scale(),(iprodmat->GetOwnedMatrix())->GetPtr().get(),
                        m_ncoeffs, inarray.get(), 1, 0.0, outarray.get(), 1);
        }


        //-----------------------------
        // Evaluation functions
        //-----------------------------


        /** 
         * Given the local cartesian coordinate \a Lcoord evaluate the
         * value of physvals at this point by calling through to the
         * StdExpansion method
         */
        NekDouble HexExp::v_StdPhysEvaluate(
                const Array<OneD, const NekDouble> &Lcoord,
                const Array<OneD, const NekDouble> &physvals)
        {
            // Evaluate point in local coordinates.
            return StdHexExp::v_PhysEvaluate(Lcoord,physvals);
        }

        NekDouble HexExp::v_PhysEvaluate(
                const Array<OneD, const NekDouble> &coord, 
                const Array<OneD, const NekDouble> & physvals)
        {
            Array<OneD,NekDouble> Lcoord = Array<OneD,NekDouble>(3);

            ASSERTL0(m_geom,"m_geom not defined");
            m_geom->GetLocCoords(coord,Lcoord);
            return StdHexExp::v_PhysEvaluate(Lcoord, physvals);
        }

        StdRegions::StdExpansionSharedPtr HexExp::v_GetStdExp(void) const
        {
            return MemoryManager<StdRegions::StdHexExp>
                ::AllocateSharedPtr(m_base[0]->GetBasisKey(),
                                    m_base[1]->GetBasisKey(),
                                    m_base[2]->GetBasisKey());
        }


        /**
	 * \brief Retrieves the physical coordinates of a given set of 
         * reference coordinates.
	 *
         * @param   Lcoords     Local coordinates in reference space.
         * @param   coords      Corresponding coordinates in physical space.
         */
        void HexExp::v_GetCoord(
                const Array<OneD, const NekDouble> &Lcoords,
                      Array<OneD,NekDouble> &coords)
        {
            int  i;

            ASSERTL1(Lcoords[0] >= -1.0 && Lcoords[0] <= 1.0 &&
                     Lcoords[1] >= -1.0 && Lcoords[1] <= 1.0 &&
                     Lcoords[2] >= -1.0 && Lcoords[2] <= 1.0,
                     "Local coordinates are not in region [-1,1]");

              m_geom->FillGeom();

            for(i = 0; i < m_geom->GetCoordim(); ++i)
            {
                coords[i] = m_geom->GetCoord(i,Lcoords);
            }
        }

        void HexExp::v_GetCoords(
            Array<OneD, NekDouble> &coords_0,
            Array<OneD, NekDouble> &coords_1,
            Array<OneD, NekDouble> &coords_2)
        {
            Expansion::v_GetCoords(coords_0, coords_1, coords_2);
        }

        //-----------------------------
        // Helper functions
        //-----------------------------

        /// Return the region shape using the enum-list of ShapeType
        LibUtilities::ShapeType HexExp::v_DetShapeType() const
        {
            return LibUtilities::eHexahedron;
        }

        
        void HexExp::v_ExtractDataToCoeffs(
                const NekDouble *data,
                const std::vector<unsigned int > &nummodes,
                const int mode_offset,
                NekDouble * coeffs)
        {
            int data_order0 = nummodes[mode_offset];
            int fillorder0  = min(m_base[0]->GetNumModes(),data_order0);
            int data_order1 = nummodes[mode_offset+1];
            int order1      = m_base[1]->GetNumModes();
            int fillorder1  = min(order1,data_order1);
            int data_order2 = nummodes[mode_offset+2];
            int order2      = m_base[2]->GetNumModes();
            int fillorder2  = min(order2,data_order2);

            switch(m_base[0]->GetBasisType())
            {
            case LibUtilities::eModified_A:
                {
                    int i,j;
                    int cnt  = 0;
                    int cnt1 = 0;

                    ASSERTL1(m_base[1]->GetBasisType() ==
                             LibUtilities::eModified_A,
                             "Extraction routine not set up for this basis");
                    ASSERTL1(m_base[2]->GetBasisType() ==
                             LibUtilities::eModified_A,
                             "Extraction routine not set up for this basis");

                    Vmath::Zero(m_ncoeffs,coeffs,1);
                    for(j = 0; j < fillorder0; ++j)
                    {
                        for(i = 0; i < fillorder1; ++i)
                        {
                            Vmath::Vcopy(fillorder2, &data[cnt],    1,
                                                     &coeffs[cnt1], 1);
                            cnt  += data_order2;
                            cnt1 += order2;
                        }

                        // count out data for j iteration
                        for(i = fillorder1; i < data_order1; ++i)
                        {
                            cnt += data_order2;
                        }

                        for(i = fillorder1; i < order1; ++i)
                        {
                            cnt1 += order2;
                        }
                    }
                }
                break;
            default:
                ASSERTL0(false, "basis is either not set up or not "
                                "hierarchicial");
            }
        }
        
        bool HexExp::v_GetFaceDGForwards(const int i) const
        {
            StdRegions::Orientation fo = GetGeom3D()->GetForient(i);
            
            return fo == StdRegions::eDir1FwdDir1_Dir2FwdDir2 || 
                   fo == StdRegions::eDir1BwdDir1_Dir2BwdDir2 ||
                   fo == StdRegions::eDir1BwdDir2_Dir2FwdDir1 ||
                   fo == StdRegions::eDir1FwdDir2_Dir2BwdDir1;
        }

        void HexExp::v_GetFacePhysMap(const int               face,
                                      Array<OneD, int>        &outarray)
        {
            int nquad0 = m_base[0]->GetNumPoints();
            int nquad1 = m_base[1]->GetNumPoints();
            int nquad2 = m_base[2]->GetNumPoints();
                        
            int nq0 = 0; 
            int nq1 = 0; 

            switch(face)
            {
                case 0:
                    nq0 = nquad0;
                    nq1 = nquad1;

                    //Directions A and B positive
                    if(outarray.num_elements()!=nq0*nq1)
                    {
                        outarray = Array<OneD, int>(nq0*nq1);
                    }

                    for (int i = 0; i < nquad0*nquad1; ++i)
                    {
                        outarray[i] = i;
                    }
<<<<<<< HEAD
                    
                    break;
                case 1:
                    nq0 = nquad0;
                    nq1 = nquad2;

                    //Direction A and B positive
                    if(outarray.num_elements()!=nq0*nq1)
=======
		} 

                //interpolate
                if(orient < StdRegions::eDir1FwdDir2_Dir2FwdDir1)
                {
                    LibUtilities::Interp2D(m_base[0]->GetPointsKey(),
                                           m_base[1]->GetPointsKey(), o_tmp,
                                           FaceExp->GetBasis(0)->GetPointsKey(),
                                           FaceExp->GetBasis(1)->GetPointsKey(),
                                           outarray);
                }
                else
                {
                    LibUtilities::Interp2D(m_base[1]->GetPointsKey(),
                                           m_base[0]->GetPointsKey(), o_tmp,
                                           FaceExp->GetBasis(0)->GetPointsKey(),
                                           FaceExp->GetBasis(1)->GetPointsKey(),
                                           outarray);
                }
                break;
            case 1:
                if(orient == StdRegions::eDir1FwdDir1_Dir2FwdDir2)
                {
                    //Direction A and B positive
                    for (int k=0; k<nquad2; k++)
                    {
                        Vmath::Vcopy(nquad0,&(inarray[0])+(nquad0*nquad1*k),
				     1,&(o_tmp[0])+(k*nquad0),1);
                    }
                }
                else if(orient == StdRegions::eDir1BwdDir1_Dir2FwdDir2)
                {
                    //Direction A negative and B positive
                    for (int k=0; k<nquad2; k++)
                    {
                        Vmath::Vcopy(nquad0,&(inarray[0])+(nquad0-1)+(nquad0*nquad1*k),
                                     -1,&(o_tmp[0])+(k*nquad0),1);
                    }
                }
                else if(orient == StdRegions::eDir1FwdDir1_Dir2BwdDir2)
                {
                    //Direction A positive and B negative
                    for (int k=0; k<nquad2; k++)
                    {
                        Vmath::Vcopy(nquad0,&(inarray[0])+(nquad0*nquad1*(nquad2-1-k)),
                                     1,&(o_tmp[0])+(k*nquad0),1);
                    }
                }
                else if(orient == StdRegions::eDir1BwdDir1_Dir2BwdDir2)
                {
                    //Direction A negative and B negative
                    for(int k=0; k<nquad2; k++)
                    {
                        Vmath::Vcopy(nquad0,&(inarray[0])+(nquad0-1)+(nquad0*nquad1*(nquad2-1-k)),
                                     -1,&(o_tmp[0])+(k*nquad0),1);
                    }
                }
		else if(orient == StdRegions::eDir1FwdDir2_Dir2FwdDir1)
		{
		    //Transposed, Direction A and B positive
		    for (int i=0; i<nquad0; i++)
                    {
                        Vmath::Vcopy(nquad2,&(inarray[0])+i,nquad0*nquad1,
                                     &(o_tmp[0])+(i*nquad2),1);
                    }
		}
		else if(orient == StdRegions::eDir1FwdDir2_Dir2BwdDir1)
		{
		    //Transposed, Direction A negative and B positive
		    for (int i=0; i<nquad0; i++)
                    {
		        Vmath::Vcopy(nquad2,&(inarray[0])+nquad0*nquad1*(nquad2-1)+i,
                                     -nquad0*nquad1,&(o_tmp[0])+(i*nquad2),1);
                    }
		} 
		else if(orient == StdRegions::eDir1BwdDir2_Dir2FwdDir1)
		{
		    //Transposed, Direction A positive and B negative
		    for (int i=0; i<nquad0; i++)
                    {
		        Vmath::Vcopy(nquad2,&(inarray[0])+(nquad0-1-i),nquad0*nquad1,
                                     &(o_tmp[0])+(i*nquad2),1);
                    }
		} 
		else if(orient == StdRegions::eDir1BwdDir2_Dir2BwdDir1)
		{
		    //Transposed, Direction A and B negative
		    for (int i=0; i<nquad0; i++)
                    {
		        Vmath::Vcopy(nquad2,&(inarray[0])+nquad0*nquad1*nquad2+(nquad0-1-i),
                                     -nquad0*nquad1,&(o_tmp[0])+(i*nquad2),1);
                    }
		} 

                //interpolate
                if(orient < StdRegions::eDir1FwdDir2_Dir2FwdDir1)
                {
                    LibUtilities::Interp2D(m_base[0]->GetPointsKey(),
                                           m_base[2]->GetPointsKey(), o_tmp,
                                           FaceExp->GetBasis(0)->GetPointsKey(),
                                           FaceExp->GetBasis(1)->GetPointsKey(),
                                           outarray);
                }
                else
                {
                    LibUtilities::Interp2D(m_base[2]->GetPointsKey(),
                                           m_base[0]->GetPointsKey(), o_tmp,
                                           FaceExp->GetBasis(0)->GetPointsKey(),
                                           FaceExp->GetBasis(1)->GetPointsKey(),
                                           outarray);
                }
                break;
            case 2:
	        if(orient == StdRegions::eDir1FwdDir1_Dir2FwdDir2)
                {
                    //Directions A and B positive
                    Vmath::Vcopy(nquad0*nquad1,&(inarray[0])+(nquad0-1),
                                 nquad0,&(o_tmp[0]),1);
                }
                else if(orient == StdRegions::eDir1BwdDir1_Dir2FwdDir2)
                {
                    //Direction A negative and B positive
                    for (int k=0; k<nquad2; k++)
                    {
                        Vmath::Vcopy(nquad0,&(inarray[0])+(nquad0*nquad1-1)+(k*nquad0*nquad1),
                                     -nquad0,&(o_tmp[0])+(k*nquad0),1);
                    }
                }
                else if(orient == StdRegions::eDir1FwdDir1_Dir2BwdDir2)
                {
                    //Direction A positive and B negative
                    for (int k=0; k<nquad2; k++)
                    {
                        Vmath::Vcopy(nquad0,&(inarray[0])+(nquad0-1)+(nquad0*nquad1*(nquad2-1-k)),
                                     nquad0,&(o_tmp[0])+(k*nquad0),1);
                    }
                }
                else if(orient == StdRegions::eDir1BwdDir1_Dir2BwdDir2)
                {
                    //Direction A negative and B negative
                    for (int k=0; k<nquad2; k++)
                    {
                        Vmath::Vcopy(nquad0,&(inarray[0])+(nquad0*nquad1-1)+(nquad0*nquad1*(nquad2-1-k)),
                                     -nquad0,&(o_tmp[0])+(k*nquad0),1);
                    }
                }
		else if(orient == StdRegions::eDir1FwdDir2_Dir2FwdDir1)
		{
		    //Transposed, Direction A and B positive
		    for (int j=0; j<nquad1; j++)
                    {
		        Vmath::Vcopy(nquad2,&(inarray[0])+(nquad0-1)+(j*nquad0),
                                     nquad0*nquad1,&(o_tmp[0])+(j*nquad2),1);
                    }
		}
		else if(orient == StdRegions::eDir1FwdDir2_Dir2BwdDir1)
		{
		    //Transposed, Direction A negative and B positive
		    for (int j=0; j<nquad0; j++)
                    {
		        Vmath::Vcopy(nquad2,&(inarray[0])+nquad0*nquad1*(nquad2-1)+nquad0+j*nquad0,
                                     -nquad0*nquad1,&(o_tmp[0])+(j*nquad2),1);
                    }
		} 
		else if(orient == StdRegions::eDir1BwdDir2_Dir2FwdDir1)
		{
		    //Transposed, Direction A positive and B negative
		    for (int j=0; j<nquad0; j++)
                    {
		        Vmath::Vcopy(nquad2,&(inarray[0])+(nquad0*nquad1-1-j*nquad0),
                                     nquad0*nquad1,&(o_tmp[0])+(j*nquad2),1);
                    }
		} 
		else if(orient == StdRegions::eDir1BwdDir2_Dir2BwdDir1)
		{
		    //Transposed, Direction A and B negative
		    for (int j=0; j<nquad0; j++)
                    {
		        Vmath::Vcopy(nquad2,&(inarray[0])+(nquad0*nquad1*nquad2-1-j*nquad0),
                                     -nquad0*nquad1,&(o_tmp[0])+(j*nquad2),1);
                    }
		} 
                //interpolate
                if(orient < StdRegions::eDir1FwdDir2_Dir2FwdDir1)
                {
                    LibUtilities::Interp2D(m_base[1]->GetPointsKey(),
                                           m_base[2]->GetPointsKey(), o_tmp,
                                           FaceExp->GetBasis(0)->GetPointsKey(),
                                           FaceExp->GetBasis(1)->GetPointsKey(),
                                           outarray);
                }
                else
                {
                    LibUtilities::Interp2D(m_base[2]->GetPointsKey(),
                                           m_base[1]->GetPointsKey(), o_tmp,
                                           FaceExp->GetBasis(0)->GetPointsKey(),
                                           FaceExp->GetBasis(1)->GetPointsKey(),
                                           outarray);
                }
                
                break;
            case 3:
	        if(orient == StdRegions::eDir1FwdDir1_Dir2FwdDir2)
                {
                    //Directions A and B positive
                    for (int k=0; k<nquad2; k++)
                    {
                        Vmath::Vcopy(nquad0,&(inarray[0])+(nquad0*(nquad1-1))+(k*nquad0*nquad1),
                                     1,&(o_tmp[0])+(k*nquad0),1);
                    }
                }
                else if(orient == StdRegions::eDir1BwdDir1_Dir2FwdDir2)
                {
                    //Direction A negative and B positive
                    for (int k=0; k<nquad2; k++)
                    {
                        Vmath::Vcopy(nquad0,&(inarray[0])+(nquad0*nquad1-1)+(k*nquad0*nquad1),
                                     -1,&(o_tmp[0])+(k*nquad0),1);
                    }
                }
                else if(orient == StdRegions::eDir1FwdDir1_Dir2BwdDir2)
                {
                    //Direction A positive and B negative
                    for (int k=0; k<nquad2; k++)
                    {
                        Vmath::Vcopy(nquad0,&(inarray[0])+(nquad0*(nquad1-1))+(nquad0*nquad1*(nquad2-1-k)),
                                     1,&(o_tmp[0])+(k*nquad0),1);
                    }
                }
                else if(orient == StdRegions::eDir1BwdDir1_Dir2BwdDir2)
                {
                    //Direction A negative and B negative
                    for (int k=0; k<nquad2; k++)
                    {
                        Vmath::Vcopy(nquad0,&(inarray[0])+(nquad0*nquad1-1)+(nquad0*nquad1*(nquad2-1-k)),
                                     -1,&(o_tmp[0])+(k*nquad0),1);
                    }
                }
		else if(orient == StdRegions::eDir1FwdDir2_Dir2FwdDir1)
		{
		    //Transposed, Direction A and B positive
		    for (int i=0; i<nquad0; i++)
                    {
		        Vmath::Vcopy(nquad2,&(inarray[0])+nquad0*(nquad1-1)+i,nquad0*nquad1,
                                     &(o_tmp[0])+(i*nquad2),1);
                    }
		}
		else if(orient == StdRegions::eDir1FwdDir2_Dir2BwdDir1)
		{
		    //Transposed, Direction A negative and B positive
		    for (int i=0; i<nquad0; i++)
                    {
		        Vmath::Vcopy(nquad2,&(inarray[0])+nquad0*(nquad1*nquad2-1)+i,-nquad0*nquad1,
                                     &(o_tmp[0])+(i*nquad2),1);
                    }
		} 
		else if(orient == StdRegions::eDir1BwdDir2_Dir2FwdDir1)
		{
		    //Transposed, Direction A positive and B negative
		    for (int i=0; i<nquad0; i++)
                    {
		        Vmath::Vcopy(nquad2,&(inarray[0])+(nquad0*nquad1-1-i),nquad0*nquad1,
                                     &(o_tmp[0])+(i*nquad2),1);
                    }
		} 
		else if(orient == StdRegions::eDir1BwdDir2_Dir2BwdDir1)
		{
		    //Transposed, Direction A and B negative
		    for (int i=0; i<nquad0; i++)
>>>>>>> de267a40
                    {
                        outarray = Array<OneD, int>(nq0*nq1);
                    }
<<<<<<< HEAD
                    
                    //Direction A and B positive
                    for (int k = 0; k < nquad2; k++)
=======
		} 
                //interpolate
                if(orient < StdRegions::eDir1FwdDir2_Dir2FwdDir1)
                {
                    LibUtilities::Interp2D(m_base[0]->GetPointsKey(),
                                           m_base[2]->GetPointsKey(), o_tmp,
                                           FaceExp->GetBasis(0)->GetPointsKey(),
                                           FaceExp->GetBasis(1)->GetPointsKey(),
                                           outarray);
                }
                else
                {
                    LibUtilities::Interp2D(m_base[2]->GetPointsKey(),
                                           m_base[0]->GetPointsKey(), o_tmp,
                                           FaceExp->GetBasis(0)->GetPointsKey(),
                                           FaceExp->GetBasis(1)->GetPointsKey(),
                                           outarray);
                }
                break;
            case 4:
                if(orient == StdRegions::eDir1FwdDir1_Dir2FwdDir2)
                {
                    //Directions A and B positive
                    Vmath::Vcopy(nquad0*nquad1,&(inarray[0]),nquad0,&(o_tmp[0]),1);
                }
                else if(orient == StdRegions::eDir1BwdDir1_Dir2FwdDir2)
                {
                    //Direction A negative and B positive
                    for (int k=0; k<nquad2; k++)
>>>>>>> de267a40
                    {
                        for(int i = 0; i < nquad0; ++i)
                        {
                            outarray[k*nquad0 + i] = nquad0*nquad1*k + i;
                        }
                    }                    
                    break;
                case 2:
                    nq0 = nquad1;
                    nq1 = nquad2;
                    
                    //Direction A and B positive
                    if(outarray.num_elements()!=nq0*nq1)
                    {
                        outarray = Array<OneD, int>(nq0*nq1);
                    }
                    
                    for (int i = 0; i < nquad1*nquad2; i++)
                    {
                        outarray[i] = nquad0-1 + i*nquad0;
                    }
                    break;
                case 3:
                    nq0 = nquad0;
                    nq1 = nquad2;
                    
                    //Direction A and B positive
                    if(outarray.num_elements()!=nq0*nq1)
                    {
                        outarray = Array<OneD, int>(nq0*nq1);
                    }

                    for (int k = 0; k < nquad2; k++)
                    {
                        for (int i = 0; i < nquad0; i++)
                        {
                            outarray[k*nquad0 + i] = (nquad0*(nquad1-1))+(k*nquad0*nquad1) + i;
                        }
                    }                        
                    break;
                case 4:
                    nq0 = nquad1;
                    nq1 = nquad2;
                    
                    //Direction A and B positive
                    if(outarray.num_elements()!=nq0*nq1)
                    {
                        outarray = Array<OneD, int>(nq0*nq1);
                    }
                    
                    for (int i = 0; i < nquad1*nquad2; i++)
                    {
                        outarray[i] = i*nquad0;
                    }
<<<<<<< HEAD
                    
                    break;
                case 5:
                    nq0 = nquad0;
                    nq1 = nquad1;

=======
		} 
                //interpolate
                if(orient < StdRegions::eDir1FwdDir2_Dir2FwdDir1)
                {
                    LibUtilities::Interp2D(m_base[1]->GetPointsKey(),
                                           m_base[2]->GetPointsKey(), o_tmp,
                                           FaceExp->GetBasis(0)->GetPointsKey(),
                                           FaceExp->GetBasis(1)->GetPointsKey(),
                                           outarray);
                }
                else
                {
                    LibUtilities::Interp2D(m_base[2]->GetPointsKey(),
                                           m_base[1]->GetPointsKey(), o_tmp,
                                           FaceExp->GetBasis(0)->GetPointsKey(),
                                           FaceExp->GetBasis(1)->GetPointsKey(),
                                           outarray);
                }
                break;
            case 5:
                if(orient == StdRegions::eDir1FwdDir1_Dir2FwdDir2)
                {
>>>>>>> de267a40
                    //Directions A and B positive
                    if(outarray.num_elements()!=nq0*nq1)
                    {
                        outarray = Array<OneD, int>(nq0*nq1);
                    }

                    for (int i = 0; i < nquad0*nquad1; i++)
                    {
                        outarray[i] = nquad0*nquad1*(nquad2-1) + i;
                    }
<<<<<<< HEAD
                    
                    break;
                default:
                    ASSERTL0(false,"face value (> 5) is out of range");
                    break;
=======
		} 
                //interpolate
                if(orient < StdRegions::eDir1FwdDir2_Dir2FwdDir1)
                {
                    LibUtilities::Interp2D(m_base[0]->GetPointsKey(),
                                           m_base[1]->GetPointsKey(), o_tmp,
                                           FaceExp->GetBasis(0)->GetPointsKey(),
                                           FaceExp->GetBasis(1)->GetPointsKey(),
                                           outarray);
                }
                else
                {
                    LibUtilities::Interp2D(m_base[1]->GetPointsKey(),
                                           m_base[0]->GetPointsKey(), o_tmp,
                                           FaceExp->GetBasis(0)->GetPointsKey(),
                                           FaceExp->GetBasis(1)->GetPointsKey(),
                                           outarray);
                }
                break;
            default:
                ASSERTL0(false,"face value (> 5) is out of range");
                break;
>>>>>>> de267a40
            }

        }
        void HexExp::v_ComputeFaceNormal(const int face)
        {
            int i;
            const SpatialDomains::GeomFactorsSharedPtr & geomFactors =
                GetGeom()->GetMetricInfo();
            SpatialDomains::GeomType type = geomFactors->GetGtype();
            LibUtilities::PointsKeyVector ptsKeys = GetPointsKeys();
            const Array<TwoD, const NekDouble> & df   = geomFactors->GetDerivFactors(ptsKeys);
            const Array<OneD, const NekDouble> & jac  = geomFactors->GetJac(ptsKeys);

            LibUtilities::BasisKey tobasis0 = DetFaceBasisKey(face,0);
            LibUtilities::BasisKey tobasis1 = DetFaceBasisKey(face,1);

            // Number of quadrature points in face expansion.
            int nq_face = tobasis0.GetNumPoints()*tobasis1.GetNumPoints();

            int vCoordDim = GetCoordim();

            m_faceNormals[face] = Array<OneD, Array<OneD, NekDouble> >(vCoordDim);
            Array<OneD, Array<OneD, NekDouble> > &normal = m_faceNormals[face];
            for (i = 0; i < vCoordDim; ++i)
            {
                normal[i] = Array<OneD, NekDouble>(nq_face);
            }
            // Regular geometry case
            if((type == SpatialDomains::eRegular)||(type == SpatialDomains::eMovingRegular))
            {
                NekDouble fac;
                // Set up normals
                switch(face)
                {
                case 0:
                    for(i = 0; i < vCoordDim; ++i)
                    {
                        normal[i][0] = -df[3*i+2][0]; 
                    }
                    break;
                case 1:
                    for(i = 0; i < vCoordDim; ++i)
                    {
                        normal[i][0] = -df[3*i+1][0];
                    }
                    break;
                case 2:
                    for(i = 0; i < vCoordDim; ++i)
                    {
                        normal[i][0] = df[3*i][0];
                    }
                    break;
                case 3:
                    for(i = 0; i < vCoordDim; ++i)
                    {
                        normal[i][0] = df[3*i+1][0]; 
                    }
                    break;
                case 4:
                    for(i = 0; i < vCoordDim; ++i)
                    {
                        normal[i][0] = -df[3*i][0]; 
                    }
                    break;
                case 5:
                    for(i = 0; i < vCoordDim; ++i)
                    {
                        normal[i][0] = df[3*i+2][0]; 
                    }
                    break;
                default:
                    ASSERTL0(false,"face is out of range (edge < 5)");
                }

                // normalise
                fac = 0.0;
                for(i =0 ; i < vCoordDim; ++i)
                {
                    fac += normal[i][0]*normal[i][0];
                }
                fac = 1.0/sqrt(fac);
                for (i = 0; i < vCoordDim; ++i)
                {
                    Vmath::Fill(nq_face,fac*normal[i][0],normal[i],1);
                }
		
            }
            else   // Set up deformed normals
            {
                int j, k;

                int nqe0 = m_base[0]->GetNumPoints();
                int nqe1 = m_base[1]->GetNumPoints();
                int nqe2 = m_base[2]->GetNumPoints();
                int nqe01 = nqe0*nqe1;
                int nqe02 = nqe0*nqe2;
                int nqe12 = nqe1*nqe2;
                
                int nqe;
                if (face == 0 || face == 5)
                {
                    nqe = nqe01;
                }
                else if (face == 1 || face == 3)
                {
                    nqe = nqe02;
                }
                else
                {
                    nqe = nqe12;
                }
                
                LibUtilities::PointsKey points0;
                LibUtilities::PointsKey points1;

                Array<OneD, NekDouble> faceJac(nqe);
                Array<OneD, NekDouble> normals(vCoordDim*nqe,0.0);

                // Extract Jacobian along face and recover local
                // derivates (dx/dr) for polynomial interpolation by
                // multiplying m_gmat by jacobian
                switch(face)
                {
                    case 0:
                        for(j = 0; j < nqe; ++j)
                        {
                            normals[j]       = -df[2][j]*jac[j];
                            normals[nqe+j]   = -df[5][j]*jac[j];
                            normals[2*nqe+j] = -df[8][j]*jac[j];
                            faceJac[j]       = jac[j];
                        }

                        points0 = ptsKeys[0];
                        points1 = ptsKeys[1];
                        break;
                    case 1:
                        for (j = 0; j < nqe0; ++j)
                        {
                            for(k = 0; k < nqe2; ++k)
                            {
                                int idx = j + nqe01*k;
                                normals[j+k*nqe0]       = -df[1][idx]*jac[idx];
                                normals[nqe+j+k*nqe0]   = -df[4][idx]*jac[idx];
                                normals[2*nqe+j+k*nqe0] = -df[7][idx]*jac[idx];
                                faceJac[j+k*nqe0]       = jac[idx];
                            }
                        }
                        points0 = ptsKeys[0];
                        points1 = ptsKeys[2];
                        break;
                    case 2:
                        for (j = 0; j < nqe1; ++j)
                        {
                            for(k = 0; k < nqe2; ++k)
                            {
                                int idx = nqe0-1+nqe0*j+nqe01*k;
                                normals[j+k*nqe1]       = df[0][idx]*jac[idx];
                                normals[nqe+j+k*nqe1]   = df[3][idx]*jac[idx];
                                normals[2*nqe+j+k*nqe1] = df[6][idx]*jac[idx];
                                faceJac[j+k*nqe1]       = jac[idx];
                            }
                        }
                        points0 = ptsKeys[1];
                        points1 = ptsKeys[2];
                        break;
                    case 3:
                        for (j = 0; j < nqe0; ++j)
                        {
                            for(k = 0; k < nqe2; ++k)
                            {
                                int idx = nqe0*(nqe1-1)+j+nqe01*k;
                                normals[j+k*nqe0]       = df[1][idx]*jac[idx];
                                normals[nqe+j+k*nqe0]   = df[4][idx]*jac[idx];
                                normals[2*nqe+j+k*nqe0] = df[7][idx]*jac[idx];
                                faceJac[j+k*nqe0]       = jac[idx];
                            }
                        }
                        points0 = ptsKeys[0];
                        points1 = ptsKeys[2];
                        break;
                    case 4:
                        for (j = 0; j < nqe1; ++j)
                        {
                            for(k = 0; k < nqe2; ++k)
                            {
                                int idx = j*nqe0+nqe01*k;
                                normals[j+k*nqe1]       = -df[0][idx]*jac[idx];
                                normals[nqe+j+k*nqe1]   = -df[3][idx]*jac[idx];
                                normals[2*nqe+j+k*nqe1] = -df[6][idx]*jac[idx];
                                faceJac[j+k*nqe1]       = jac[idx];
                            }
                        }
                        points0 = ptsKeys[1];
                        points1 = ptsKeys[2];
                        break;
                    case 5:
                        for (j = 0; j < nqe01; ++j)
                        {
                            int idx = j+nqe01*(nqe2-1);
                            normals[j]       = df[2][idx]*jac[idx];
                            normals[nqe+j]   = df[5][idx]*jac[idx];
                            normals[2*nqe+j] = df[8][idx]*jac[idx];
                            faceJac[j]       = jac[idx];
                        }
                        points0 = ptsKeys[0];
                        points1 = ptsKeys[1];
                        break;
                    default:
                    ASSERTL0(false,"face is out of range (face < 5)");
                }

                Array<OneD, NekDouble> work   (nq_face, 0.0);
                // Interpolate Jacobian and invert
                LibUtilities::Interp2D(points0, points1, faceJac,
                                       tobasis0.GetPointsKey(),
                                       tobasis1.GetPointsKey(),
                                       work);

                Vmath::Sdiv(nq_face,1.0,&work[0],1,&work[0],1);

                // interpolate
                for(i = 0; i < GetCoordim(); ++i)
                {
                    LibUtilities::Interp2D(points0, points1,
                                           &normals[i*nqe],
                                           tobasis0.GetPointsKey(),
                                           tobasis1.GetPointsKey(),
                                           &normal[i][0]);
                    Vmath::Vmul(nq_face,work,1,normal[i],1,normal[i],1);
                }

                //normalise normal vectors
                Vmath::Zero(nq_face,work,1);
                for(i = 0; i < GetCoordim(); ++i)
                {
                    Vmath::Vvtvp(nq_face,normal[i],1, normal[i],1,work,1,work,1);
                }

                Vmath::Vsqrt(nq_face,work,1,work,1);
                Vmath::Sdiv(nq_face,1.0,work,1,work,1);

                for(i = 0; i < GetCoordim(); ++i)
                {
                    Vmath::Vmul(nq_face,normal[i],1,work,1,normal[i],1);
                }
            }
        }

        //-----------------------------
        // Operator creation functions
        //-----------------------------
        void HexExp::v_MassMatrixOp(
                const Array<OneD, const NekDouble> &inarray, 
                      Array<OneD,NekDouble> &outarray,
                const StdRegions::StdMatrixKey &mkey)
        {
            StdExpansion::MassMatrixOp_MatFree(inarray,outarray,mkey);
        }

        void HexExp::v_LaplacianMatrixOp(
                const Array<OneD, const NekDouble> &inarray,
                      Array<OneD,NekDouble> &outarray,
                const StdRegions::StdMatrixKey &mkey)
        {
            HexExp::v_LaplacianMatrixOp_MatFree(inarray,outarray,mkey);
        }

        void HexExp::v_LaplacianMatrixOp(
                const int k1, 
                const int k2, 
                const Array<OneD, const NekDouble> &inarray,
                      Array<OneD,NekDouble> &outarray,
                const StdRegions::StdMatrixKey &mkey)
        {
            StdExpansion::LaplacianMatrixOp_MatFree(k1,k2,inarray,outarray,
                                                        mkey);
        }

        void HexExp::v_WeakDerivMatrixOp(
                const int i,
                const Array<OneD, const NekDouble> &inarray,
                      Array<OneD,NekDouble> &outarray,
                const StdRegions::StdMatrixKey &mkey)
        {
            StdExpansion::WeakDerivMatrixOp_MatFree(i,inarray,outarray,mkey);
        }
        
        void HexExp::v_WeakDirectionalDerivMatrixOp(
                const Array<OneD, const NekDouble> &inarray,
                      Array<OneD,NekDouble> &outarray,
                const StdRegions::StdMatrixKey &mkey)
        {
            StdExpansion::WeakDirectionalDerivMatrixOp_MatFree(inarray,
                                                                outarray,mkey);
        }
        
        void HexExp::v_MassLevelCurvatureMatrixOp(
                const Array<OneD, const NekDouble> &inarray, 
                      Array<OneD,NekDouble> &outarray,
                const StdRegions::StdMatrixKey &mkey)
        {
            StdExpansion::MassLevelCurvatureMatrixOp_MatFree(inarray,
                                                                outarray,mkey);
        }

        void HexExp::v_HelmholtzMatrixOp(
                const Array<OneD, const NekDouble> &inarray,
                      Array<OneD,NekDouble> &outarray,
                const StdRegions::StdMatrixKey &mkey)
        {
            HexExp::v_HelmholtzMatrixOp_MatFree(inarray,outarray,mkey);
        }


        void HexExp::v_GeneralMatrixOp_MatOp(
                const Array<OneD, const NekDouble> &inarray,
                      Array<OneD,NekDouble> &outarray,
                const StdRegions::StdMatrixKey &mkey)
        {
            //int nConsts = mkey.GetNconstants();
            DNekScalMatSharedPtr   mat = GetLocMatrix(mkey);

//            switch(nConsts)
//            {
//            case 0:
//                {
//                    mat = GetLocMatrix(mkey.GetMatrixType());
//                }
//                break;
//            case 1:
//                {
//                    mat = GetLocMatrix(mkey.GetMatrixType(),mkey.GetConstant(0));
//                }
//                break;
//            case 2:
//                {
//                    mat = GetLocMatrix(mkey.GetMatrixType(),mkey.GetConstant(0),mkey.GetConstant(1));
//                }
//                break;
//
//            default:
//                {
//                    NEKERROR(ErrorUtil::efatal, "Unknown number of constants");
//                }
//                break;
//            }

            if(inarray.get() == outarray.get())
            {
                Array<OneD,NekDouble> tmp(m_ncoeffs);
                Vmath::Vcopy(m_ncoeffs,inarray.get(),1,tmp.get(),1);

                Blas::Dgemv('N',m_ncoeffs,m_ncoeffs,mat->Scale(),(mat->GetOwnedMatrix())->GetPtr().get(),
                            m_ncoeffs, tmp.get(), 1, 0.0, outarray.get(), 1);
            }
            else
            {
                Blas::Dgemv('N',m_ncoeffs,m_ncoeffs,mat->Scale(),(mat->GetOwnedMatrix())->GetPtr().get(),
                            m_ncoeffs, inarray.get(), 1, 0.0, outarray.get(), 1);
            }
        }

        /**
         * This function is used to compute exactly the advective numerical flux
         * on the interface of two elements with different expansions, hence an
         * appropriate number of Gauss points has to be used. The number of
         * Gauss points has to be equal to the number used by the highest
         * polynomial degree of the two adjacent elements
         *
         * @param   numMin     Is the reduced polynomial order
         * @param   inarray    Input array of coefficients
         * @param   dumpVar    Output array of reduced coefficients.
         */
        void HexExp::v_ReduceOrderCoeffs(
            int                                 numMin,
            const Array<OneD, const NekDouble> &inarray,
                  Array<OneD,       NekDouble> &outarray)
        {
            int n_coeffs = inarray.num_elements();
            int nmodes0  = m_base[0]->GetNumModes();
            int nmodes1  = m_base[1]->GetNumModes();
            int nmodes2  = m_base[2]->GetNumModes();
            int numMax   = nmodes0;

            Array<OneD, NekDouble> coeff     (n_coeffs);
            Array<OneD, NekDouble> coeff_tmp1(nmodes0*nmodes1, 0.0);
            Array<OneD, NekDouble> coeff_tmp2(n_coeffs,        0.0);
            Array<OneD, NekDouble> tmp, tmp2, tmp3, tmp4;

            Vmath::Vcopy(n_coeffs,inarray,1,coeff_tmp2,1);

            const LibUtilities::PointsKey Pkey0(
                nmodes0, LibUtilities::eGaussLobattoLegendre);
            const LibUtilities::PointsKey Pkey1(
                nmodes1, LibUtilities::eGaussLobattoLegendre);
            const LibUtilities::PointsKey Pkey2(
                nmodes2, LibUtilities::eGaussLobattoLegendre);

            LibUtilities::BasisKey b0(
                m_base[0]->GetBasisType(), nmodes0, Pkey0);
            LibUtilities::BasisKey b1(
                m_base[1]->GetBasisType(), nmodes1, Pkey1);
            LibUtilities::BasisKey b2(
                m_base[2]->GetBasisType(), nmodes2, Pkey2);
            LibUtilities::BasisKey bortho0(
                LibUtilities::eOrtho_A,    nmodes0, Pkey0);
            LibUtilities::BasisKey bortho1(
                LibUtilities::eOrtho_A,    nmodes1, Pkey1);
            LibUtilities::BasisKey bortho2(
                LibUtilities::eOrtho_A,    nmodes2, Pkey2);

            LibUtilities::InterpCoeff3D(
                b0,      b1,      b2,      coeff_tmp2,
                bortho0, bortho1, bortho2, coeff);

            Vmath::Zero(n_coeffs, coeff_tmp2, 1);

            int cnt = 0, cnt2 = 0;

            for (int u = 0; u < numMin+1; ++u)
            {
                for (int i = 0; i < numMin; ++i)
                {
                    Vmath::Vcopy(numMin,
                                 tmp  = coeff+cnt+cnt2,1,
                                 tmp2 = coeff_tmp1+cnt,1);

                    cnt = i*numMax;
                }

                Vmath::Vcopy(nmodes0*nmodes1,
                             tmp3 = coeff_tmp1,1,
                             tmp4 = coeff_tmp2+cnt2,1);

                cnt2 = u*nmodes0*nmodes1;
            }

            LibUtilities::InterpCoeff3D(
                bortho0, bortho1, bortho2, coeff_tmp2,
                b0,      b1,      b2,      outarray);
        }

        //-----------------------------
        // Matrix creation functions
        //-----------------------------
        DNekMatSharedPtr HexExp::v_GenMatrix(
               const StdRegions::StdMatrixKey &mkey)
        {
            DNekMatSharedPtr returnval;

            switch(mkey.GetMatrixType())
            {
            case StdRegions::eHybridDGHelmholtz:
            case StdRegions::eHybridDGLamToU:
            case StdRegions::eHybridDGLamToQ0:
            case StdRegions::eHybridDGLamToQ1:
            case StdRegions::eHybridDGLamToQ2:
            case StdRegions::eHybridDGHelmBndLam:
            case StdRegions::eInvLaplacianWithUnityMean:
                returnval = Expansion3D::v_GenMatrix(mkey);
                break;
            default:
                returnval = StdHexExp::v_GenMatrix(mkey);
            }

            return returnval;
        }

        
        DNekMatSharedPtr HexExp::v_CreateStdMatrix(
                const StdRegions::StdMatrixKey &mkey)
        {
            LibUtilities::BasisKey bkey0 = m_base[0]->GetBasisKey();
            LibUtilities::BasisKey bkey1 = m_base[1]->GetBasisKey();
            LibUtilities::BasisKey bkey2 = m_base[2]->GetBasisKey();

            StdRegions::StdHexExpSharedPtr tmp = MemoryManager<StdHexExp>
                                        ::AllocateSharedPtr(bkey0,bkey1,bkey2);

            return tmp->GetStdMatrix(mkey);
        }


        DNekScalMatSharedPtr HexExp::CreateMatrix(const MatrixKey &mkey)
        {
            DNekScalMatSharedPtr returnval;
            LibUtilities::PointsKeyVector ptsKeys = GetPointsKeys();

            ASSERTL2(m_metricinfo->GetGtype() != SpatialDomains::eNoGeomType,
                     "Geometric information is not set up");

            switch(mkey.GetMatrixType())
            {
            case StdRegions::eMass:
                {
                    if(m_metricinfo->GetGtype() == SpatialDomains::eDeformed ||
                            mkey.GetNVarCoeff())
                    {
                        NekDouble one = 1.0;
                        DNekMatSharedPtr mat = GenMatrix(mkey);
                        returnval = MemoryManager<DNekScalMat>
                                                ::AllocateSharedPtr(one,mat);
                    }
                    else
                    {
                        NekDouble jac = (m_metricinfo->GetJac(ptsKeys))[0];
                        DNekMatSharedPtr mat
                                        = GetStdMatrix(mkey);
                        returnval = MemoryManager<DNekScalMat>
                                                ::AllocateSharedPtr(jac,mat);
                    }
                }
                break;
            case StdRegions::eInvMass:
                {
                    if(m_metricinfo->GetGtype() == SpatialDomains::eDeformed)
                    {
                        NekDouble one = 1.0;
                        StdRegions::StdMatrixKey masskey(StdRegions::eMass,
                                                    DetShapeType(), *this);
                        DNekMatSharedPtr mat = GenMatrix(masskey);
                        mat->Invert();

                        returnval = MemoryManager<DNekScalMat>
                                                ::AllocateSharedPtr(one,mat);
                    }
                    else
                    {
                        NekDouble fac = 1.0/(m_metricinfo->GetJac(ptsKeys))[0];
                        DNekMatSharedPtr mat
                                        = GetStdMatrix(mkey);
                        returnval = MemoryManager<DNekScalMat>
                                                ::AllocateSharedPtr(fac,mat);
                    }
                }
                break;
            case StdRegions::eWeakDeriv0:
            case StdRegions::eWeakDeriv1:
            case StdRegions::eWeakDeriv2:
                {
                    if(m_metricinfo->GetGtype() == SpatialDomains::eDeformed ||
                            mkey.GetNVarCoeff())
                    {
                        NekDouble one = 1.0;
                        DNekMatSharedPtr mat = GenMatrix(mkey);

                        returnval = MemoryManager<DNekScalMat>
                                                ::AllocateSharedPtr(one,mat);
                    }
                    else
                    {
                        NekDouble jac = (m_metricinfo->GetJac(ptsKeys))[0];
                        Array<TwoD, const NekDouble> df
                                    = m_metricinfo->GetDerivFactors(ptsKeys);
                        int dir = 0;

                        switch(mkey.GetMatrixType())
                        {
                            case StdRegions::eWeakDeriv0:
                                dir = 0;
                                break;
                            case StdRegions::eWeakDeriv1:
                                dir = 1;
                                break;
                            case StdRegions::eWeakDeriv2:
                                dir = 2;
                                break;
                            default:
                                break;
                        }

                        MatrixKey deriv0key(StdRegions::eWeakDeriv0,
                                            mkey.GetShapeType(), *this);
                        MatrixKey deriv1key(StdRegions::eWeakDeriv1,
                                            mkey.GetShapeType(), *this);
                        MatrixKey deriv2key(StdRegions::eWeakDeriv2,
                                            mkey.GetShapeType(), *this);

                        DNekMat &deriv0 = *GetStdMatrix(deriv0key);
                        DNekMat &deriv1 = *GetStdMatrix(deriv1key);
                        DNekMat &deriv2 = *GetStdMatrix(deriv2key);

                        int rows = deriv0.GetRows();
                        int cols = deriv1.GetColumns();

                        DNekMatSharedPtr WeakDeriv = MemoryManager<DNekMat>
                                                ::AllocateSharedPtr(rows,cols);

                        (*WeakDeriv) = df[3*dir  ][0]*deriv0
                                     + df[3*dir+1][0]*deriv1
                                     + df[3*dir+2][0]*deriv2;

                        returnval = MemoryManager<DNekScalMat>
                                            ::AllocateSharedPtr(jac,WeakDeriv);
                    }
                }
                break;
            case StdRegions::eLaplacian:
                {
                    if (m_metricinfo->GetGtype() == SpatialDomains::eDeformed ||
                        mkey.GetNVarCoeff()||
                        mkey.ConstFactorExists(
                                StdRegions::eFactorSVVCutoffRatio))
                    {
                        NekDouble one = 1.0;
                        DNekMatSharedPtr mat = GenMatrix(mkey);

                        returnval = MemoryManager<DNekScalMat>
                                                ::AllocateSharedPtr(one,mat);
                    }
                    else
                    {
                        MatrixKey lap00key(StdRegions::eLaplacian00,
                                           mkey.GetShapeType(), *this);
                        MatrixKey lap01key(StdRegions::eLaplacian01,
                                           mkey.GetShapeType(), *this);
                        MatrixKey lap02key(StdRegions::eLaplacian02,
                                           mkey.GetShapeType(), *this);
                        MatrixKey lap11key(StdRegions::eLaplacian11,
                                           mkey.GetShapeType(), *this);
                        MatrixKey lap12key(StdRegions::eLaplacian12,
                                           mkey.GetShapeType(), *this);
                        MatrixKey lap22key(StdRegions::eLaplacian22,
                                           mkey.GetShapeType(), *this);

                        DNekMat &lap00 = *GetStdMatrix(lap00key);
                        DNekMat &lap01 = *GetStdMatrix(lap01key);
                        DNekMat &lap02 = *GetStdMatrix(lap02key);
                        DNekMat &lap11 = *GetStdMatrix(lap11key);
                        DNekMat &lap12 = *GetStdMatrix(lap12key);
                        DNekMat &lap22 = *GetStdMatrix(lap22key);

                        NekDouble jac = (m_metricinfo->GetJac(ptsKeys))[0];
                        Array<TwoD, const NekDouble> gmat
                                            = m_metricinfo->GetGmat(ptsKeys);

                        int rows = lap00.GetRows();
                        int cols = lap00.GetColumns();

                        DNekMatSharedPtr lap = MemoryManager<DNekMat>
                                                ::AllocateSharedPtr(rows,cols);

                        (*lap)  = gmat[0][0]*lap00
                                + gmat[4][0]*lap11
                                + gmat[8][0]*lap22
                                + gmat[3][0]*(lap01 + Transpose(lap01))
                                + gmat[6][0]*(lap02 + Transpose(lap02))
                                + gmat[7][0]*(lap12 + Transpose(lap12));

                        returnval = MemoryManager<DNekScalMat>
                                                ::AllocateSharedPtr(jac,lap);
                    }
                }
                break;
            case StdRegions::eHelmholtz:
                {
                    NekDouble lambda = mkey.GetConstFactor(StdRegions::eFactorLambda);
                    MatrixKey masskey(StdRegions::eMass,
                                      mkey.GetShapeType(), *this);
                    DNekScalMat &MassMat = *(this->m_matrixManager[masskey]);
                    MatrixKey lapkey(StdRegions::eLaplacian,
                                     mkey.GetShapeType(), *this, mkey.GetConstFactors(), mkey.GetVarCoeffs());
                    DNekScalMat &LapMat = *(this->m_matrixManager[lapkey]);

                    int rows = LapMat.GetRows();
                    int cols = LapMat.GetColumns();

                    DNekMatSharedPtr helm = MemoryManager<DNekMat>::AllocateSharedPtr(rows,cols);

                    NekDouble one = 1.0;
                    (*helm) = LapMat + lambda*MassMat;

                    returnval = MemoryManager<DNekScalMat>::AllocateSharedPtr(one,helm);
                }
                break;
            case StdRegions::eIProductWRTBase:
                {
                    if(m_metricinfo->GetGtype() == SpatialDomains::eDeformed)
                    {
                        NekDouble one = 1.0;
                        DNekMatSharedPtr mat = GenMatrix(mkey);
                        returnval = MemoryManager<DNekScalMat>::AllocateSharedPtr(one,mat);
                    }
                    else
                    {
                        NekDouble jac = (m_metricinfo->GetJac(ptsKeys))[0];
                        DNekMatSharedPtr mat = GetStdMatrix(mkey);
                        returnval = MemoryManager<DNekScalMat>::AllocateSharedPtr(jac,mat);
                    }
                }
                break;
            case StdRegions::eHybridDGHelmholtz:
            case StdRegions::eHybridDGLamToU:
            case StdRegions::eHybridDGLamToQ0:
            case StdRegions::eHybridDGLamToQ1:
            case StdRegions::eHybridDGLamToQ2:
            case StdRegions::eHybridDGHelmBndLam:
            case StdRegions::eInvLaplacianWithUnityMean:
                {
                    NekDouble one    = 1.0;

                    DNekMatSharedPtr mat = GenMatrix(mkey);
                    returnval = MemoryManager<DNekScalMat>::AllocateSharedPtr(one,mat);
                }
                break;
            case StdRegions::eInvHybridDGHelmholtz:
                {
                    NekDouble one = 1.0;

//                    StdRegions::StdMatrixKey hkey(StdRegions::eHybridDGHelmholtz,
//                                                  DetShapeType(),*this,
//                                                  mkey.GetConstant(0),
//                                                  mkey.GetConstant(1));
                    MatrixKey hkey(StdRegions::eHybridDGHelmholtz, DetShapeType(), *this, mkey.GetConstFactors(), mkey.GetVarCoeffs());
                    DNekMatSharedPtr mat = GenMatrix(hkey);

                    mat->Invert();
                    returnval = MemoryManager<DNekScalMat>::AllocateSharedPtr(one,mat);
                }
                break;
            case StdRegions::ePreconLinearSpace:
                {
                    NekDouble one = 1.0;
                    MatrixKey helmkey(StdRegions::eHelmholtz, mkey.GetShapeType(), *this, mkey.GetConstFactors(), mkey.GetVarCoeffs());
                    DNekScalBlkMatSharedPtr helmStatCond = GetLocStaticCondMatrix(helmkey);
                    DNekScalMatSharedPtr A =helmStatCond->GetBlock(0,0);
                    DNekMatSharedPtr R=BuildVertexMatrix(A);

                    returnval = MemoryManager<DNekScalMat>::AllocateSharedPtr(one,R);
                }
                break;
            case StdRegions::ePreconLinearSpaceMass:
                {
                    NekDouble one = 1.0;
                    MatrixKey masskey(StdRegions::eMass, mkey.GetShapeType(), *this);
                    DNekScalBlkMatSharedPtr massStatCond = GetLocStaticCondMatrix(masskey);
                    DNekScalMatSharedPtr A =massStatCond->GetBlock(0,0);
                    DNekMatSharedPtr R=BuildVertexMatrix(A);

                    returnval = MemoryManager<DNekScalMat>::AllocateSharedPtr(one,R);
                }
                break;
            case StdRegions::ePreconR:
                {
                    NekDouble one = 1.0;
                    MatrixKey helmkey(StdRegions::eHelmholtz, mkey.GetShapeType(), *this,mkey.GetConstFactors(), mkey.GetVarCoeffs());
                    DNekScalBlkMatSharedPtr helmStatCond = GetLocStaticCondMatrix(helmkey);
                    DNekScalMatSharedPtr A =helmStatCond->GetBlock(0,0);

                    DNekScalMatSharedPtr Atmp;
                    DNekMatSharedPtr R=BuildTransformationMatrix(A,mkey.GetMatrixType());

                    returnval = MemoryManager<DNekScalMat>::AllocateSharedPtr(one,R);
                }
                break;
            case StdRegions::ePreconRT:
                {
                    NekDouble one = 1.0;
                    MatrixKey helmkey(StdRegions::eHelmholtz, mkey.GetShapeType(), *this,mkey.GetConstFactors(), mkey.GetVarCoeffs());
                    DNekScalBlkMatSharedPtr helmStatCond = GetLocStaticCondMatrix(helmkey);
                    DNekScalMatSharedPtr A =helmStatCond->GetBlock(0,0);

                    DNekScalMatSharedPtr Atmp;
                    DNekMatSharedPtr RT=BuildTransformationMatrix(A,mkey.GetMatrixType());

                    returnval = MemoryManager<DNekScalMat>::AllocateSharedPtr(one,RT);
                }
                break;
            case StdRegions::ePreconRMass:
                {
                    NekDouble one = 1.0;
                    MatrixKey masskey(StdRegions::eMass, mkey.GetShapeType(), *this);
                    DNekScalBlkMatSharedPtr massStatCond = GetLocStaticCondMatrix(masskey);
                    DNekScalMatSharedPtr A =massStatCond->GetBlock(0,0);

                    DNekScalMatSharedPtr Atmp;
                    DNekMatSharedPtr R=BuildTransformationMatrix(A,mkey.GetMatrixType());

                    returnval = MemoryManager<DNekScalMat>::AllocateSharedPtr(one,R);
                }
                break;
            case StdRegions::ePreconRTMass:
                {
                    NekDouble one = 1.0;
                    MatrixKey masskey(StdRegions::eMass, mkey.GetShapeType(), *this);
                    DNekScalBlkMatSharedPtr massStatCond = GetLocStaticCondMatrix(masskey);
                    DNekScalMatSharedPtr A =massStatCond->GetBlock(0,0);

                    DNekScalMatSharedPtr Atmp;
                    DNekMatSharedPtr RT=BuildTransformationMatrix(A,mkey.GetMatrixType());

                    returnval = MemoryManager<DNekScalMat>::AllocateSharedPtr(one,RT);
                }
                break;
            default:
                {
                    NekDouble        one = 1.0;
                    DNekMatSharedPtr mat = GenMatrix(mkey);

                    returnval = MemoryManager<DNekScalMat>::AllocateSharedPtr(one,mat);
                }
                break;
            }

            return returnval;
        }


        DNekScalBlkMatSharedPtr HexExp::CreateStaticCondMatrix(const MatrixKey &mkey)
        {
            DNekScalBlkMatSharedPtr returnval;

            ASSERTL2(m_metricinfo->GetGtype() != SpatialDomains::eNoGeomType,"Geometric information is not set up");

            // set up block matrix system
            unsigned int nbdry = NumBndryCoeffs();
            unsigned int nint = (unsigned int)(m_ncoeffs - nbdry);
            unsigned int exp_size[] = {nbdry,nint};
            unsigned int nblks = 2;
            returnval = MemoryManager<DNekScalBlkMat>::AllocateSharedPtr(nblks,nblks,exp_size,exp_size); //Really need a constructor which takes Arrays
            NekDouble factor = 1.0;

            switch(mkey.GetMatrixType())
            {
            case StdRegions::eLaplacian:
            case StdRegions::eHelmholtz: // special case since Helmholtz not defined in StdRegions

                // use Deformed case for both regular and deformed geometries
                factor = 1.0;
                goto UseLocRegionsMatrix;
                break;
            default:
                if(m_metricinfo->GetGtype() == SpatialDomains::eDeformed ||
                        mkey.GetNVarCoeff())
                {
                    factor = 1.0;
                    goto UseLocRegionsMatrix;
                }
                else
                {
                    DNekScalMatSharedPtr mat = GetLocMatrix(mkey);
                    factor = mat->Scale();
                    goto UseStdRegionsMatrix;
                }
                break;
            UseStdRegionsMatrix:
                {
                    NekDouble            invfactor = 1.0/factor;
                    NekDouble            one = 1.0;
                    DNekBlkMatSharedPtr  mat = GetStdStaticCondMatrix(mkey);
                    DNekScalMatSharedPtr Atmp;
                    DNekMatSharedPtr     Asubmat;

                    returnval->SetBlock(0,0,Atmp = MemoryManager<DNekScalMat>::AllocateSharedPtr(factor,Asubmat = mat->GetBlock(0,0)));
                    returnval->SetBlock(0,1,Atmp = MemoryManager<DNekScalMat>::AllocateSharedPtr(one,Asubmat = mat->GetBlock(0,1)));
                    returnval->SetBlock(1,0,Atmp = MemoryManager<DNekScalMat>::AllocateSharedPtr(factor,Asubmat = mat->GetBlock(1,0)));
                    returnval->SetBlock(1,1,Atmp = MemoryManager<DNekScalMat>::AllocateSharedPtr(invfactor,Asubmat = mat->GetBlock(1,1)));
                }
                break;
            UseLocRegionsMatrix:
                {
                    int i,j;
                    NekDouble            invfactor = 1.0/factor;
                    NekDouble            one = 1.0;
                    DNekScalMat &mat = *GetLocMatrix(mkey);
                    DNekMatSharedPtr A = MemoryManager<DNekMat>::AllocateSharedPtr(nbdry,nbdry);
                    DNekMatSharedPtr B = MemoryManager<DNekMat>::AllocateSharedPtr(nbdry,nint);
                    DNekMatSharedPtr C = MemoryManager<DNekMat>::AllocateSharedPtr(nint,nbdry);
                    DNekMatSharedPtr D = MemoryManager<DNekMat>::AllocateSharedPtr(nint,nint);

                    Array<OneD,unsigned int> bmap(nbdry);
                    Array<OneD,unsigned int> imap(nint);
                    GetBoundaryMap(bmap);
                    GetInteriorMap(imap);

                    for(i = 0; i < nbdry; ++i)
                    {
                        for(j = 0; j < nbdry; ++j)
                        {
                            (*A)(i,j) = mat(bmap[i],bmap[j]);
                        }

                        for(j = 0; j < nint; ++j)
                        {
                            (*B)(i,j) = mat(bmap[i],imap[j]);
                        }
                    }

                    for(i = 0; i < nint; ++i)
                    {
                        for(j = 0; j < nbdry; ++j)
                        {
                            (*C)(i,j) = mat(imap[i],bmap[j]);
                        }

                        for(j = 0; j < nint; ++j)
                        {
                            (*D)(i,j) = mat(imap[i],imap[j]);
                        }
                    }

                    // Calculate static condensed system
                    if(nint)
                    {
                        D->Invert();
                        (*B) = (*B)*(*D);
                        (*A) = (*A) - (*B)*(*C);
                    }

                    DNekScalMatSharedPtr     Atmp;

                    returnval->SetBlock(0,0,Atmp = MemoryManager<DNekScalMat>::AllocateSharedPtr(factor,A));
                    returnval->SetBlock(0,1,Atmp = MemoryManager<DNekScalMat>::AllocateSharedPtr(one,B));
                    returnval->SetBlock(1,0,Atmp = MemoryManager<DNekScalMat>::AllocateSharedPtr(factor,C));
                    returnval->SetBlock(1,1,Atmp = MemoryManager<DNekScalMat>::AllocateSharedPtr(invfactor,D));

                }
            }
            return returnval;
        }


        DNekScalMatSharedPtr HexExp::v_GetLocMatrix(const MatrixKey &mkey)
        {
            return m_matrixManager[mkey];
        }


        DNekScalBlkMatSharedPtr HexExp::v_GetLocStaticCondMatrix(
                const MatrixKey &mkey)
        {
            return m_staticCondMatrixManager[mkey];
        }

        void HexExp::v_DropLocStaticCondMatrix(const MatrixKey &mkey)
        {
            m_staticCondMatrixManager.DeleteObject(mkey);
        }

        void HexExp::v_LaplacianMatrixOp_MatFree_Kernel(
                const Array<OneD, const NekDouble> &inarray,
                      Array<OneD,       NekDouble> &outarray,
                      Array<OneD,       NekDouble> &wsp)
        {
            // This implementation is only valid when there are no
            // coefficients associated to the Laplacian operator
            if (m_metrics.count(eMetricLaplacian00) == 0)
            {
                ComputeLaplacianMetric();
            }

            int       nquad0  = m_base[0]->GetNumPoints();
            int       nquad1  = m_base[1]->GetNumPoints();
            int       nquad2  = m_base[2]->GetNumPoints();
            int       nqtot   = nquad0*nquad1*nquad2;

            ASSERTL1(wsp.num_elements() >= 6*nqtot,
                     "Insufficient workspace size.");

            const Array<OneD, const NekDouble>& base0  = m_base[0]->GetBdata();
            const Array<OneD, const NekDouble>& base1  = m_base[1]->GetBdata();
            const Array<OneD, const NekDouble>& base2  = m_base[2]->GetBdata();
            const Array<OneD, const NekDouble>& dbase0 = m_base[0]->GetDbdata();
            const Array<OneD, const NekDouble>& dbase1 = m_base[1]->GetDbdata();
            const Array<OneD, const NekDouble>& dbase2 = m_base[2]->GetDbdata();
            const Array<OneD, const NekDouble>& metric00 = m_metrics[eMetricLaplacian00];
            const Array<OneD, const NekDouble>& metric01 = m_metrics[eMetricLaplacian01];
            const Array<OneD, const NekDouble>& metric02 = m_metrics[eMetricLaplacian02];
            const Array<OneD, const NekDouble>& metric11 = m_metrics[eMetricLaplacian11];
            const Array<OneD, const NekDouble>& metric12 = m_metrics[eMetricLaplacian12];
            const Array<OneD, const NekDouble>& metric22 = m_metrics[eMetricLaplacian22];

            // Allocate temporary storage
            Array<OneD,NekDouble> wsp0(wsp);
            Array<OneD,NekDouble> wsp1(wsp+1*nqtot);
            Array<OneD,NekDouble> wsp2(wsp+2*nqtot);
            Array<OneD,NekDouble> wsp3(wsp+3*nqtot);
            Array<OneD,NekDouble> wsp4(wsp+4*nqtot);
            Array<OneD,NekDouble> wsp5(wsp+5*nqtot);

            StdExpansion3D::PhysTensorDeriv(inarray,wsp0,wsp1,wsp2);

            // wsp0 = k = g0 * wsp1 + g1 * wsp2 = g0 * du_dxi1 + g1 * du_dxi2
            // wsp2 = l = g1 * wsp1 + g2 * wsp2 = g0 * du_dxi1 + g1 * du_dxi2
            // where g0, g1 and g2 are the metric terms set up in the GeomFactors class
            // especially for this purpose
            Vmath::Vvtvvtp(nqtot,&metric00[0],1,&wsp0[0],1,&metric01[0],1,&wsp1[0],1,&wsp3[0],1);
            Vmath::Vvtvp  (nqtot,&metric02[0],1,&wsp2[0],1,&wsp3[0],1,&wsp3[0],1);
            Vmath::Vvtvvtp(nqtot,&metric01[0],1,&wsp0[0],1,&metric11[0],1,&wsp1[0],1,&wsp4[0],1);
            Vmath::Vvtvp  (nqtot,&metric12[0],1,&wsp2[0],1,&wsp4[0],1,&wsp4[0],1);
            Vmath::Vvtvvtp(nqtot,&metric02[0],1,&wsp0[0],1,&metric12[0],1,&wsp1[0],1,&wsp5[0],1);
            Vmath::Vvtvp  (nqtot,&metric22[0],1,&wsp2[0],1,&wsp5[0],1,&wsp5[0],1);

            // outarray = m = (D_xi1 * B)^T * k
            // wsp1     = n = (D_xi2 * B)^T * l
            IProductWRTBase_SumFacKernel(dbase0,base1,base2,wsp3,outarray,wsp0,false,true,true);
            IProductWRTBase_SumFacKernel(base0,dbase1,base2,wsp4,wsp2,    wsp0,true,false,true);
            Vmath::Vadd(m_ncoeffs,wsp2.get(),1,outarray.get(),1,outarray.get(),1);
            IProductWRTBase_SumFacKernel(base0,base1,dbase2,wsp5,wsp2,    wsp0,true,true,false);
            Vmath::Vadd(m_ncoeffs,wsp2.get(),1,outarray.get(),1,outarray.get(),1);
        }


        void HexExp::v_ComputeLaplacianMetric()
        {
            if (m_metrics.count(eMetricQuadrature) == 0)
            {
                ComputeQuadratureMetric();
            }

            const SpatialDomains::GeomType type = m_metricinfo->GetGtype();
            const unsigned int nqtot = GetTotPoints();
            const unsigned int dim = 3;
            const MetricType m[3][3] = { {eMetricLaplacian00, eMetricLaplacian01, eMetricLaplacian02},
                                       {eMetricLaplacian01, eMetricLaplacian11, eMetricLaplacian12},
                                       {eMetricLaplacian02, eMetricLaplacian12, eMetricLaplacian22}
            };

            for (unsigned int i = 0; i < dim; ++i)
            {
                for (unsigned int j = i; j < dim; ++j)
                {
                    m_metrics[m[i][j]] = Array<OneD, NekDouble>(nqtot);
                    const Array<TwoD, const NekDouble> &gmat =
                                 m_metricinfo->GetGmat(GetPointsKeys());
                    if (type == SpatialDomains::eDeformed)
                    {
                        Vmath::Vcopy(nqtot, &gmat[i*dim+j][0], 1,
                                            &m_metrics[m[i][j]][0], 1);
                    }
                    else
                    {
                        Vmath::Fill(nqtot, gmat[i*dim+j][0],
                                    &m_metrics[m[i][j]][0], 1);
                    }
                    MultiplyByQuadratureMetric(m_metrics[m[i][j]],
                                               m_metrics[m[i][j]]);

                }
            }
        }

    }//end of namespace
}//end of namespace<|MERGE_RESOLUTION|>--- conflicted
+++ resolved
@@ -706,8 +706,6 @@
                     {
                         outarray[i] = i;
                     }
-<<<<<<< HEAD
-                    
                     break;
                 case 1:
                     nq0 = nquad0;
@@ -715,315 +713,12 @@
 
                     //Direction A and B positive
                     if(outarray.num_elements()!=nq0*nq1)
-=======
-		} 
-
-                //interpolate
-                if(orient < StdRegions::eDir1FwdDir2_Dir2FwdDir1)
-                {
-                    LibUtilities::Interp2D(m_base[0]->GetPointsKey(),
-                                           m_base[1]->GetPointsKey(), o_tmp,
-                                           FaceExp->GetBasis(0)->GetPointsKey(),
-                                           FaceExp->GetBasis(1)->GetPointsKey(),
-                                           outarray);
-                }
-                else
-                {
-                    LibUtilities::Interp2D(m_base[1]->GetPointsKey(),
-                                           m_base[0]->GetPointsKey(), o_tmp,
-                                           FaceExp->GetBasis(0)->GetPointsKey(),
-                                           FaceExp->GetBasis(1)->GetPointsKey(),
-                                           outarray);
-                }
-                break;
-            case 1:
-                if(orient == StdRegions::eDir1FwdDir1_Dir2FwdDir2)
-                {
-                    //Direction A and B positive
-                    for (int k=0; k<nquad2; k++)
-                    {
-                        Vmath::Vcopy(nquad0,&(inarray[0])+(nquad0*nquad1*k),
-				     1,&(o_tmp[0])+(k*nquad0),1);
-                    }
-                }
-                else if(orient == StdRegions::eDir1BwdDir1_Dir2FwdDir2)
-                {
-                    //Direction A negative and B positive
-                    for (int k=0; k<nquad2; k++)
-                    {
-                        Vmath::Vcopy(nquad0,&(inarray[0])+(nquad0-1)+(nquad0*nquad1*k),
-                                     -1,&(o_tmp[0])+(k*nquad0),1);
-                    }
-                }
-                else if(orient == StdRegions::eDir1FwdDir1_Dir2BwdDir2)
-                {
-                    //Direction A positive and B negative
-                    for (int k=0; k<nquad2; k++)
-                    {
-                        Vmath::Vcopy(nquad0,&(inarray[0])+(nquad0*nquad1*(nquad2-1-k)),
-                                     1,&(o_tmp[0])+(k*nquad0),1);
-                    }
-                }
-                else if(orient == StdRegions::eDir1BwdDir1_Dir2BwdDir2)
-                {
-                    //Direction A negative and B negative
-                    for(int k=0; k<nquad2; k++)
-                    {
-                        Vmath::Vcopy(nquad0,&(inarray[0])+(nquad0-1)+(nquad0*nquad1*(nquad2-1-k)),
-                                     -1,&(o_tmp[0])+(k*nquad0),1);
-                    }
-                }
-		else if(orient == StdRegions::eDir1FwdDir2_Dir2FwdDir1)
-		{
-		    //Transposed, Direction A and B positive
-		    for (int i=0; i<nquad0; i++)
-                    {
-                        Vmath::Vcopy(nquad2,&(inarray[0])+i,nquad0*nquad1,
-                                     &(o_tmp[0])+(i*nquad2),1);
-                    }
-		}
-		else if(orient == StdRegions::eDir1FwdDir2_Dir2BwdDir1)
-		{
-		    //Transposed, Direction A negative and B positive
-		    for (int i=0; i<nquad0; i++)
-                    {
-		        Vmath::Vcopy(nquad2,&(inarray[0])+nquad0*nquad1*(nquad2-1)+i,
-                                     -nquad0*nquad1,&(o_tmp[0])+(i*nquad2),1);
-                    }
-		} 
-		else if(orient == StdRegions::eDir1BwdDir2_Dir2FwdDir1)
-		{
-		    //Transposed, Direction A positive and B negative
-		    for (int i=0; i<nquad0; i++)
-                    {
-		        Vmath::Vcopy(nquad2,&(inarray[0])+(nquad0-1-i),nquad0*nquad1,
-                                     &(o_tmp[0])+(i*nquad2),1);
-                    }
-		} 
-		else if(orient == StdRegions::eDir1BwdDir2_Dir2BwdDir1)
-		{
-		    //Transposed, Direction A and B negative
-		    for (int i=0; i<nquad0; i++)
-                    {
-		        Vmath::Vcopy(nquad2,&(inarray[0])+nquad0*nquad1*nquad2+(nquad0-1-i),
-                                     -nquad0*nquad1,&(o_tmp[0])+(i*nquad2),1);
-                    }
-		} 
-
-                //interpolate
-                if(orient < StdRegions::eDir1FwdDir2_Dir2FwdDir1)
-                {
-                    LibUtilities::Interp2D(m_base[0]->GetPointsKey(),
-                                           m_base[2]->GetPointsKey(), o_tmp,
-                                           FaceExp->GetBasis(0)->GetPointsKey(),
-                                           FaceExp->GetBasis(1)->GetPointsKey(),
-                                           outarray);
-                }
-                else
-                {
-                    LibUtilities::Interp2D(m_base[2]->GetPointsKey(),
-                                           m_base[0]->GetPointsKey(), o_tmp,
-                                           FaceExp->GetBasis(0)->GetPointsKey(),
-                                           FaceExp->GetBasis(1)->GetPointsKey(),
-                                           outarray);
-                }
-                break;
-            case 2:
-	        if(orient == StdRegions::eDir1FwdDir1_Dir2FwdDir2)
-                {
-                    //Directions A and B positive
-                    Vmath::Vcopy(nquad0*nquad1,&(inarray[0])+(nquad0-1),
-                                 nquad0,&(o_tmp[0]),1);
-                }
-                else if(orient == StdRegions::eDir1BwdDir1_Dir2FwdDir2)
-                {
-                    //Direction A negative and B positive
-                    for (int k=0; k<nquad2; k++)
-                    {
-                        Vmath::Vcopy(nquad0,&(inarray[0])+(nquad0*nquad1-1)+(k*nquad0*nquad1),
-                                     -nquad0,&(o_tmp[0])+(k*nquad0),1);
-                    }
-                }
-                else if(orient == StdRegions::eDir1FwdDir1_Dir2BwdDir2)
-                {
-                    //Direction A positive and B negative
-                    for (int k=0; k<nquad2; k++)
-                    {
-                        Vmath::Vcopy(nquad0,&(inarray[0])+(nquad0-1)+(nquad0*nquad1*(nquad2-1-k)),
-                                     nquad0,&(o_tmp[0])+(k*nquad0),1);
-                    }
-                }
-                else if(orient == StdRegions::eDir1BwdDir1_Dir2BwdDir2)
-                {
-                    //Direction A negative and B negative
-                    for (int k=0; k<nquad2; k++)
-                    {
-                        Vmath::Vcopy(nquad0,&(inarray[0])+(nquad0*nquad1-1)+(nquad0*nquad1*(nquad2-1-k)),
-                                     -nquad0,&(o_tmp[0])+(k*nquad0),1);
-                    }
-                }
-		else if(orient == StdRegions::eDir1FwdDir2_Dir2FwdDir1)
-		{
-		    //Transposed, Direction A and B positive
-		    for (int j=0; j<nquad1; j++)
-                    {
-		        Vmath::Vcopy(nquad2,&(inarray[0])+(nquad0-1)+(j*nquad0),
-                                     nquad0*nquad1,&(o_tmp[0])+(j*nquad2),1);
-                    }
-		}
-		else if(orient == StdRegions::eDir1FwdDir2_Dir2BwdDir1)
-		{
-		    //Transposed, Direction A negative and B positive
-		    for (int j=0; j<nquad0; j++)
-                    {
-		        Vmath::Vcopy(nquad2,&(inarray[0])+nquad0*nquad1*(nquad2-1)+nquad0+j*nquad0,
-                                     -nquad0*nquad1,&(o_tmp[0])+(j*nquad2),1);
-                    }
-		} 
-		else if(orient == StdRegions::eDir1BwdDir2_Dir2FwdDir1)
-		{
-		    //Transposed, Direction A positive and B negative
-		    for (int j=0; j<nquad0; j++)
-                    {
-		        Vmath::Vcopy(nquad2,&(inarray[0])+(nquad0*nquad1-1-j*nquad0),
-                                     nquad0*nquad1,&(o_tmp[0])+(j*nquad2),1);
-                    }
-		} 
-		else if(orient == StdRegions::eDir1BwdDir2_Dir2BwdDir1)
-		{
-		    //Transposed, Direction A and B negative
-		    for (int j=0; j<nquad0; j++)
-                    {
-		        Vmath::Vcopy(nquad2,&(inarray[0])+(nquad0*nquad1*nquad2-1-j*nquad0),
-                                     -nquad0*nquad1,&(o_tmp[0])+(j*nquad2),1);
-                    }
-		} 
-                //interpolate
-                if(orient < StdRegions::eDir1FwdDir2_Dir2FwdDir1)
-                {
-                    LibUtilities::Interp2D(m_base[1]->GetPointsKey(),
-                                           m_base[2]->GetPointsKey(), o_tmp,
-                                           FaceExp->GetBasis(0)->GetPointsKey(),
-                                           FaceExp->GetBasis(1)->GetPointsKey(),
-                                           outarray);
-                }
-                else
-                {
-                    LibUtilities::Interp2D(m_base[2]->GetPointsKey(),
-                                           m_base[1]->GetPointsKey(), o_tmp,
-                                           FaceExp->GetBasis(0)->GetPointsKey(),
-                                           FaceExp->GetBasis(1)->GetPointsKey(),
-                                           outarray);
-                }
-                
-                break;
-            case 3:
-	        if(orient == StdRegions::eDir1FwdDir1_Dir2FwdDir2)
-                {
-                    //Directions A and B positive
-                    for (int k=0; k<nquad2; k++)
-                    {
-                        Vmath::Vcopy(nquad0,&(inarray[0])+(nquad0*(nquad1-1))+(k*nquad0*nquad1),
-                                     1,&(o_tmp[0])+(k*nquad0),1);
-                    }
-                }
-                else if(orient == StdRegions::eDir1BwdDir1_Dir2FwdDir2)
-                {
-                    //Direction A negative and B positive
-                    for (int k=0; k<nquad2; k++)
-                    {
-                        Vmath::Vcopy(nquad0,&(inarray[0])+(nquad0*nquad1-1)+(k*nquad0*nquad1),
-                                     -1,&(o_tmp[0])+(k*nquad0),1);
-                    }
-                }
-                else if(orient == StdRegions::eDir1FwdDir1_Dir2BwdDir2)
-                {
-                    //Direction A positive and B negative
-                    for (int k=0; k<nquad2; k++)
-                    {
-                        Vmath::Vcopy(nquad0,&(inarray[0])+(nquad0*(nquad1-1))+(nquad0*nquad1*(nquad2-1-k)),
-                                     1,&(o_tmp[0])+(k*nquad0),1);
-                    }
-                }
-                else if(orient == StdRegions::eDir1BwdDir1_Dir2BwdDir2)
-                {
-                    //Direction A negative and B negative
-                    for (int k=0; k<nquad2; k++)
-                    {
-                        Vmath::Vcopy(nquad0,&(inarray[0])+(nquad0*nquad1-1)+(nquad0*nquad1*(nquad2-1-k)),
-                                     -1,&(o_tmp[0])+(k*nquad0),1);
-                    }
-                }
-		else if(orient == StdRegions::eDir1FwdDir2_Dir2FwdDir1)
-		{
-		    //Transposed, Direction A and B positive
-		    for (int i=0; i<nquad0; i++)
-                    {
-		        Vmath::Vcopy(nquad2,&(inarray[0])+nquad0*(nquad1-1)+i,nquad0*nquad1,
-                                     &(o_tmp[0])+(i*nquad2),1);
-                    }
-		}
-		else if(orient == StdRegions::eDir1FwdDir2_Dir2BwdDir1)
-		{
-		    //Transposed, Direction A negative and B positive
-		    for (int i=0; i<nquad0; i++)
-                    {
-		        Vmath::Vcopy(nquad2,&(inarray[0])+nquad0*(nquad1*nquad2-1)+i,-nquad0*nquad1,
-                                     &(o_tmp[0])+(i*nquad2),1);
-                    }
-		} 
-		else if(orient == StdRegions::eDir1BwdDir2_Dir2FwdDir1)
-		{
-		    //Transposed, Direction A positive and B negative
-		    for (int i=0; i<nquad0; i++)
-                    {
-		        Vmath::Vcopy(nquad2,&(inarray[0])+(nquad0*nquad1-1-i),nquad0*nquad1,
-                                     &(o_tmp[0])+(i*nquad2),1);
-                    }
-		} 
-		else if(orient == StdRegions::eDir1BwdDir2_Dir2BwdDir1)
-		{
-		    //Transposed, Direction A and B negative
-		    for (int i=0; i<nquad0; i++)
->>>>>>> de267a40
                     {
                         outarray = Array<OneD, int>(nq0*nq1);
                     }
-<<<<<<< HEAD
                     
                     //Direction A and B positive
                     for (int k = 0; k < nquad2; k++)
-=======
-		} 
-                //interpolate
-                if(orient < StdRegions::eDir1FwdDir2_Dir2FwdDir1)
-                {
-                    LibUtilities::Interp2D(m_base[0]->GetPointsKey(),
-                                           m_base[2]->GetPointsKey(), o_tmp,
-                                           FaceExp->GetBasis(0)->GetPointsKey(),
-                                           FaceExp->GetBasis(1)->GetPointsKey(),
-                                           outarray);
-                }
-                else
-                {
-                    LibUtilities::Interp2D(m_base[2]->GetPointsKey(),
-                                           m_base[0]->GetPointsKey(), o_tmp,
-                                           FaceExp->GetBasis(0)->GetPointsKey(),
-                                           FaceExp->GetBasis(1)->GetPointsKey(),
-                                           outarray);
-                }
-                break;
-            case 4:
-                if(orient == StdRegions::eDir1FwdDir1_Dir2FwdDir2)
-                {
-                    //Directions A and B positive
-                    Vmath::Vcopy(nquad0*nquad1,&(inarray[0]),nquad0,&(o_tmp[0]),1);
-                }
-                else if(orient == StdRegions::eDir1BwdDir1_Dir2FwdDir2)
-                {
-                    //Direction A negative and B positive
-                    for (int k=0; k<nquad2; k++)
->>>>>>> de267a40
                     {
                         for(int i = 0; i < nquad0; ++i)
                         {
@@ -1078,37 +773,11 @@
                     {
                         outarray[i] = i*nquad0;
                     }
-<<<<<<< HEAD
-                    
                     break;
                 case 5:
                     nq0 = nquad0;
                     nq1 = nquad1;
 
-=======
-		} 
-                //interpolate
-                if(orient < StdRegions::eDir1FwdDir2_Dir2FwdDir1)
-                {
-                    LibUtilities::Interp2D(m_base[1]->GetPointsKey(),
-                                           m_base[2]->GetPointsKey(), o_tmp,
-                                           FaceExp->GetBasis(0)->GetPointsKey(),
-                                           FaceExp->GetBasis(1)->GetPointsKey(),
-                                           outarray);
-                }
-                else
-                {
-                    LibUtilities::Interp2D(m_base[2]->GetPointsKey(),
-                                           m_base[1]->GetPointsKey(), o_tmp,
-                                           FaceExp->GetBasis(0)->GetPointsKey(),
-                                           FaceExp->GetBasis(1)->GetPointsKey(),
-                                           outarray);
-                }
-                break;
-            case 5:
-                if(orient == StdRegions::eDir1FwdDir1_Dir2FwdDir2)
-                {
->>>>>>> de267a40
                     //Directions A and B positive
                     if(outarray.num_elements()!=nq0*nq1)
                     {
@@ -1119,36 +788,10 @@
                     {
                         outarray[i] = nquad0*nquad1*(nquad2-1) + i;
                     }
-<<<<<<< HEAD
-                    
                     break;
                 default:
                     ASSERTL0(false,"face value (> 5) is out of range");
                     break;
-=======
-		} 
-                //interpolate
-                if(orient < StdRegions::eDir1FwdDir2_Dir2FwdDir1)
-                {
-                    LibUtilities::Interp2D(m_base[0]->GetPointsKey(),
-                                           m_base[1]->GetPointsKey(), o_tmp,
-                                           FaceExp->GetBasis(0)->GetPointsKey(),
-                                           FaceExp->GetBasis(1)->GetPointsKey(),
-                                           outarray);
-                }
-                else
-                {
-                    LibUtilities::Interp2D(m_base[1]->GetPointsKey(),
-                                           m_base[0]->GetPointsKey(), o_tmp,
-                                           FaceExp->GetBasis(0)->GetPointsKey(),
-                                           FaceExp->GetBasis(1)->GetPointsKey(),
-                                           outarray);
-                }
-                break;
-            default:
-                ASSERTL0(false,"face value (> 5) is out of range");
-                break;
->>>>>>> de267a40
             }
 
         }
