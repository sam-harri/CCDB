--- conflicted
+++ resolved
@@ -120,11 +120,7 @@
                 const int                        nq0,
                 Array<OneD, int>                &idmap);
 
-<<<<<<< HEAD
-            virtual DNekMatSharedPtr v_GenMatrix(
-                                                 const StdRegions::StdMatrixKey &mkey);
-=======
->>>>>>> 16023f85
+            virtual DNekMatSharedPtr v_GenMatrix(const StdRegions::StdMatrixKey &mkey);
             virtual void v_GenTraceExp(const int traceid,
                                        ExpansionSharedPtr &exp);
         protected:
