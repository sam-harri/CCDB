--- conflicted
+++ resolved
@@ -45,12 +45,6 @@
     namespace LocalRegions
     {
         Expansion::Expansion(SpatialDomains::GeometrySharedPtr pGeom) :
-<<<<<<< HEAD
-                    m_geom(pGeom),
-                    m_metricinfo(m_geom->GetGeomFactors()),
-                    m_elementTraceLeft(-1),
-                    m_elementTraceRight(-1)
-=======
             m_IndexMapManager
                (std::bind(&Expansion::CreateIndexMap,this, std::placeholders::_1),
                 std::string("ExpansionIndexMap")),
@@ -58,7 +52,6 @@
             m_metricinfo(m_geom->GetGeomFactors()),
             m_elementTraceLeft(-1),
             m_elementTraceRight(-1)
->>>>>>> 81af24da
         {
             if (!m_metricinfo)
             {
@@ -637,7 +630,6 @@
             return 0.0;
         }
 
-<<<<<<< HEAD
         void Expansion::v_NormalTraceDerivFactors
              (Array<OneD, Array<OneD, NekDouble> > &factors)
         {
@@ -646,7 +638,6 @@
                      "shape expansion in LocalRegions, not parant class");
         }
 
-=======
         StdRegions::Orientation Expansion::v_GetTraceOrient(int trace)
         {
             boost::ignore_unused(trace);
@@ -699,7 +690,6 @@
                      "Method does not exist for this shape or library" );
         }
  
->>>>>>> 81af24da
         const NormalVector & Expansion::v_GetTraceNormal(const int id) const
         {
             boost::ignore_unused(id);
@@ -745,9 +735,6 @@
             boost::ignore_unused(edge);
             NEKERROR(ErrorUtil::efatal, "This function is not valid for this class");
         }
-<<<<<<< HEAD
-        
-=======
 
         void Expansion::v_AddRobinMassMatrix(
             const int                            trace,
@@ -768,6 +755,5 @@
             NEKERROR(ErrorUtil::efatal, "This function is not valid for this class");
         }
 
->>>>>>> 81af24da
     } //end of namespace
 } //end of namespace
