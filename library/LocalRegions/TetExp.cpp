///////////////////////////////////////////////////////////////////////////////
//
// File TetExp.cpp
//
// For more information, please see: http://www.nektar.info
//
// The MIT License
//
// Copyright (c) 2006 Division of Applied Mathematics, Brown University (USA),
// Department of Aeronautics, Imperial College London (UK), and Scientific
// Computing and Imaging Institute, University of Utah (USA).
//
// License for the specific language governing rights and limitations under
// Permission is hereby granted, free of charge, to any person obtaining a
// copy of this software and associated documentation files (the "Software"),
// to deal in the Software without restriction, including without limitation
// the rights to use, copy, modify, merge, publish, distribute, sublicense,
// and/or sell copies of the Software, and to permit persons to whom the
// Software is furnished to do so, subject to the following conditions:
//
// The above copyright notice and this permission notice shall be included
// in all copies or substantial portions of the Software.
//
// THE SOFTWARE IS PROVIDED "AS IS", WITHOUT WARRANTY OF ANY KIND, EXPRESS
// OR IMPLIED, INCLUDING BUT NOT LIMITED TO THE WARRANTIES OF MERCHANTABILITY,
// FITNESS FOR A PARTICULAR PURPOSE AND NONINFRINGEMENT. IN NO EVENT SHALL
// THE AUTHORS OR COPYRIGHT HOLDERS BE LIABLE FOR ANY CLAIM, DAMAGES OR OTHER
// LIABILITY, WHETHER IN AN ACTION OF CONTRACT, TORT OR OTHERWISE, ARISING
// FROM, OUT OF OR IN CONNECTION WITH THE SOFTWARE OR THE USE OR OTHER
// DEALINGS IN THE SOFTWARE.
//
// Description:
//
///////////////////////////////////////////////////////////////////////////////

#include <LocalRegions/TetExp.h>
#include <SpatialDomains/SegGeom.h>

#include <LibUtilities/Foundations/Interp.h>

namespace Nektar
{
    namespace LocalRegions
    {
        /**
         * @class TetExp
         * Defines a Tetrahedral local expansion.
         */

        /**
	 * \brief Constructor using BasisKey class for quadrature points and 
	 * order definition 
	 *
         * @param   Ba          Basis key for first coordinate.
         * @param   Bb          Basis key for second coordinate.
         * @param   Bc          Basis key for third coordinate.
         */
        TetExp::TetExp( const LibUtilities::BasisKey &Ba,
                        const LibUtilities::BasisKey &Bb,
                        const LibUtilities::BasisKey &Bc,
                        const SpatialDomains::TetGeomSharedPtr &geom
                        ):
            StdExpansion  (LibUtilities::StdTetData::getNumberOfCoefficients(Ba.GetNumModes(),Bb.GetNumModes(),Bc.GetNumModes()),3,Ba,Bb,Bc),
            StdExpansion3D(LibUtilities::StdTetData::getNumberOfCoefficients(Ba.GetNumModes(),Bb.GetNumModes(),Bc.GetNumModes()),Ba,Bb,Bc),
            StdRegions::StdTetExp(Ba,Bb,Bc),
            Expansion     (geom),
            Expansion3D   (geom),
            m_matrixManager(
                    boost::bind(&TetExp::CreateMatrix, this, _1),
                    std::string("TetExpMatrix")),
            m_staticCondMatrixManager(
                    boost::bind(&TetExp::CreateStaticCondMatrix, this, _1),
                    std::string("TetExpStaticCondMatrix"))
        {
        }


        /**
	 * \brief Copy Constructor
	 */
        TetExp::TetExp(const TetExp &T):
            StdExpansion(T),
            StdExpansion3D(T),
            StdRegions::StdTetExp(T),
            Expansion(T),
            Expansion3D(T),
            m_matrixManager(T.m_matrixManager),
            m_staticCondMatrixManager(T.m_staticCondMatrixManager)
        {
        }

        /**
	 * \brief Destructor
	 */
        TetExp::~TetExp()
        {
        }

        
        //-----------------------------
        // Integration Methods
        //-----------------------------
        /**
         * \brief Integrate the physical point list \a inarray over region
         *
         * @param   inarray     Definition of function to be returned at
         *                      quadrature point of expansion.
         * @returns \f$\int^1_{-1}\int^1_{-1} \int^1_{-1}
         *   u(\eta_1, \eta_2, \eta_3) J[i,j,k] d \eta_1 d \eta_2 d \eta_3 \f$
         * where \f$inarray[i,j,k] = u(\eta_{1i},\eta_{2j},\eta_{3k})
         * \f$ and \f$ J[i,j,k] \f$ is the Jacobian evaluated at the quadrature
         * point.
         */
        NekDouble TetExp::v_Integral(
                  const Array<OneD, const NekDouble> &inarray)
        {
            int    nquad0 = m_base[0]->GetNumPoints();
            int    nquad1 = m_base[1]->GetNumPoints();
            int    nquad2 = m_base[2]->GetNumPoints();
            Array<OneD, const NekDouble> jac = m_metricinfo->GetJac();
            NekDouble retrunVal;
            Array<OneD,NekDouble> tmp(nquad0*nquad1*nquad2);

            // multiply inarray with Jacobian
            if(m_metricinfo->GetGtype() == SpatialDomains::eDeformed)
            {
                Vmath::Vmul(nquad0*nquad1*nquad2,&jac[0],1,
                            (NekDouble*)&inarray[0],1, &tmp[0],1);
            }
            else
            {
                Vmath::Smul(nquad0*nquad1*nquad2,(NekDouble) jac[0],
                            (NekDouble*)&inarray[0],1,&tmp[0],1);
            }

            // call StdTetExp version;
            retrunVal = StdTetExp::v_Integral(tmp);

            return retrunVal;
        }
        

        //-----------------------------
        // Differentiation Methods
        //-----------------------------
        /**
	 * \brief Differentiate \a inarray in the three coordinate directions.
	 * 
         * @param   inarray     Input array of values at quadrature points to
         *                      be differentiated.
         * @param   out_d0      Derivative in first coordinate direction.
         * @param   out_d1      Derivative in second coordinate direction.
         * @param   out_d2      Derivative in third coordinate direction.
         */
        void TetExp::v_PhysDeriv(
            const Array<OneD, const NekDouble> &inarray,
                  Array<OneD,       NekDouble> &out_d0,
                  Array<OneD,       NekDouble> &out_d1,
                  Array<OneD,       NekDouble> &out_d2)
        {
            int  TotPts = m_base[0]->GetNumPoints()*m_base[1]->GetNumPoints()*
                m_base[2]->GetNumPoints();
            
            Array<TwoD, const NekDouble> df = m_metricinfo->GetDerivFactors();
            Array<OneD,NekDouble> Diff0 = Array<OneD,NekDouble>(3*TotPts);
            Array<OneD,NekDouble> Diff1 = Diff0 + TotPts;
            Array<OneD,NekDouble> Diff2 = Diff1 + TotPts;
            
            StdTetExp::v_PhysDeriv(inarray, Diff0, Diff1, Diff2);
            
            if(m_metricinfo->GetGtype() == SpatialDomains::eDeformed)
            {
                if(out_d0.num_elements())
                {
                    Vmath::Vmul  (TotPts,&df[0][0],1,&Diff0[0],1, &out_d0[0], 1);
                    Vmath::Vvtvp (TotPts,&df[1][0],1,&Diff1[0],1, &out_d0[0], 1,&out_d0[0],1);
                    Vmath::Vvtvp (TotPts,&df[2][0],1,&Diff2[0],1, &out_d0[0], 1,&out_d0[0],1);
                }
                
                if(out_d1.num_elements())
                {
                    Vmath::Vmul  (TotPts,&df[3][0],1,&Diff0[0],1, &out_d1[0], 1);
                    Vmath::Vvtvp (TotPts,&df[4][0],1,&Diff1[0],1, &out_d1[0], 1,&out_d1[0],1);
                    Vmath::Vvtvp (TotPts,&df[5][0],1,&Diff2[0],1, &out_d1[0], 1,&out_d1[0],1);
                }

                if(out_d2.num_elements())
                {
                    Vmath::Vmul  (TotPts,&df[6][0],1,&Diff0[0],1, &out_d2[0], 1);
                    Vmath::Vvtvp (TotPts,&df[7][0],1,&Diff1[0],1, &out_d2[0], 1, &out_d2[0],1);
                    Vmath::Vvtvp (TotPts,&df[8][0],1,&Diff2[0],1, &out_d2[0], 1, &out_d2[0],1);
                }
            }
            else // regular geometry
            {
                if(out_d0.num_elements())
                {
                    Vmath::Smul (TotPts,df[0][0],&Diff0[0],1, &out_d0[0], 1);
                    Blas::Daxpy (TotPts,df[1][0],&Diff1[0],1, &out_d0[0], 1);
                    Blas::Daxpy (TotPts,df[2][0],&Diff2[0],1, &out_d0[0], 1);
                }

                if(out_d1.num_elements())
                {
                    Vmath::Smul (TotPts,df[3][0],&Diff0[0],1, &out_d1[0], 1);
                    Blas::Daxpy (TotPts,df[4][0],&Diff1[0],1, &out_d1[0], 1);
                    Blas::Daxpy (TotPts,df[5][0],&Diff2[0],1, &out_d1[0], 1);
                }

                if(out_d2.num_elements())
                {
                    Vmath::Smul (TotPts,df[6][0],&Diff0[0],1, &out_d2[0], 1);
                    Blas::Daxpy (TotPts,df[7][0],&Diff1[0],1, &out_d2[0], 1);
                    Blas::Daxpy (TotPts,df[8][0],&Diff2[0],1, &out_d2[0], 1);
                }
            }
        }


        //-----------------------------
        // Transforms
        //-----------------------------
        /**
	 * \brief Forward transform from physical quadrature space stored in
	 * \a inarray and evaluate the expansion coefficients and store
	 * in \a (this)->_coeffs
	 *
         * @param   inarray     Array of physical quadrature points to be
         *                      transformed.
         * @param   outarray    Array of coefficients to update.
         */
        void TetExp::v_FwdTrans( 
                 const Array<OneD, const NekDouble> & inarray,
                       Array<OneD,NekDouble> &outarray)
        {
            if((m_base[0]->Collocation())&&(m_base[1]->Collocation())&&(m_base[2]->Collocation()))
            {
                Vmath::Vcopy(GetNcoeffs(),&inarray[0],1,&m_coeffs[0],1);
            }
            else
            {
                IProductWRTBase(inarray,outarray);
                
                // get Mass matrix inverse
                MatrixKey             masskey(StdRegions::eInvMass,
                                              DetShapeType(),*this);
                DNekScalMatSharedPtr  matsys = m_matrixManager[masskey];

                // copy inarray in case inarray == outarray
                DNekVec in (m_ncoeffs,outarray);
                DNekVec out(m_ncoeffs,outarray,eWrapper);

                out = (*matsys)*in;
            }
        }

        //-----------------------------
        // Inner product functions
        //-----------------------------
        /**
	 * \brief Calculate the inner product of inarray with respect to the
	 * basis B=m_base0*m_base1*m_base2 and put into outarray:
	 *
         * \f$ \begin{array}{rcl} I_{pqr} = (\phi_{pqr}, u)_{\delta}
         *   & = & \sum_{i=0}^{nq_0} \sum_{j=0}^{nq_1} \sum_{k=0}^{nq_2}
         *     \psi_{p}^{a} (\eta_{1i}) \psi_{pq}^{b} (\eta_{2j}) \psi_{pqr}^{c}
         *     (\eta_{3k}) w_i w_j w_k u(\eta_{1,i} \eta_{2,j} \eta_{3,k})
         * J_{i,j,k}\\ & = & \sum_{i=0}^{nq_0} \psi_p^a(\eta_{1,i})
         *   \sum_{j=0}^{nq_1} \psi_{pq}^b(\eta_{2,j}) \sum_{k=0}^{nq_2}
         *   \psi_{pqr}^c u(\eta_{1i},\eta_{2j},\eta_{3k}) J_{i,j,k}
         * \end{array} \f$ \n
         * where
         * \f$ \phi_{pqr} (\xi_1 , \xi_2 , \xi_3)
         *   = \psi_p^a (\eta_1) \psi_{pq}^b (\eta_2) \psi_{pqr}^c (\eta_3) \f$
         * which can be implemented as \n
         * \f$f_{pqr} (\xi_{3k})
         *   = \sum_{k=0}^{nq_3} \psi_{pqr}^c u(\eta_{1i},\eta_{2j},\eta_{3k})
         * J_{i,j,k} = {\bf B_3 U}   \f$ \n
         * \f$ g_{pq} (\xi_{3k})
         *   = \sum_{j=0}^{nq_1} \psi_{pq}^b (\xi_{2j}) f_{pqr} (\xi_{3k})
         *   = {\bf B_2 F}  \f$ \n
         * \f$ (\phi_{pqr}, u)_{\delta}
         *   = \sum_{k=0}^{nq_0} \psi_{p}^a (\xi_{3k}) g_{pq} (\xi_{3k})
         *   = {\bf B_1 G} \f$
         */
        void TetExp::v_IProductWRTBase(
            const Array<OneD, const NekDouble> &inarray,
                  Array<OneD,       NekDouble> &outarray)
        {
            v_IProductWRTBase_SumFac(inarray, outarray);
        }

        void TetExp::v_IProductWRTBase_SumFac(
            const Array<OneD, const NekDouble> &inarray,
                  Array<OneD,       NekDouble> &outarray)
        {
            const int nquad0 = m_base[0]->GetNumPoints();
            const int nquad1 = m_base[1]->GetNumPoints();
            const int nquad2 = m_base[2]->GetNumPoints();
            const int order0 = m_base[0]->GetNumModes();
            const int order1 = m_base[1]->GetNumModes();
            Array<OneD, NekDouble> wsp(nquad1*nquad2*order0 +
                                       nquad2*order0*(order1+1)/2);
            Array<OneD, NekDouble> tmp(nquad0*nquad1*nquad2);

            MultiplyByQuadratureMetric(inarray, tmp);
            IProductWRTBase_SumFacKernel(m_base[0]->GetBdata(),
                                         m_base[1]->GetBdata(),
                                         m_base[2]->GetBdata(),
                                         tmp,outarray,wsp,
                                         true,true,true);
        }

        /**
         * @brief Calculates the inner product \f$ I_{pqr} = (u,
         * \partial_{x_i} \phi_{pqr}) \f$.
         * 
         * The derivative of the basis functions is performed using the chain
         * rule in order to incorporate the geometric factors. Assuming that
         * the basis functions are a tensor product
         * \f$\phi_{pqr}(\eta_1,\eta_2,\eta_3) =
         * \phi_1(\eta_1)\phi_2(\eta_2)\phi_3(\eta_3)\f$, this yields the
         * result
         * 
         * \f[
         * I_{pqr} = \sum_{j=1}^3 \left(u, \frac{\partial u}{\partial \eta_j}
         * \frac{\partial \eta_j}{\partial x_i}\right)
         * \f]
         * 
         * In the prismatic element, we must also incorporate a second set of
         * geometric factors which incorporate the collapsed co-ordinate
         * system, so that
         * 
         * \f[ \frac{\partial\eta_j}{\partial x_i} = \sum_{k=1}^3
         * \frac{\partial\eta_j}{\partial\xi_k}\frac{\partial\xi_k}{\partial
         * x_i} \f]
         * 
         * These derivatives can be found on p152 of Sherwin & Karniadakis.
         * 
         * @param dir       Direction in which to take the derivative.
         * @param inarray   The function \f$ u \f$.
         * @param outarray  Value of the inner product.
         */
        void TetExp::v_IProductWRTDerivBase(
            const int                           dir, 
            const Array<OneD, const NekDouble> &inarray, 
                  Array<OneD,       NekDouble> &outarray)
        {
            const int nquad0 = m_base[0]->GetNumPoints();
            const int nquad1 = m_base[1]->GetNumPoints();
            const int nquad2 = m_base[2]->GetNumPoints();
            const int order0 = m_base[0]->GetNumModes ();
            const int order1 = m_base[1]->GetNumModes ();
            const int nqtot  = nquad0*nquad1*nquad2;
            int i, j;

            const Array<OneD, const NekDouble> &z0 = m_base[0]->GetZ();
            const Array<OneD, const NekDouble> &z1 = m_base[1]->GetZ();
            const Array<OneD, const NekDouble> &z2 = m_base[2]->GetZ();
            
            Array<OneD, NekDouble> h0   (nqtot);
            Array<OneD, NekDouble> h1   (nqtot);
            Array<OneD, NekDouble> h2   (nqtot);
            Array<OneD, NekDouble> h3   (nqtot);
            Array<OneD, NekDouble> tmp1 (nqtot);
            Array<OneD, NekDouble> tmp2 (nqtot);
            Array<OneD, NekDouble> tmp3 (nqtot);
            Array<OneD, NekDouble> tmp4 (nqtot);
            Array<OneD, NekDouble> tmp5 (nqtot);
            Array<OneD, NekDouble> tmp6 (m_ncoeffs);
            Array<OneD, NekDouble> wsp  (nquad1*nquad2*order0 +
                                         nquad2*order0*(order1+1)/2);
            
            const Array<TwoD, const NekDouble>& df = m_metricinfo->GetDerivFactors();

            MultiplyByQuadratureMetric(inarray,tmp1);
            
            if(m_metricinfo->GetGtype() == SpatialDomains::eDeformed)
            {
                Vmath::Vmul(nqtot,&df[3*dir][0],  1,tmp1.get(),1,tmp2.get(),1);
                Vmath::Vmul(nqtot,&df[3*dir+1][0],1,tmp1.get(),1,tmp3.get(),1);
                Vmath::Vmul(nqtot,&df[3*dir+2][0],1,tmp1.get(),1,tmp4.get(),1);
            }
            else
            {
                Vmath::Smul(nqtot, df[3*dir  ][0],tmp1.get(),1,tmp2.get(), 1);
                Vmath::Smul(nqtot, df[3*dir+1][0],tmp1.get(),1,tmp3.get(), 1);
                Vmath::Smul(nqtot, df[3*dir+2][0],tmp1.get(),1,tmp4.get(), 1);
            }
            
            const int nq01 = nquad0*nquad1;
            const int nq12 = nquad1*nquad2;

            for(j = 0; j < nquad2; ++j)
            {
                for(i = 0; i < nquad1; ++i)
                {
                    Vmath::Fill(nquad0, 4.0/(1.0-z1[i])/(1.0-z2[j]),
                                &h0[0]+i*nquad0 + j*nq01,1);
                    Vmath::Fill(nquad0, 2.0/(1.0-z1[i])/(1.0-z2[j]),
                                &h1[0]+i*nquad0 + j*nq01,1);
                    Vmath::Fill(nquad0, 2.0/(1.0-z2[j]),
                                &h2[0]+i*nquad0 + j*nq01,1);
                    Vmath::Fill(nquad0, (1.0+z1[i])/(1.0-z2[j]),
                                &h3[0]+i*nquad0 + j*nq01,1);
                }
            }

            for(i = 0; i < nquad0; i++)
            {
                Blas::Dscal(nq12, 1+z0[i], &h1[0]+i, nquad0);
            }
            
            // Assemble terms for first IP.
            Vmath::Vvtvvtp(nqtot, &tmp2[0], 1, &h0[0], 1,
                                  &tmp3[0], 1, &h1[0], 1,
                                  &tmp5[0], 1);
            Vmath::Vvtvp  (nqtot, &tmp4[0], 1, &h1[0], 1,
                                  &tmp5[0], 1, &tmp5[0], 1);

            IProductWRTBase_SumFacKernel(m_base[0]->GetDbdata(),
                                         m_base[1]->GetBdata (),
                                         m_base[2]->GetBdata (),
                                         tmp5,outarray,wsp,
                                         true,true,true);

            // Assemble terms for second IP.
            Vmath::Vvtvvtp(nqtot, &tmp3[0], 1, &h2[0], 1,
                                  &tmp4[0], 1, &h3[0], 1,
                                  &tmp5[0], 1);
            
            IProductWRTBase_SumFacKernel(m_base[0]->GetBdata (),
                                         m_base[1]->GetDbdata(),
                                         m_base[2]->GetBdata (),
                                         tmp5,tmp6,wsp,
                                         true,true,true);
            Vmath::Vadd(m_ncoeffs, tmp6, 1, outarray, 1, outarray, 1);

            // Do third IP.
            IProductWRTBase_SumFacKernel(m_base[0]->GetBdata (),
                                         m_base[1]->GetBdata (),
                                         m_base[2]->GetDbdata(),
                                         tmp4,tmp6,wsp,
                                         true,true,true);

            // Sum contributions.
            Vmath::Vadd(m_ncoeffs, tmp6, 1, outarray, 1, outarray, 1);
        }


        //-----------------------------
        // Evaluation functions
        //-----------------------------

        /** 
         * Given the local cartesian coordinate \a Lcoord evaluate the
         * value of physvals at this point by calling through to the
         * StdExpansion method
         */
        NekDouble TetExp::v_StdPhysEvaluate(
            const Array<OneD, const NekDouble> &Lcoord,
            const Array<OneD, const NekDouble> &physvals)
        {
            // Evaluate point in local (eta) coordinates.
            return StdTetExp::v_PhysEvaluate(Lcoord,physvals);
        }



        /**
         * @param   coord       Physical space coordinate
         * @returns Evaluation of expansion at given coordinate.
         */
        NekDouble TetExp::v_PhysEvaluate(
                  const Array<OneD, const NekDouble> &coord)
        {
            return PhysEvaluate(coord,m_phys);
        }


        /**
         * @param   coord       Physical space coordinate
         * @returns Evaluation of expansion at given coordinate.
         */
        NekDouble TetExp::v_PhysEvaluate(
                  const Array<OneD, const NekDouble> &coord,
                  const Array<OneD, const NekDouble> & physvals)
        {
            ASSERTL0(m_geom,"m_geom not defined");

            Array<OneD,NekDouble> Lcoord = Array<OneD,NekDouble>(3);

            // Get the local (eta) coordinates of the point
            m_geom->GetLocCoords(coord,Lcoord);

            // Evaluate point in local (eta) coordinates.
            return StdTetExp::v_PhysEvaluate(Lcoord,physvals);
        }


        /** 
	 * \brief Get the x,y,z coordinates of each quadrature point.
	 */
        void TetExp::v_GetCoords(
                  Array<OneD,NekDouble> &coords_0,
                  Array<OneD,NekDouble> &coords_1,
                  Array<OneD,NekDouble> &coords_2)
        {
            LibUtilities::BasisSharedPtr CBasis0;
            LibUtilities::BasisSharedPtr CBasis1;
            LibUtilities::BasisSharedPtr CBasis2;
            Array<OneD,NekDouble>  x;

            ASSERTL0(m_geom, "m_geom not define");

            // get physical points defined in Geom
            m_geom->FillGeom();  //TODO: implement

            switch(m_geom->GetCoordim())
            {
            case 3:
                ASSERTL0(coords_2.num_elements(), "output coords_2 is not defined");
                CBasis0 = m_geom->GetBasis(2,0);
                CBasis1 = m_geom->GetBasis(2,1);
                CBasis2 = m_geom->GetBasis(2,2);

                if((m_base[0]->GetBasisKey().SamePoints(CBasis0->GetBasisKey()))&&
                   (m_base[1]->GetBasisKey().SamePoints(CBasis1->GetBasisKey()))&&
                   (m_base[2]->GetBasisKey().SamePoints(CBasis2->GetBasisKey())))
                {
                    x = m_geom->UpdatePhys(2);
                    Blas::Dcopy(m_base[0]->GetNumPoints()*m_base[1]->GetNumPoints()*m_base[2]->GetNumPoints(),
                                x, 1, coords_2, 1);
                }
                else // Interpolate to Expansion point distribution
                {
                    LibUtilities::Interp3D(CBasis0->GetPointsKey(), CBasis1->GetPointsKey(), CBasis2->GetPointsKey(), &(m_geom->UpdatePhys(2))[0],
                             m_base[0]->GetPointsKey(), m_base[1]->GetPointsKey(), m_base[2]->GetPointsKey(), &coords_2[0]);
                }
            case 2:
                ASSERTL0(coords_1.num_elements(), "output coords_1 is not defined");

                CBasis0 = m_geom->GetBasis(1,0);
                CBasis1 = m_geom->GetBasis(1,1);
                CBasis2 = m_geom->GetBasis(1,2);

                if((m_base[0]->GetBasisKey().SamePoints(CBasis0->GetBasisKey()))&&
                   (m_base[1]->GetBasisKey().SamePoints(CBasis1->GetBasisKey()))&&
                   (m_base[2]->GetBasisKey().SamePoints(CBasis2->GetBasisKey())))
                {
                    x = m_geom->UpdatePhys(1);
                    Blas::Dcopy(m_base[0]->GetNumPoints()*m_base[1]->GetNumPoints()*m_base[2]->GetNumPoints(),
                                x, 1, coords_1, 1);
                }
                else // Interpolate to Expansion point distribution
                {
                    LibUtilities::Interp3D(CBasis0->GetPointsKey(), CBasis1->GetPointsKey(), CBasis2->GetPointsKey(), &(m_geom->UpdatePhys(1))[0],
                             m_base[0]->GetPointsKey(), m_base[1]->GetPointsKey(), m_base[2]->GetPointsKey(), &coords_1[0]);
                }
            case 1:
                ASSERTL0(coords_0.num_elements(), "output coords_0 is not defined");

                CBasis0 = m_geom->GetBasis(0,0);
                CBasis1 = m_geom->GetBasis(0,1);
                CBasis2 = m_geom->GetBasis(0,2);

                if((m_base[0]->GetBasisKey().SamePoints(CBasis0->GetBasisKey()))&&
                   (m_base[1]->GetBasisKey().SamePoints(CBasis1->GetBasisKey()))&&
                   (m_base[2]->GetBasisKey().SamePoints(CBasis2->GetBasisKey())))
                {
                    x = m_geom->UpdatePhys(0);
                    Blas::Dcopy(m_base[0]->GetNumPoints()*m_base[1]->GetNumPoints()*m_base[2]->GetNumPoints(),
                                x, 1, coords_0, 1);
                }
                else // Interpolate to Expansion point distribution
                {
                    LibUtilities::Interp3D(CBasis0->GetPointsKey(), CBasis1->GetPointsKey(), CBasis2->GetPointsKey(), &(m_geom->UpdatePhys(0))[0],
                             m_base[0]->GetPointsKey(),m_base[1]->GetPointsKey(),m_base[2]->GetPointsKey(),&coords_0[0]);
                }
                break;
            default:
                ASSERTL0(false,"Number of dimensions are greater than 3");
                break;
            }
        }


        /**
	 * \brief Get the coordinates "coords" at the local coordinates "Lcoords"
	 */
        void TetExp::v_GetCoord(
                  const Array<OneD, const NekDouble> &Lcoords, 
                        Array<OneD,NekDouble> &coords)
        {
            int  i;

            ASSERTL1(Lcoords[0] <= -1.0 && Lcoords[0] >= 1.0 &&
                     Lcoords[1] <= -1.0 && Lcoords[1] >= 1.0 &&
                     Lcoords[2] <= -1.0 && Lcoords[2] >= 1.0,
                     "Local coordinates are not in region [-1,1]");

            // m_geom->FillGeom(); // TODO: implement FillGeom()

            for(i = 0; i < m_geom->GetCoordim(); ++i)
            {
                coords[i] = m_geom->GetCoord(i,Lcoords);
            }
        }


        //-----------------------------
        // Helper functions
        //-----------------------------
        void TetExp::v_WriteToFile(
                  std::ofstream &outfile, 
                  OutputFormat format, 
                  const bool dumpVar, 
                  std::string var)
        {
            int i,j;
            int nquad0 = m_base[0]->GetNumPoints();
            int nquad1 = m_base[1]->GetNumPoints();
            int nquad2 = m_base[2]->GetNumPoints();
            Array<OneD,NekDouble> coords[3];

            ASSERTL0(m_geom,"m_geom not defined");

            int     coordim  = m_geom->GetCoordim();

            coords[0] = Array<OneD,NekDouble>(nquad0*nquad1*nquad2);
            coords[1] = Array<OneD,NekDouble>(nquad0*nquad1*nquad2);
            coords[2] = Array<OneD,NekDouble>(nquad0*nquad1*nquad2);

            GetCoords(coords[0],coords[1],coords[2]);

            if(format==eTecplot)
            {
                if(dumpVar)
                {
                    outfile << "Variables = x";

                    if(coordim == 2)
                    {
                        outfile << ", y";
                    }
                    else if (coordim == 3)
                    {
                        outfile << ", y, z";
                    }
                    outfile << std::endl << std::endl;
                }

                outfile << "Zone, I=" << nquad0 << ", J=" << nquad1 << ", K=" << nquad2 << ", F=Point" << std::endl;

                for(i = 0; i < nquad0*nquad1*nquad2; ++i)
                {
                    for(j = 0; j < coordim; ++j)
                    {
                        outfile << coords[j][i] << " ";
                    }
                    outfile << std::endl;
                }
            }
            else if (format==eGnuplot)
            {
                for(int k = 0; k < nquad2; ++k)
                {
                    for(int j = 0; j < nquad1; ++j)
                    {
                        for(int i = 0; i < nquad0; ++i)
                        {
                            int n = (k*nquad1 + j)*nquad0 + i;
                            outfile <<  coords[0][n] <<  " " << coords[1][n] << " "
                                    << coords[2][n] << " "
                                    << m_phys[i + nquad0*(j + nquad1*k)] << endl;
                        }
                        outfile << endl;
                    }
                    outfile << endl;
                }
            }
            else
            {
                ASSERTL0(false, "Output routine not implemented for requested type of output");
            }
        }


       /**
        * \brief Return Shape of region, using  ShapeType enum list.
	*/
        LibUtilities::ShapeType TetExp::v_DetShapeType() const
        {
            return LibUtilities::eTetrahedron;
        }

        int TetExp::v_GetCoordim()
        {
            return m_geom->GetCoordim();
        }



        void TetExp::v_ExtractDataToCoeffs(
                const NekDouble *data,
                const std::vector<unsigned int > &nummodes,
                const int mode_offset,
                NekDouble * coeffs)
        {
            int data_order0 = nummodes[mode_offset];
            int fillorder0  = min(m_base[0]->GetNumModes(),data_order0);
            int data_order1 = nummodes[mode_offset+1];
            int order1      = m_base[1]->GetNumModes();
            int fillorder1  = min(order1,data_order1);
            int data_order2 = nummodes[mode_offset+2];
            int order2      = m_base[2]->GetNumModes();
            int fillorder2  = min(order2,data_order2);

            switch(m_base[0]->GetBasisType())
            {
            case LibUtilities::eModified_A:
                {
                    int i,j;
                    int cnt  = 0;
                    int cnt1 = 0;

                    ASSERTL1(m_base[1]->GetBasisType() ==
                             LibUtilities::eModified_B,
                             "Extraction routine not set up for this basis");
                    ASSERTL1(m_base[2]->GetBasisType() ==
                             LibUtilities::eModified_C,
                             "Extraction routine not set up for this basis");

                    Vmath::Zero(m_ncoeffs,coeffs,1);
                    for(j = 0; j < fillorder0; ++j)
                    {
                        for(i = 0; i < fillorder1-j; ++i)
                        {
                            Vmath::Vcopy(fillorder2-j-i, &data[cnt],    1,
                                                         &coeffs[cnt1], 1);
                            cnt  += data_order2-j-i;
                            cnt1 += order2-j-i;
                        }

                        // count out data for j iteration
                        for(i = fillorder1-j; i < data_order1; ++i)
                        {
                            cnt += data_order2-j-i;
                        }

                        for(i = fillorder1-j; i < order1; ++i)
                        {
                            cnt1 += order2-j-i;
                        }

                    }
                }
                break;
            default:
                ASSERTL0(false, "basis is either not set up or not "
                                "hierarchicial");
            }
        }


        StdRegions::Orientation TetExp::v_GetFaceOrient(int face)
        {
            return GetGeom3D()->GetFaceOrient(face);
        }

      
        /**
         * \brief Returns the physical values at the quadrature points of a face
         * Wrapper function to v_GetFacePhysVals
         */
        void TetExp::v_GetTracePhysVals(
            const int                                face,
            const StdRegions::StdExpansionSharedPtr &FaceExp,
            const Array<OneD, const NekDouble>      &inarray,
                  Array<OneD,       NekDouble>      &outarray,
            StdRegions::Orientation                  orient)
        {
            v_GetFacePhysVals(face,FaceExp,inarray,outarray,orient);
        }

        /**
         * \brief Returns the physical values at the quadrature points of a face
         */
        void TetExp::v_GetFacePhysVals(
            const int                                face,
            const StdRegions::StdExpansionSharedPtr &FaceExp,
            const Array<OneD, const NekDouble>      &inarray,
                  Array<OneD,       NekDouble>      &outarray,
            StdRegions::Orientation                  orient)
        {
            int nquad0 = m_base[0]->GetNumPoints();
            int nquad1 = m_base[1]->GetNumPoints();
            int nquad2 = m_base[2]->GetNumPoints();

            Array<OneD,NekDouble> o_tmp (GetFaceNumPoints(face));
            Array<OneD,NekDouble> o_tmp2(FaceExp->GetTotPoints());
            Array<OneD,NekDouble> o_tmp3;
            
            if (orient == StdRegions::eNoOrientation)
            {
                orient = GetFaceOrient(face);
            }
            
            switch(face)
            {
                case 0:
                {
                    //Directions A and B positive
                    Vmath::Vcopy(nquad0*nquad1,inarray.get(),1,o_tmp.get(),1);
                    //interpolate
                    LibUtilities::Interp2D(m_base[0]->GetPointsKey(), m_base[1]->GetPointsKey(), o_tmp.get(),
                                           FaceExp->GetBasis(0)->GetPointsKey(),FaceExp->GetBasis(1)->GetPointsKey(),o_tmp2.get());
                    break;
                }
                case 1:
                {
                    //Direction A and B positive
                    for (int k=0; k<nquad2; k++)
                    {
                        Vmath::Vcopy(nquad0,inarray.get()+(nquad0*nquad1*k),1,o_tmp.get()+(k*nquad0),1);
                    }
                    //interpolate
                    LibUtilities::Interp2D(m_base[0]->GetPointsKey(), m_base[2]->GetPointsKey(), o_tmp.get(),
                                           FaceExp->GetBasis(0)->GetPointsKey(),FaceExp->GetBasis(1)->GetPointsKey(),o_tmp2.get());
                    break;
                }
                case 2:
                {
                    //Directions A and B positive
                    Vmath::Vcopy(nquad1*nquad2,inarray.get()+(nquad0-1),nquad0,o_tmp.get(),1);
                    //interpolate
                    LibUtilities::Interp2D(m_base[1]->GetPointsKey(), m_base[2]->GetPointsKey(), o_tmp.get(),
                                           FaceExp->GetBasis(0)->GetPointsKey(),FaceExp->GetBasis(1)->GetPointsKey(),o_tmp2.get());
                    break;
                }
                case 3:
                {
                    //Directions A and B positive
                    Vmath::Vcopy(nquad1*nquad2,inarray.get(),nquad0,o_tmp.get(),1);
                    //interpolate
                    LibUtilities::Interp2D(m_base[1]->GetPointsKey(), m_base[2]->GetPointsKey(), o_tmp.get(),
                                           FaceExp->GetBasis(0)->GetPointsKey(),FaceExp->GetBasis(1)->GetPointsKey(),o_tmp2.get());
                }
                break;
            default:
                ASSERTL0(false,"face value (> 3) is out of range");
                break;
            }

            int nq1 = FaceExp->GetNumPoints(0);
            int nq2 = FaceExp->GetNumPoints(1);
            
            if ((int)orient == 7)
            {
                for (int j = 0; j < nq2; ++j)
                {
                    Vmath::Vcopy(nq1, o_tmp2.get()+((j+1)*nq1-1), -1, outarray.get()+j*nq1, 1);
                }
            }
            else
            {
                Vmath::Vcopy(nq1*nq2, o_tmp2.get(), 1, outarray.get(), 1);
            }
        }


        /**
	 * \brief Compute the normal of a triangular face
	 */
        void TetExp::v_ComputeFaceNormal(const int face)
        {
            int i;
            const SpatialDomains::GeomFactorsSharedPtr &geomFactors = 
                GetGeom()->GetMetricInfo();
            SpatialDomains::GeomType            type = geomFactors->GetGtype();
            const Array<TwoD, const NekDouble> &df   = geomFactors->GetDerivFactors();
            const Array<OneD, const NekDouble> &jac  = geomFactors->GetJac();

            int nq = m_base[0]->GetNumPoints()*m_base[0]->GetNumPoints();
            int vCoordDim = GetCoordim();
            
            m_faceNormals[face] = Array<OneD, Array<OneD, NekDouble> >(vCoordDim);
            Array<OneD, Array<OneD, NekDouble> > &normal = m_faceNormals[face];
            for (i = 0; i < vCoordDim; ++i)
            {
                normal[i] = Array<OneD, NekDouble>(nq);
            }

            // Regular geometry case
            if (type == SpatialDomains::eRegular ||
                type == SpatialDomains::eMovingRegular)
            {
                NekDouble fac;
                
                // Set up normals
                switch (face)
                {
                    case 0:
                    {
                        for (i = 0; i < vCoordDim; ++i)
                        {
                            Vmath::Fill(nq,-df[3*i+2][0],normal[i],1);
                        }
                        
                        break;
                    }
                    case 1:
                    {
                        for (i = 0; i < vCoordDim; ++i)
                        {
                            Vmath::Fill(nq,-df[3*i+1][0],normal[i],1);
                        }
                        
                        break;
                    }
                    case 2:
                    {
                        for (i = 0; i < vCoordDim; ++i)
                        {
                            Vmath::Fill(nq,df[3*i][0]+df[3*i+1][0]+
                                        df[3*i+2][0],normal[i],1);
                        }
                        
                        break;
                    }
                    case 3:
                    {
                        for(i = 0; i < vCoordDim; ++i)
                        {
                            Vmath::Fill(nq,-df[3*i][0],normal[i],1);
                        }
                        break;
                    }
                    default:
                        ASSERTL0(false,"face is out of range (edge < 3)");
                }
                
                // normalise
                fac = 0.0;
                for (i = 0; i < vCoordDim; ++i)
                {
                    fac += normal[i][0]*normal[i][0];
                }
                fac = 1.0/sqrt(fac);
                for (i = 0; i < vCoordDim; ++i)
                {
                    Vmath::Smul(nq,fac,normal[i],1,normal[i],1);
                }
	    }
            else
            {
                // Set up deformed normals
                int j, k;

                int nq0 = geomFactors->GetPointsKey(0).GetNumPoints();
                int nq1 = geomFactors->GetPointsKey(1).GetNumPoints();
                int nq2 = geomFactors->GetPointsKey(2).GetNumPoints();
                int nqtot;
                int nq01 =nq0*nq1;

                if (face == 0)
                {
                    nqtot = nq01;
                }
                else if (face == 1)
                {
                    nqtot = nq0*nq2;
                }
                else
                {
                    nqtot = nq1*nq2;
                }

                LibUtilities::PointsKey points0;
                LibUtilities::PointsKey points1;

                Array<OneD,NekDouble> work   (nq,              0.0);
                Array<OneD,NekDouble> normals(vCoordDim*nqtot, 0.0);

                // Extract Jacobian along face and recover local derivates
                // (dx/dr) for polynomial interpolation by multiplying m_gmat by
                // jacobian
                switch (face)
	        {
                    case 0:
                    {
<<<<<<< HEAD
                        normals[j]         = -df[2][j]*jac[j];
                        normals[nqtot+j]   = -df[5][j]*jac[j];
                        normals[2*nqtot+j] = -df[8][j]*jac[j];
                    }
                    
=======
                        for(j = 0; j < nq01; ++j)
                        {
                            normals[j]         = -gmat[2][j]*jac[j];
                            normals[nqtot+j]   = -gmat[5][j]*jac[j];
                            normals[2*nqtot+j] = -gmat[8][j]*jac[j];
                        }

>>>>>>> 45a76062
                        points0 = geomFactors->GetPointsKey(0);
                        points1 = geomFactors->GetPointsKey(1);
                        break;
                    }

                    case 1:
                    {
                        for (j = 0; j < nq0; ++j)
                        {
<<<<<<< HEAD
                            normals[j+k*nq0]  = 
                                -df[1][j+nq01*k]*
                                jac[j+nq01*k];
                            normals[nqtot+j+k*nq0]  = 
                                -df[4][j+nq01*k]*
                                jac[j+nq01*k];
                            normals[2*nqtot+j+k*nq0]  = 
                                -df[7][j+nq01*k]*
                                jac[j+nq01*k];
                        } 
=======
                            for(k = 0; k < nq2; ++k)
                            {
                                int tmp = j+nq01*k;
                                normals[j+k*nq0]          =
                                    -gmat[1][tmp]*jac[tmp];
                                normals[nqtot+j+k*nq0]    =
                                    -gmat[4][tmp]*jac[tmp];
                                normals[2*nqtot+j+k*nq0]  =
                                    -gmat[7][tmp]*jac[tmp];
                            } 
                        }

                        points0 = geomFactors->GetPointsKey(0);
                        points1 = geomFactors->GetPointsKey(2);
                        break;
>>>>>>> 45a76062
                    }

                    case 2:
                    {
                        for (j = 0; j < nq1; ++j)
                        {
<<<<<<< HEAD
                            normals[j+k*nq1]  = 
                                (df[0][nq0-1+nq0*j+nq01*k]+
                                 df[1][nq0-1+nq0*j+nq01*k]+
                                 df[2][nq0-1+nq0*j+nq01*k])*
                                jac[nq0-1+nq0*j+nq01*k];
                            normals[nqtot+j+k*nq1]  = 
                                (df[3][nq0-1+nq0*j+nq01*k]+
                                 df[4][nq0-1+nq0*j+nq01*k]+
                                 df[5][nq0-1+nq0*j+nq01*k])*
                                jac[nq0-1+nq0*j+nq01*k];
                            normals[2*nqtot+j+k*nq1]  = 
                                (df[6][nq0-1+nq0*j+nq01*k]+
                                 df[7][nq0-1+nq0*j+nq01*k]+
                                 df[8][nq0-1+nq0*j+nq01*k])*
                                jac[nq0-1+nq0*j+nq01*k];
                        } 
=======
                            for(k = 0; k < nq2; ++k)
                            {
                                int tmp = nq0-1+nq0*j+nq01*k;
                                normals[j+k*nq1]         =
                                    (gmat[0][tmp]+gmat[1][tmp]+gmat[2][tmp])*
                                        jac[tmp];
                                normals[nqtot+j+k*nq1]   =
                                    (gmat[3][tmp]+gmat[4][tmp]+gmat[5][tmp])*
                                        jac[tmp];
                                normals[2*nqtot+j+k*nq1] =
                                    (gmat[6][tmp]+gmat[7][tmp]+gmat[8][tmp])*
                                        jac[tmp];
                            }
                        }

                        points0 = geomFactors->GetPointsKey(1);
                        points1 = geomFactors->GetPointsKey(2);
                        break;
>>>>>>> 45a76062
                    }

                    case 3:
                    {
                        for (j = 0; j < nq1; ++j)
                        {
<<<<<<< HEAD
                            normals[j+k*nq1]  = 
                                -df[0][j*nq0+nq01*k]*
                                jac[j*nq0+nq01*k];
                            normals[nqtot+j+k*nq1]  = 
                                -df[3][j*nq0+nq01*k]*
                                jac[j*nq0+nq01*k];
                            normals[2*nqtot+j+k*nq1]  = 
                                -df[6][j*nq0+nq01*k]*
                                jac[j*nq0+nq01*k];
                        } 
=======
                            for(k = 0; k < nq2; ++k)
                            {
                                int tmp = j*nq0+nq01*k;
                                normals[j+k*nq1]         =
                                    -gmat[0][tmp]*jac[tmp];
                                normals[nqtot+j+k*nq1]   =
                                    -gmat[3][tmp]*jac[tmp];
                                normals[2*nqtot+j+k*nq1] =
                                    -gmat[6][tmp]*jac[tmp];
                            }
                        }

                        points0 = geomFactors->GetPointsKey(1);
                        points1 = geomFactors->GetPointsKey(2);
                        break;
>>>>>>> 45a76062
                    }

                    default:
                        ASSERTL0(false,"face is out of range (face < 3)");
                }

                // Interpolate Jacobian and invert
                LibUtilities::Interp2D(points0, points1, jac,
                                       m_base[0]->GetPointsKey(),
                                       m_base[0]->GetPointsKey(),
                                       work);
                Vmath::Sdiv(nq, 1.0, &work[0], 1, &work[0], 1);

                // Interpolate normal and multiply by inverse Jacobian.
                for(i = 0; i < vCoordDim; ++i)
                {
                    LibUtilities::Interp2D(points0, points1,
                                           &normals[i*nqtot],
                                           m_base[0]->GetPointsKey(),
                                           m_base[0]->GetPointsKey(),
                                           &normal[i][0]);
                    Vmath::Vmul(nq,work,1,normal[i],1,normal[i],1);
                }

                // Normalise to obtain unit normals.
                Vmath::Zero(nq,work,1);
                for(i = 0; i < GetCoordim(); ++i)
                {
                    Vmath::Vvtvp(nq,normal[i],1,normal[i],1,work,1,work,1);
                }

                Vmath::Vsqrt(nq,work,1,work,1);
                Vmath::Sdiv (nq,1.0,work,1,work,1);

                for(i = 0; i < GetCoordim(); ++i)
                {
                    Vmath::Vmul(nq,normal[i],1,work,1,normal[i],1);
                }
            }
        }


        NekDouble TetExp::v_Linf(const Array<OneD, const NekDouble> &sol)
        {
            return Linf(sol);
        }


        NekDouble TetExp::v_Linf()
        {
            return Linf();
        }


        NekDouble TetExp::v_L2(const Array<OneD, const NekDouble> &sol)
        {
            return StdExpansion::L2(sol);
        }


        NekDouble TetExp::v_L2()
        {
            return StdExpansion::L2();
        }


        //-----------------------------
        // Operator creation functions
        //-----------------------------
        void TetExp::v_HelmholtzMatrixOp(
                  const Array<OneD, const NekDouble> &inarray,
                        Array<OneD,NekDouble> &outarray,
                  const StdRegions::StdMatrixKey &mkey)
        {
            TetExp::v_HelmholtzMatrixOp_MatFree(inarray,outarray,mkey);
        }


        /**
	 * \brief Evaluates the Helmholtz operator using a matrix-free approach.
	 *
         * To construct the Helmholtz operator in a physical tetrahedron
         * requires coordinate transforms from both the collapsed coordinate
         * system to the standard region and from the standard region to the
         * local region. This double application of the chain rule requires the
         * calculation of two sets of geometric factors:
         * @f[ h_{ij} = \frac{\partial \eta_i}{\partial \xi_j} @f]
         * and
         * @f[ g_{ij} = \frac{\partial \xi_i}{\partial x_j} @f]
         *
         * From the definition of the collapsed coordinates, the @f$h_{ij}@f$
         * terms are (Sherwin & Karniadakis, p152)
         * @f[
         *      \mathbf{H} = \left[\begin{array}{ccc}
         *          \frac{4}{(1-\eta_2)(1-\eta_3)} &
         *          \frac{2(1+\eta_1)}{(1-\eta_2)(1-\eta_3)} &
         *          \frac{2(1+\eta_1)}{(1-\eta_2)(1-\eta_3)} \\
         *          0 &
         *          \frac{2}{1-eta_3} &
         *          \frac{1+\eta_2}{1-\eta_3} \\
         *          0 &
         *          0 &
         *          1
         *      \end{array}\right]
         * @f]
         * This maps from the collapsed coordinate system to the standard
         * tetrahedral region. The mapping to the local region is then given
         * by the @f$g_{ij}@f$ computed in the GeomFactors3D class. The
         * cumulative factors for mapping the collapsed coordinate system to
         * the physical region are therefore given by
         * @f$\mathbf{F} = \mathbf{GH^{\top}}@f$, i.e.
         * @f[
         *      f_{ij} = \frac{\partial \eta_i}{\partial x_j}
         *              = \sum_k g_{ik} h_{kj}
         * @f]
         *
         * Finally, the evaluation of the Helmholtz matrix operator requires
         * the summation of these factors as follows. For the case of deformed
         * elements, these coefficients are vectors, whereas for regular
         * elements they are just scalars.
         * @f[
         *      \begin{array}{l}
         *      p_0 = \sum_k f_{1k}^2 \\
         *      p_1 = \sum_k f_{2k}^2 \\
         *      p_2 = \sum_k f_{3k}^2 \\
         *      p_3 = \sum_k f_{1k}f_{2k} \\
         *      p_4 = \sum_k f_{1k}f_{3k} \\
         *      p_5 = \sum_k f_{2k}f_{3k}
         *      \end{array}
         * @f]
         * to give the Helmholtz operator:
         * @f{align}
         *      \mathbf{L^e\hat{u}}
         *          = \mathbf{B^{\top}D_{\eta_1}^{\top}Wp_0D_{\eta_1}B\hat{u}}
         *          + \mathbf{B^{\top}D_{\eta_2}^{\top}Wp_1D_{\eta_2}B\hat{u}}
         *          + \mathbf{B^{\top}D_{\eta_3}^{\top}Wp_2D_{\eta_3}B\hat{u}}\\
         *          + \mathbf{B^{\top}D_{\eta_1}^{\top}Wp_3D_{\eta_2}B\hat{u}}
         *          + \mathbf{B^{\top}D_{\eta_1}^{\top}Wp_4D_{\eta_3}B\hat{u}}
         *          + \mathbf{B^{\top}D_{\eta_2}^{\top}Wp_5D_{\eta_3}B\hat{u}}
         * @f}
         * Therefore, we construct the operator as follows:
         * -# Apply the mass matrix for the @f$\lambda@f$ term
         *    @f$ \mathbf{B^{\top}WB\hat{u}} @f$.
         *    and compute the derivatives @f$ \mathbf{D_{\xi_i}B} @f$.
         * -# Compute the non-trivial @f$ \mathbf{H} @f$ matrix terms.
         * -# Compute the intermediate factors @f$ \mathbf{G} @f$ and
         *    @f$ f_{ij} @f$ and then compute the combined terms @f$ p_i @f$.
         * -# Apply quadrature weights and inner product with respect to the
         *    derivative bases.
         * -# Combine to produce the complete operator.
         */
        void TetExp::v_HelmholtzMatrixOp_MatFree(
                  const Array<OneD, const NekDouble> &inarray,
                        Array<OneD,NekDouble> &outarray,
                  const StdRegions::StdMatrixKey &mkey)
        {
            if(m_metricinfo->IsUsingLaplMetrics())
            {
                ASSERTL0(false,"Finish implementing TetExp Helmholtz for Lapl Metrics");
/*
                int       nquad0  = m_base[0]->GetNumPoints();
                int       nquad1  = m_base[1]->GetNumPoints();
                int       nqtot   = nquad0*nquad1;
                int       nmodes0 = m_base[0]->GetNumModes();
                int       nmodes1 = m_base[1]->GetNumModes();
                int       wspsize = max(max(max(nqtot,m_ncoeffs),nquad1*nmodes0),nquad0*nmodes1);
                NekDouble lambda  = mkey.GetConstant(0);

                const Array<OneD, const NekDouble>& base0  = m_base[0]->GetBdata();
                const Array<OneD, const NekDouble>& base1  = m_base[1]->GetBdata();
                const Array<OneD, const NekDouble>& dbase0 = m_base[0]->GetDbdata();
                const Array<OneD, const NekDouble>& dbase1 = m_base[1]->GetDbdata();
                const Array<TwoD, const NekDouble>& metric = m_metricinfo->GetLaplacianMetrics();

                // Allocate temporary storage
                Array<OneD,NekDouble> wsp0(4*wspsize);
                Array<OneD,NekDouble> wsp1(wsp0+wspsize);
                Array<OneD,NekDouble> wsp2(wsp0+2*wspsize);
                Array<OneD,NekDouble> wsp3(wsp0+3*wspsize);

                if(!(m_base[0]->Collocation() && m_base[1]->Collocation()))
                {
                    // MASS MATRIX OPERATION
                    // The following is being calculated:
                    // wsp0     = B   * u_hat = u
                    // wsp1     = W   * wsp0
                    // outarray = B^T * wsp1  = B^T * W * B * u_hat = M * u_hat
                    BwdTrans_SumFacKernel       (base0,base1,inarray,wsp0,    wsp1,true,true);
                    MultiplyByQuadratureMetric  (wsp0,wsp2);
                    IProductWRTBase_SumFacKernel(base0,base1,wsp2,   outarray,wsp1,true,true);

                    // LAPLACIAN MATRIX OPERATION
                    // wsp1 = du_dxi1 = D_xi1 * wsp0 = D_xi1 * u
                    // wsp2 = du_dxi2 = D_xi2 * wsp0 = D_xi2 * u
                    StdExpansion2D::PhysTensorDeriv(wsp0,wsp1,wsp2);
                }
                else
                {
                    // specialised implementation for the classical spectral element method
                    StdExpansion2D::PhysTensorDeriv(inarray,wsp1,wsp2);
                    MultiplyByQuadratureMetric(inarray,outarray);
                }

                // wsp0 = k = g0 * wsp1 + g1 * wsp2 = g0 * du_dxi1 + g1 * du_dxi2
                // wsp2 = l = g1 * wsp1 + g2 * wsp2 = g1 * du_dxi1 + g2 * du_dxi2
                // where g0, g1 and g2 are the metric terms set up in the GeomFactors class
                // especially for this purpose
                if(!m_metricinfo->LaplacianMetricIsZero(1))
                {
                    Vmath::Vvtvvtp(nqtot,&metric[0][0],1,&wsp1[0],1,&metric[1][0],1,&wsp2[0],1,&wsp0[0],1);
                    Vmath::Vvtvvtp(nqtot,&metric[1][0],1,&wsp1[0],1,&metric[2][0],1,&wsp2[0],1,&wsp2[0],1);
                }
                else
                {
                    // special implementation in case g1 = 0 (which should hold for undistorted quads)
                    // wsp0 = k = g0 * wsp1 = g0 * du_dxi1
                    // wsp2 = l = g2 * wsp2 = g2 * du_dxi2
                    Vmath::Vmul(nqtot,&metric[0][0],1,&wsp1[0],1,&wsp0[0],1);
                    Vmath::Vmul(nqtot,&metric[2][0],1,&wsp2[0],1,&wsp2[0],1);
                }

                // wsp1 = m = (D_xi1 * B)^T * k
                // wsp0 = n = (D_xi2 * B)^T * l
                IProductWRTBase_SumFacKernel(dbase0,base1,wsp0,wsp1,wsp3,false,true);
                IProductWRTBase_SumFacKernel(base0,dbase1,wsp2,wsp0,wsp3,true,false);

                // outarray = lambda * outarray + (wsp0 + wsp1)
                //          = (lambda * M + L ) * u_hat
                Vmath::Vstvpp(m_ncoeffs,lambda,&outarray[0],1,&wsp1[0],1,&wsp0[0],1,&outarray[0],1);
*/            }
            else
            {
                int nquad0  = m_base[0]->GetNumPoints();
                int nquad1  = m_base[1]->GetNumPoints();
                int nquad2  = m_base[2]->GetNumPoints();
                int nqtot   = nquad0*nquad1*nquad2;
                int nmodes0 = m_base[0]->GetNumModes();
                int nmodes1 = m_base[1]->GetNumModes();
                int nmodes2 = m_base[2]->GetNumModes();
                int wspsize = max(nquad0*nmodes2*(nmodes1+nquad1),
                                  nquad2*nmodes0*nmodes1*(nmodes1+1)/2+
                                  nquad2*nquad1*nmodes0);
                
                NekDouble lambda  = mkey.GetConstFactor(StdRegions::eFactorLambda);

                const Array<OneD, const NekDouble>& base0 = m_base[0]->GetBdata ();
                const Array<OneD, const NekDouble>& base1 = m_base[1]->GetBdata ();
                const Array<OneD, const NekDouble>& base2 = m_base[2]->GetBdata ();
                Array<OneD,NekDouble> wsp (wspsize);
                Array<OneD,NekDouble> wsp0(nqtot);
                Array<OneD,NekDouble> wsp1(nqtot);
                
                if(!(m_base[0]->Collocation() && m_base[1]->Collocation() &&
                     m_base[2]->Collocation()))
                {
                    // MASS MATRIX OPERATION
                    // The following is being calculated:
                    // wsp0     = B   * u_hat = u
                    // wsp1     = W   * wsp0
                    // outarray = B^T * wsp1  = B^T * W * B * u_hat = M * u_hat
                    BwdTrans_SumFacKernel           (base0,base1,base2,inarray,
                                                     wsp0,wsp,true,true,true);
                    MultiplyByQuadratureMetric      (wsp0,wsp1);
                    IProductWRTBase_SumFacKernel    (base0,base1,base2,wsp1,
                                                     outarray,wsp,true,true,true);
                    LaplacianMatrixOp_MatFree_Kernel(wsp0,wsp1,wsp);
                }
                else
                {
                    // specialised implementation for the classical spectral
                    // element method
                    MultiplyByQuadratureMetric      (inarray,outarray);
                    LaplacianMatrixOp_MatFree_Kernel(inarray,wsp1,wsp);
                }

                // outarray = lambda * outarray + wsp1
                //          = (lambda * M + L ) * u_hat
                Vmath::Svtvp(m_ncoeffs,lambda,&outarray[0],1,&wsp1[0],1,
                             &outarray[0],1); 
            }
        }


        void TetExp::v_LaplacianMatrixOp(
                  const Array<OneD, const NekDouble> &inarray,
                  Array<OneD,NekDouble> &outarray,
                  const StdRegions::StdMatrixKey &mkey)
        {
            TetExp::v_LaplacianMatrixOp_MatFree(inarray,outarray,mkey);
        }

        void TetExp::v_LaplacianMatrixOp(
                  const int k1, 
                  const int k2,
                  const Array<OneD, const NekDouble> &inarray,
                        Array<OneD,NekDouble> &outarray,
                  const StdRegions::StdMatrixKey &mkey)
        {
            StdExpansion::LaplacianMatrixOp_MatFree(k1,k2,inarray,outarray,
                                                        mkey);
        }

        void TetExp::v_LaplacianMatrixOp_MatFree(
                  const Array<OneD, const NekDouble> &inarray,
                        Array<OneD,NekDouble> &outarray,
                  const StdRegions::StdMatrixKey &mkey)
        {
            if( mkey.GetNVarCoeff() == 0 &&
               !mkey.ConstFactorExists(StdRegions::eFactorSVVCutoffRatio))
            {
                // This implementation is only valid when there are no
                // coefficients associated to the Laplacian operator
                if(m_metricinfo->IsUsingLaplMetrics())
                {
                    ASSERTL0(false, "Finish implementing TetExp for Lap "
                                    "metrics");
                    // Get this from HexExp
                }
                else
                {
                    int nquad0  = m_base[0]->GetNumPoints();
                    int nquad1  = m_base[1]->GetNumPoints();
                    int nquad2  = m_base[2]->GetNumPoints();
                    int nqtot   = nquad0*nquad1*nquad2;
                    int nmodes0 = m_base[0]->GetNumModes();
                    int nmodes1 = m_base[1]->GetNumModes();
                    int nmodes2 = m_base[2]->GetNumModes();
                    int wspsize = max(nquad0*nmodes2*(nmodes1+nquad1),
                                      nquad2*nmodes0*nmodes1*(nmodes1+1)/2+
                                      nquad2*nquad1*nmodes0);

                    const Array<OneD, const NekDouble>& base0 = m_base[0]->GetBdata ();
                    const Array<OneD, const NekDouble>& base1 = m_base[1]->GetBdata ();
                    const Array<OneD, const NekDouble>& base2 = m_base[2]->GetBdata ();

                    Array<OneD,NekDouble> wsp (wspsize);
                    Array<OneD,NekDouble> wsp1(nqtot);

                    // Backwards transform to obtain u = B * u_hat.
                    if(!(m_base[0]->Collocation() && m_base[1]->Collocation() &&
                         m_base[2]->Collocation()))
                    {
                        BwdTrans_SumFacKernel           (base0,base1,base2,inarray,
                                                         wsp1,wsp,true,true,true);
                        LaplacianMatrixOp_MatFree_Kernel(wsp1, outarray, wsp);
                    }
                    else
                    {
                        LaplacianMatrixOp_MatFree_Kernel(wsp1, outarray, wsp);
                    }
                }
            }
            else
            {
                StdExpansion::LaplacianMatrixOp_MatFree_GenericImpl(inarray,outarray,mkey);
            }
        }


        //-----------------------------
        // Matrix creation functions
        //-----------------------------
        DNekMatSharedPtr TetExp::v_GenMatrix(
                 const StdRegions::StdMatrixKey &mkey)
        {
            DNekMatSharedPtr returnval;

            switch(mkey.GetMatrixType())
            {
            case StdRegions::eHybridDGHelmholtz:
            case StdRegions::eHybridDGLamToU:
            case StdRegions::eHybridDGLamToQ0:
            case StdRegions::eHybridDGLamToQ1:
            case StdRegions::eHybridDGLamToQ2:
            case StdRegions::eHybridDGHelmBndLam:
                returnval = Expansion3D::v_GenMatrix(mkey);
                break;
            default:
                returnval = StdTetExp::v_GenMatrix(mkey);
            }

            return returnval;
        }


        DNekScalMatSharedPtr TetExp::CreateMatrix(const MatrixKey &mkey)
        {
            DNekScalMatSharedPtr returnval;

            ASSERTL2(m_metricinfo->GetGtype() != SpatialDomains::eNoGeomType,"Geometric information is not set up");

            switch(mkey.GetMatrixType())
            {
            case StdRegions::eMass:
                {
                    if(m_metricinfo->GetGtype() == SpatialDomains::eDeformed ||
                            mkey.GetNVarCoeff())
                    {
                        NekDouble one = 1.0;
                        DNekMatSharedPtr mat = GenMatrix(mkey);
                        returnval = MemoryManager<DNekScalMat>::AllocateSharedPtr(one,mat);
                    }
                    else
                    {
                        NekDouble jac = (m_metricinfo->GetJac())[0];
                        DNekMatSharedPtr mat = GetStdMatrix(mkey);
                        returnval = MemoryManager<DNekScalMat>::AllocateSharedPtr(jac,mat);
                    }
                }
                break;
            case StdRegions::eInvMass:
                {
                    if(m_metricinfo->GetGtype() == SpatialDomains::eDeformed)
                    {
                        NekDouble one = 1.0;
                        StdRegions::StdMatrixKey masskey(StdRegions::eMass,DetShapeType(),
                                                         *this);
                        DNekMatSharedPtr mat = GenMatrix(masskey);
                        mat->Invert();
                        returnval = MemoryManager<DNekScalMat>::AllocateSharedPtr(one,mat);
                    }
                    else
                    {
                        NekDouble fac = 1.0/(m_metricinfo->GetJac())[0];
                        DNekMatSharedPtr mat = GetStdMatrix(mkey);
                        returnval = MemoryManager<DNekScalMat>::AllocateSharedPtr(fac,mat);
                    }
                }
                break;
            case StdRegions::eWeakDeriv0:
            case StdRegions::eWeakDeriv1:
            case StdRegions::eWeakDeriv2:
                {
                    if(m_metricinfo->GetGtype() == SpatialDomains::eDeformed ||
                            mkey.GetNVarCoeff())
                    {
                        NekDouble one = 1.0;
                        DNekMatSharedPtr mat = GenMatrix(mkey);

                        returnval = MemoryManager<DNekScalMat>
                                                ::AllocateSharedPtr(one,mat);
                    }
                    else
                    {
                        NekDouble jac = (m_metricinfo->GetJac())[0];
                        Array<TwoD, const NekDouble> df
                                                = m_metricinfo->GetDerivFactors();
                        int dir;

                        switch(mkey.GetMatrixType())
                        {
                            case StdRegions::eWeakDeriv0:
                                dir = 0;
                                break;
                            case StdRegions::eWeakDeriv1:
                                dir = 1;
                                break;
                            case StdRegions::eWeakDeriv2:
                                dir = 2;
                                break;
                            default:
                                break;
                        }

                        MatrixKey deriv0key(StdRegions::eWeakDeriv0,
                                            mkey.GetShapeType(), *this);
                        MatrixKey deriv1key(StdRegions::eWeakDeriv1,
                                            mkey.GetShapeType(), *this);
                        MatrixKey deriv2key(StdRegions::eWeakDeriv2,
                                            mkey.GetShapeType(), *this);

                        DNekMat &deriv0 = *GetStdMatrix(deriv0key);
                        DNekMat &deriv1 = *GetStdMatrix(deriv1key);
                        DNekMat &deriv2 = *GetStdMatrix(deriv2key);

                        int rows = deriv0.GetRows();
                        int cols = deriv1.GetColumns();

                        DNekMatSharedPtr WeakDeriv = MemoryManager<DNekMat>
                                                ::AllocateSharedPtr(rows,cols);
                        (*WeakDeriv) = df[3*dir][0]*deriv0
                                                + df[3*dir+1][0]*deriv1
												+ df[3*dir+2][0]*deriv2;

                        returnval = MemoryManager<DNekScalMat>
                                            ::AllocateSharedPtr(jac,WeakDeriv);
                    }
                }
                break;
            case StdRegions::eLaplacian:
                {
                    if(m_metricinfo->GetGtype() == SpatialDomains::eDeformed ||
                       (mkey.GetNVarCoeff() > 0)||(mkey.ConstFactorExists(StdRegions::eFactorSVVCutoffRatio)))
                    {
                        NekDouble one = 1.0;
                        DNekMatSharedPtr mat = GenMatrix(mkey);
                        
                        returnval = MemoryManager<DNekScalMat>
                                                ::AllocateSharedPtr(one,mat);
                    }
                    else
                    {
                        MatrixKey lap00key(StdRegions::eLaplacian00,
                                           mkey.GetShapeType(), *this);
                        MatrixKey lap01key(StdRegions::eLaplacian01,
                                           mkey.GetShapeType(), *this);
                        MatrixKey lap02key(StdRegions::eLaplacian02,
                                           mkey.GetShapeType(), *this);
                        MatrixKey lap11key(StdRegions::eLaplacian11,
                                           mkey.GetShapeType(), *this);
                        MatrixKey lap12key(StdRegions::eLaplacian12,
                                           mkey.GetShapeType(), *this);
                        MatrixKey lap22key(StdRegions::eLaplacian22,
                                           mkey.GetShapeType(), *this);

                        DNekMat &lap00 = *GetStdMatrix(lap00key);
                        DNekMat &lap01 = *GetStdMatrix(lap01key);
                        DNekMat &lap02 = *GetStdMatrix(lap02key);
                        DNekMat &lap11 = *GetStdMatrix(lap11key);
                        DNekMat &lap12 = *GetStdMatrix(lap12key);
                        DNekMat &lap22 = *GetStdMatrix(lap22key);

                        NekDouble jac = (m_metricinfo->GetJac())[0];
                        Array<TwoD, const NekDouble> gmat
                                                    = m_metricinfo->GetGmat();

                        int rows = lap00.GetRows();
                        int cols = lap00.GetColumns();

                        DNekMatSharedPtr lap = MemoryManager<DNekMat>
                                                ::AllocateSharedPtr(rows,cols);

                        (*lap) = gmat[0][0]*lap00 + gmat[4][0]*lap11 + gmat[8][0]*lap22
                                + gmat[3][0]*(lap01 + Transpose(lap01))
                                + gmat[6][0]*(lap02 + Transpose(lap02))
                                + gmat[7][0]*(lap12 + Transpose(lap12));

                        returnval = MemoryManager<DNekScalMat>
                                                ::AllocateSharedPtr(jac,lap);
                    }
                }
                break;
            case StdRegions::eHelmholtz:
                {
                    NekDouble factor = mkey.GetConstFactor(StdRegions::eFactorLambda);
                    MatrixKey masskey(StdRegions::eMass, mkey.GetShapeType(), *this);
                    DNekScalMat &MassMat = *(this->m_matrixManager[masskey]);
                    MatrixKey lapkey(StdRegions::eLaplacian, mkey.GetShapeType(), *this, mkey.GetConstFactors(), mkey.GetVarCoeffs());
                    DNekScalMat &LapMat = *(this->m_matrixManager[lapkey]);

                    int rows = LapMat.GetRows();
                    int cols = LapMat.GetColumns();

                    DNekMatSharedPtr helm = MemoryManager<DNekMat>::AllocateSharedPtr(rows, cols);

                    NekDouble one = 1.0;
                    (*helm) = LapMat + factor*MassMat;

                    returnval = MemoryManager<DNekScalMat>::AllocateSharedPtr(one, helm);
                }
                break;
            case StdRegions::eIProductWRTBase:
                {
                    if(m_metricinfo->GetGtype() == SpatialDomains::eDeformed)
                    {
                        NekDouble one = 1.0;
                        DNekMatSharedPtr mat = GenMatrix(mkey);
                        returnval = MemoryManager<DNekScalMat>::AllocateSharedPtr(one,mat);
                    }
                    else
                    {
                        NekDouble jac = (m_metricinfo->GetJac())[0];
                        DNekMatSharedPtr mat = GetStdMatrix(mkey);
                        returnval = MemoryManager<DNekScalMat>::AllocateSharedPtr(jac,mat);
                    }
                }
                break;
            case StdRegions::eHybridDGHelmholtz:
            case StdRegions::eHybridDGLamToU:
            case StdRegions::eHybridDGLamToQ0:
            case StdRegions::eHybridDGLamToQ1:
            case StdRegions::eHybridDGHelmBndLam:
                {
                    NekDouble one    = 1.0;
                    
                    DNekMatSharedPtr mat = GenMatrix(mkey);
                    returnval = MemoryManager<DNekScalMat>::AllocateSharedPtr(one,mat);
                }
                break;
            case StdRegions::eInvHybridDGHelmholtz:
                {
                    NekDouble one = 1.0;
                    
                    MatrixKey hkey(StdRegions::eHybridDGHelmholtz, DetShapeType(), *this, mkey.GetConstFactors(), mkey.GetVarCoeffs());
                    DNekMatSharedPtr mat = GenMatrix(hkey);
                    
                    mat->Invert();
                    returnval = MemoryManager<DNekScalMat>::AllocateSharedPtr(one,mat);
                }
                break;
            case StdRegions::ePreconLinearSpace:
                {
                    NekDouble one = 1.0;
                    MatrixKey helmkey(StdRegions::eHelmholtz, mkey.GetShapeType(), *this, mkey.GetConstFactors(), mkey.GetVarCoeffs());
                    DNekScalBlkMatSharedPtr helmStatCond = GetLocStaticCondMatrix(helmkey);
                    DNekScalMatSharedPtr A =helmStatCond->GetBlock(0,0);
                    DNekMatSharedPtr R=BuildVertexMatrix(A);

                    returnval = MemoryManager<DNekScalMat>::AllocateSharedPtr(one,R);
                }
                break;
            case StdRegions::ePreconR:
                {
                    NekDouble one = 1.0;
                    MatrixKey helmkey(StdRegions::eHelmholtz, mkey.GetShapeType(), *this,mkey.GetConstFactors(), mkey.GetVarCoeffs());
                    DNekScalBlkMatSharedPtr helmStatCond = GetLocStaticCondMatrix(helmkey);
                    DNekScalMatSharedPtr A =helmStatCond->GetBlock(0,0);

                    DNekScalMatSharedPtr Atmp;
                    DNekMatSharedPtr R=BuildTransformationMatrix(A,mkey.GetMatrixType());

                    returnval = MemoryManager<DNekScalMat>::AllocateSharedPtr(one,R);
                }
                break;
            case StdRegions::ePreconRT:
                {
                    NekDouble one = 1.0;
                    MatrixKey helmkey(StdRegions::eHelmholtz, mkey.GetShapeType(), *this,mkey.GetConstFactors(), mkey.GetVarCoeffs());
                    DNekScalBlkMatSharedPtr helmStatCond = GetLocStaticCondMatrix(helmkey);
                    DNekScalMatSharedPtr A =helmStatCond->GetBlock(0,0);

                    DNekScalMatSharedPtr Atmp;
                    DNekMatSharedPtr RT=BuildTransformationMatrix(A,mkey.GetMatrixType());

                    returnval = MemoryManager<DNekScalMat>::AllocateSharedPtr(one,RT);
                }
                break;
            default:
                {
                    //ASSERTL0(false, "Missing definition for " + (*StdRegions::MatrixTypeMap[mkey.GetMatrixType()]));
                    NekDouble        one = 1.0;
                    DNekMatSharedPtr mat = GenMatrix(mkey);
                    
                    returnval = MemoryManager<DNekScalMat>::AllocateSharedPtr(one,mat);
                }
                break;
            }

            return returnval;
        }


        DNekScalBlkMatSharedPtr TetExp::CreateStaticCondMatrix(
                 const MatrixKey &mkey)
        {
            DNekScalBlkMatSharedPtr returnval;

            ASSERTL2(m_metricinfo->GetGtype() != SpatialDomains::eNoGeomType,"Geometric information is not set up");

            // set up block matrix system
            int nbdry = NumBndryCoeffs();
            int nint = m_ncoeffs - nbdry;

            unsigned int exp_size[] = {nbdry, nint};
            int nblks = 2;
            returnval = MemoryManager<DNekScalBlkMat>::AllocateSharedPtr(nblks, nblks, exp_size, exp_size);

            NekDouble factor = 1.0;
            MatrixStorage AMatStorage = eFULL;
            
            switch(mkey.GetMatrixType())
            {
            case StdRegions::eLaplacian:
            case StdRegions::eHelmholtz: // special case since Helmholtz not defined in StdRegions
                // use Deformed case for both regular and deformed geometries
                factor = 1.0;
                goto UseLocRegionsMatrix;
                break;
            default:
                if(m_metricinfo->GetGtype() == SpatialDomains::eDeformed ||
                        mkey.GetNVarCoeff())
                {
                    factor = 1.0;
                    goto UseLocRegionsMatrix;
                }
                else
                {
                    DNekScalMatSharedPtr mat = GetLocMatrix(mkey);
                    factor = mat->Scale();
                    goto UseStdRegionsMatrix;
                }
                break;
            UseStdRegionsMatrix:
                {
                    NekDouble            invfactor = 1.0/factor;
                    NekDouble            one = 1.0;
                    DNekBlkMatSharedPtr  mat = GetStdStaticCondMatrix(mkey);
                    DNekScalMatSharedPtr Atmp;
                    DNekMatSharedPtr     Asubmat;

                    //TODO: check below
                    returnval->SetBlock(0,0,Atmp = MemoryManager<DNekScalMat>::AllocateSharedPtr(factor,Asubmat = mat->GetBlock(0,0)));
                    returnval->SetBlock(0,1,Atmp = MemoryManager<DNekScalMat>::AllocateSharedPtr(one,Asubmat = mat->GetBlock(0,1)));
                    returnval->SetBlock(1,0,Atmp = MemoryManager<DNekScalMat>::AllocateSharedPtr(factor,Asubmat = mat->GetBlock(1,0)));
                    returnval->SetBlock(1,1,Atmp = MemoryManager<DNekScalMat>::AllocateSharedPtr(invfactor,Asubmat = mat->GetBlock(1,1)));
                }
                break;
            UseLocRegionsMatrix:
                {
                    int i,j;
                    NekDouble            invfactor = 1.0/factor;
                    NekDouble            one = 1.0;
                    DNekScalMat &mat = *GetLocMatrix(mkey);
                    DNekMatSharedPtr A = MemoryManager<DNekMat>::AllocateSharedPtr(nbdry,nbdry,AMatStorage);
                    DNekMatSharedPtr B = MemoryManager<DNekMat>::AllocateSharedPtr(nbdry,nint);
                    DNekMatSharedPtr C = MemoryManager<DNekMat>::AllocateSharedPtr(nint,nbdry);
                    DNekMatSharedPtr D = MemoryManager<DNekMat>::AllocateSharedPtr(nint,nint);

                    Array<OneD,unsigned int> bmap(nbdry);
                    Array<OneD,unsigned int> imap(nint);
                    GetBoundaryMap(bmap);
                    GetInteriorMap(imap);

                    for(i = 0; i < nbdry; ++i)
                    {
                        for(j = 0; j < nbdry; ++j)
                        {
                            (*A)(i,j) = mat(bmap[i],bmap[j]);
                        }

                        for(j = 0; j < nint; ++j)
                        {
                            (*B)(i,j) = mat(bmap[i],imap[j]);
                        }
                    }

                    for(i = 0; i < nint; ++i)
                    {
                        for(j = 0; j < nbdry; ++j)
                        {
                            (*C)(i,j) = mat(imap[i],bmap[j]);
                        }

                        for(j = 0; j < nint; ++j)
                        {
                            (*D)(i,j) = mat(imap[i],imap[j]);
                        }
                    }

                    // Calculate static condensed system
                    if(nint)
                    {
                        D->Invert();
                        (*B) = (*B)*(*D);
                        (*A) = (*A) - (*B)*(*C);
                    }

                    DNekScalMatSharedPtr     Atmp;

                    returnval->SetBlock(0,0,Atmp = MemoryManager<DNekScalMat>::AllocateSharedPtr(factor,A));
                    returnval->SetBlock(0,1,Atmp = MemoryManager<DNekScalMat>::AllocateSharedPtr(one,B));
                    returnval->SetBlock(1,0,Atmp = MemoryManager<DNekScalMat>::AllocateSharedPtr(factor,C));
                    returnval->SetBlock(1,1,Atmp = MemoryManager<DNekScalMat>::AllocateSharedPtr(invfactor,D));

                }
                break;
            }
            return returnval;
        }


        DNekMatSharedPtr TetExp::v_CreateStdMatrix(
                 const StdRegions::StdMatrixKey &mkey)
        {
            LibUtilities::BasisKey bkey0 = m_base[0]->GetBasisKey();
            LibUtilities::BasisKey bkey1 = m_base[1]->GetBasisKey();
            LibUtilities::BasisKey bkey2 = m_base[2]->GetBasisKey();
            StdRegions::StdTetExpSharedPtr tmp = MemoryManager<StdTetExp>::AllocateSharedPtr(bkey0, bkey1, bkey2);

            return tmp->GetStdMatrix(mkey);
        }

        DNekScalMatSharedPtr TetExp::v_GetLocMatrix(const MatrixKey &mkey)
        {
            return m_matrixManager[mkey];
        }

        DNekScalBlkMatSharedPtr TetExp::v_GetLocStaticCondMatrix(const MatrixKey &mkey)
        {
            return m_staticCondMatrixManager[mkey];
        }

        void TetExp::v_DropLocStaticCondMatrix(const MatrixKey &mkey)
        {
            m_staticCondMatrixManager.DeleteObject(mkey);
        }

        void TetExp::GeneralMatrixOp_MatOp(
                            const Array<OneD, const NekDouble> &inarray,
                            Array<OneD,NekDouble> &outarray,
                            const StdRegions::StdMatrixKey &mkey)
        {
            DNekScalMatSharedPtr   mat = GetLocMatrix(mkey);

            if(inarray.get() == outarray.get())
            {
                Array<OneD,NekDouble> tmp(m_ncoeffs);
                Vmath::Vcopy(m_ncoeffs,inarray.get(),1,tmp.get(),1);

                Blas::Dgemv('N',m_ncoeffs,m_ncoeffs,mat->Scale(),(mat->GetOwnedMatrix())->GetPtr().get(),
                            m_ncoeffs, tmp.get(), 1, 0.0, outarray.get(), 1);
            }
            else
            {
                Blas::Dgemv('N',m_ncoeffs,m_ncoeffs,mat->Scale(),(mat->GetOwnedMatrix())->GetPtr().get(),
                            m_ncoeffs, inarray.get(), 1, 0.0, outarray.get(), 1);
            }
        }


        void TetExp::LaplacianMatrixOp_MatFree_Kernel(
            const Array<OneD, const NekDouble> &inarray,
                  Array<OneD,       NekDouble> &outarray,
                  Array<OneD,       NekDouble> &wsp)
        {
            int nquad0  = m_base[0]->GetNumPoints();
            int nquad1  = m_base[1]->GetNumPoints();
            int nquad2  = m_base[2]->GetNumPoints();
            int nqtot   = nquad0*nquad1*nquad2;
            int i, j;

            // Allocate temporary storage
            Array<OneD,NekDouble> alloc(13*nqtot,0.0);
            Array<OneD,NekDouble> wsp1 (alloc         );// TensorDeriv 1
            Array<OneD,NekDouble> wsp2 (alloc+ 1*nqtot);// TensorDeriv 2
            Array<OneD,NekDouble> wsp3 (alloc+ 2*nqtot);// TensorDeriv 3
            Array<OneD,NekDouble> g0   (alloc+ 3*nqtot);// g0
            Array<OneD,NekDouble> g1   (alloc+ 4*nqtot);// g1
            Array<OneD,NekDouble> g2   (alloc+ 5*nqtot);// g2
            Array<OneD,NekDouble> g3   (alloc+ 6*nqtot);// g3
            Array<OneD,NekDouble> g4   (alloc+ 7*nqtot);// g4
            Array<OneD,NekDouble> g5   (alloc+ 8*nqtot);// g5
            Array<OneD,NekDouble> h0   (alloc+ 9*nqtot);// h0
            Array<OneD,NekDouble> h1   (alloc+10*nqtot);// h1
            Array<OneD,NekDouble> h2   (alloc+11*nqtot);// h2
            Array<OneD,NekDouble> h3   (alloc+12*nqtot);// h3
            // Reuse some of the storage as workspace
            Array<OneD,NekDouble> wsp4 (alloc+ 4*nqtot);// wsp4 == g1
            Array<OneD,NekDouble> wsp5 (alloc+ 5*nqtot);// wsp5 == g2
            Array<OneD,NekDouble> wsp6 (alloc+ 8*nqtot);// wsp6 == g5
            Array<OneD,NekDouble> wsp7 (alloc+ 9*nqtot);// wsp7 == h0
            Array<OneD,NekDouble> wsp8 (alloc+10*nqtot);// wsp8 == h1
            Array<OneD,NekDouble> wsp9 (alloc+11*nqtot);// wsp9 == h2
            
            const Array<OneD, const NekDouble>& base0  = m_base[0]->GetBdata();
            const Array<OneD, const NekDouble>& base1  = m_base[1]->GetBdata();
            const Array<OneD, const NekDouble>& base2  = m_base[2]->GetBdata();
            const Array<OneD, const NekDouble>& dbase0 = m_base[0]->GetDbdata();
            const Array<OneD, const NekDouble>& dbase1 = m_base[1]->GetDbdata();
            const Array<OneD, const NekDouble>& dbase2 = m_base[2]->GetDbdata();
            
            // LAPLACIAN MATRIX OPERATION
            // wsp1 = du_dxi1 = D_xi1 * inarray = D_xi1 * u
            // wsp2 = du_dxi2 = D_xi2 * inarray = D_xi2 * u
            // wsp2 = du_dxi3 = D_xi3 * inarray = D_xi3 * u
            StdExpansion3D::PhysTensorDeriv(inarray,wsp1,wsp2,wsp3);

            const Array<TwoD, const NekDouble>& gmat = m_metricinfo->GetGmat();
            const Array<OneD, const NekDouble>& z0   = m_base[0]->GetZ();
            const Array<OneD, const NekDouble>& z1   = m_base[1]->GetZ();
            const Array<OneD, const NekDouble>& z2   = m_base[2]->GetZ();
            
            // Step 2. Calculate the metric terms of the collapsed
            // coordinate transformation (Spencer's book P152)
            for(j = 0; j < nquad2; ++j)
            {
                for(i = 0; i < nquad1; ++i)
                {
                    Vmath::Fill(nquad0, 4.0/(1.0-z1[i])/(1.0-z2[j]), &h0[0]+i*nquad0 + j*nquad0*nquad1,1);
                    Vmath::Fill(nquad0, 2.0/(1.0-z1[i])/(1.0-z2[j]), &h1[0]+i*nquad0 + j*nquad0*nquad1,1);
                    Vmath::Fill(nquad0, 2.0/(1.0-z2[j]),             &h2[0]+i*nquad0 + j*nquad0*nquad1,1);
                    Vmath::Fill(nquad0, (1.0+z1[i])/(1.0-z2[j]),     &h3[0]+i*nquad0 + j*nquad0*nquad1,1);
                }
            }
            for(i = 0; i < nquad0; i++)
            {
                Blas::Dscal(nquad1*nquad2, 1+z0[i], &h1[0]+i, nquad0);
            }
            
            // Step 3. Construct combined metric terms for physical space to
            // collapsed coordinate system.
            // Order of construction optimised to minimise temporary storage
            if(m_metricinfo->GetGtype() == SpatialDomains::eDeformed)
            {
                // wsp4
                Vmath::Vadd(nqtot, &gmat[1][0], 1, &gmat[2][0], 1, &wsp4[0], 1);
                Vmath::Vvtvvtp(nqtot, &gmat[0][0], 1, &h0[0], 1, &wsp4[0], 1, &h1[0], 1, &wsp4[0], 1);
                // wsp5
                Vmath::Vadd(nqtot, &gmat[4][0], 1, &gmat[5][0], 1, &wsp5[0], 1);
                Vmath::Vvtvvtp(nqtot, &gmat[3][0], 1, &h0[0], 1, &wsp5[0], 1, &h1[0], 1, &wsp5[0], 1);
                // wsp6
                Vmath::Vadd(nqtot, &gmat[7][0], 1, &gmat[8][0], 1, &wsp6[0], 1);
                Vmath::Vvtvvtp(nqtot, &gmat[6][0], 1, &h0[0], 1, &wsp6[0], 1, &h1[0], 1, &wsp6[0], 1);
                
                // g0
                Vmath::Vvtvvtp(nqtot, &wsp4[0], 1, &wsp4[0], 1, &wsp5[0], 1, &wsp5[0], 1, &g0[0], 1);
                Vmath::Vvtvp  (nqtot, &wsp6[0], 1, &wsp6[0], 1, &g0[0],   1, &g0[0],   1);
                
                // g4
                Vmath::Vvtvvtp(nqtot, &gmat[2][0], 1, &wsp4[0], 1, &gmat[5][0], 1, &wsp5[0], 1, &g4[0], 1);
                Vmath::Vvtvp  (nqtot, &gmat[8][0], 1, &wsp6[0], 1, &g4[0], 1, &g4[0], 1);
                
                // overwrite h0, h1, h2
                // wsp7 (h2f1 + h3f2)
                Vmath::Vvtvvtp(nqtot, &gmat[1][0], 1, &h2[0], 1, &gmat[2][0], 1, &h3[0], 1, &wsp7[0], 1);
                // wsp8 (h2f4 + h3f5)
                Vmath::Vvtvvtp(nqtot, &gmat[4][0], 1, &h2[0], 1, &gmat[5][0], 1, &h3[0], 1, &wsp8[0], 1);
                // wsp9 (h2f7 + h3f8)
                Vmath::Vvtvvtp(nqtot, &gmat[7][0], 1, &h2[0], 1, &gmat[8][0], 1, &h3[0], 1, &wsp9[0], 1);
                
                // g3
                Vmath::Vvtvvtp(nqtot, &wsp4[0], 1, &wsp7[0], 1, &wsp5[0], 1, &wsp8[0], 1, &g3[0], 1);
                Vmath::Vvtvp  (nqtot, &wsp6[0], 1, &wsp9[0], 1, &g3[0],   1, &g3[0],   1);
                
                // overwrite wsp4, wsp5, wsp6
                // g1
                Vmath::Vvtvvtp(nqtot, &wsp7[0], 1, &wsp7[0], 1, &wsp8[0], 1, &wsp8[0], 1, &g1[0], 1);
                Vmath::Vvtvp  (nqtot, &wsp9[0], 1, &wsp9[0], 1, &g1[0],   1, &g1[0],   1);
                
                // g5
                Vmath::Vvtvvtp(nqtot, &gmat[2][0], 1, &wsp7[0], 1, &gmat[5][0], 1, &wsp8[0], 1, &g5[0], 1);
                Vmath::Vvtvp  (nqtot, &gmat[8][0], 1, &wsp9[0], 1, &g5[0], 1, &g5[0], 1);
                
                // g2
                Vmath::Vvtvvtp(nqtot, &gmat[2][0], 1, &gmat[2][0], 1, &gmat[5][0], 1, &gmat[5][0], 1, &g2[0], 1);
                Vmath::Vvtvp  (nqtot, &gmat[8][0], 1, &gmat[8][0], 1, &g2[0],      1, &g2[0],      1);
            }
            else
            {
                // wsp4
                Vmath::Svtsvtp(nqtot, gmat[0][0], &h0[0], 1, gmat[1][0] + gmat[2][0], &h1[0], 1, &wsp4[0], 1);
                // wsp5
                Vmath::Svtsvtp(nqtot, gmat[3][0], &h0[0], 1, gmat[4][0] + gmat[5][0], &h1[0], 1, &wsp5[0], 1);
                // wsp6
                Vmath::Svtsvtp(nqtot, gmat[6][0], &h0[0], 1, gmat[7][0] + gmat[8][0], &h1[0], 1, &wsp6[0], 1);
                
                // g0
                Vmath::Vvtvvtp(nqtot, &wsp4[0], 1, &wsp4[0], 1, &wsp5[0], 1, &wsp5[0], 1, &g0[0], 1);
                Vmath::Vvtvp  (nqtot, &wsp6[0], 1, &wsp6[0], 1, &g0[0],   1, &g0[0],   1);
                
                // g4
                Vmath::Svtsvtp(nqtot, gmat[2][0], &wsp4[0], 1, gmat[5][0], &wsp5[0], 1, &g4[0], 1);
                Vmath::Svtvp  (nqtot, gmat[8][0], &wsp6[0], 1, &g4[0], 1, &g4[0], 1);
                
                // overwrite h0, h1, h2
                // wsp7 (h2f1 + h3f2)
                Vmath::Svtsvtp(nqtot, gmat[1][0], &h2[0], 1, gmat[2][0], &h3[0], 1, &wsp7[0], 1);
                // wsp8 (h2f4 + h3f5)
                Vmath::Svtsvtp(nqtot, gmat[4][0], &h2[0], 1, gmat[5][0], &h3[0], 1, &wsp8[0], 1);
                // wsp9 (h2f7 + h3f8)
                Vmath::Svtsvtp(nqtot, gmat[7][0], &h2[0], 1, gmat[8][0], &h3[0], 1, &wsp9[0], 1);
                
                // g3
                Vmath::Vvtvvtp(nqtot, &wsp4[0], 1, &wsp7[0], 1, &wsp5[0], 1, &wsp8[0], 1, &g3[0], 1);
                Vmath::Vvtvp  (nqtot, &wsp6[0], 1, &wsp9[0], 1, &g3[0],   1, &g3[0],   1);
                
                // overwrite wsp4, wsp5, wsp6
                // g1
                Vmath::Vvtvvtp(nqtot, &wsp7[0], 1, &wsp7[0], 1, &wsp8[0], 1, &wsp8[0], 1, &g1[0], 1);
                Vmath::Vvtvp  (nqtot, &wsp9[0], 1, &wsp9[0], 1, &g1[0],   1, &g1[0],   1);
                
                // g5
                Vmath::Svtsvtp(nqtot, gmat[2][0], &wsp7[0], 1, gmat[5][0], &wsp8[0], 1, &g5[0], 1);
                Vmath::Svtvp  (nqtot, gmat[8][0], &wsp9[0], 1, &g5[0], 1, &g5[0], 1);
                
                // g2
                Vmath::Fill(nqtot, gmat[2][0]*gmat[2][0] + gmat[5][0]*gmat[5][0] + gmat[8][0]*gmat[8][0], &g2[0], 1);
            }
            
            // Compute component derivatives into wsp7, 8, 9
            Vmath::Vvtvvtp(nqtot,&g0[0],1,&wsp1[0],1,&g3[0],1,&wsp2[0],1,&wsp7[0],1);
            Vmath::Vvtvp  (nqtot,&g4[0],1,&wsp3[0],1,&wsp7[0],1,&wsp7[0],1);
            Vmath::Vvtvvtp(nqtot,&g1[0],1,&wsp2[0],1,&g3[0],1,&wsp1[0],1,&wsp8[0],1);
            Vmath::Vvtvp  (nqtot,&g5[0],1,&wsp3[0],1,&wsp8[0],1,&wsp8[0],1);
            Vmath::Vvtvvtp(nqtot,&g2[0],1,&wsp3[0],1,&g4[0],1,&wsp1[0],1,&wsp9[0],1);
            Vmath::Vvtvp  (nqtot,&g5[0],1,&wsp2[0],1,&wsp9[0],1,&wsp9[0],1);
            
            // Step 4.
            // Multiply by quadrature metric
            MultiplyByQuadratureMetric(wsp7,wsp7);
            MultiplyByQuadratureMetric(wsp8,wsp8);
            MultiplyByQuadratureMetric(wsp9,wsp9);
            
            IProductWRTBase_SumFacKernel(dbase0,base1,base2,wsp7,wsp1,    wsp,false,true,true);
            IProductWRTBase_SumFacKernel(base0,dbase1,base2,wsp8,wsp2,    wsp,true,false,true);
            IProductWRTBase_SumFacKernel(base0,base1,dbase2,wsp9,outarray,wsp,true,true,false);
            
            // Step 5.
            // Sum contributions from wsp1, wsp2 and outarray.
            Vmath::Vadd(m_ncoeffs,wsp1.get(),1,outarray.get(),1,outarray.get(),1);
            Vmath::Vadd(m_ncoeffs,wsp2.get(),1,outarray.get(),1,outarray.get(),1);
        }

<<<<<<< HEAD
        SpatialDomains::TetGeomSharedPtr TetExp::CreateEquilateralTetGeom()
        {
	    int i,j;
	    const int three=3;
            const int nVerts = 4;
            const NekDouble point[][3] = {
	      {-1,-1/sqrt(NekDouble(3)),-1/sqrt(NekDouble(6))},
	      {1,-1/sqrt(NekDouble(3)),-1/sqrt(NekDouble(6))},
	      {0,2/sqrt(NekDouble(3)),-1/sqrt(NekDouble(6))},
	      {0,0,3/sqrt(NekDouble(6))}};
        
            boost::shared_ptr<SpatialDomains::VertexComponent> verts[4];
	    for(i=0; i < nVerts; ++i)
	    {
	        verts[i] =  MemoryManager<SpatialDomains::VertexComponent>::AllocateSharedPtr( three, i, point[i][0], point[i][1], point[i][2] );
	    }

            //////////////////////////////
            // Set up Tetrahedron Edges //
            //////////////////////////////

           // SegGeom (int id, const int coordim), EdgeComponent(id, coordim)
           const int nEdges = 6;
           const int vertexConnectivity[][2] = {
             {0,1},{1,2},{0,2},{0,3},{1,3},{2,3}
           };

           // Populate the list of edges
	   SpatialDomains::SegGeomSharedPtr edges[nEdges];
           for(i=0; i < nEdges; ++i)
	   {
               boost::shared_ptr<SpatialDomains::VertexComponent> vertsArray[2];
	       for(j=0; j<2; ++j)
	       {
                   vertsArray[j] = verts[vertexConnectivity[i][j]];
	       }

               edges[i] = MemoryManager<SpatialDomains::SegGeom>
                                ::AllocateSharedPtr(i, three, vertsArray);
           }

           //////////////////////////////
           // Set up Tetrahedron faces //
           //////////////////////////////
 
	   const int nFaces = 4;
           const int edgeConnectivity[][3] = {
                 {0,1,2}, {0,4,3}, {1,5,4}, {2,5,3}
                 };
           const bool isEdgeFlipped[][3] = {
                 {0,0,1}, {0,0,1}, {0,0,1}, {0,0,1}
                 };

           // Populate the list of faces
	   SpatialDomains::TriGeomSharedPtr faces[nFaces];
           for(i=0; i < nFaces; ++i)
	   {
	       SpatialDomains::SegGeomSharedPtr edgeArray[3];
	       StdRegions::Orientation eorientArray[3];
               for(j=0; j < 3; ++j)
	       {
                   edgeArray[j] = edges[edgeConnectivity[i][j]];
                   eorientArray[j] = isEdgeFlipped[i][j] ? StdRegions::eBackwards : StdRegions::eForwards;
	       }
           

	       faces[i] = MemoryManager<SpatialDomains::TriGeom>
                                ::AllocateSharedPtr(i, edgeArray, eorientArray);
	   }

           SpatialDomains::TetGeomSharedPtr geom =
                         MemoryManager<SpatialDomains::TetGeom>::AllocateSharedPtr(faces);

	   geom->SetOwnData();

           return geom;
       }
=======
>>>>>>> 45a76062
    }//end of namespace
}//end of namespace<|MERGE_RESOLUTION|>--- conflicted
+++ resolved
@@ -989,21 +989,13 @@
 	        {
                     case 0:
                     {
-<<<<<<< HEAD
-                        normals[j]         = -df[2][j]*jac[j];
-                        normals[nqtot+j]   = -df[5][j]*jac[j];
-                        normals[2*nqtot+j] = -df[8][j]*jac[j];
-                    }
-                    
-=======
                         for(j = 0; j < nq01; ++j)
                         {
-                            normals[j]         = -gmat[2][j]*jac[j];
-                            normals[nqtot+j]   = -gmat[5][j]*jac[j];
-                            normals[2*nqtot+j] = -gmat[8][j]*jac[j];
+                            normals[j]         = -df[2][j]*jac[j];
+                            normals[nqtot+j]   = -df[5][j]*jac[j];
+                            normals[2*nqtot+j] = -df[8][j]*jac[j];
                         }
 
->>>>>>> 45a76062
                         points0 = geomFactors->GetPointsKey(0);
                         points1 = geomFactors->GetPointsKey(1);
                         break;
@@ -1013,69 +1005,38 @@
                     {
                         for (j = 0; j < nq0; ++j)
                         {
-<<<<<<< HEAD
-                            normals[j+k*nq0]  = 
-                                -df[1][j+nq01*k]*
-                                jac[j+nq01*k];
-                            normals[nqtot+j+k*nq0]  = 
-                                -df[4][j+nq01*k]*
-                                jac[j+nq01*k];
-                            normals[2*nqtot+j+k*nq0]  = 
-                                -df[7][j+nq01*k]*
-                                jac[j+nq01*k];
-                        } 
-=======
                             for(k = 0; k < nq2; ++k)
                             {
                                 int tmp = j+nq01*k;
                                 normals[j+k*nq0]          =
-                                    -gmat[1][tmp]*jac[tmp];
+                                    -df[1][tmp]*jac[tmp];
                                 normals[nqtot+j+k*nq0]    =
-                                    -gmat[4][tmp]*jac[tmp];
+                                    -df[4][tmp]*jac[tmp];
                                 normals[2*nqtot+j+k*nq0]  =
-                                    -gmat[7][tmp]*jac[tmp];
+                                    -df[7][tmp]*jac[tmp];
                             } 
                         }
 
                         points0 = geomFactors->GetPointsKey(0);
                         points1 = geomFactors->GetPointsKey(2);
                         break;
->>>>>>> 45a76062
                     }
 
                     case 2:
                     {
                         for (j = 0; j < nq1; ++j)
                         {
-<<<<<<< HEAD
-                            normals[j+k*nq1]  = 
-                                (df[0][nq0-1+nq0*j+nq01*k]+
-                                 df[1][nq0-1+nq0*j+nq01*k]+
-                                 df[2][nq0-1+nq0*j+nq01*k])*
-                                jac[nq0-1+nq0*j+nq01*k];
-                            normals[nqtot+j+k*nq1]  = 
-                                (df[3][nq0-1+nq0*j+nq01*k]+
-                                 df[4][nq0-1+nq0*j+nq01*k]+
-                                 df[5][nq0-1+nq0*j+nq01*k])*
-                                jac[nq0-1+nq0*j+nq01*k];
-                            normals[2*nqtot+j+k*nq1]  = 
-                                (df[6][nq0-1+nq0*j+nq01*k]+
-                                 df[7][nq0-1+nq0*j+nq01*k]+
-                                 df[8][nq0-1+nq0*j+nq01*k])*
-                                jac[nq0-1+nq0*j+nq01*k];
-                        } 
-=======
                             for(k = 0; k < nq2; ++k)
                             {
                                 int tmp = nq0-1+nq0*j+nq01*k;
                                 normals[j+k*nq1]         =
-                                    (gmat[0][tmp]+gmat[1][tmp]+gmat[2][tmp])*
+                                    (df[0][tmp]+df[1][tmp]+df[2][tmp])*
                                         jac[tmp];
                                 normals[nqtot+j+k*nq1]   =
-                                    (gmat[3][tmp]+gmat[4][tmp]+gmat[5][tmp])*
+                                    (df[3][tmp]+df[4][tmp]+df[5][tmp])*
                                         jac[tmp];
                                 normals[2*nqtot+j+k*nq1] =
-                                    (gmat[6][tmp]+gmat[7][tmp]+gmat[8][tmp])*
+                                    (df[6][tmp]+df[7][tmp]+df[8][tmp])*
                                         jac[tmp];
                             }
                         }
@@ -1083,41 +1044,27 @@
                         points0 = geomFactors->GetPointsKey(1);
                         points1 = geomFactors->GetPointsKey(2);
                         break;
->>>>>>> 45a76062
                     }
 
                     case 3:
                     {
                         for (j = 0; j < nq1; ++j)
                         {
-<<<<<<< HEAD
-                            normals[j+k*nq1]  = 
-                                -df[0][j*nq0+nq01*k]*
-                                jac[j*nq0+nq01*k];
-                            normals[nqtot+j+k*nq1]  = 
-                                -df[3][j*nq0+nq01*k]*
-                                jac[j*nq0+nq01*k];
-                            normals[2*nqtot+j+k*nq1]  = 
-                                -df[6][j*nq0+nq01*k]*
-                                jac[j*nq0+nq01*k];
-                        } 
-=======
                             for(k = 0; k < nq2; ++k)
                             {
                                 int tmp = j*nq0+nq01*k;
                                 normals[j+k*nq1]         =
-                                    -gmat[0][tmp]*jac[tmp];
+                                    -df[0][tmp]*jac[tmp];
                                 normals[nqtot+j+k*nq1]   =
-                                    -gmat[3][tmp]*jac[tmp];
+                                    -df[3][tmp]*jac[tmp];
                                 normals[2*nqtot+j+k*nq1] =
-                                    -gmat[6][tmp]*jac[tmp];
+                                    -df[6][tmp]*jac[tmp];
                             }
                         }
 
                         points0 = geomFactors->GetPointsKey(1);
                         points1 = geomFactors->GetPointsKey(2);
                         break;
->>>>>>> 45a76062
                     }
 
                     default:
@@ -2121,85 +2068,5 @@
             Vmath::Vadd(m_ncoeffs,wsp2.get(),1,outarray.get(),1,outarray.get(),1);
         }
 
-<<<<<<< HEAD
-        SpatialDomains::TetGeomSharedPtr TetExp::CreateEquilateralTetGeom()
-        {
-	    int i,j;
-	    const int three=3;
-            const int nVerts = 4;
-            const NekDouble point[][3] = {
-	      {-1,-1/sqrt(NekDouble(3)),-1/sqrt(NekDouble(6))},
-	      {1,-1/sqrt(NekDouble(3)),-1/sqrt(NekDouble(6))},
-	      {0,2/sqrt(NekDouble(3)),-1/sqrt(NekDouble(6))},
-	      {0,0,3/sqrt(NekDouble(6))}};
-        
-            boost::shared_ptr<SpatialDomains::VertexComponent> verts[4];
-	    for(i=0; i < nVerts; ++i)
-	    {
-	        verts[i] =  MemoryManager<SpatialDomains::VertexComponent>::AllocateSharedPtr( three, i, point[i][0], point[i][1], point[i][2] );
-	    }
-
-            //////////////////////////////
-            // Set up Tetrahedron Edges //
-            //////////////////////////////
-
-           // SegGeom (int id, const int coordim), EdgeComponent(id, coordim)
-           const int nEdges = 6;
-           const int vertexConnectivity[][2] = {
-             {0,1},{1,2},{0,2},{0,3},{1,3},{2,3}
-           };
-
-           // Populate the list of edges
-	   SpatialDomains::SegGeomSharedPtr edges[nEdges];
-           for(i=0; i < nEdges; ++i)
-	   {
-               boost::shared_ptr<SpatialDomains::VertexComponent> vertsArray[2];
-	       for(j=0; j<2; ++j)
-	       {
-                   vertsArray[j] = verts[vertexConnectivity[i][j]];
-	       }
-
-               edges[i] = MemoryManager<SpatialDomains::SegGeom>
-                                ::AllocateSharedPtr(i, three, vertsArray);
-           }
-
-           //////////////////////////////
-           // Set up Tetrahedron faces //
-           //////////////////////////////
- 
-	   const int nFaces = 4;
-           const int edgeConnectivity[][3] = {
-                 {0,1,2}, {0,4,3}, {1,5,4}, {2,5,3}
-                 };
-           const bool isEdgeFlipped[][3] = {
-                 {0,0,1}, {0,0,1}, {0,0,1}, {0,0,1}
-                 };
-
-           // Populate the list of faces
-	   SpatialDomains::TriGeomSharedPtr faces[nFaces];
-           for(i=0; i < nFaces; ++i)
-	   {
-	       SpatialDomains::SegGeomSharedPtr edgeArray[3];
-	       StdRegions::Orientation eorientArray[3];
-               for(j=0; j < 3; ++j)
-	       {
-                   edgeArray[j] = edges[edgeConnectivity[i][j]];
-                   eorientArray[j] = isEdgeFlipped[i][j] ? StdRegions::eBackwards : StdRegions::eForwards;
-	       }
-           
-
-	       faces[i] = MemoryManager<SpatialDomains::TriGeom>
-                                ::AllocateSharedPtr(i, edgeArray, eorientArray);
-	   }
-
-           SpatialDomains::TetGeomSharedPtr geom =
-                         MemoryManager<SpatialDomains::TetGeom>::AllocateSharedPtr(faces);
-
-	   geom->SetOwnData();
-
-           return geom;
-       }
-=======
->>>>>>> 45a76062
     }//end of namespace
 }//end of namespace