--- conflicted
+++ resolved
@@ -1184,15 +1184,9 @@
 
 
         void SegExp::v_HelmholtzMatrixOp(
-<<<<<<< HEAD
             const Array<OneD, const NekDouble> &inarray,
                   Array<OneD,       NekDouble> &outarray,
             const StdRegions::StdMatrixKey     &mkey)
-=======
-                    const Array<OneD, const NekDouble> &inarray,
-                          Array<OneD,NekDouble> &outarray,
-                    const NekDouble lambda)
->>>>>>> 505d7520
         {
             int    nquad = m_base[0]->GetNumPoints();
             const Array<TwoD, const NekDouble>& gmat = m_metricinfo->GetGmat();
