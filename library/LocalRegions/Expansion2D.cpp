--- conflicted
+++ resolved
@@ -122,10 +122,6 @@
             AddEdgeNormBoundaryInt(edge, EdgeExp, edgePhys, outarray);
         }
 
-        
-        
-        
-        // =====================================================================
         void Expansion2D::v_AddEdgeNormBoundaryInt(
             const int                           edge,
             const ExpansionSharedPtr           &EdgeExp,
@@ -304,16 +300,7 @@
                 }
             }
         }
-<<<<<<< HEAD
-        // =====================================================================
-        
-        
-        
-        
-        
-=======
-
->>>>>>> 2ea9c281
+
         void Expansion2D::SetTraceToGeomOrientation(
             Array<OneD, ExpansionSharedPtr> &EdgeExp,
             Array<OneD, NekDouble> &inout)
@@ -1417,17 +1404,6 @@
             const int                                   nq0,
             Array<OneD, int>                            &idmap)
         {
-<<<<<<< HEAD
-            ReOrientQuadEdgePhysMap(orient, nq0, idmap);
-        }
-        
-        void Expansion2D::ReOrientQuadEdgePhysMap(
-            const StdRegions::Orientation               orient,
-            const int                                   nq0,
-            Array<OneD, int>                            &idmap)
-        {
-=======
->>>>>>> 2ea9c281
             if (idmap.num_elements() != nq0)
             {
                 idmap = Array<OneD, int>(nq0);
