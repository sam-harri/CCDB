///////////////////////////////////////////////////////////////////////////////
//
// File HexExp.h
//
// For more information, please see: http://www.nektar.info
//
// The MIT License
//
// Copyright (c) 2006 Division of Applied Mathematics, Brown University (USA),
// Department of Aeronautics, Imperial College London (UK), and Scientific
// Computing and Imaging Institute, University of Utah (USA).
//
// License for the specific language governing rights and limitations under
// Permission is hereby granted, free of charge, to any person obtaining a
// copy of this software and associated documentation files (the "Software"),
// to deal in the Software without restriction, including without limitation
// the rights to use, copy, modify, merge, publish, distribute, sublicense,
// and/or sell copies of the Software, and to permit persons to whom the
// Software is furnished to do so, subject to the following conditions:
//
// The above copyright notice and this permission notice shall be included
// in all copies or substantial portions of the Software.
//
// THE SOFTWARE IS PROVIDED "AS IS", WITHOUT WARRANTY OF ANY KIND, EXPRESS
// OR IMPLIED, INCLUDING BUT NOT LIMITED TO THE WARRANTIES OF MERCHANTABILITY,
// FITNESS FOR A PARTICULAR PURPOSE AND NONINFRINGEMENT. IN NO EVENT SHALL
// THE AUTHORS OR COPYRIGHT HOLDERS BE LIABLE FOR ANY CLAIM, DAMAGES OR OTHER
// LIABILITY, WHETHER IN AN ACTION OF CONTRACT, TORT OR OTHERWISE, ARISING
// FROM, OUT OF OR IN CONNECTION WITH THE SOFTWARE OR THE USE OR OTHER
// DEALINGS IN THE SOFTWARE.
//
// Description: Header routines for Hex expansion 
//
///////////////////////////////////////////////////////////////////////////////

#ifndef HEXEXP_H
#define HEXEXP_H

#include <LibUtilities/BasicUtils/NekManager.hpp>  // for NekManager

#include <LocalRegions/LocalRegionsDeclspec.h>
#include <LocalRegions/MatrixKey.h>
#include <LocalRegions/Expansion3D.h>
#include <StdRegions/StdHexExp.h>
#include <SpatialDomains/HexGeom.h>

namespace Nektar
{
    namespace SpatialDomains
    {
        class HexGeom;
        typedef boost::shared_ptr<HexGeom> HexGeomSharedPtr;
    }

    namespace LocalRegions 
    {
        class HexExp;

        // type defines for use of HexExp in a boost vector
        typedef boost::shared_ptr<HexExp> HexExpSharedPtr;
        typedef std::vector< HexExpSharedPtr > HexExpVector;
        typedef std::vector< HexExpSharedPtr >::iterator HexExpVectorIter;
 
        class HexExp: virtual public StdRegions::StdHexExp, virtual public Expansion3D
        {
        public:
    
            LOCAL_REGIONS_EXPORT HexExp( const LibUtilities::BasisKey &Ba, 
                            const LibUtilities::BasisKey &Bb,
                            const LibUtilities::BasisKey &Bc, 
                            const SpatialDomains::HexGeomSharedPtr &geom);

            LOCAL_REGIONS_EXPORT HexExp( const HexExp &T );

            LOCAL_REGIONS_EXPORT ~HexExp();

        protected:
            //------------------------------
            //    Integration Method
            //------------------------------
            LOCAL_REGIONS_EXPORT virtual NekDouble v_Integral( 
                const Array<OneD, const NekDouble> &inarray );


            //-----------------------------
            // Differentiation Methods
            //-----------------------------
            LOCAL_REGIONS_EXPORT virtual void v_PhysDeriv(
                const Array<OneD, const NekDouble> &inarray, 
                      Array<OneD, NekDouble> &out_d0,
                      Array<OneD, NekDouble> &out_d1,
                      Array<OneD, NekDouble> &out_d2);  
            
            LOCAL_REGIONS_EXPORT virtual void v_PhysDeriv(const int dir,
                const Array<OneD, const NekDouble>& inarray,
                Array<OneD, NekDouble> &outarray);


            //---------------------------------------
            // Transforms
            //---------------------------------------
            LOCAL_REGIONS_EXPORT virtual void v_FwdTrans(
                const Array<OneD, const NekDouble> & inarray, 
                Array<OneD,NekDouble> &outarray);


            //---------------------------------------
            // Inner product functions
            //---------------------------------------
            LOCAL_REGIONS_EXPORT virtual void v_IProductWRTBase(
                const Array<OneD, const NekDouble> &inarray,
                      Array<OneD,       NekDouble> &outarray);
<<<<<<< HEAD
=======

            LOCAL_REGIONS_EXPORT virtual void v_IProductWRTBase_SumFac(
                const Array<OneD, const NekDouble> &inarray,
                      Array<OneD,       NekDouble> &outarray);
>>>>>>> 505d7520

            LOCAL_REGIONS_EXPORT virtual void v_IProductWRTDerivBase(
                const int                           dir,
                const Array<OneD, const NekDouble> &inarray,
                      Array<OneD,       NekDouble> &outarray);

            LOCAL_REGIONS_EXPORT void IProductWRTDerivBase_SumFac(
                const int                           dir,
                const Array<OneD, const NekDouble> &inarray,
                      Array<OneD,       NekDouble> &outarray);

            LOCAL_REGIONS_EXPORT void IProductWRTDerivBase_MatOp(
                const int                           dir,
                const Array<OneD, const NekDouble> &inarray,
                      Array<OneD,       NekDouble> &outarray);

            //---------------------------------------
            // Evaluation functions
            //---------------------------------------
            LOCAL_REGIONS_EXPORT virtual NekDouble v_PhysEvaluate(
                const Array<OneD, const NekDouble> &coords);

            LOCAL_REGIONS_EXPORT virtual NekDouble v_PhysEvaluate(
                const Array<OneD, const NekDouble> &coords, 
                const Array<OneD, const NekDouble> & physvals);

            LOCAL_REGIONS_EXPORT virtual void v_GetCoords( 
                Array<OneD,NekDouble> &coords_1,
                Array<OneD,NekDouble> &coords_2, 
                Array<OneD,NekDouble> &coords_3);
            
            LOCAL_REGIONS_EXPORT virtual void v_GetCoord(
                const Array<OneD, const NekDouble> &Lcoords, 
                      Array<OneD,NekDouble> &coords);

      
            //---------------------------------------
            // Helper functions
            //---------------------------------------
            LOCAL_REGIONS_EXPORT virtual void v_WriteToFile( 
                std::ofstream &outfile, 
                OutputFormat format, 
                const bool dumpVar = true, 
                std::string var = "v");

            LOCAL_REGIONS_EXPORT virtual 
                StdRegions::ExpansionType v_DetExpansionType() const;
    
            LOCAL_REGIONS_EXPORT virtual const 
                SpatialDomains::GeomFactorsSharedPtr& v_GetMetricInfo() const;

            LOCAL_REGIONS_EXPORT virtual const 
                SpatialDomains::GeometrySharedPtr v_GetGeom() const;

            LOCAL_REGIONS_EXPORT virtual const 
                SpatialDomains::Geometry3DSharedPtr& v_GetGeom3D() const;

            LOCAL_REGIONS_EXPORT virtual int v_GetCoordim();
        
            LOCAL_REGIONS_EXPORT virtual 
                StdRegions::Orientation v_GetFaceOrient(int face);

            LOCAL_REGIONS_EXPORT virtual 
                bool v_GetFaceDGForwards(const int i) const;

            LOCAL_REGIONS_EXPORT virtual void v_GetFacePhysVals(
                const int                                face,
                const StdRegions::StdExpansionSharedPtr &FaceExp,
                const Array<OneD, const NekDouble>      &inarray,
                      Array<OneD,       NekDouble>      &outarray,
                StdRegions::Orientation                  orient);

            LOCAL_REGIONS_EXPORT void v_ComputeFaceNormal(const int face);      


            LOCAL_REGIONS_EXPORT virtual NekDouble v_Linf();
    
            LOCAL_REGIONS_EXPORT virtual NekDouble v_L2(
                const Array<OneD, const NekDouble> &sol);
    
            LOCAL_REGIONS_EXPORT virtual NekDouble v_L2();


            //---------------------------------------
            // Operator creation functions
            //---------------------------------------
	    LOCAL_REGIONS_EXPORT virtual void v_MassMatrixOp(
                const Array<OneD, const NekDouble> &inarray, 
                      Array<OneD,NekDouble> &outarray,
                const StdRegions::StdMatrixKey &mkey);

	    LOCAL_REGIONS_EXPORT virtual void v_LaplacianMatrixOp(
                const Array<OneD, const NekDouble> &inarray,
                      Array<OneD,NekDouble> &outarray,
                const StdRegions::StdMatrixKey &mkey);

	    LOCAL_REGIONS_EXPORT virtual void v_LaplacianMatrixOp(
                const int k1, 
                const int k2, 
                const Array<OneD, const NekDouble> &inarray,
                      Array<OneD,NekDouble> &outarray,
                const StdRegions::StdMatrixKey &mkey);

	    LOCAL_REGIONS_EXPORT virtual void v_WeakDerivMatrixOp(const int i,
                const Array<OneD, const NekDouble> &inarray,
                      Array<OneD,NekDouble> &outarray,
                const StdRegions::StdMatrixKey &mkey);
            
	    LOCAL_REGIONS_EXPORT virtual void v_WeakDirectionalDerivMatrixOp(
                const Array<OneD, const NekDouble> &inarray,
                      Array<OneD,NekDouble> &outarray,
                const StdRegions::StdMatrixKey &mkey);
            
	    LOCAL_REGIONS_EXPORT virtual void v_MassLevelCurvatureMatrixOp(
                const Array<OneD, const NekDouble> &inarray, 
                      Array<OneD,NekDouble> &outarray,
                const StdRegions::StdMatrixKey &mkey);

	    LOCAL_REGIONS_EXPORT virtual void v_HelmholtzMatrixOp(
                const Array<OneD, const NekDouble> &inarray,
                      Array<OneD,NekDouble> &outarray,
                const StdRegions::StdMatrixKey &mkey);

            LOCAL_REGIONS_EXPORT void v_GeneralMatrixOp_MatOp(
                const Array<OneD, const NekDouble> &inarray,
                      Array<OneD,NekDouble> &outarray,
                const StdRegions::StdMatrixKey &mkey); 
            
	    LOCAL_REGIONS_EXPORT virtual void v_LaplacianMatrixOp_MatFree(
                const Array<OneD, const NekDouble> &inarray,
                      Array<OneD,NekDouble> &outarray,
                const StdRegions::StdMatrixKey &mkey);
            
	    LOCAL_REGIONS_EXPORT virtual void v_HelmholtzMatrixOp_MatFree(
                const Array<OneD, const NekDouble> &inarray,
                      Array<OneD,NekDouble> &outarray,
                const StdRegions::StdMatrixKey &mkey);


            //---------------------------------------
            // Matrix creation functions
            //---------------------------------------
            LOCAL_REGIONS_EXPORT virtual DNekMatSharedPtr v_GenMatrix(
                const StdRegions::StdMatrixKey &mkey);

            LOCAL_REGIONS_EXPORT virtual DNekMatSharedPtr v_CreateStdMatrix(
                const StdRegions::StdMatrixKey &mkey);

            LOCAL_REGIONS_EXPORT DNekScalMatSharedPtr  CreateMatrix(
                const MatrixKey &mkey);

            LOCAL_REGIONS_EXPORT DNekScalBlkMatSharedPtr  CreateStaticCondMatrix(
                const MatrixKey &mkey);

            LOCAL_REGIONS_EXPORT virtual DNekScalMatSharedPtr v_GetLocMatrix(
                const MatrixKey &mkey);

            LOCAL_REGIONS_EXPORT virtual 
                DNekScalBlkMatSharedPtr v_GetLocStaticCondMatrix(
                const MatrixKey &mkey);
                            
        private:
            SpatialDomains::Geometry3DSharedPtr   m_geom;
            SpatialDomains::GeomFactorsSharedPtr  m_metricinfo;

            LibUtilities::NekManager<MatrixKey, DNekScalMat, MatrixKey::opLess> m_matrixManager;
            LibUtilities::NekManager<MatrixKey, DNekScalBlkMat, MatrixKey::opLess> m_staticCondMatrixManager;

            HexExp();

            LOCAL_REGIONS_EXPORT void MultiplyByQuadratureMetric(
                const Array<OneD, const NekDouble>& inarray,
                      Array<OneD, NekDouble> &outarray);
            LOCAL_REGIONS_EXPORT void LaplacianMatrixOp_MatFree_Kernel(
                const Array<OneD, const NekDouble> &inarray,
                      Array<OneD,       NekDouble> &outarray,
                      Array<OneD,       NekDouble> &wsp);
        };

    } //end of namespace
} //end of namespace

#endif //HEX_EXP_H<|MERGE_RESOLUTION|>--- conflicted
+++ resolved
@@ -110,13 +110,10 @@
             LOCAL_REGIONS_EXPORT virtual void v_IProductWRTBase(
                 const Array<OneD, const NekDouble> &inarray,
                       Array<OneD,       NekDouble> &outarray);
-<<<<<<< HEAD
-=======
 
             LOCAL_REGIONS_EXPORT virtual void v_IProductWRTBase_SumFac(
                 const Array<OneD, const NekDouble> &inarray,
                       Array<OneD,       NekDouble> &outarray);
->>>>>>> 505d7520
 
             LOCAL_REGIONS_EXPORT virtual void v_IProductWRTDerivBase(
                 const int                           dir,
