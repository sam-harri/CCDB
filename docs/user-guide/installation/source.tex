--- conflicted
+++ resolved
@@ -75,11 +75,7 @@
 GSMPI           &        &        &        & \cmark & For
 parallel execution\\
 HDF5            &        & \cmark & \cmark & \cmark & For
-<<<<<<< HEAD
-large-scale parallel I/O\\
-=======
 large-scale parallel I/O (requires CMake >3.1)\\
->>>>>>> bff54bcf
 PETSc           &        &        & \cmark & \cmark &
 Alternative linear solvers\\
 Scotch          &        & \cmark & \cmark & \cmark &
@@ -237,11 +233,7 @@
 GSMPI           &        &                  &        & \cmark & For
 parallel execution\\
 HDF5            &        & \cmark & \cmark & \cmark & For
-<<<<<<< HEAD
-large-scale parallel I/O\\
-=======
 large-scale parallel I/O (requires CMake >3.1)\\
->>>>>>> bff54bcf
 PETSc           &        & \texttt{petsc}   & \cmark & \cmark &
 Alternative linear solvers\\
 Scotch          &        & \texttt{scotch}  & \cmark & \cmark &
@@ -579,16 +571,10 @@
 
     Build \nekpp with support for HDF5. This enables input/output in the HDF5
     parallel file format, which can be very efficient for large numbers of
-<<<<<<< HEAD
-    processors. HDF5 output can be enabled by using a command-line option or
-    in the \inlsh{SOLVERINFO} section of the XML file. This option requires 
-    that \nekpp be built with MPI support with \inlsh{NEKTAR\_USE\_MPI} enabled.
-=======
     processes. HDF5 output can be enabled by using a command-line option or
     in the \inlsh{SOLVERINFO} section of the XML file. This option requires 
     that \nekpp be built with MPI support with \inlsh{NEKTAR\_USE\_MPI} enabled
     and that HDF5 is compiled with MPI support.
->>>>>>> bff54bcf
 
     \item \inlsh{NEKTAR\_USE\_MKL}
 
