\chapter{FieldConvert}
\label{s:utilities:fieldconvert}
FieldConvert is a utility embedded in \nekpp with the primary 
aim of allowing the user to convert the \nekpp output binary files 
(.chk and .fld) into a format which can be read by two common 
visualisation softwares: Paraview (.vtu format) or Tecplot (.dat 
format). FieldConvert also allows the user to manipulate the 
\nekpp output binary files by using some additional modules 
which can be called with the option \inltt{-m} which stands 
for \inltt{m}odule. Note that another flag, \inltt{-r} (which stand for 
\inltt{r}ange) allows the user to specify a sub-range of the domain 
on which the conversion or manipulation of the \nekpp output binary
files will be performed. 

Almost all of the FieldConvert functionalities can be run in parallel if \nekpp 
is compiled using MPI (see the installation documentation for additional 
info on how to implement \nekpp using MPI). \footnote{the modules which 
does not have parallel support will be specified in the related section}
%
%
%
\section{Convert .fld / .chk files into Paraview, VisIt or Tecplot format}
\label{s:utilities:fieldconvert:sub:convert}
To convert the \nekpp output binary files (.chk and .fld) into a
format which can be read by two common visualisation softwares:
Paraview (.vtu format), VisIt (.vtu format) or Tecplot (.dat format)
the user can run the following commands:
%
\begin{itemize}
\item Paraview or VisIt (.vtu format)
%
\begin{lstlisting}[style=BashInputStyle]
FieldConvert test.xml test.fld test.vtu
\end{lstlisting}
%
\item Tecplot (.dat format)
%
\begin{lstlisting}[style=BashInputStyle]
FieldConvert test.xml test.fld test.dat
\end{lstlisting}
%
\end{itemize}
%
where \inltt{FieldConvert} is the executable associated to the utility 
FieldConvert, \inltt{test.xml} is the session file and \inltt{test.dat}, 
\inltt{test.vtu} are the desired format outputs, either Tecplot or 
Paraview format respectively. 
%
\begin{tipbox}
Note that the session file is also supported 
in its compressed format \inltt{test.xml.gz}.
\end{tipbox}
%
%
%
\section{Range option \textit{-r}}
The Fieldconvert range option \inltt{-r} allows the user to specify 
a sub-range of the mesh (computational domain) by using an 
additional flag, \inltt{-r} (which stands for \inltt{r}ange and either 
convert or manipulate the \nekpp output binary files. 
Taking as an example the conversion of the \nekpp binary files 
(.chk or .fld) shown before and wanting to convert just the 2D 
sub-range defined by $-2\leq x \leq 3$, $-1\leq y \leq 2$ the 
additional flag \inltt{-r} can be used as follows:
%
\begin{itemize}
\item Paraview or VisIt (.vtu format)
%
\begin{lstlisting}[style=BashInputStyle]
FieldConvert -r -2,3,-1,2 test.xml test.fld test.vtu
\end{lstlisting}
%
\item Tecplot (.dat format)
%
\begin{lstlisting}[style=BashInputStyle]
FieldConvert -r 2,3,-1,2 test.xml test.fld test.dat
\end{lstlisting}
%
\end{itemize}
where \inltt{-r} defines the range option of the FieldConvert
utility, the two first numbers define the range in $x$ direction 
and the the third and fourth number specify the $y$ range.
A sub-range of a 3D domain can also be specified. 
For doing so, a third set of numbers has to be provided 
to define the $z$ range.
%
%
%
\section{FieldConvert modules \textit{-m}}
FieldConvert allows the user to manipulate the \nekpp output 
binary files (.chk and .fld) by using the flag \inltt{-m} (which 
stands for \inltt{m}odule).. 
Specifically, FieldConvert has these additional functionalities
%
\begin{enumerate}
\item \inltt{C0Projection}: Computes the C0 projection of a given output file;
\item \inltt{QCriterion}: Computes the Q-Criterion for a given output file;
\item \inltt{addFld}: Sum two .fld files;
\item \inltt{concatenate}: Concatenate a \nekpp binary output (.chk or .fld) field file into single file;
\item \inltt{equispacedoutput}: Write data as equi-spaced output using simplices to represent the data for connecting points;
\item \inltt{extract}: Extract a boundary field;
\item \inltt{homplane}: Extract a plane from 3DH1D expansions;
<<<<<<< HEAD
=======
\item \inltt{innerproduct}: take the inner product between one or a series of fields with another field (or series of fields). 
>>>>>>> 680d616b
\item \inltt{interpfield}: Interpolates one field to another, requires fromxml, fromfld to be defined;
\item \inltt{interppointdatatofld}: Interpolates given discrete data using a finite difference approximation to a fld file given an xml file;
\item \inltt{interppoints}: Interpolates a set of points to another, requires fromfld and fromxml to be defined, a line or plane of points can be defined;
\item \inltt{isocontour}: Extract an isocontour of ``fieldid'' variable and at value ``fieldvalue''. Optionally ``fieldstr'' can be specified for a string defiition or ``smooth'' for smoothing; 
\item \inltt{jacobianenergy}: Shows high frequency energy of Jacobian;
\item \inltt{meanmode}: Extract mean mode (plane zero) of 3DH1D expansions;
\item \inltt{pointdatatofld}: Given discrete data at quadrature points
  project them onto an expansion basis and output fld file; 
\item \inltt{printfldnorms}: Print L2 and LInf norms to stdout;
\item \inltt{scalargrad}: Computes scalar gradient field;
\item \inltt{scaleinputfld}: Rescale input field by a constant factor;
\item \inltt{shear}: Computes time-averaged shear stress metrics: TAWSS, OSI, transWSS, TAAFI, TACFI, WSSG;
\item \inltt{surfdistance}: Computes height of a prismatic boundary layer mesh and projects onto the surface (for e.g. $y^+$ calculation).
\item \inltt{vorticity}: Computes the vorticity field.
\item \inltt{wss}: Computes wall shear stress field.
\end{enumerate}
The module list above can be seen by running the command
%
\begin{lstlisting}[style=BashInputStyle]
FieldConvert -l 
\end{lstlisting}
%
In the following we will detail the usage of each module.
%
%
%

\subsection{Smooth the data: \textit{C0Projection} module}
To smooth the data of a given .fld file one can 
use the \inltt{C0Projection} module of FieldConvert
%
\begin{lstlisting}[style=BashInputStyle]
FieldConvert -m C0Projection test.xml test.fld test-C0Proj.fld
\end{lstlisting}
%
where the file \inltt{test-C0Proj.fld} can be processed in a similar 
way as described in section \ref{s:utilities:fieldconvert:sub:convert}
to visualise the result either in Tecplot, Paraview or VisIt.

The option \inltt{localtoglobalmap} will do a global gather of the
coefficients and then scatter them back to the local elements. This
will replace the coefficients shared between two elements with the
coefficients of one of the elements (most likely the one with the
highest id). Although not a formal projection it does not require any
matrix inverse and so is very cheap to perform.

The option \inltt{usexmlbcs} will enforce the boundary conditions
specified in the input xml file.

The option \inltt{helmsmoothing=$L$} will perform a Helmholtz
smoothing projection of the form
\[
\left (\nabla^2 + \left (\frac{2 \pi}{L}\right )^2 \right ) \hat{u}^{new} =
\left (\frac{2 \pi}{L}\right )^2 \hat{u}^{orig}
\]
which can be interpreted in a Fourier sense as smoothing the original
coefficients using a low pass filter of the form
\[
\hat{u}_k^{new} = \frac{1}{(1 + k^2/K_0^2)} \hat{u}_k^{orig} \mbox{\,  where  \,}
K_0 = \frac{2 \pi}{L}
\]
and so $L$ is the length scale below which the coefficients values are
halved or more. Since this form of the Helmholtz operator is not
possitive definite, currently a direct solver is necessary and so this
smoother is mainly of use in two-dimensions.

\subsection{Calculate Q-Criterion: \textit{QCriterion} module}
To perform the Q-criterion calculation and obtain an output 
data containing the Q-criterion solution, the user can run
%
\begin{lstlisting}[style=BashInputStyle]
FieldConvert -m QCriterion test.xml test.fld test-QCrit.fld
\end{lstlisting}
%
where the file \inltt{test-QCrit.fld} can be processed in a similar 
way as described in section \ref{s:utilities:fieldconvert:sub:convert}
to visualise the result either in Tecplot, Paraview or VisIt.
%
%
%

\subsection{Sum two .fld files: \textit{addFld} module}
To sum two .fld files one can use the \inltt{addFld} module of FieldConvert
%
\begin{lstlisting}[style=BashInputStyle]
  FieldConvert -m addfld:fromfld=file1.fld:scale=-1 file1.xml file2.fld \
  file3.fld
\end{lstlisting}
%
In this case we use it in conjunction with the command \inltt{scale} 
which multiply the values of a given .fld file by a constant \inltt{value}. 
\inltt{file1.fld} is the file multiplied by \inltt{value}, \inltt{file1.xml} 
is the associated session file, \inltt{file2.fld} is the .fld file which 
is summed to \inltt{file1.fld} and finally \inltt{file3.fld} is the output 
which contain the sum of the two .fld files.
\inltt{file3.fld} can be processed in a similar way as described 
in section \ref{s:utilities:fieldconvert:sub:convert} to visualise 
the result either in Tecplot, Paraview or VisIt.
%
%
%
\subsection{Concatenate two files: \textit{concatenate} module}
To concatenate \inltt{file1.fld} and \inltt{file2.fld} into \inltt{file-conc.fld}
one can run the following command
%
\begin{lstlisting}[style=BashInputStyle]
FieldConvert -m concatenate file.xml  file1.fld  file2.fld  file-conc.fld
\end{lstlisting}
%
where the file \inltt{file-conc.fld} can be processed in a similar 
way as described in section \ref{s:utilities:fieldconvert:sub:convert}
to visualise the result either in Tecplot, Paraview or VisIt.
%
%
%
\subsection{Equi-spaced output of data: \textit{equispacedoutput} module}
This module interpolates the output data to an truly equispaced set of
points (not equispaced along the collapsed coordinate
system). Therefore a tetrahedron is represented by a tetrahedral
number of poinst. This produces much smaller output files. The points
are then connected together by simplices (triangles and tetrahedrons).

\begin{lstlisting}[style=BashInputStyle]
FieldConvert -m equispacedoutput test.xml test.fld test.dat
\end{lstlisting}

or

\begin{lstlisting}[style=BashInputStyle]
FieldConvert -m equispacedouttput test.xml test.fld test.vtu
\end{lstlisting}


\begin{notebox} 
Currently this option is only set up for triangles, quadrilaterals,
tetrahedrons and prisms.
\end{notebox}

\subsection{Extract a boundary region: \textit{extract} module}
The boundary region of a domain can be extracted from the output 
data using the following command line
%
\begin{lstlisting}[style=BashInputStyle]
FieldConvert -m extract:bnd=2:fldtoboundary=1 test.xml \
	test.fld test-boundary.fld
\end{lstlisting}
%
The option \inltt{bnd} specifies which boundary region to extract. 
Note this is different to MeshConvert where the parameter \inltt{surf} 
is specified and corresponds to composites rather boundaries. If \inltt{bnd} 
is not provided, all boundaries are extracted to different fields. The \inltt{fldtoboundary} 
is an optional command argument which copies the expansion of test.fld into 
the boundary region before outputting the .fld file. This option is on by default. 
If it turned off using \inltt{fldtoboundary=0} the extraction will only evaluate the 
boundary condition from the xml file. The output will be placed in test-boundary-b2.fld. 
If more than one boundary region is specified the extension -b0.fld, -b1.fld etc will be 
outputted. To process this file you will need an xml file of the same region. 
This can be generated using the command:
%
\begin{lstlisting}[style=BashInputStyle]
MeshConvert -m extract:surf=5  test.xml test-b0.xml
\end{lstlisting}
%
The surface to be extracted in this command is the composite 
number and so needs to correspond to the boundary region 
of interest. Finally to process the surface file one can use
%
\begin{lstlisting}[style=BashInputStyle]
FieldConvert  test-b0.xml test-b0.fld test-b0.dat
\end{lstlisting}
%
This will obviously generate a Tecplot output if a .dat file 
is specified as last argument. A .vtu extension will produce 
a Paraview or VisIt output.
%
%
%
\subsection{Compute the gradient of a field: \textit{gradient} module}
To compute the spatial gradients of all fields one can run the following command
%
\begin{lstlisting}[style=BashInputStyle]
FieldConvert -m gradient test.xml  test.fld  test-grad.fld
\end{lstlisting}
%
where the file \inltt{file-grad.fld} can be processed in a similar 
way as described in section \ref{s:utilities:fieldconvert:sub:convert}
to visualise the result either in Tecplot, Paraview or VisIt.
%
%

\subsection{Extract a plane from 3DH1D expansion: \textit{homplane} module}

To obtain a 2D expansion containing one of the planes of a
3DH1D field file, use the command:
\begin{lstlisting}[style=BashInputStyle] 
FieldConvert -m homplane:planeid=value file.xml file.fld file-plane.fld
\end{lstlisting}

If the option \inltt{wavespace} is used, the Fourier coefficients
corresponding to \inltt{planeid} are obtained. The command in this case is:
\begin{lstlisting}[style=BashInputStyle] 
FieldConvert -m homplane:wavespace:planeid=value file.xml \
    file.fld file-plane.fld
\end{lstlisting}

The output file \inltt{file-plane.fld} can be processed in a similar 
way as described in section \ref{s:utilities:fieldconvert:sub:convert}
to visualise it either in Tecplot or in Paraview.


<<<<<<< HEAD
=======
\subsection{Inner Product of a single or series of fields with respect to a single or series of fields: \textit{innerproduct} module}
You can take the inner product of one field with another field using
the following command:
\begin{lstlisting}[style=BashInputStyle]
  FieldConvert -m innerproduct:fromfld=file1.fld  file2.xml file2.fld \
  out.stdout
\end{lstlisting}
This command will load the \inltt{file1.fld} and \inltt{file2.fld}
assuming they both are spatially defined by \inltt{files.xml} and
determine the inner product of these fields. The input option
\inltt{fromfld} must therefore be specified in this module.

Optional arguments for this module are \inltt{fields} which allow you to specify
the fields that you wish to use for the inner product, i.e. 
\begin{lstlisting}[style=BashInputStyle]
  FieldConvert -m innerproduct:fromfld=file1.fld:fields=''0,1,2'' file2.xml \
  file2.fld out.stdout
\end{lstlisting}
will only take the inner product between the variables 0,1 and 2 in
the two fields files. The default is to take the inner product between
all fields provided.

Additional options include \inltt{multifldids} and \inltt{allfromflds}
which allow for a series of fields to be evaluated in the following
manner:
\begin{lstlisting}[style=BashInputStyle]
  FieldConvert -m innerproduct:fromfld=file1.fld:multifldids=''0-3''\
  file2.xml  file2.fld out.stdout
\end{lstlisting}
will take the inner product between a file names
field1\_0.fld, field1\_1.fld, field1\_2.fld and field1\_3.fld with
respect to field2.fld.

Analogously including the options \inltt{allfromflds}, i.e. 
\begin{lstlisting}[style=BashInputStyle]
  FieldConvert -m innerproduct:fromfld=file1.fld:multifldids=''0-3'':\
  allfromflds  file2.xml file2.fld out.stdout
\end{lstlisting}
Will take the inner product of all the from fields,
i.e. field1\_0.fld,field1\_1.fld,field1\_2.fld and field1\_3.fld with
respect to each other. This option essentially ignores file2.fld. Only
the unique inner products are evaluated so if four from fields are
given only the related trianuglar number $4\times5/2=10$ of inner
products are evaluated.

This option can be run in parallel. 

%
>>>>>>> 680d616b
%
%

\subsection{Interpolate one field to another: \textit{interpfield} module}
To interpolate one field to another, one can use the following command:
%
\begin{lstlisting}[style=BashInputStyle]
FieldConvert -m interpfield:fromxml=file1.xml:fromfld=file1.fld \ 
	file2.xml file2.fld
\end{lstlisting}
%
This command will interpolate the field defined by \inltt{file1.xml} 
and \inltt{file1.fld} to the new mesh defined in \inltt{file2.xml} and 
output it to \inltt{file2.fld}.
The \inltt{fromxml} and \inltt{fromfld} must be specified in this module. 
In addition there are two optional arguments \inltt{clamptolowervalue} 
and \inltt{clamptouppervalue} which clamp the interpolation between 
these two values. Their default values are -10,000,000 and 10,000,000.
%
\begin{tipbox}
This module can run in parallel where the speed is increased not
only due to using more cores but also, since the mesh is split into 
smaller sub-domains, the search method currently adopted performs 
faster.
\end{tipbox}
%
%
%
\subsection{Interpolate scattered point data to a field: \textit{interppointdatatofld} module}
\label{s:utilities:fieldconvert:sub:interppointdatatofld}
To interpolate discrete point data to a field, use the interppointdatatofld module:
%
\begin{lstlisting}[style=BashInputStyle]
FieldConvert -m interppointdatatofld file1.xml file1.pts file1.fld
\end{lstlisting}
%
This command will interpolate the data from \inltt{file1.pts} to the mesh
and expansions defined in \inltt{file1.xml} and output the field to \inltt{file1.fld}.
The file \inltt{file.pts} is of the form:
%
\begin{lstlisting}[style=XMLStyle]
<?xml version="1.0" encoding="utf-8" ?>
<NEKTAR>
  <POINTS DIM="1" FIELDS="a,b,c">
    1.0000 -1.0000 1.0000 -0.7778
    2.0000 -0.9798 0.9798 -0.7980
    3.0000 -0.9596 0.9596 -0.8182
    4.0000 -0.9394 0.9394 -0.8384
  </POINTS>
</NEKTAR>
\end{lstlisting}
%
where \inltt{DIM="1" FIELDS="a,b,c} specifies that the field is one-dimensional
and contains three variables, $a$, $b$, and $c$.
Each line defines a point, while the  first column contains its $x$-coordinate,
the second one contains the $a$-values, the third the $b$-values and so on.
In case of $n$-dimensional data, the $n$ coordinates are specified in the first $n$
columns accordingly.
%
In order to interpolate 1D data to a $n$D field, specify the matching coordinate in
the output field using the \inltt{interpcoord} argument:
%
\begin{lstlisting}[style=BashInputStyle]
FieldConvert -m interppointdatatofld:interppointdatatofld=1 3D-file1.xml \
		1D-file1.pts 3D-file1.fld
\end{lstlisting}
%
This will interpolate the 1D scattered point data from \inltt{1D-file1.pts} to the
$y$-coordinate of the 3D mesh defined in \inltt{3D-file1.xml}. The resulting field
will have constant values along the $x$ and $z$ coordinates.
For 1D Interpolation, the module implements a quadratic scheme and automatically 
falls back to a linear method if only two data points are given. 
A modified inverse distance method is used for 2D and 3D interpolation.
Linear and quadratic interpolation require the data points in the \inlsh{.pts}-file to be 
sorted by their location in ascending order. 
The Inverse Distance implementation has no such requirement.
%
%
%
\subsection{Interpolate a field to a series of points: \textit{interppoints} module}
You can interpolate one field to a series of given points using the following command:
\begin{lstlisting}[style=BashInputStyle]
FieldConvert -m interppoints:fromxml=file1.xml:fromfld=file1.fld \
        file2.pts file2.dat
\end{lstlisting}
This command will interpolate the field defined by \inltt{file1.xml} and
\inltt{file1.fld} to the points defined in \inltt{file2.pts} and output it to
\inltt{file2.dat}.
The \inltt{fromxml} and \inltt{fromfld} must be specified in this module.
The format of the file \inltt{file2.pts} is of the same form as for the
\textit{interppointdatatofld} module:
\begin{lstlisting}[style=XMLStyle]
<?xml version="1.0" encoding="utf-8" ?>
<NEKTAR>
  <POINTS DIM="2" FIELDS="">
    0.0 0.0
    0.5 0.0
    1.0 0.0
  </POINTS>
</NEKTAR>
\end{lstlisting}
There are three optional arguments \inltt{clamptolowervalue},
\inltt{clamptouppervalue} and \inltt{defaultvalue} the first two clamp the
interpolation between these two values and the third defines the default 
value to be used if the point is outside the domain. Their default values 
are -10,000,000, 10,000,000 and 0.

In addition, instead of specifying the file \inltt{file2.pts}, a module list of the form
\begin{lstlisting}[style=BashInputStyle] 
FieldConvert -m interppoints:fromxml=file1.xml:fromfld= \ 
	file1.fld:line=npts,x0,y0,x1,y1
\end{lstlisting}
can be specified where \inltt{npts} is the number of equispaced points between
$(x0,y0)$ to $(x1,y1)$ which can also be used in 3D by specifying $(x0,y0,z0)$
to $(x1,y1,z1)$.

An extraction of a plane of points can also be specified by
\begin{lstlisting}[style=BashInputStyle] 
  FieldConvert -m interppoints:fromxml=file1.xml:fromfld=file1.fld:\
        plane=npts1,npts2,x0,y0,z0,x1,y1,z1,x2,y2,z2,x3,y3,z3
\end{lstlisting}
where \inltt{npts1,npts2} is the number of equispaced points in each 
direction and $(x0,y0,z0)$, $(x1,y1,z1)$, $(x2,y2,z2)$ and $(x3,y3,z3)$ 
define the plane of points specified in a clockwise or anticlockwise direction.

In addition an extraction of a box of points can also be specified by
\begin{lstlisting}[style=BashInputStyle] 
  FieldConvert -m interppoints:fromxml=file1.xml:fromfld=file1.fld:\
       box=npts1,npts2,npts3,xmin,xmax,ymin,ymax,zmin,zmax
\end{lstlisting}
where \inltt{npts1,npts2,npts3} is the number of equispaced points in each 
direction and $(xmin,ymin,zmin)$ and $(xmax,ymax,zmax3)$ 
define the limits of the box of points. 

For the plane and box interpolation there is an additional optional
argument \inltt{cp=p0,q} which adds to the interpolated fields the value of
$c_p=(p-p0)/q$ and $c_{p0}=(p-p0+0.5 u^2)/q$ where $p0$ is a reference
pressure and $q$ is the free stream dynamics pressure. If the input
does not contain a field ``p'' or a velocity field ``u,v,w'' then $cp$
and $cp0$ are not evaluated accordingly
%
\begin{notebox} 
This module  runs in parallel for the plane and box extraction of points. In this case a series of .dat files are generated that can be concatinated together. Other options do not run in parallel.
\end{notebox}
%
%
%
\subsection{Isoncontour extraction: \textit{iscontour} module}

Extract an isocontour from a field file. This option automatically
take the field to an equispaced distribution of points connected by
linear simplicies of triangles or tetrahedrons. The linear simplices
are then inspected to extract the isocontour of interest. To specify
the field \inltt{fieldid} can be provided giving the id of the field
of interest and \inltt{fieldvalue} provides the value of the
isocontour to be extracted. 

\begin{lstlisting}[style=BashInputStyle]
  FieldConvert -m isocontour:fieldid=2:fieldvalue=0.5 test.xml test.fld \
          test-isocontour.dat
\end{lstlisting}

Alternatively \inltt{fieldstr}=''u+v'' can be specified to calculate
the field $u^2$ and extract its isocontour. You can also specify
\inltt{fieldname}=''UplusV'' to define the name of the isocontour in
the .dat file, i.e.
\begin{lstlisting}[style=BashInputStyle]
  FieldConvert -m isocontour:fieldstr="u+v":fieldvalue=0.5:\
    fieldname="UplusV" test.xml  test.fld test-isocontour.dat
\end{lstlisting}

Optionally \inltt{smooth} can be specified to smooth the isocontour
with default values \inltt{smoothnegdiffusion}=0.495,
\inltt{smoothnegdiffusion}=0.5 and \inltt{smoothiter}=100. This option
typically should be used wiht the \inltt{globalcondense} option which
removes multiply defined verties from the simplex definition which
arise as isocontour are generated element by element. The
\inltt{smooth} option preivously automatically called the
\inltt{globalcondense} option but this has been depracated since it is
now possible to read isocontour files directly and so it is useful to
have these as separate options.

In addition to the \inltt{smooth} or \inltt{globalcondense} options
you can specify \inltt{removesmallcontour}=100 which will remove
separate isocontours of less than 100 triangles. 

\begin{notebox}
Currently this option is only set up for triangles, quadrilaterals,
 tetrahedrons and prisms. 
\end{notebox}
%
%
%
%

\subsection{Show high frequency energy of the Jacobian: \textit{jacobianenergy} module}

\begin{lstlisting}[style=BashInputStyle] 
FieldConvert -m jacobianenergy file.xml file.fld jacenergy.fld
\end{lstlisting}

The option \inltt{topmodes} can be used to specify the number of top modes to
keep.

The output file \inltt{jacenergy.fld} can be processed in a similar 
way as described in section \ref{s:utilities:fieldconvert:sub:convert}
to visualise the result either in Tecplot, Paraview or VisIt. 

%
%
%

\subsection{Extract mean mode of 3DH1D expansion: \textit{meanmode} module}

To obtain a 2D expansion containing the mean mode (plane zero in Fourier space) of a
3DH1D field file, use the command:
\begin{lstlisting}[style=BashInputStyle] 
FieldConvert -m meanmode file.xml file.fld file-mean.fld
\end{lstlisting}

The output file \inltt{file-mean.fld} can be processed in a similar 
way as described in section \ref{s:utilities:fieldconvert:sub:convert}
to visualise the result either in Tecplot or in Paraview or VisIt.

setnantovalue option
%
%
%

\subsection{ Project point data to a field: \textit{pointdatatofld} module}
\label{s:utilities:fieldconvert:sub:pointdatatofld}
To project a series of points given at the same quadrature distribution as the .xml file and write out a .fld file use the pointdatatofld module:
%
\begin{lstlisting}[style=BashInputStyle]
FieldConvert --noequispaced -m pointdatatofld file.pts file.xml file.fld
\end{lstlisting}
%
This command will read in the points provided in the \inltt{file.pts}
and assume these are given at the same quadrature distribution as the
mesh and expansions defined in \inltt{file.xml} and output the field
to \inltt{file.fld}. If the points do not match an error will be dumped. 


The file \inltt{file.pts} which is assumed to be given by an interpolation from another source is of the form:
%
\begin{lstlisting}[style=XMLStyle]
<?xml version="1.0" encoding="utf-8" ?>
<NEKTAR>
  <POINTS DIM="3" FIELDS="p">
  1.70415 -0.4       -0.0182028      -0.106893
  1.70415 -0.395683  -0.0182028      -0.106794
  1.70415 -0.3875    -0.0182028      -0.106698
  1.70415 -0.379317  -0.0182028      -0.103815
  </POINTS>
</NEKTAR>
\end{lstlisting}
%
where \inltt{DIM="3" FIELDS="p} specifies that the field is
three-dimensional and contains one variable, $p$. Each line defines a
point, the first, second, and third columns contains the
$x,y,z$-coordinate and subsequent columns contain the field values, in
this case the $p$-value So in the general case of $n$-dimensional
data, the $n$ coordinates are specified in the first $n$ columns
accordingly followed by the field data. 

The default argument is to use the equipapced (but potentially
collapsed) coordinates which can  be obtained from the command.

\begin{lstlisting}[style=BashInputStyle]
FieldConvert file.xml file.dat
\end{lstlisting}

In this case the pointdatatofld module shoudl be used without the
\inltt{--noequispaced} option. However this can lead to problems when
peforming an elemental forward projection/transform since the mass
matrix in a deformed element can be singular as the equispaced points
do not have a sufficiently accurate quadrature rule that spans the
polynomial space. Therefore it is adviseable to use the set of points
given by

\begin{lstlisting}[style=BashInputStyle]
FieldConvert --noequispaced file.xml file.dat
\end{lstlisting}

which produces a set of points at the gaussian collapsed
coordinates. In this case one must also use the \inltt{--noequispaced}
option when projecting to a field.

Finally the option \inltt{setnantovalue=0} can also be used which sets
any nan values in the interpolation to zero or any specified value in
this option.

%
%
%

\subsection{Print L2 and LInf norms: \textit{printfldnorms} module}

\begin{lstlisting}[style=BashInputStyle] 
FieldConvert -m printfldnorms test.xml test.fld out.stdout
\end{lstlisting}

This module does not create an output file which is reinforced by the
out.stdout option. The L2 and LInf norms for each field variable are
then printed to the stdout.

%
%
%

\subsection{Computes the scalar gradient: \textit{scalargrad} module}
The scalar gradient of a field is computed by running:
\begin{lstlisting}[style=BashInputStyle] 
FieldConvert -m scalargrad:bnd=0 test.xml test.fld test-scalgrad.fld
\end{lstlisting}
The option \inltt{bnd} specifies which boundary region to extract. Note this is different to MeshConvert where the parameter \inltt{surf} is specified and corresponds to composites rather boundaries. If \inltt{bnd} is not provided, all boundaries are extracted to different fields. To process this file you will need an xml file of the same region. 

%
%
%

\subsection{Scale a given .fld: \textit{scaleinputfld} module}
To scale a .fld file by a given scalar quantity, the user can run:
\begin{lstlisting}[style=BashInputStyle] 
FieldConvert -m scaleinputfld:scale=value test.xml test.fld test-scal.fld
\end{lstlisting}
The argument \inltt{scale=value} rescales of a factor \inltt{value} 
\inltt{test.fld} by the factor value.
The output file \inltt{file-conc.fld} can be processed in a similar 
way as described in section \ref{s:utilities:fieldconvert:sub:convert}
to visualise the result  either in Tecplot, Paraview or VisIt.

%
%
%
\subsection{Time-averaged shear stress metrics: \textit{shear} module}
Time-dependent wall shear stress derived metrics relevant to cardiovascular fluid dynamics research can be computed using this module. They are

\begin{itemize}
\item TAWSS: time-averaged wall shear stress;
\item OSI: oscillatory shear index;
\item transWSS: transverse wall shear stress;
\item TACFI: time-averaged cross-flow index;
\item TAAFI: time-averaged aneurysm formation index;
\item |WSSG|: wall shear stress gradient.
\end{itemize}

To compute these, the user can run:
\begin{lstlisting}[style=BashInputStyle] 
FieldConvert -m shear:N=value:fromfld=test_id_b0.fld test.xml test-multishear.fld
\end{lstlisting}
The argument \inltt{N} and \inltt{fromfld} are compulsory arguments that respectively define the number of \inltt{fld} files corresponding to the number of discrete equispaced time-steps, and the first \inltt{fld} file which should have the form of \inltt{test\_id\_b0.fld} where the first underscore in the name marks the starting time-step file ID. 

The input \inltt{.fld} files are the outputs of the \textit{wss} module. If they do not contain the surface normals (an optional output of the \textit{wss} modle), then the \textit{shear} module will not compute the last metric, |WSSG|. 


%
%
%
\subsection{Boundary layer height calculation: \textit{surfdistance} module}

The surface distance module computes the height of a prismatic boundary layer
and projects this value onto the surface of the boundary, in a similar fashion
to the \inltt{extract} module. In conjunction with a mesh of the surface, which
can be obtained with \inltt{MeshConvert}, and a value of the average wall shear
stress, one potential application of this module is to determine the
distribution of $y^+$ grid spacings for turbulence calculations.

To compute the height of the prismatic layer connected to boundary region 3, the
user can issue the command:
\begin{lstlisting}[style=BashInputStyle]
FieldConvert -m surfdistance:bnd=3 input.xml output.fld
\end{lstlisting}
Note that no \inltt{.fld} file is required, since the mesh is the only input
required in order to calculate the element height. This produces a file
\inltt{output\_b3.fld}, which can be visualised with the appropriate surface
mesh from \inltt{MeshConvert}.

%
%
%
\subsection{Calculate vorticity: \textit{vorticity} module}
To perform the vorticity calculation and obtain an output 
data containing the vorticity solution, the user can run
\begin{lstlisting}[style=BashInputStyle]
FieldConvert -m vorticity test.xml test.fld test-vort.fld
\end{lstlisting}
where the file \inltt{test-vort.fld} can be processed in a similar 
way as described in section \ref{s:utilities:fieldconvert:sub:convert}.
%
%
%

\subsection{Computing the wall shear stress: \textit{wss} module}
To obtain the wall shear stres vector and magnitude, the user can run:
\begin{lstlisting}[style=BashInputStyle] 
FieldConvert -m wss:bnd=0:addnormals=1 test.xml test.fld test-wss.fld
\end{lstlisting}
The option \inltt{bnd} specifies which boundary region to extract. Note this is different to MeshConvert where the parameter \inltt{surf} is specified and corresponds to composites rather boundaries. If \inltt{bnd} is not provided, all boundaries are extracted to different fields. The \inltt{addnormals} is an optional command argument which, when turned on, outputs the normal vector of the extracted boundary region as well as the shear stress vector and magnitude. This option is off by default. To process the output file(s) you will need an xml file of the same region. 
%
%
%

\subsection{Manipulating meshes with FieldConvert}
FieldConvert has support for two modules that can be used in conjunction with
the linear elastic solver, as shown in chapter~\ref{s:elasticity}. To do this,
FieldConvert has an XML output module, in addition to the Tecplot and VTK
formats.

The \inltt{deform} module, which takes no options, takes a displacement field
and applies it to the geometry, producing a deformed mesh:
\begin{lstlisting}[style=BashInputStyle]
FieldConvert -m deform input.xml input.fld deformed.xml
\end{lstlisting}

The \inltt{displacement} module is designed to create a boundary condition field
file. Its intended use is for mesh generation purposes. It can be used to
calculate the displacement between the linear mesh and a high-order surface, and
then produce a \inltt{fld} file, prescribing the displacement at the boundary,
that can be used in the linear elasticity solver.

Presently the process is somewhat convoluted and must be used in conjunction
with MeshConvert to create the surface file. However the bash input below
describes the procedure. Assume the high-order mesh is in a file called
\inlsh{mesh.xml}, the linear mesh is \inlsh{mesh-linear.xml} that can be
generated by removing the \inltt{CURVED} section from \inlsh{mesh.xml}, and that
we are interested in the surface with ID 123.

\begin{lstlisting}[style=BashInputStyle]
# Extract high order surface
MeshConvert -m extract:surf=123 mesh.xml mesh-surf-curved.xml

# Use FieldConvert to calculate displacement between two surfaces
FieldConvert -m displacement:id=123:to=mesh-surf-curved.xml \
    mesh-linear.xml mesh-deformation.fld

# mesh-deformation.fld is used as a boundary condition inside the 
# solver to prescribe the deformation conditions.xml contains 
# appropriate Nektar++ parameters (mu, E, other BCs, ...)
LinearElasticSolver mesh-linear.xml conditions.xml

# This produces the final field mesh-linear.fld which is the 
# displacement field, use FieldConvert to apply it:
FieldConvert-g -m deform mesh-linear.xml mesh-linear.fld mesh-deformed.xml
\end{lstlisting}

\section{FieldConvert in parallel}
To run FieldConvert in parallel the user needs to compile 
\nekpp with MPI support and can employ the following 
command
\begin{lstlisting}[style=BashInputStyle]
mpirun -np <nprocs> FieldConvert test.xml test.fld test.dat
\end{lstlisting}
or
\begin{lstlisting}[style=BashInputStyle]
mpirun -np <nprocs> FieldConvert test.xml test.fld test.vtu
\end{lstlisting}
replacing \inltt{<nprocs>} with the number of processors.  This will
produce multiple \inltt{.dat} or \inltt{.vtu} files of the form
\inltt{test\_P0.dat}, \inltt{test\_P1.dat}, \inltt{test\_P2.dat} or
\inltt{test\_P0.vtu}, \inltt{test\_P1.vtu}, \inltt{test\_P2.vtu}. Note
when producing a parallel \inltt{.vtu} file an additional file called
\inltt{.pvtu} is written out which allows for parallel reading of the
individual \inltt{.vtu} files. Similarly functions that produce a
\inltt{.fld} file output can be processed in this manner. In the case
when producing a .fld file a directory called \inltt{test.fld} (or the
specified output name) will be produced with the standard parallel
field files placed within the directory.
%
%
%
\section{Processing large files}
When processing large files it is not always convenient to run in parallel 
but process each parallel partition in serial, for example when interpolating 
one field to another. To do this we can use the \inltt{--nprocs} and 
\inltt{--procid} options. For example the following option will interpolate 
partition 2 of a decomposition into 10 partitions of \inltt{fiile2.xml} from 
\inltt{file1.fld}
\begin{lstlisting}[style=BashInputStyle] 
FieldConvert --nprocs 10 --procid 2 \
        -m interpfield:fromxml=file1.xml:fromfld=file1.fld \
        file2.xml file2.fld
\end{lstlisting}
This call will only provide part of the overall partition and so to create the 
full interpolated field you need to call a loop of such commands. For example 
in a bash shell you can run
\begin{lstlisting}[style=BashInputStyle] 
for n in `seq 0 1 9`
do 
    FieldConvert --nprocs 10 --procid $n \ 
            -m interpfield:fromxml=file1.xml:fromfld=file1.fld \
            file2.xml file2.fld
done
\end{lstlisting}

This will create a directory called \inltt{file2.fld} and put the different 
parallel partitions into files with names 
\inltt{P0000000.fld, P0000001.fld, .., P0000009.fld}. This is nearly a complete
parallel field file but the Info.xml file which contains the information about 
which elements are in each partitioned file \inltt{P000000X.fld}. So to generate
this Info.xml file you need to call
\begin{lstlisting}[style=BashInputStyle] 
FieldConvert --nprocs 10 file2.xml file2.fld/Info.xml:info
\end{lstlisting}
Note the final \inltt{:info} extension on the last argument is necessary to 
tell FieldConvert that you wish to generate an info file but the extension 
to this file is .xml. This syntax allows the routine not to get confused with 
the input/output xml files.

%%% Local Variables:
%%% mode: latex
%%% TeX-master: "../user-guide"
%%% End:<|MERGE_RESOLUTION|>--- conflicted
+++ resolved
@@ -100,10 +100,7 @@
 \item \inltt{equispacedoutput}: Write data as equi-spaced output using simplices to represent the data for connecting points;
 \item \inltt{extract}: Extract a boundary field;
 \item \inltt{homplane}: Extract a plane from 3DH1D expansions;
-<<<<<<< HEAD
-=======
 \item \inltt{innerproduct}: take the inner product between one or a series of fields with another field (or series of fields). 
->>>>>>> 680d616b
 \item \inltt{interpfield}: Interpolates one field to another, requires fromxml, fromfld to be defined;
 \item \inltt{interppointdatatofld}: Interpolates given discrete data using a finite difference approximation to a fld file given an xml file;
 \item \inltt{interppoints}: Interpolates a set of points to another, requires fromfld and fromxml to be defined, a line or plane of points can be defined;
@@ -314,8 +311,6 @@
 to visualise it either in Tecplot or in Paraview.
 
 
-<<<<<<< HEAD
-=======
 \subsection{Inner Product of a single or series of fields with respect to a single or series of fields: \textit{innerproduct} module}
 You can take the inner product of one field with another field using
 the following command:
@@ -364,7 +359,6 @@
 This option can be run in parallel. 
 
 %
->>>>>>> 680d616b
 %
 %
 
