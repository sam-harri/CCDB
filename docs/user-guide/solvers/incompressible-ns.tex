--- conflicted
+++ resolved
@@ -776,7 +776,7 @@
 IncNavierStokesSolver Session.xml.gz Session.xml
 \end{lstlisting}
 
-<<<<<<< HEAD
+
 \section{Coordinate transformations Session file configuration}\label{sec:mapping}
 
 This section describes how to include a coordinate transformation
@@ -896,7 +896,7 @@
 \inlsh{NEKTAR/solvers/IncNavierStokesSolver/Tests}. See for example the files
 \inlsh{KovaFlow\_3DH1D\_P8\_16modes\_Mapping-implicit.xml} and \inlsh{CylFlow\_Mov\_mapping.xml}.
 \end{notebox}
-=======
+
 \section{Adaptive polynomial order Session file configuration}
 \label{SectionDriverAdaptive}
 
@@ -954,7 +954,6 @@
 \subsection{Functions}
 
 Spatially varying tolerances can be specified by defining the functions \inltt{AdaptiveLowerinModes} and/or \inltt{AdaptiveUpperTolerance}. In this case, the tolerance in an element is taken as the average of the function in the quadrature points of the element. If these functions are defined, the values set for the tolerances in the \texttt{PARAMETERS} section are ignored.
->>>>>>> 4aff7ccd
 
 \section{Examples}
 
