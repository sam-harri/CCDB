--- conflicted
+++ resolved
@@ -12,125 +12,6 @@
 the underlying numerical methods is necessary in order to understand the various
 options available and the implications that they can have on your simulation.
 
-<<<<<<< HEAD
-%% \section{Operator evaluation strategies}
-
-%% When discretising a PDE using most variants of the spectral element method, the
-%% resulting problem is usually expressed as a matrix equation. In traditional
-%% linear finite element codes, the matrix is usually represented as a large sparse
-%% global matrix, which represents the action of a particular operator such as the
-%% Laplacian matrix across the whole domain.
-
-%% However, when we consider spectral element methods, in which the polynomial
-%% order representing the expansion can be far higher, this method becomes far less
-%% optimal. We can instead consider the action of an operator locally on each
-%% element, and then perform an assembly operation. This is mathematically
-%% equivalent to the global matrix approach and gives exactly the same answer, but
-%% at high polynomial orders it is far more efficient on modern CPU architectures.
-
-%% Furthermore, this local approach can be represented in one of two ways: either
-%% as a dense matrix for each element, which is typically more efficient at
-%% intermediate polynomial orders, or in the $hp$ element case as a tensor product
-%% of smaller dense matrices via an approach deemed \emph{sum-factorisation}, which
-%% is used at very high polynomial orders. Figure~?? gives an overview of these
-%% three different operator strategies.
-
-%% A goal of \nekpp is to support not only high order expansions, but \emph{all}
-%% orders from low (where element size $h$ is the dominant factor) to high (where
-%% $p$ dominates); a procedure we have dubbed ``from $h$ to $p$ efficiently''.
-
-%% \subsection{Selecting an operator strategy}
-
-%% An obvious question is: ``which strategy should I select?'' The most important
-%% factors in this decision are:
-
-%% \begin{enumerate}
-%%   \item what the operator is;
-%%   \item polynomial order $p$;
-%%   \item element type and dimension of the problem;
-%%   \item underlying hardware architecture;
-%%   \item the number of operator calls in the solver;
-%%   \item BLAS implementation speed.
-%% \end{enumerate}
-
-%% Generally you can use results from three publications
-%% \cite{VoShKi10,CaShKiKe11a,CaShKiKe11b} which outline results for two- and
-%% three-dimensional elements.
-
-%% In general, the best approach is to perform some preliminary timings by changing
-%% the appropriate variables in the session file, which is outlined below. As a
-%% very rough guide, for $1 \leq p \leq 2$ you should use the global approach; for
-%% $3\leq p\leq 7$ use the local approach; and for $p \geq 8$ use
-%% sum-factorisation. However, these guidelines will vary due to the parameters
-%% noted above. In future releases of \nekpp we hope to tune these variables
-%% automatically to make this decision easier to make.
-
-%% \subsection{XML syntax}
-
-%% Operator evaluation strategies can be configured in the
-%% \inltt{GLOBALOPTIMISATIONPARAMETERS} tag, which lies inside the root
-%% \inltt{NEKTAR} tag:
-
-%% \begin{lstlisting}[style=XMLStyle]
-%% <NEKTAR>
-%%   <GLOBALOPTIMIZATIONPARAMETERS>
-%%     <BwdTrans>
-%%       <DO_GLOBAL_MAT_OP VALUE="0" />
-%%       <DO_BLOCK_MAT_OP TRI="1" QUAD="1"  TET="1"
-%%                        PYR="1" PRISM="1" HEX="1" />
-%%     </BwdTrans>
-%%     <IProductWRTBase>
-%%       <DO_GLOBAL_MAT_OP VALUE="0" />
-%%       <DO_BLOCK_MAT_OP TRI="1" QUAD="1"  TET="1"
-%%                        PYR="1" PRISM="1" HEX="1" />
-%%     </IProductWRTBase>
-%%     <HelmholtzMatrixOp>
-%%       <DO_GLOBAL_MAT_OP VALUE="0" />
-%%       <DO_BLOCK_MAT_OP TRI="1" QUAD="1"  TET="1"
-%%                        PYR="1" PRISM="1" HEX="1" />
-%%     </HelmholtzMatrixOp>
-%%     <MassMatrixOp>
-%%       <DO_GLOBAL_MAT_OP VALUE="0" />
-%%       <DO_BLOCK_MAT_OP TRI="1" QUAD="1"  TET="1"
-%%                        PYR="1" PRISM="1" HEX="1" />
-%%     </MassMatrixOp>
-%%   </GLOBALOPTIMIZATIONPARAMETERS>
-%% </NEKTAR>
-%% \end{lstlisting}
-
-
-%% \subsection{Selecting different operator strategies}
-
-%% Operator evaluation is supported for four operators: backward transform, inner
-%% product, Helmholtz and mass operators. It is possible to specify the following
-%% optimisation flags for different operators:
-
-%% \begin{enumerate}
-%%   \item \inltt{DO\_GLOBAL\_MAT\_OP}: If \inltt{VALUE} is \inltt{1}, the globally
-%%   assembled system matrix will be used to evaluate the operator. If
-%%   \inltt{VALUE} is \inltt{0}, the operator will be evaluated elementally.
-%%   \item \inltt{DO\_BLOCK\_MAT\_OP}: If \inltt{VALUE} is \inltt{1}, the elemental
-%%   evaluation will be done using the elemental/local matrices (which are all
-%%   concatenated in a block matrix, hence the name). If \inltt{VALUE} is
-%%   \inltt{0}, the elemental evaluation will be done using the sum-factorisation
-%%   technique.
-
-%%   Each element type (triangle, quadrilateral, etc) has its own \texttt{VALUE},
-%%   since break-even points for sum-factorisation and the local matrix approach
-%%   will differ depending on element type. Note that due to a small shortcoming in
-%%   the code, all element types must be defined; so three-dimensional elements
-%%   must still be defined even if the simulation is two-dimensional.
-%% \end{enumerate}
-
-%% Note that global takes precendence over block, so if \inltt{VALUE} is set to
-%% \inltt{1} for both then the operator will be global.
-
-%% For very complex operators -- in particular \inltt{HelmholtzMatrixOp} -- always
-%% set \inltt{DO\_BLOCK\_MAT\_OP} to \inltt{1} as sum-factorisation for these
-%% operator types can be costly.
-
-=======
->>>>>>> 81af24da
 \section{Collections}
 The Collections library adds optimisations to perform certain elemental
 operations collectively by applying an operator using a matrix-matrix operation,
