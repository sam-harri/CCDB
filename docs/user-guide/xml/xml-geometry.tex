--- conflicted
+++ resolved
@@ -31,12 +31,6 @@
 However, this attribute should not be explicitly specified by the user.
 \end{notebox}
 
-<<<<<<< HEAD
-\begin{notebox}
-  The description below explains how the \inltt{GEOMETRY} section is laid out in ascii format. From Jan 2016 the distribution has used a compressed format for each section. To convert a compressed xml file into ascii format use \\
-  \inltt{ MeshConvert file.msh newfile.xml:xml:uncompress}
-\end{notebox}
-=======
 Each of the \inltt{VERTEX}, \inltt{EDGE}, \inltt{FACE}, \inltt{ELEMENT}
 and \inltt{CURVED} sections may optionally be compressed and stored in
 base64-encoded gzipped binary form, using either little-endian or big-endian
@@ -57,7 +51,6 @@
   \inltt{ MeshConvert file.msh newfile.xml:xml:uncompress}
 \end{notebox}
 
->>>>>>> 8e0e4d43
 
 \subsection{Vertices}
 
@@ -68,12 +61,8 @@
 \end{lstlisting}
 The \inltt{VERTEX} subsection has optional attributes which can be used to
 apply a transformation to the mesh:\\
-<<<<<<< HEAD
-\inltt{XSCALE}, \inltt{YSCALE}, \inltt{ZSCALE}, \inltt{XMOVE}, \inltt{YMOVE}, \inltt{ZMOVE}
-=======
 \inltt{XSCALE}, \inltt{YSCALE}, \inltt{ZSCALE},
 \inltt{XMOVE}, \inltt{YMOVE}, \inltt{ZMOVE}
->>>>>>> 8e0e4d43
 
 They specify scaling factors (centred at the origin) and translations to the
 vertex coordinates. For example, the following snippet
