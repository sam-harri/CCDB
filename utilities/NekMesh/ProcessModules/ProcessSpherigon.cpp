--- conflicted
+++ resolved
@@ -229,14 +229,9 @@
     typedef bg::model::point<NekDouble, 3, bg::cs::cartesian> Point;
     typedef pair<Point, unsigned int> PointI;
 
-<<<<<<< HEAD
-    vector<PointI> dataPts;
-    map<int, int>  TreeidtoPlyid;
-=======
     int n_neighbs = 1;
 
     map<int,int>  TreeidtoPlyid;
->>>>>>> e97a170a
 
     //Fill vertex array into tree format
     for (auto &it : plymesh->m_vertexSet)
@@ -259,26 +254,10 @@
                 cnt, surfverts.size(), "Nearest ply verts", prog);
         }
 
-<<<<<<< HEAD
-        // I dont know why 5 nearest points are searched for when only the
-        // nearest point is used for the data was left like this in the
-        // ann->boost rewrite (MT 6/11/16)
         Point queryPt(vIt.second->m_x, vIt.second->m_y, vIt.second->m_z);
-        n_neighbs  = 5;
-        vector<PointI> result;
-        rtree.query(
-            bgi::nearest(queryPt, n_neighbs), std::back_inserter(result));
-
-        ASSERTL1(bg::distance(result[0].first,queryPt) <
-                 bg::distance(result[1].first,queryPt),
-                 "Assumption that dist values are ordered from smallest to "
-                 "largest is not correct");
-=======
-        Point queryPt(vIt->second->m_x, vIt->second->m_y, vIt->second->m_z);
         vector<PointI> result;
         rtree.query(bgi::nearest(queryPt, n_neighbs),
                     std::back_inserter(result));
->>>>>>> e97a170a
 
         cntmin = TreeidtoPlyid[result[0].second];
 
