--- conflicted
+++ resolved
@@ -123,22 +123,19 @@
     m_cadfile = it->second;
     it = information.find("MeshType");
     ASSERTL0(it != information.end(),"no meshtype defined");
-<<<<<<< HEAD
-    it->second == "BL" ? m_makeBL = true : m_makeBL = false;
+    m_makeBL = it->second == "BL";
     it->second == "2D" ? m_2D = true : m_2D = false;
     if (it->second == "2DBL")
     {
         m_makeBL = true;
         m_2D = true;
-=======
-    m_makeBL = it->second == "BL";
-
+    }
+    
     it = information.find("UDSFile");
     if(it != information.end())
     {
         m_udsfile = it->second;
         m_uds = true;
->>>>>>> 67e4e561
     }
 
     it = parameters.find("MinDelta");
@@ -191,15 +188,12 @@
         ModuleKey(eProcessModule, "loadcad"), m_mesh));
     mods.back()->RegisterConfig("filename", m_cadfile);
 
-<<<<<<< HEAD
     if(m_2D)
     {
         mods.back()->RegisterConfig("2D","");
     }
 
-=======
     ////**** Octree ****////
->>>>>>> 67e4e561
     mods.push_back(GetModuleFactory().CreateInstance(
         ModuleKey(eProcessModule, "loadoctree"), m_mesh));
     mods.back()->RegisterConfig("mindel", m_minDelta);
@@ -214,7 +208,6 @@
         mods.back()->RegisterConfig("writeoctree", "");
     }
 
-<<<<<<< HEAD
     if(m_2D)
     {
         m_mesh->m_expDim = 2;
@@ -228,20 +221,12 @@
         }
     }
     else
-=======
-    ////**** SurfaceMesh ****////
-    mods.push_back(GetModuleFactory().CreateInstance(
-        ModuleKey(eProcessModule, "surfacemesh"), m_mesh));
-
-    ////**** VolumeMesh ****////
-    mods.push_back(GetModuleFactory().CreateInstance(
-        ModuleKey(eProcessModule, "volumemesh"), m_mesh));
-    if(m_makeBL)
->>>>>>> 67e4e561
-    {
+    {
+        ////**** SurfaceMesh ****////
         mods.push_back(GetModuleFactory().CreateInstance(
             ModuleKey(eProcessModule, "surfacemesh"), m_mesh));
 
+        ////**** VolumeMesh ****////
         mods.push_back(GetModuleFactory().CreateInstance(
             ModuleKey(eProcessModule, "volumemesh"), m_mesh));
         if(m_makeBL)
@@ -253,22 +238,14 @@
         }
     }
 
-<<<<<<< HEAD
-
-    /*
-=======
+
     ////**** HOSurface ****////
->>>>>>> 67e4e561
-    mods.push_back(GetModuleFactory().CreateInstance(
+    /*mods.push_back(GetModuleFactory().CreateInstance(
         ModuleKey(eProcessModule, "hosurface"), m_mesh));
     if(m_surfopti)
     {
         mods.back()->RegisterConfig("opti","");
-    }
-<<<<<<< HEAD
-    */
-=======
->>>>>>> 67e4e561
+    }*/
 
     for(int i = 0; i < mods.size(); i++)
     {
