SET(NekMeshSources
    InputModules/InputGmsh.cpp
    InputModules/InputNek.cpp
    InputModules/InputNek5000.cpp
    InputModules/InputNekpp.cpp
    InputModules/InputPly.cpp
    InputModules/InputSem.cpp
    InputModules/InputSwan.cpp
    InputModules/InputStarTec.cpp
    NekMesh.cpp
    OutputModules/OutputGmsh.cpp
    OutputModules/OutputNekpp.cpp
    OutputModules/OutputSTL.cpp
    ProcessModules/ProcessBL.cpp
    ProcessModules/ProcessCurve.cpp
    ProcessModules/ProcessCurvedEdges.cpp
    ProcessModules/ProcessCyl.cpp
    ProcessModules/ProcessDetectSurf.cpp
    ProcessModules/ProcessExtractSurf.cpp
    ProcessModules/ProcessExtractTetPrismInterface.cpp
    ProcessModules/ProcessJac.cpp
    ProcessModules/ProcessLinkCheck.cpp
    ProcessModules/ProcessLinear.cpp
    ProcessModules/ProcessPerAlign.cpp
    ProcessModules/ProcessScalar.cpp
    ProcessModules/ProcessSpherigon.cpp
    ProcessModules/ProcessTetSplit.cpp
    ProcessModules/ProcessOptiExtract.cpp
    ProcessModules/ProcessInsertSurface.cpp
    ProcessModules/ProcessExtrude.cpp
    ProcessModules/ProcessVarOpti/ProcessVarOpti.cpp
    ProcessModules/ProcessVarOpti/PreProcessing.cpp
    ProcessModules/ProcessVarOpti/NodeOpti.cpp
    ProcessModules/ProcessVarOpti/ElUtil.cpp
)

IF (NEKTAR_USE_CCM)
    SET(NekMeshSources ${NekMeshSources} InputModules/InputStar.cpp)
ENDIF (NEKTAR_USE_CCM)

IF (NEKTAR_USE_VTK)
    SET(NekMeshSources ${NekMeshSources} InputModules/InputVtk.cpp OutputModules/OutputVtk.cpp)
ENDIF (NEKTAR_USE_VTK)

IF (NEKTAR_USE_MESHGEN)
    SET(NekMeshSources ${NekMeshSources}
            ProcessModules/ProcessVarOpti/NodeOptiCAD.cpp
            InputModules/InputMCF.cpp)
ENDIF (NEKTAR_USE_MESHGEN)

# Don't use macro -- this way we can just link against NekMeshUtils and
# LocalRegions.
ADD_UTILITIES_EXECUTABLE(NekMesh COMPONENT nekmesh
    SOURCES ${NekMeshSources}
    DEPENDS NekMeshUtils FieldUtils)
<<<<<<< HEAD
FINALISE_CPACK_COMPONENT(nekmesh
    SUMMARY "Nektar++ NekMesh utility"
    DESCRIPTION "NekMesh is a high-order mesh generator, manipulator and converter utility for Nektar++ and other high-order mesh formats.")
=======

FINALISE_CPACK_COMPONENT(nekmesh DESCRIPTION "Nektar++ NekMesh utility")
>>>>>>> dcddc934

IF (NEKTAR_USE_CCM)
   TARGET_LINK_LIBRARIES(NekMesh ${CCMIO_LIBRARIES})
ENDIF (NEKTAR_USE_CCM)

IF (NEKTAR_USE_VTK)
    IF (VTK_MAJOR_VERSION LESS 6)
        TARGET_LINK_LIBRARIES(NekMesh LINK_PUBLIC vtkCommon vtkIO vtkGraphics)
    ELSE ()
        TARGET_LINK_LIBRARIES(NekMesh LINK_PUBLIC vtkCommonCore vtkIOLegacy)
    ENDIF ()
ENDIF (NEKTAR_USE_VTK)

# Nektar++
ADD_NEKTAR_TEST(Nektar++/InvalidTetFace)
ADD_NEKTAR_TEST(Nektar++/InvalidQuads)
ADD_NEKTAR_TEST(Nektar++/Tube45Refinement)
ADD_NEKTAR_TEST(Nektar++/Tube45Refinement_extractsurf)
ADD_NEKTAR_TEST(Nektar++/CylQuadBl)
# Gmsh tests
ADD_NEKTAR_TEST(Gmsh/CubeAllElements)
ADD_NEKTAR_TEST(Gmsh/CubeHex)
ADD_NEKTAR_TEST(Gmsh/CubeHexLinear)
ADD_NEKTAR_TEST(Gmsh/CubePrism)
ADD_NEKTAR_TEST(Gmsh/CubePrismLinear)
ADD_NEKTAR_TEST(Gmsh/CubeTet)
ADD_NEKTAR_TEST(Gmsh/CubeTetLinear)
ADD_NEKTAR_TEST(Gmsh/SquareQuad)
ADD_NEKTAR_TEST(Gmsh/SquareQuadLinear)
ADD_NEKTAR_TEST(Gmsh/SquareTri)
ADD_NEKTAR_TEST(Gmsh/SquareTriLinear)
# Nektar tests
ADD_NEKTAR_TEST(Nektar/HexLinear)
ADD_NEKTAR_TEST(Nektar/Tube45)
# Nek5000 tests
ADD_NEKTAR_TEST(Nek5000/3da)
ADD_NEKTAR_TEST(Nek5000/r1854a)
# StarCCM tests
ADD_NEKTAR_TEST(StarTec/CubePer)
ADD_NEKTAR_TEST(StarTec/StraightRW LENGTHY)

# MeshGen test
IF(NEKTAR_USE_MESHGEN)
    ADD_NEKTAR_TEST(MeshGen/cylinder)
    ADD_NEKTAR_TEST(MeshGen/sphere)
    ADD_NEKTAR_TEST(MeshGen/2d-cad)
    ADD_NEKTAR_TEST(MeshGen/2d-naca)
<<<<<<< HEAD
    # varopti tests
    ADD_NEKTAR_TEST(MeshGen/varopti_cubesphere)
ENDIF()

# This has some issues due to hashing
IF (WIN32)
    ADD_NEKTAR_TEST(Gmsh/Scalar_Windows)
ELSE ()
    ADD_NEKTAR_TEST(Gmsh/Scalar)
ENDIF ()
=======
    ADD_NEKTAR_TEST(MeshGen/t106step)
    ADD_NEKTAR_TEST(MeshGen/rev LENGTHY)
ENDIF()

# varopti tests
ADD_NEKTAR_TEST(MeshGen/varopti_cubesphere LENGTHY)
>>>>>>> dcddc934
<|MERGE_RESOLUTION|>--- conflicted
+++ resolved
@@ -45,6 +45,10 @@
 IF (NEKTAR_USE_MESHGEN)
     SET(NekMeshSources ${NekMeshSources}
             ProcessModules/ProcessVarOpti/NodeOptiCAD.cpp
+            ProcessModules/ProcessVarOpti/ProcessVarOpti.cpp
+            ProcessModules/ProcessVarOpti/PreProcessing.cpp
+            ProcessModules/ProcessVarOpti/NodeOpti.cpp
+            ProcessModules/ProcessVarOpti/ElUtil.cpp
             InputModules/InputMCF.cpp)
 ENDIF (NEKTAR_USE_MESHGEN)
 
@@ -53,14 +57,9 @@
 ADD_UTILITIES_EXECUTABLE(NekMesh COMPONENT nekmesh
     SOURCES ${NekMeshSources}
     DEPENDS NekMeshUtils FieldUtils)
-<<<<<<< HEAD
 FINALISE_CPACK_COMPONENT(nekmesh
     SUMMARY "Nektar++ NekMesh utility"
     DESCRIPTION "NekMesh is a high-order mesh generator, manipulator and converter utility for Nektar++ and other high-order mesh formats.")
-=======
-
-FINALISE_CPACK_COMPONENT(nekmesh DESCRIPTION "Nektar++ NekMesh utility")
->>>>>>> dcddc934
 
 IF (NEKTAR_USE_CCM)
    TARGET_LINK_LIBRARIES(NekMesh ${CCMIO_LIBRARIES})
@@ -108,22 +107,9 @@
     ADD_NEKTAR_TEST(MeshGen/sphere)
     ADD_NEKTAR_TEST(MeshGen/2d-cad)
     ADD_NEKTAR_TEST(MeshGen/2d-naca)
-<<<<<<< HEAD
-    # varopti tests
-    ADD_NEKTAR_TEST(MeshGen/varopti_cubesphere)
-ENDIF()
-
-# This has some issues due to hashing
-IF (WIN32)
-    ADD_NEKTAR_TEST(Gmsh/Scalar_Windows)
-ELSE ()
-    ADD_NEKTAR_TEST(Gmsh/Scalar)
-ENDIF ()
-=======
     ADD_NEKTAR_TEST(MeshGen/t106step)
     ADD_NEKTAR_TEST(MeshGen/rev LENGTHY)
 ENDIF()
 
 # varopti tests
-ADD_NEKTAR_TEST(MeshGen/varopti_cubesphere LENGTHY)
->>>>>>> dcddc934
+ADD_NEKTAR_TEST(MeshGen/varopti_cubesphere LENGTHY)