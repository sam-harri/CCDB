--- conflicted
+++ resolved
@@ -149,16 +149,11 @@
     ADD_NEKTAR_TEST        (MeshGen/sphere)
     ADD_NEKTAR_TEST        (MeshGen/2d-cad)
     ADD_NEKTAR_TEST        (MeshGen/2d-naca)
-<<<<<<< HEAD
     ADD_NEKTAR_TEST        (MeshGen/geo)
-    # varopti tests
-    ADD_NEKTAR_TEST_LENGTHY        (MeshGen/varopti_cubesphere)
-ENDIF()
-=======
     ADD_NEKTAR_TEST        (MeshGen/t106step)
     ADD_NEKTAR_TEST_LENGTHY       (MeshGen/rev)
+
 ENDIF()
 
 # varopti tests
-ADD_NEKTAR_TEST_LENGTHY       (MeshGen/varopti_cubesphere)
->>>>>>> 8790dcd5
+ADD_NEKTAR_TEST_LENGTHY       (MeshGen/varopti_cubesphere)