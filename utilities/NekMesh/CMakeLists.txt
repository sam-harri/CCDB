SET(NekMeshHeaders
    InputModules/InputGmsh.h
    InputModules/InputNek.h
    InputModules/InputNek5000.h
    InputModules/InputNekpp.h
    InputModules/InputPly.h
    InputModules/InputSem.h
    InputModules/InputSwan.h
    InputModules/InputStarTec.h
    OutputModules/OutputGmsh.h
    OutputModules/OutputNekpp.h
    OutputModules/OutputSTL.h
    ProcessModules/ProcessBL.h
    ProcessModules/ProcessCurve.h
    ProcessModules/ProcessCurvedEdges.h
    ProcessModules/ProcessCyl.h
    ProcessModules/ProcessDetectSurf.h
    ProcessModules/ProcessExtractSurf.h
    ProcessModules/ProcessExtractTetPrismInterface.h
    ProcessModules/ProcessJac.h
    ProcessModules/ProcessLinkCheck.h
    ProcessModules/ProcessLinear.h
    ProcessModules/ProcessPerAlign.h
    ProcessModules/ProcessScalar.h
    ProcessModules/ProcessSpherigon.h
    ProcessModules/ProcessTetSplit.h
    ProcessModules/ProcessOptiExtract.h
    ProcessModules/ProcessInsertSurface.h
    ProcessModules/ProcessExtrude.h
    ProcessModules/ProcessVarOpti/ProcessVarOpti.h
    ProcessModules/ProcessVarOpti/NodeOpti.h
    ProcessModules/ProcessVarOpti/ElUtil.h
    ProcessModules/ProcessVarOpti/Evaluator.hxx
    ProcessModules/ProcessVarOpti/Hessian.hxx
)

SET(NekMeshSources
    InputModules/InputGmsh.cpp
    InputModules/InputNek.cpp
    InputModules/InputNek5000.cpp
    InputModules/InputNekpp.cpp
    InputModules/InputPly.cpp
    InputModules/InputSem.cpp
    InputModules/InputSwan.cpp
    InputModules/InputStarTec.cpp
    NekMesh.cpp
    OutputModules/OutputGmsh.cpp
    OutputModules/OutputNekpp.cpp
    OutputModules/OutputSTL.cpp
    ProcessModules/ProcessBL.cpp
    ProcessModules/ProcessCurve.cpp
    ProcessModules/ProcessCurvedEdges.cpp
    ProcessModules/ProcessCyl.cpp
    ProcessModules/ProcessDetectSurf.cpp
    ProcessModules/ProcessExtractSurf.cpp
    ProcessModules/ProcessExtractTetPrismInterface.cpp
    ProcessModules/ProcessJac.cpp
    ProcessModules/ProcessLinkCheck.cpp
    ProcessModules/ProcessLinear.cpp
    ProcessModules/ProcessPerAlign.cpp
    ProcessModules/ProcessScalar.cpp
    ProcessModules/ProcessSpherigon.cpp
    ProcessModules/ProcessTetSplit.cpp
    ProcessModules/ProcessOptiExtract.cpp
    ProcessModules/ProcessInsertSurface.cpp
    ProcessModules/ProcessExtrude.cpp
    ProcessModules/ProcessVarOpti/ProcessVarOpti.cpp
    ProcessModules/ProcessVarOpti/PreProcessing.cpp
    ProcessModules/ProcessVarOpti/NodeOpti.cpp
    ProcessModules/ProcessVarOpti/ElUtil.cpp
)

IF (NEKTAR_USE_CCM)
    SET(NekMeshHeaders ${NekMeshHeaders} InputModules/InputStar.h)
    SET(NekMeshSources ${NekMeshSources} InputModules/InputStar.cpp)
ENDIF (NEKTAR_USE_CCM)

IF (NEKTAR_USE_VTK)
    SET(NekMeshHeaders ${NekMeshHeaders} InputModules/InputVtk.h OutputModules/OutputVtk.h)
    SET(NekMeshSources ${NekMeshSources} InputModules/InputVtk.cpp OutputModules/OutputVtk.cpp)
ENDIF (NEKTAR_USE_VTK)

IF (NEKTAR_USE_MESHGEN)
    SET(NekMeshHeaders ${NekMeshHeaders}
            ProcessModules/ProcessVarOpti/NodeOptiCAD.h
            InputModules/InputMCF.h)
    SET(NekMeshSources ${NekMeshSources}
            ProcessModules/ProcessVarOpti/NodeOptiCAD.cpp
            InputModules/InputMCF.cpp)
ENDIF (NEKTAR_USE_MESHGEN)

# Don't use macro -- this way we can just link against NekMeshUtils and
# LocalRegions.
ADD_EXECUTABLE(NekMesh ${NekMeshSources})
SET_COMMON_PROPERTIES(NekMesh)
TARGET_LINK_LIBRARIES(NekMesh NekMeshUtils FieldUtils)
SET_PROPERTY(TARGET NekMesh PROPERTY FOLDER util)
INSTALL(TARGETS NekMesh
    RUNTIME DESTINATION ${NEKTAR_BIN_DIR} COMPONENT util)

IF (NEKTAR_USE_CCM)
   TARGET_LINK_LIBRARIES(NekMesh ${CCMIO_LIBRARIES})
ENDIF (NEKTAR_USE_CCM)

IF (NEKTAR_USE_VTK)
    IF (VTK_MAJOR_VERSION LESS 6)
        TARGET_LINK_LIBRARIES(NekMesh vtkCommon vtkIO vtkGraphics)
    ELSE ()
        TARGET_LINK_LIBRARIES(NekMesh vtkCommonCore vtkIOLegacy)
    ENDIF ()
ENDIF (NEKTAR_USE_VTK)

# Nektar++
ADD_NEKTAR_TEST        (Nektar++/InvalidTetFace)
ADD_NEKTAR_TEST        (Nektar++/InvalidQuads)
ADD_NEKTAR_TEST        (Nektar++/Tube45Refinement)
ADD_NEKTAR_TEST        (Nektar++/Tube45Refinement_extractsurf)
ADD_NEKTAR_TEST        (Nektar++/CylQuadBl)
# Gmsh tests
ADD_NEKTAR_TEST        (Gmsh/CubeAllElements)
ADD_NEKTAR_TEST        (Gmsh/CubeHex)
ADD_NEKTAR_TEST        (Gmsh/CubeHexLinear)
ADD_NEKTAR_TEST        (Gmsh/CubePrism)
ADD_NEKTAR_TEST        (Gmsh/CubePrismLinear)
ADD_NEKTAR_TEST        (Gmsh/CubeTet)
ADD_NEKTAR_TEST        (Gmsh/CubeTetLinear)
IF (WIN32)
    ADD_NEKTAR_TEST    (Gmsh/Scalar_Windows)
ELSE ()
    ADD_NEKTAR_TEST    (Gmsh/Scalar)
ENDIF ()
ADD_NEKTAR_TEST        (Gmsh/SquareQuad)
ADD_NEKTAR_TEST        (Gmsh/SquareQuadLinear)
ADD_NEKTAR_TEST        (Gmsh/SquareTri)
ADD_NEKTAR_TEST        (Gmsh/SquareTriLinear)
# Nektar tests
ADD_NEKTAR_TEST        (Nektar/HexLinear)
ADD_NEKTAR_TEST        (Nektar/Tube45)
# Nek5000 tests
ADD_NEKTAR_TEST        (Nek5000/3da)
ADD_NEKTAR_TEST        (Nek5000/r1854a)
# StarCCM tests
ADD_NEKTAR_TEST        (StarTec/CubePer)
ADD_NEKTAR_TEST_LENGTHY(StarTec/StraightRW)

# MeshGen test
IF(NEKTAR_USE_MESHGEN)
    ADD_NEKTAR_TEST        (MeshGen/cylinder)
    ADD_NEKTAR_TEST        (MeshGen/sphere)
    ADD_NEKTAR_TEST        (MeshGen/2d-cad)
    ADD_NEKTAR_TEST        (MeshGen/2d-naca)
    ADD_NEKTAR_TEST        (MeshGen/geo)
    # varopti tests
<<<<<<< HEAD
    ADD_NEKTAR_TEST_LENGTHY        (MeshGen/varopti_cubesphere)
=======
    ADD_NEKTAR_TEST_LENGTHY       (MeshGen/varopti_cubesphere)
>>>>>>> 271579a6
ENDIF()<|MERGE_RESOLUTION|>--- conflicted
+++ resolved
@@ -151,9 +151,6 @@
     ADD_NEKTAR_TEST        (MeshGen/2d-naca)
     ADD_NEKTAR_TEST        (MeshGen/geo)
     # varopti tests
-<<<<<<< HEAD
     ADD_NEKTAR_TEST_LENGTHY        (MeshGen/varopti_cubesphere)
-=======
-    ADD_NEKTAR_TEST_LENGTHY       (MeshGen/varopti_cubesphere)
->>>>>>> 271579a6
+
 ENDIF()