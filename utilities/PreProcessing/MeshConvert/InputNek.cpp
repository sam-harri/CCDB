////////////////////////////////////////////////////////////////////////////////
//
//  File: InputNek.cpp
//
//  For more information, please see: http://www.nektar.info/
//
//  The MIT License
//
//  Copyright (c) 2006 Division of Applied Mathematics, Brown University (USA),
//  Department of Aeronautics, Imperial College London (UK), and Scientific
//  Computing and Imaging Institute, University of Utah (USA).
//
//  License for the specific language governing rights and limitations under
//  Permission is hereby granted, free of charge, to any person obtaining a
//  copy of this software and associated documentation files (the "Software"),
//  to deal in the Software without restriction, including without limitation
//  the rights to use, copy, modify, merge, publish, distribute, sublicense,
//  and/or sell copies of the Software, and to permit persons to whom the
//  Software is furnished to do so, subject to the following conditions:
//
//  The above copyright notice and this permission notice shall be included
//  in all copies or substantial portions of the Software.
//
//  THE SOFTWARE IS PROVIDED "AS IS", WITHOUT WARRANTY OF ANY KIND, EXPRESS
//  OR IMPLIED, INCLUDING BUT NOT LIMITED TO THE WARRANTIES OF MERCHANTABILITY,
//  FITNESS FOR A PARTICULAR PURPOSE AND NONINFRINGEMENT. IN NO EVENT SHALL
//  THE AUTHORS OR COPYRIGHT HOLDERS BE LIABLE FOR ANY CLAIM, DAMAGES OR OTHER
//  LIABILITY, WHETHER IN AN ACTION OF CONTRACT, TORT OR OTHERWISE, ARISING
//  FROM, OUT OF OR IN CONNECTION WITH THE SOFTWARE OR THE USE OR OTHER
//  DEALINGS IN THE SOFTWARE.
//
//  Description: Nektar file format converter.
//
////////////////////////////////////////////////////////////////////////////////


#include "MeshElements.h"
#include "InputNek.h"

#include <LibUtilities/Foundations/ManagerAccess.h>
#include <boost/algorithm/string.hpp>

#include <map>
#include <vector>
#include <sstream>
#include <string>
using namespace std;

namespace Nektar
{
    namespace Utilities
    {
        ModuleKey InputNek::className = 
            GetModuleFactory().RegisterCreatorFunction(
                ModuleKey(eInputModule, "rea"), InputNek::create,
                "Reads Nektar rea file.");

        InputNek::InputNek(MeshSharedPtr m) : InputModule(m)
        {
            
        }

        InputNek::~InputNek()
        {
            
        }

        /**
         * @brief Processes Nektar file format.
         * 
         * Nektar sessions are defined by rea files, and contain sections
         * defining a DNS simulation in a specific order. The converter only
         * reads mesh information, curve information if it exists and boundary
         * information.
         * 
         * @param pFilename Filename of Nektar session file to read.
         */
        void InputNek::Process()
        {
            // Open the file stream.
            OpenStream();
            
            string      line, word;
            int         nParam, nElements, nCurves;
            int         i, j, k, nodeCounter = 0;
            int         nComposite = 0;
            LibUtilities::ShapeType elType;
            double      vertex[3][6];
            map<LibUtilities::ShapeType,int> domainComposite;
            map<LibUtilities::ShapeType,vector< vector<NodeSharedPtr> > > elNodes;
            map<LibUtilities::ShapeType,vector<int> > elIds;
            boost::unordered_map<int,int> elMap;
            vector<LibUtilities::ShapeType> elmOrder;

            // Set up vector of processing orders.
            elmOrder.push_back(LibUtilities::eSegment);
            elmOrder.push_back(LibUtilities::eTriangle);
            elmOrder.push_back(LibUtilities::eQuadrilateral);
            elmOrder.push_back(LibUtilities::ePrism);
            elmOrder.push_back(LibUtilities::ePyramid);
            elmOrder.push_back(LibUtilities::eTetrahedron);
            elmOrder.push_back(LibUtilities::eHexahedron);
             
            m_mesh->m_expDim   = 0;
            m_mesh->m_spaceDim = 0;
            
            if (m_mesh->m_verbose)
            {
                cout << "InputNek: Start reading file..." << endl;
            }
            
            // -- Read in parameters.

            // Ignore first 3 lines. 4th line contains number of parameters.
            for (i = 0; i < 4; ++i)
            {
                getline(mshFile, line);
            }

            stringstream s(line);
            s >> nParam;
            
            for (i = 0; i < nParam; ++i)
            {
                string tmp1, tmp2;
                getline(mshFile, line);
                s.str(line);
                s >> tmp1 >> tmp2;
            }
            
            // -- Read in passive scalars (ignore)
            getline(mshFile, line);
            s.clear();
            s.str(line);
            s >> j;
            for (i = 0; i < j; ++i)
            {
                getline(mshFile, line);
            }

            // -- Read in logical switches (ignore)
            getline(mshFile, line);
            s.clear();
            s.str(line);
            s >> j;
            for (i = 0; i < j; ++i)
            {
                getline(mshFile, line);
            }

            // -- Read in mesh data.
            
            // First hunt for MESH tag
            bool foundMesh = false;
            while (!mshFile.eof())
            {
                getline(mshFile, line);
                if (line.find("MESH") != string::npos)
                {
                    foundMesh = true;
                    break;
                }
            }
            
            if (!foundMesh)
            {
                cerr << "Couldn't find MESH tag inside file." << endl;
                abort();
            }
            
            // Now read in number of elements and space dimension.
            getline(mshFile, line);
            s.clear(); s.str(line);
            s >> nElements >> m_mesh->m_expDim;
            m_mesh->m_spaceDim = m_mesh->m_expDim;
            
            // Set up field names.
            m_mesh->m_fields.push_back("u");
            m_mesh->m_fields.push_back("v");
            if (m_mesh->m_spaceDim > 2)
            {
                m_mesh->m_fields.push_back("w");
            }
            m_mesh->m_fields.push_back("p");
            
            // Loop over and create elements.
            for (i = 0; i < nElements; ++i)
            {
                getline(mshFile, line);
                
                if (m_mesh->m_expDim == 2)
                {
                    if (line.find("Qua") != string::npos || 
                        line.find("qua") != string::npos)
                    {
                        elType = LibUtilities::eQuadrilateral;
                    }
                    else
                    {
                        // Default element type in 2D is triangle.
                        elType = LibUtilities::eTriangle;
                    }
                } 
                else
                {
                    if (line.find("Tet") != string::npos || 
                        line.find("tet") != string::npos) 
                    {
                        elType = LibUtilities::eTetrahedron;
                    }
                    else if (line.find("Hex") != string::npos || 
                             line.find("hex") != string::npos) 
                    {
                        elType = LibUtilities::eHexahedron;
                    }
                    else if (line.find("Prism") != string::npos || 
                             line.find("prism") != string::npos) 
                    {
                        elType = LibUtilities::ePrism;
                    }
                    else if (line.find("Pyr") != string::npos || 
                             line.find("pyr") != string::npos) 
                    {
                        cerr << "Pyramid elements not yet supported." << endl;
                        abort();
                    }
                    else if (line.find("Qua") != string::npos || 
                             line.find("qua") != string::npos) 
                    {
                        elType = LibUtilities::eQuadrilateral;
                    }
                    else
                    {
                        // Default element type in 2D is tetrahedron.
                        elType = LibUtilities::eTetrahedron;
                    }
                }
                
                // Read in number of vertices for element type.
                const int nNodes = GetNnodes(elType);

                for (j = 0; j < m_mesh->m_expDim; ++j)
                {
                    getline(mshFile,line);
                    s.clear(); s.str(line);
                    for (k = 0; k < nNodes; ++k)
                    {
                        s >> vertex[j][k];
                    }
                }
                
                // Zero co-ordinates bigger than expansion dimension.
                for (j = m_mesh->m_expDim; j < 3; ++j)
                {
                    for (k = 0; k < nNodes; ++k)
                    {
                        vertex[j][k] = 0.0;
                    }
                }

                // Nektar meshes do not contain a unique list of nodes, so this
                // block constructs a unique set so that elements can be created
                // with unique nodes.
                vector<NodeSharedPtr> nodeList;
                for (k = 0; k < nNodes; ++k)
                {
                    NodeSharedPtr n = boost::shared_ptr<Node>(
                        new Node(nodeCounter++, vertex[0][k], 
                                 vertex[1][k],  vertex[2][k]));
                    nodeList.push_back(n);
                }
                
                elNodes[elType].push_back(nodeList);
                elIds  [elType].push_back(i);
            }
            
            int reorderedId = 0;
            nodeCounter = 0;
            
            for (i = 0; i < elmOrder.size(); ++i)
            {
                LibUtilities::ShapeType elType = elmOrder[i];
                vector<vector<NodeSharedPtr> > &tmp = elNodes[elType];
                
                for (j = 0; j < tmp.size(); ++j)
                {
                    vector<int> tags;
                    map<LibUtilities::ShapeType,int>::iterator compIt = 
                        domainComposite.find(elType);
                    if (compIt == domainComposite.end())
                    {
                        tags.push_back(nComposite);
                        domainComposite[elType] = nComposite;
                        nComposite++;
                    }
                    else
                    {
                        tags.push_back(compIt->second);
                    }
                    
                    elMap[elIds[elType][j]] = reorderedId++;
                    
                    vector<NodeSharedPtr> nodeList = tmp[j];
                    
                    for (k = 0; k < nodeList.size(); ++k)
                    {
                        pair<NodeSet::iterator, bool> testIns = 
                            m_mesh->m_vertexSet.insert(nodeList[k]);
                        
                        if (!testIns.second)
                        {
                            nodeList[k] = *(testIns.first);
                        }
                        else
                        {
                            nodeList[k]->m_id = nodeCounter++;
                        }
                    }
                    
                    // Create linear element
                    ElmtConfig conf(elType,1,false,false);
                    ElementSharedPtr E = GetElementFactory().
                        CreateInstance(elType,conf,nodeList,tags);
                    m_mesh->m_element[E->GetDim()].push_back(E);
                }
            }

            // -- Read in curved data.
            getline(mshFile, line);
            if (line.find("CURVE") == string::npos)
            {
                cerr << "Cannot find curved side data." << endl;
                abort();
            }
            
            // Read number of curves.
            getline(mshFile, line);
            s.clear(); s.str(line);
            s >> nCurves; 
            
            if (nCurves > 0)
            {
                string curveTag;
                
                for (i = 0; i < nCurves; ++i)
                {
                    getline(mshFile, line);
                    s.clear(); s.str(line);
                    s >> word;
                    
                    if (word == "File")
                    {
                        // Next line contains filename and curve tag.
                        getline(mshFile, line);
                        s.clear(); s.str(line);
                        s >> word >> curveTag;
                        curveTags[curveTag] = make_pair(eFile, word);
                    }
                    else if (word == "Recon")
                    {
                        // Next line contains curve tag.
                        getline(mshFile, line);
                        s.clear(); s.str(line);
                        s >> word >> curveTag;
                        curveTags[curveTag] = make_pair(eRecon, word);
                    }
                    else
                    {
                        cerr << "Unsupported curve type " << word << endl;
                        abort();
                    }
                }
                
                // Load high order surface information.
                LoadHOSurfaces();
                
                // Read in curve information. First line should contain number
                // of curved sides.
                getline(mshFile,line);
                
                if (line.find("side") == string::npos)
                {
                    cerr << "Unable to read number of curved sides" << endl;
                    abort();
                }
                
                int nCurvedSides;
                int faceId, elId;
                map<string,pair<NekCurve, string> >::iterator it;
                HOSurfSet::iterator hoIt;

                s.clear(); s.str(line);
                s >> nCurvedSides;
                
                // Iterate over curved sides, and look up high-order surface
                // information in the HOSurfSet, then map this onto faces.
                for (i = 0; i < nCurvedSides; ++i)
                {
                    getline(mshFile, line);
                    s.clear(); s.str(line);
                    s >> faceId >> elId >> word;
                    faceId--;
                    elId = elMap[elId-1];
                    ElementSharedPtr el = m_mesh->m_element[m_mesh->m_expDim][elId];
                    
                    if (el->GetConf().m_e == LibUtilities::ePrism && faceId % 2 == 0)
                    {
                        boost::shared_ptr<Prism> p = 
                            boost::dynamic_pointer_cast<Prism>(el);
                        if (p->m_orientation == 1)
                        {
                            faceId = (faceId+2) % 6;
                        }
                        else if (p->m_orientation == 2)
                        {
                            faceId = (faceId+4) % 6;
                        }
                    }
                    else if (el->GetConf().m_e == LibUtilities::eTetrahedron)
                    {
                        boost::shared_ptr<Tetrahedron> t =
                            boost::dynamic_pointer_cast<Tetrahedron>(el);
                        faceId = t->m_orientationMap[faceId];
                    }
                    
                    it = curveTags.find(word);
                    if (it == curveTags.end())
                    {
                        cerr << "Unrecognised curve tag " << word 
                             << " in curved lines" << endl;
                        abort();
                    }
                    
                    if (it->second.first == eRecon)
                    {
                        // Spherigon information: read in vertex normals.
                        vector<NodeSharedPtr> &tmp = 
                            el->GetFace(faceId)->m_vertexList;
                        vector<Node> n(tmp.size());

                        int offset = 0;
                        if (el->GetConf().m_e == LibUtilities::ePrism && faceId % 2 == 1)
                        {
                            offset = boost::dynamic_pointer_cast<Prism>(
                                el)->m_orientation;
                        }
                        
                        // Read x/y/z coordinates.
                        getline(mshFile, line);
                        s.clear(); s.str(line);
                        for (j = 0; j < tmp.size(); ++j)
                        {
                            s >> n[j].m_x;
                        }

                        getline(mshFile, line);
                        s.clear(); s.str(line);
                        for (j = 0; j < tmp.size(); ++j)
                        {
                            s >> n[j].m_y;
                        }

                        getline(mshFile, line);
                        s.clear(); s.str(line);
                        for (j = 0; j < tmp.size(); ++j)
                        {
                            s >> n[j].m_z;
                        }
                            
                        for (j = 0; j < tmp.size(); ++j)
                        {
                            int id = tmp[(j+offset) % tmp.size()]->m_id;
                            boost::unordered_map<int, Node>::iterator vIt =
                                m_mesh->m_vertexNormals.find(id);
                            
                            if (vIt == m_mesh->m_vertexNormals.end())
                            {
                                m_mesh->m_vertexNormals[id] = n[j];
                            }
                        }
                        
                        // Add edge/face to list of faces to apply spherigons
                        // to.
                        m_mesh->m_spherigonSurfs.insert(make_pair(elId, faceId));
                    }
                    else if (it->second.first == eFile)
                    {
                        vector<unsigned int> vertId(3);
                        s >> vertId[0] >> vertId[1] >> vertId[2];
                        
                        // Find vertex combination in hoData.
                        hoIt = hoData[word].find(HOSurfSharedPtr(
                            new HOSurf(vertId)));
                        
                        if (hoIt == hoData[word].end())
                        {
                            cerr << "Unable to find high-order surface data "
                                 << "for element id " << elId+1 << endl;
                            abort();
                        }
                        
                        // Depending on order of vertices in rea file, surface
                        // information may need to be rotated or
                        // reflected. These procedures are taken from
                        // nektar/Hlib/src/HOSurf.C
                        HOSurfSharedPtr surf = *hoIt;
                        
                        if (vertId[0] == surf->vertId[0]) 
                        {
                            if (vertId[1] == surf->vertId[1] || 
                                vertId[1] == surf->vertId[2])
                            {
                                if (vertId[1] == surf->vertId[2])
                                {
                                    surf->Rotate(1);
                                    surf->Reflect();
                                }
                            }
                        }
                        else if (vertId[0] == surf->vertId[1])
                        {
                            if (vertId[1] == surf->vertId[0] ||
                                vertId[1] == surf->vertId[2]) 
                            {
                                if (vertId[1] == surf->vertId[0])
                                {
                                    surf->Reflect();
                                }
                                else
                                {
                                    surf->Rotate(2);
                                }
                            }
                        }
                        else if (vertId[0] == surf->vertId[2])
                        {
                            if (vertId[1] == surf->vertId[0] ||
                                vertId[1] == surf->vertId[1])
                            {
                                if (vertId[1] == surf->vertId[1])
                                {
                                    surf->Rotate(2);
                                    surf->Reflect();
                                }
                                else
                                {
                                    surf->Rotate(1);
                                }
                            }
                        }
                        
                        // If the element is a prism, check to see if
                        // orientation has changed and update order of surface
                        // vertices.
                        int reverseSide = 2;
                        
                        // Prisms may have been rotated by OrientPrism routine
                        // and break curved faces. This block rotates faces
                        // accordingly. TODO: Add similar routine for tets.
                        if (el->GetConf().m_e == LibUtilities::ePrism)
                        {
                            boost::shared_ptr<Prism> pr = 
                                boost::static_pointer_cast<Prism>(el);
                            if (pr->m_orientation == 1)
                            {
                                // Prism has been rotated counter-clockwise;
                                // rotate face, reverse what was the last edge
                                // (now located at edge 0).
                                (*hoIt)->Rotate(1);
                                reverseSide = 0;
                            }
                            else if (pr->m_orientation == 2)
                            {
                                // Prism has been rotated clockwise; rotate
                                // face, reverse what was the last edge (now
                                // located at edge 1).
                                (*hoIt)->Rotate(2);
                                reverseSide = 1;
                            }
                        }
                        
                        // Finally, add high order data to appropriate
                        // face. NOTE: this is a bit of a hack since the
                        // elements are technically linear, but should work just
                        // fine.
                        FaceSharedPtr f    = el->GetFace(faceId);
                        int           Ntot = (*hoIt)->surfVerts.size();
                        int           N    = ((int)sqrt(8.0*Ntot+1.0)-1)/2;
                        EdgeSharedPtr edge;
                        
                        // Apply high-order map to convert face data to Nektar++
                        // ordering (vertices->edges->internal).
                        vector<NodeSharedPtr> tmpVerts = (*hoIt)->surfVerts;
                        for (j = 0; j < tmpVerts.size(); ++j)
                        {
                            (*hoIt)->surfVerts[hoMap[j]] = tmpVerts[j];
                        }
                        
                        for (j = 0; j < tmpVerts.size(); ++j)
                        {
                            NodeSharedPtr a = (*hoIt)->surfVerts[j];
                        }
                        
                        for (j = 0; j < f->m_edgeList.size(); ++j)
                        {
                            edge = f->m_edgeList[j];
                            
                            // Skip over edges which have already been
                            // populated, apart from those which need to be
                            // reoriented.
                            if (edge->m_edgeNodes.size() > 0 && reverseSide == 2)
                            {
                                continue;
                            }
                            
                            edge->m_edgeNodes.clear();
                            edge->m_curveType = LibUtilities::eGaussLobattoLegendre;
                            
                            for (int k = 0; k < N-2; ++k)
                            {
                                edge->m_edgeNodes.push_back(
                                    (*hoIt)->surfVerts[3+j*(N-2)+k]);
                            }
                            
                            // Reverse order of modes along correct side.
                            if (j == reverseSide)
                            {
                                reverse(edge->m_edgeNodes.begin(), 
                                        edge->m_edgeNodes.end());
                            }
                        }

<<<<<<< HEAD
                        /*
                        f->curveType = LibUtilities::eNodalTriElec;
=======
                        f->m_curveType = LibUtilities::eNodalTriElec;
>>>>>>> 26c18b8e
                        for (int j = 3+3*(N-2); j < Ntot; ++j)
                        {
                            f->m_faceNodes.push_back((*hoIt)->surfVerts[j]);
                        }
                        */
                    }
                }
            }
            
            // -- Process fluid boundary conditions.

            // Define a fairly horrendous map: key is the condition ID, the
            // value is a vector of pairs of composites and element
            // types. Essentially this map takes conditions -> composites for
            // each element type.
            map<int,vector<pair<int,LibUtilities::ShapeType> > > surfaceCompMap;
            
            // Skip boundary conditions line.
            getline(mshFile, line);
            getline(mshFile, line);
            
            int nSurfaces = 0;

            while (true)
            {
                getline(mshFile, line);
                
                // Break out of loop at end of boundary conditions section.
                if (line.find("*") != string::npos || mshFile.eof() ||
                    line.length() == 0)
                {
                    break;
                }
                
                // Read boundary type, element ID and face ID.
                char bcType;
                int elId, faceId;
                s.clear(); s.str(line);
                s >> bcType >> elId >> faceId;
                faceId--;
                elId = elMap[elId-1];
                
                vector<string>        vals;
                vector<ConditionType> type;
                ConditionSharedPtr    c = 
                    MemoryManager<Condition>::AllocateSharedPtr();
                
                // First character on each line describes type of BC. Currently
                // only support V, W, and O. In this switch statement we
                // construct the quantities needed to search for the condition.
                switch(bcType)
                {
                    // Wall boundary.
                    case 'W':
                    {
                        for (i = 0; i < m_mesh->m_fields.size()-1; ++i)
                        {
                            vals.push_back("0");
                            type.push_back(eDirichlet);
                        }
                        // Set high-order boundary condition for wall.
                        vals.push_back("0");
                        type.push_back(eHOPCondition);
                        break;
                    }

                    // Velocity boundary condition (either constant or dependent
                    // upon x,y,z).
                    case 'V':
                    case 'v':
                    {
                        for (i = 0; i < m_mesh->m_fields.size()-1; ++i)
                        {
                            getline(mshFile, line);
                            size_t p = line.find_first_of('=');
                            vals.push_back(boost::algorithm::trim_copy(
                                               line.substr(p+1)));
                            type.push_back(eDirichlet);
                        }
                        // Set high-order boundary condition for Dirichlet
                        // condition.
                        vals.push_back("0");
                        type.push_back(eHOPCondition);
                        break;
                    }

                    // Natural outflow condition (default value = 0.0?)
                    case 'O':
                    {
                        for (i = 0; i < m_mesh->m_fields.size(); ++i)
                        {
                            vals.push_back("0");
                            type.push_back(eNeumann);
                        }
                        // Set zero Dirichlet condition for outflow.
                        type[m_mesh->m_fields.size()-1] = eDirichlet;
                        break;
                    }
                    
                    // Ignore unsupported BCs
                    case 'P':
                    case 'E':
                    case 'F':
                    case 'f':
                    case 'N':
                        continue;
                        break;
                        
                    default:
                        cerr << "Unknown boundary condition type " 
                             << line[0] << endl;
                        abort();
                }
                
                // Populate condition information.
                c->field = m_mesh->m_fields;
                c->type  = type;
                c->value = vals;
                
                // Now attempt to find this boundary condition inside
                // m_mesh->condition. This is currently a linear search and should
                // probably be made faster!
                ConditionMap::iterator it;
                bool found = false;
                for (it = m_mesh->m_condition.begin(); it != m_mesh->m_condition.end(); ++it)
                {
                    if (c == it->second)
                    {
                        found = true;
                        break;
                    }
                }
                
                int compTag, conditionId;
                ElementSharedPtr elm = m_mesh->m_element[m_mesh->m_spaceDim][elId];
                ElementSharedPtr surfEl;

                // Create element for face (3D) or segment (2D). At the moment
                // this is a bit of a hack since high-order nodes are not
                // copied, so some output modules (e.g. Gmsh) will not output
                // correctly.
                if (elm->GetDim() == 3)
                {
                    // 3D elements may have been reoriented, so face IDs will
                    // change.
                    if (elm->GetConf().m_e == LibUtilities::ePrism && faceId % 2 == 0)
                    {
                        boost::shared_ptr<Prism> p = 
                            boost::dynamic_pointer_cast<Prism>(elm);
                        if (p->m_orientation == 1)
                        {
                            faceId = (faceId+2) % 6;
                        }
                        else if (p->m_orientation == 2)
                        {
                            faceId = (faceId+4) % 6;
                        }
                    }
                    else if (elm->GetConf().m_e == LibUtilities::eTetrahedron)
                    {
                        boost::shared_ptr<Tetrahedron> t =
                            boost::dynamic_pointer_cast<Tetrahedron>(elm);
                        faceId = t->m_orientationMap[faceId];
                    }
                    
                    FaceSharedPtr f = elm->GetFace(faceId);
                    bool tri = f->m_vertexList.size() == 3;
                    
                    vector<NodeSharedPtr> nodeList;
                    nodeList.insert(nodeList.begin(), 
                                    f->m_vertexList.begin(), 
                                    f->m_vertexList.end());
                                        
                    vector<int> tags;
                    
                    LibUtilities::ShapeType seg = tri ? LibUtilities::eTriangle : 
                        LibUtilities::eQuadrilateral;
                    ElmtConfig conf(seg,1,true,true,false,
                                    LibUtilities::eGaussLobattoLegendre);
                    surfEl = GetElementFactory().
                        CreateInstance(seg,conf,nodeList,tags);
                    
                    // Copy high-order surface information from edges.
                    for (int i = 0; i < f->m_vertexList.size(); ++i)
                    {
                        surfEl->GetEdge(i)->m_edgeNodes = 
                            f->m_edgeList[i]->m_edgeNodes;
                        surfEl->GetEdge(i)->m_curveType = 
                            f->m_edgeList[i]->m_curveType;
                    }
                }
                else
                {
                    EdgeSharedPtr f = elm->GetEdge(faceId);
                    
                    vector<NodeSharedPtr> nodeList;
                    nodeList.push_back(f->m_n1);
                    nodeList.push_back(f->m_n2);
                    
                    vector<int> tags;
                    
                    ElmtConfig conf(LibUtilities::eSegment,1,true,true,false,
                                    LibUtilities::eGaussLobattoLegendre);
                    surfEl = GetElementFactory().
                        CreateInstance(LibUtilities::eSegment,conf,nodeList,tags);
                }
                
                if (!found)
                {
                    // If condition does not already exist, add to condition
                    // list, create new composite tag and put inside
                    // surfaceCompMap.
                    conditionId = m_mesh->m_condition.size();
                    compTag     = nComposite;
                    c->m_composite.push_back(compTag);
                    m_mesh->m_condition[conditionId] = c;
                    
                    surfaceCompMap[conditionId].push_back(
                        pair<int,LibUtilities::ShapeType>(nComposite,surfEl->GetConf().m_e));
                    
                    nComposite++;
                }
                else
                {
                    // Otherwise find existing composite inside surfaceCompMap.
                    map<int,vector<pair<int,LibUtilities::ShapeType> > >::iterator it2;
                    it2 = surfaceCompMap.find(it->first);
                    
                    found = false;
                    if (it2 == surfaceCompMap.end())
                    {
                        // This should never happen!
                        cerr << "Unable to find condition!" << endl;
                        abort();
                    }
                    
                    for (j = 0; j < it2->second.size(); ++j)
                    {
                        pair<int,LibUtilities::ShapeType> tmp = it2->second[j];
                        if (tmp.second == surfEl->GetConf().m_e)
                        {
                            found   = true;
                            compTag = tmp.first;
                            break;
                        }
                    }
                    
                    // If no pairs were found, then this condition contains
                    // multiple element types (i.e. both triangles and
                    // quads). Create another composite for the new shape type
                    // and insert into the map.
                    if (!found)
                    {
                        it2->second.push_back(pair<int,LibUtilities::ShapeType>(
                            nComposite,surfEl->GetConf().m_e));
                        compTag = nComposite;
                        m_mesh->m_condition[it->first]->m_composite.push_back(compTag);
                        nComposite++;
                    }
                    
                    conditionId = it->first;
                }
                
                // Insert composite tag into element and insert element into
                // mesh.
                vector<int> existingTags = surfEl->GetTagList();
                
                existingTags.insert(existingTags.begin(), compTag);
                surfEl->SetTagList (existingTags);
                surfEl->SetId      (nSurfaces);
                
                m_mesh->m_element[surfEl->GetDim()].push_back(surfEl);
                nSurfaces++;
            }

            mshFile.close();
            
            // -- Process rest of mesh.
            ProcessEdges     ();
            ProcessFaces     ();
            ProcessElements  ();
            ProcessComposites();
        }

        /**
         * Load high order surface information from hsf file.
         */
        void InputNek::LoadHOSurfaces()
        {
            map<string, pair<NekCurve, string> >::iterator it;
            int nodeId = m_mesh->GetNumEntities();
            
            for (it = curveTags.begin(); it != curveTags.end(); ++it)
            {
                ifstream hsf;
                string   line, fileName = it->second.second;
                size_t   pos;
                int      N, Nface, dot;

                if (it->second.first != eFile)
                {
                    continue;
                }
                
                // Replace fro extension with hsf.
                dot = fileName.find_last_of('.');
                fileName = fileName.substr(0,dot);
                fileName += ".hsf";
                
                // Open hsf file.
                hsf.open(fileName.c_str());
                if (!hsf.is_open())
                {
                    cerr << "Could not open surface file " << fileName << endl;
                    abort();
                }	       
                
                // Read in header line; determine element order, number of faces
                // from this line.
                getline(hsf, line);
                pos = line.find("=");
                if (pos == string::npos)
                {
                    cerr << "hsf header error: cannot read number of "
                         << "nodal points." << endl;
                    abort();
                }
                line = line.substr(pos+1);
                stringstream ss(line);
                ss >> N;
                
                pos = line.find("=");
                if (pos == string::npos)
                {
                    cerr << "hsf header error: cannot read number of "
                         << "faces." << endl;
                    abort();
                }
                line = line.substr(pos+1);
                ss.clear(); ss.str(line);
                ss >> Nface;
                
                int Ntot = N*(N+1)/2;

                // Skip a line, then read in r,s positions inside the next
                // comments.
                Array<OneD, NekDouble> r(Ntot), s(Ntot);
                getline(hsf, line);
                
                for (int i = 0; i < 2; ++i)
                {
                    string word;
                    
                    getline(hsf, line);
                    ss.clear(); ss.str(line);
                    ss >> word;
                    
                    if (word != "#")
                    {
                        cerr << "hsf header error: cannot read in "
                             << "r/s points" << endl;
                        abort();
                    }
                    
                    for (int j = 0; j < Ntot; ++j)
                    {
                        ss >> (i == 0 ? r[j] : s[j]);
                    }
                }

                // Generate electrostatic points so that re-mapping array can
                // be constructed.
                Array<OneD, NekDouble> rp(Ntot), sp(Ntot);
                LibUtilities::PointsKey elec(N, LibUtilities::eNodalTriElec);
                LibUtilities::PointsManager()[elec]->GetPoints(rp,sp);

                // Expensively construct remapping array nodemap. This will
                // map nodal ordering from hsf order to Nektar++ ordering
                // (i.e. vertices followed by edges followed by interior
                // points.)
                for (int i = 0; i < Ntot; ++i)
                {
                    for (int j = 0; j < Ntot; ++j)
                    {
                        if (fabs(r[i]-rp[j]) < 1e-5 && fabs(s[i]-sp[j]) < 1e-5)
                        {
                            hoMap[i] = j;
                            break;
                        }
                    }
                }
               
                // Skip variables line
                getline(hsf, line);

                // Read in nodal points for each face.
                map<unsigned int, vector<NodeSharedPtr> > faceMap;
                for (int i = 0; i < Nface; ++i)
                {
                    getline(hsf, line);
                    vector<NodeSharedPtr> faceNodes(Ntot);
                    for (int j = 0; j < Ntot; ++j, ++nodeId)
                    {
                        double x, y, z;
                        getline(hsf, line);
                        ss.clear(); ss.str(line);
                        ss >> x >> y >> z;
                        faceNodes[j] = NodeSharedPtr(new Node(nodeId, x, y, z));
                    }
                    // Skip over tecplot connectivity information.
                    for (int j = 0; j < (N-1)*(N-1); ++j)
                    {
                        getline(hsf, line);
                    }
                    faceMap[i] = faceNodes;
                }
                
                // Finally, read in connectivity information to set up after
                // reading rea file.
                getline(hsf, line);
                for (int i = 0; i < Nface; ++i)
                {
                    string               tmp;
                    int                  fid;
                    vector<unsigned int> nodeIds(3);

                    getline(hsf, line);
                    ss.clear(); ss.str(line);
                    ss >> tmp >> fid >> nodeIds[0] >> nodeIds[1] >> nodeIds[2];
                    
                    if (tmp != "#")
                    {
                        cerr << "Unable to read hsf connectivity information." 
                             << endl;
                        abort();
                    }
                    
                    hoData[it->first].insert(
                        HOSurfSharedPtr(new HOSurf(nodeIds, faceMap[i])));
                }
                
                hsf.close();
            }
        }
        
        /**
         * This routine aids the reading of Nektar files only; it returns the
         * number of nodes for a given entity typw.
         */
        int InputNek::GetNnodes(LibUtilities::ShapeType InputNekEntity)
        {
            int nNodes = 0;

            switch(InputNekEntity)
            {
            case LibUtilities::ePoint:         nNodes = 1;  break;
            case LibUtilities::eSegment:       nNodes = 2;  break;
            case LibUtilities::eTriangle:      nNodes = 3;  break;
            case LibUtilities::eQuadrilateral: nNodes = 4;  break;
            case LibUtilities::eTetrahedron:   nNodes = 4;  break;
            case LibUtilities::ePrism:         nNodes = 6;  break;
            case LibUtilities::eHexahedron:    nNodes = 8;  break;
            default:
                cerr << "unknown Nektar element type" << endl;
            }

            return nNodes;
        }

        /** 
         * @brief Compares two %HOSurf objects referred to as shared pointers.
         *
         * Two %HOSurf objects are defined to be equal if they contain identical
         * vertex ids contained in HOSurf::vertId.
         */
        bool operator==(HOSurfSharedPtr const &p1, HOSurfSharedPtr const &p2)
        {
            if (p1->vertId.size() != p2->vertId.size())
            {
                return false;
            }
            
            vector<unsigned int> ids1 = p1->vertId;
            vector<unsigned int> ids2 = p2->vertId;
            sort(ids1.begin(), ids1.end());
            sort(ids2.begin(), ids2.end());
            
            for (int i = 0; i < ids1.size(); ++i)
            {
                if (ids1[i] != ids2[i])
                    return false;
            }
            
            return true;
        }
        
        /** 
         * Rotates the triangle of data points inside #surfVerts
         * counter-clockwise nrot times.
         *
         * @param nrot Number of times to rotate triangle.
         */
        void HOSurf::Rotate(int nrot)
        {
            int n, i, j, cnt;
            int np = ((int)sqrt(8.0*surfVerts.size()+1.0)-1)/2;
			NodeSharedPtr* tmp = new NodeSharedPtr[np*np];
            //NodeSharedPtr tmp[np][np];
            
            for (n = 0; n < nrot; ++n) 
            {
                for (cnt = i = 0; i < np; ++i)
                {
                    for (j = 0; j < np-i; ++j, cnt++)
                    {
                        tmp[i*np+j] = surfVerts[cnt];
                    }
                }
                for (cnt = i = 0; i < np; ++i)
                {
                    for (j = 0; j < np-i; ++j,cnt++)
                    {
                        surfVerts[cnt] = tmp[(np-1-i-j)*np+i];
                    }
                }
            }
            
            delete[] tmp;
        }
        
        void HOSurf::Reflect()
        {
            int i, j, cnt;
            int np = ((int)sqrt(8.0*surfVerts.size()+1.0)-1)/2;
            NodeSharedPtr* tmp = new NodeSharedPtr[np*np];
            
            for (cnt = i = 0; i < np; ++i)
            {
                for (j = 0; j < np-i; ++j,cnt++)
                {
                    tmp[i*np+np-i-1-j] = surfVerts[cnt];
                }
            }
            
            for(cnt = i = 0; i < np; ++i)
            {
                for(j = 0; j < np-i; ++j,cnt++)
                {
                    surfVerts[cnt] = tmp[i*np+j];
                }
            }

            delete[] tmp;
        }
    }
}<|MERGE_RESOLUTION|>--- conflicted
+++ resolved
@@ -630,17 +630,11 @@
                             }
                         }
 
-<<<<<<< HEAD
-                        /*
-                        f->curveType = LibUtilities::eNodalTriElec;
-=======
                         f->m_curveType = LibUtilities::eNodalTriElec;
->>>>>>> 26c18b8e
                         for (int j = 3+3*(N-2); j < Ntot; ++j)
                         {
                             f->m_faceNodes.push_back((*hoIt)->surfVerts[j]);
                         }
-                        */
                     }
                 }
             }
