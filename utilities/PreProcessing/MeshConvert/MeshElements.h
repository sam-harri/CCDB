--- conflicted
+++ resolved
@@ -751,19 +751,13 @@
             void SetEdgeLink(EdgeSharedPtr pLink) {
                 m_edgeLink = pLink;
             }
-<<<<<<< HEAD
-            EdgeSharedPtr GetEdgeLink() {
-                return m_edgeLink;
-            }
-            FaceSharedPtr GetFaceLink() {
-                return m_faceLink;
-            }
-=======
             /// Get correspondence between this element and an edge.
             EdgeSharedPtr GetEdgeLink() {
                 return m_edgeLink;
             }
->>>>>>> f5cb6f20
+            FaceSharedPtr GetFaceLink() {
+                return m_faceLink;
+            }
             /// Set a correspondence between this element and a face
             /// (3D boundary element).
             void SetFaceLink(FaceSharedPtr pLink) {
