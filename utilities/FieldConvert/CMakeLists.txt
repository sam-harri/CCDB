SET(FieldConvertHeaders
    Module.h
    Field.hpp
    InputModules/InputDat.h
    InputModules/InputFld.h
    InputModules/InputXml.h
    InputModules/InputPts.h
    OutputModules/OutputInfo.h
    OutputModules/OutputTecplot.h
    OutputModules/OutputVtk.h
    OutputModules/OutputFld.h
    OutputModules/OutputXml.h
    ProcessModules/ProcessAddFld.h
    ProcessModules/ProcessBoundaryExtract.h
    ProcessModules/ProcessConcatenateFld.h
    ProcessModules/ProcessDeform.h
    ProcessModules/ProcessDisplacement.h
    ProcessModules/ProcessEquiSpacedOutput.h
    ProcessModules/ProcessGrad.h
    ProcessModules/ProcessInterpField.h
    ProcessModules/ProcessInterpPoints.h
    ProcessModules/ProcessInterpPointDataToFld.h
    ProcessModules/ProcessIsoContour.h
    ProcessModules/ProcessJacobianEnergy.h
<<<<<<< HEAD
    ProcessModules/ProcessMapping.h
=======
    ProcessModules/ProcessNumModes.h
>>>>>>> 4aff7ccd
    ProcessModules/ProcessMeanMode.h
    ProcessModules/ProcessPrintFldNorms.h
    ProcessModules/ProcessScaleInFld.h
    ProcessModules/ProcessSurfDistance.h
    ProcessModules/ProcessVorticity.h
    ProcessModules/ProcessScalGrad.h
    ProcessModules/ProcessMultiShear.h
    ProcessModules/ProcessWSS.h
    ProcessModules/ProcessC0Projection.h
    ProcessModules/ProcessQCriterion.h
)

SET(FieldConvertSources
    Module.cpp
    FieldConvert.cpp
    InputModules/InputDat.cpp
    InputModules/InputFld.cpp
    InputModules/InputXml.cpp
    InputModules/InputPts.cpp
    OutputModules/OutputInfo.cpp
    OutputModules/OutputTecplot.cpp
    OutputModules/OutputVtk.cpp
    OutputModules/OutputFld.cpp
    OutputModules/OutputXml.cpp
    ProcessModules/ProcessAddFld.cpp
    ProcessModules/ProcessBoundaryExtract.cpp
    ProcessModules/ProcessConcatenateFld.cpp
    ProcessModules/ProcessDeform.cpp
    ProcessModules/ProcessDisplacement.cpp
    ProcessModules/ProcessEquiSpacedOutput.cpp
    ProcessModules/ProcessGrad.cpp
    ProcessModules/ProcessInterpField.cpp
    ProcessModules/ProcessInterpPoints.cpp
    ProcessModules/ProcessInterpPointDataToFld.cpp
    ProcessModules/ProcessIsoContour.cpp
    ProcessModules/ProcessJacobianEnergy.cpp
<<<<<<< HEAD
    ProcessModules/ProcessMapping.cpp
=======
    ProcessModules/ProcessNumModes.cpp
>>>>>>> 4aff7ccd
    ProcessModules/ProcessMeanMode.cpp
    ProcessModules/ProcessPrintFldNorms.cpp
    ProcessModules/ProcessScaleInFld.cpp
    ProcessModules/ProcessVorticity.cpp
    ProcessModules/ProcessScalGrad.cpp
    ProcessModules/ProcessSurfDistance.cpp
    ProcessModules/ProcessMultiShear.cpp
    ProcessModules/ProcessWSS.cpp
    ProcessModules/ProcessC0Projection.cpp
    ProcessModules/ProcessQCriterion.cpp
)

ADD_UTILITIES_EXECUTABLE(FieldConvert util ${FieldConvertSources} ${FieldConvertHeaders})
TARGET_LINK_LIBRARIES(FieldConvert SolverUtils)

#ADD_NEKTAR_TEST(chan3D_tec)
#ADD_NEKTAR_TEST(chan3D_tec_n10)
#ADD_NEKTAR_TEST(chan3D_vtu)
ADD_NEKTAR_TEST(chan3D_vort)
#ADD_NEKTAR_TEST(bfs_tec)
#ADD_NEKTAR_TEST(bfs_tec_rng)
ADD_NEKTAR_TEST(bfs_vort)
ADD_NEKTAR_TEST(bfs_vort_rng)
# ADD_NEKTAR_TEST(chan3D_pts)
ADD_NEKTAR_TEST(chan3DH1D_meanmode)
ADD_NEKTAR_TEST(cube_prismhex)

# windows produces slightly differently formatted files which results in
# different hashes
#IF(WIN32)
#    ADD_NEKTAR_TEST(chan3D_probe_win)
#    ADD_NEKTAR_TEST(chan3D_equispacedoutput_win)
#    ADD_NEKTAR_TEST(chan3D_isocontour_win)
#ELSE(WIN32)
#    ADD_NEKTAR_TEST(chan3D_probe)
#    ADD_NEKTAR_TEST(chan3D_equispacedoutput)
#    ADD_NEKTAR_TEST(chan3D_isocontour)
#ENDIF(WIN32)


IF (NEKTAR_USE_MPI)
    #ADD_NEKTAR_TEST(chan3D_tec_par)
    #ADD_NEKTAR_TEST(chan3D_vtu_par)
    ADD_NEKTAR_TEST(chan3D_vort_par)
ENDIF (NEKTAR_USE_MPI)
<|MERGE_RESOLUTION|>--- conflicted
+++ resolved
@@ -22,11 +22,8 @@
     ProcessModules/ProcessInterpPointDataToFld.h
     ProcessModules/ProcessIsoContour.h
     ProcessModules/ProcessJacobianEnergy.h
-<<<<<<< HEAD
     ProcessModules/ProcessMapping.h
-=======
     ProcessModules/ProcessNumModes.h
->>>>>>> 4aff7ccd
     ProcessModules/ProcessMeanMode.h
     ProcessModules/ProcessPrintFldNorms.h
     ProcessModules/ProcessScaleInFld.h
@@ -63,11 +60,8 @@
     ProcessModules/ProcessInterpPointDataToFld.cpp
     ProcessModules/ProcessIsoContour.cpp
     ProcessModules/ProcessJacobianEnergy.cpp
-<<<<<<< HEAD
     ProcessModules/ProcessMapping.cpp
-=======
     ProcessModules/ProcessNumModes.cpp
->>>>>>> 4aff7ccd
     ProcessModules/ProcessMeanMode.cpp
     ProcessModules/ProcessPrintFldNorms.cpp
     ProcessModules/ProcessScaleInFld.cpp
