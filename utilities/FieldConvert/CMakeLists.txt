--- conflicted
+++ resolved
@@ -22,11 +22,8 @@
     ProcessModules/ProcessInterpPointDataToFld.h
     ProcessModules/ProcessIsoContour.h
     ProcessModules/ProcessJacobianEnergy.h
-<<<<<<< HEAD
     ProcessModules/ProcessMapping.h
-=======
     ProcessModules/ProcessMeanMode.h
->>>>>>> fb0deee9
     ProcessModules/ProcessPrintFldNorms.h
     ProcessModules/ProcessScaleInFld.h
     ProcessModules/ProcessSurfDistance.h
@@ -62,11 +59,8 @@
     ProcessModules/ProcessInterpPointDataToFld.cpp
     ProcessModules/ProcessIsoContour.cpp
     ProcessModules/ProcessJacobianEnergy.cpp
-<<<<<<< HEAD
     ProcessModules/ProcessMapping.cpp
-=======
     ProcessModules/ProcessMeanMode.cpp
->>>>>>> fb0deee9
     ProcessModules/ProcessPrintFldNorms.cpp
     ProcessModules/ProcessScaleInFld.cpp
     ProcessModules/ProcessVorticity.cpp
