--- conflicted
+++ resolved
@@ -95,20 +95,11 @@
     int nprocs = m_f->m_comm->GetSize();
     int rank  = m_f->m_comm->GetRank();
     // Amend for parallel output if required
-<<<<<<< HEAD
     if(nprocs != 1)
     {
         int    dot = filename.find_last_of('.');
         string ext = filename.substr(dot,filename.length()-dot);
         string procId = "_P" + boost::lexical_cast<std::string>(rank);
-=======
-    if(m_f->m_comm->GetSize() != 1)
-    {
-        int    dot = filename.find_last_of('.');
-        string ext = filename.substr(dot,filename.length()-dot);
-        string procId = "_P" + boost::lexical_cast<std::string>(
-                                 m_f->m_comm->GetRank());
->>>>>>> 0acdf380
         string start = filename.substr(0,dot);
         filename = start + procId + ext;
     }
