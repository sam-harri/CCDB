////////////////////////////////////////////////////////////////////////////////
//
//  File: InputXml.cpp
//
//  For more information, please see: http://www.nektar.info/
//
//  The MIT License
//
//  Copyright (c) 2006 Division of Applied Mathematics, Brown University (USA),
//  Department of Aeronautics, Imperial College London (UK), and Scientific
//  Computing and Imaging Institute, University of Utah (USA).
//
//  License for the specific language governing rights and limitations under
//  Permission is hereby granted, free of charge, to any person obtaining a
//  copy of this software and associated documentation files (the "Software"),
//  to deal in the Software without restriction, including without limitation
//  the rights to use, copy, modify, merge, publish, distribute, sublicense,
//  and/or sell copies of the Software, and to permit persons to whom the
//  Software is furnished to do so, subject to the following conditions:
//
//  The above copyright notice and this permission notice shall be included
//  in all copies or substantial portions of the Software.
//
//  THE SOFTWARE IS PROVIDED "AS IS", WITHOUT WARRANTY OF ANY KIND, EXPRESS
//  OR IMPLIED, INCLUDING BUT NOT LIMITED TO THE WARRANTIES OF MERCHANTABILITY,
//  FITNESS FOR A PARTICULAR PURPOSE AND NONINFRINGEMENT. IN NO EVENT SHALL
//  THE AUTHORS OR COPYRIGHT HOLDERS BE LIABLE FOR ANY CLAIM, DAMAGES OR OTHER
//  LIABILITY, WHETHER IN AN ACTION OF CONTRACT, TORT OR OTHERWISE, ARISING
//  FROM, OUT OF OR IN CONNECTION WITH THE SOFTWARE OR THE USE OR OTHER
//  DEALINGS IN THE SOFTWARE.
//
//  Description: Read xml file and set up expansions
//
////////////////////////////////////////////////////////////////////////////////

#include <string>
#include <iostream>
#include <iomanip>
using namespace std;

#include <LibUtilities/BasicUtils/Timer.h>

#include "InputXml.h"

static std::string npts = LibUtilities::SessionReader::RegisterCmdLineArgument(
                "NumberOfPoints","n","Define number of points to dump output");

namespace Nektar
{
namespace Utilities
{

ModuleKey InputXml::m_className[5] = {
    GetModuleFactory().RegisterCreatorFunction(
        ModuleKey(eInputModule, "xml"), InputXml::create,
        "Reads Xml file."),
    GetModuleFactory().RegisterCreatorFunction(
        ModuleKey(eInputModule, "xml.gz"), InputXml::create,
        "Reads Xml file."),
};


/**
 * @brief Set up InputXml object.
 *
 */
InputXml::InputXml(FieldSharedPtr f) : InputModule(f)
{
    m_allowedFiles.insert("xml");
    m_allowedFiles.insert("xml.gz");
    m_allowedFiles.insert("fld"); // these files could be allowed with xml files
    m_allowedFiles.insert("chk");
    m_allowedFiles.insert("rst");
}


/**
 *
 */
InputXml::~InputXml()
{
}


/**
 *
 */
void InputXml::Process(po::variables_map &vm)
{
    Timer timer, timerpart;

    //check for multiple calls to inputXml due to split xml
    //files. If so just return
    int expsize = m_f->m_exp.size();
    m_f->m_comm->AllReduce(expsize,LibUtilities::ReduceMax);
    
    if(expsize != 0)
    {
        return; 
    }

    if(m_f->m_verbose)
    {
        if(m_f->m_comm->GetRank() == 0)
        {
            cout << "Processing input xml file" << endl;
            timer.Start();
            timerpart.Start();
        }
    }

    // check to see if fld file defined so can use in
    // expansion defintion if required
    string fldending;
    bool fldfilegiven = true;

    //Determine appropriate field input
    if(m_f->m_inputfiles.count("fld") != 0)
    {
        fldending = "fld";
    }
    else if(m_f->m_inputfiles.count("chk") != 0)
    {
        fldending = "chk";
    }
    else if (m_f->m_inputfiles.count("rst") != 0)
    {
        fldending = "rst";
    }
    else
    {
        fldfilegiven = false;
    }

    string xml_ending = "xml";
    string xml_gz_ending = "xml.gz";

    std::vector<std::string> files;
    // load .xml ending
    for (int i = 0; i < m_f->m_inputfiles[xml_ending].size(); ++i)
    {
        files.push_back(m_f->m_inputfiles[xml_ending][i]);
    }

    // load any .xml.gz endings
    for (int j =0; j < m_f->m_inputfiles[xml_gz_ending].size(); ++j)
    {
        files.push_back(m_f->m_inputfiles[xml_gz_ending][j]);
    }

    SpatialDomains::DomainRangeShPtr rng =
                                SpatialDomains::NullDomainRangeShPtr;


    // define range to process output
    if(vm.count("range"))
    {
        vector<NekDouble> values;
        ASSERTL0(ParseUtils::GenerateUnOrderedVector(
                    vm["range"].as<string>().c_str(), values),
                 "Failed to interpret range string");

        ASSERTL0(values.size() > 1,
                 "Do not have minimum values of xmin,xmax");
        ASSERTL0(values.size() % 2 == 0,
                 "Do not have an even number of range values");

        int nvalues = values.size()/2;
        rng = MemoryManager<SpatialDomains::DomainRange>::
                                                AllocateSharedPtr();

        rng->m_doZrange     = false;
        rng->m_doYrange     = false;
        rng->m_checkShape   = false;

        switch(nvalues)
        {
        case 3:
            rng->m_doZrange = true;
            rng->m_zmin     = values[4];
            rng->m_zmax     = values[5];
        case 2:
            rng->m_doYrange = true;
            rng->m_ymin     = values[2];
            rng->m_ymax     = values[3];
        case 1:
            rng->m_doXrange = true;
            rng->m_xmin     = values[0];
            rng->m_xmax     = values[1];
            break;
        default:
            ASSERTL0(false,"too many values specfied in range");
        }
    }

    // define range to only take a single shape.
    if(vm.count("onlyshape"))
    {
        if(rng == SpatialDomains::NullDomainRangeShPtr)
        {
            rng = MemoryManager<SpatialDomains::DomainRange>::
                                                    AllocateSharedPtr();
            rng->m_doXrange = false;
            rng->m_doYrange = false;
            rng->m_doZrange = false;
        }

        rng->m_checkShape = true;

        string shapematch =
                    boost::to_upper_copy(vm["onlyshape"].as<string>());
        int i;
        for(i = 0; i < LibUtilities::SIZE_ShapeType; ++i)
        {
            string shapeval = LibUtilities::ShapeTypeMap[i];
            boost::to_upper(shapeval);
            if(shapematch.compare(shapeval) == 0)
            {
                rng->m_shapeType = (LibUtilities::ShapeType)i;
                break;
            }
        }
        ASSERTL0(i != LibUtilities::SIZE_ShapeType,
                 "Failed to find shape type in -onlyshape command line "
                 "argument");
    }

<<<<<<< HEAD
    // set up command lines options for session read to pass through
    string firstarg = "FieldConvert";

=======
>>>>>>> 4ba6cb53
    // Set up command lines options that will be passed through to SessionReader
    vector<string> cmdArgs;
    cmdArgs.push_back("FieldConvert");

    if(m_f->m_verbose)
    {
        cmdArgs.push_back("--verbose");
    }

    if(vm.count("shared-filesystem"))
    {
        cmdArgs.push_back("--shared-filesystem");
    }

    if(vm.count("part-only"))
    {
        cmdArgs.push_back("--part-only");
        cmdArgs.push_back(
            boost::lexical_cast<string>(vm["part-only"].as<int>()));
    }

    if(vm.count("part-only-overlapping"))
    {
        cmdArgs.push_back("--part-only-overlapping");
        cmdArgs.push_back(
            boost::lexical_cast<string>(vm["part-only-overlapping"].as<int>()));
    }

    int argc = cmdArgs.size();
    const char **argv = new const char*[argc];
    for (int i = 0; i < argc; ++i)
    {
        argv[i] = cmdArgs[i].c_str();
    }

    m_f->m_session = LibUtilities::SessionReader::
        CreateInstance(argc, (char **) argv, files, m_f->m_comm);

    // Free up memory.
    delete [] argv;

    if(m_f->m_verbose)
    {
        if(m_f->m_comm->GetRank() == 0)
        {
            timerpart.Stop();
            NekDouble cpuTime = timerpart.TimePerTest(1);
            
            stringstream ss;
            ss << cpuTime << "s";
            cout << "\t InputXml session reader CPU Time: " << setw(8) << left
                 << ss.str() << endl;
            timerpart.Start();
        }
    }
    
    m_f->m_graph = SpatialDomains::MeshGraph::Read(m_f->m_session,rng);
    m_f->m_fld = MemoryManager<LibUtilities::FieldIO>
                    ::AllocateSharedPtr(m_f->m_session->GetComm());

    if(m_f->m_verbose)
    {
        if(m_f->m_comm->GetRank() == 0)
        {
            timerpart.Stop();
            NekDouble cpuTime = timerpart.TimePerTest(1);
            
            stringstream ss;
            ss << cpuTime << "s";
            cout << "\t InputXml mesh graph setup  CPU Time: " << setw(8) << left
                 << ss.str() << endl;
            timerpart.Start();
        }
    }

    // currently load all field (possibly could read data from
    // expansion list but it is re-arranged in expansion)
    const SpatialDomains::ExpansionMap &expansions = m_f->m_graph->GetExpansions();

    // if Range has been speficied it is possible to have a
    // partition which is empty so ccheck this and return if
    // no elements present.
    if(!expansions.size())
    {
        return;
    }

    m_f->m_exp.resize(1);

    // load fielddef header if fld file is defined. This gives
    // precedence to Homogeneous definition in fld file
    int NumHomogeneousDir = 0;
    if(fldfilegiven)
    {
        // use original expansion to identify which elements are in
        // this partition/subrange

        Array<OneD,int> ElementGIDs(expansions.size());
        SpatialDomains::ExpansionMap::const_iterator expIt;

        int i = 0; 
        for (expIt = expansions.begin(); expIt != expansions.end(); ++expIt)
        {
            ElementGIDs[i++] = expIt->second->m_geomShPtr->GetGlobalID();
        }
        
        m_f->m_fld->Import(m_f->m_inputfiles[fldending][0],m_f->m_fielddef,
                           LibUtilities::NullVectorNekDoubleVector,
                           LibUtilities::NullFieldMetaDataMap,
                           ElementGIDs);
        NumHomogeneousDir = m_f->m_fielddef[0]->m_numHomogeneousDir;

        //----------------------------------------------
        // Set up Expansion information to use mode order from field
        m_f->m_graph->SetExpansions(m_f->m_fielddef);
    }
    else
    {
        if(m_f->m_session->DefinesSolverInfo("HOMOGENEOUS"))
        {
            std::string HomoStr = m_f->m_session->GetSolverInfo("HOMOGENEOUS");

            if((HomoStr == "HOMOGENEOUS1D") || (HomoStr == "Homogeneous1D")
               || (HomoStr == "1D") || (HomoStr == "Homo1D"))
            {
                NumHomogeneousDir = 1;
            }
            if((HomoStr == "HOMOGENEOUS2D") || (HomoStr == "Homogeneous2D")
               || (HomoStr == "2D") || (HomoStr == "Homo2D"))
            {
                NumHomogeneousDir = 2;
            }
        }
    }

    // reset expansion defintion to use equispaced points if required.
    if(m_requireEquiSpaced || vm.count("output-points"))
    {
        int nPointsNew = 0;

        if(vm.count("output-points"))
        {
            nPointsNew = vm["output-points"].as<int>();
        }


        m_f->m_graph->SetExpansionsToEvenlySpacedPoints(nPointsNew);
    }
    else
    {
        if(vm.count("output-points"))
        {
            int nPointsNew = vm["output-points"].as<int>();
            m_f->m_graph->SetExpansionsToPointOrder(nPointsNew);
        }
    }

    if(m_f->m_verbose)
    {
        if(m_f->m_comm->GetRank() == 0)
        {
            timerpart.Stop();
            NekDouble cpuTime = timerpart.TimePerTest(1);
            
            stringstream ss;
            ss << cpuTime << "s";
            cout << "\t InputXml setexpansion CPU Time: " << setw(8) << left
                 << ss.str() << endl;
            timerpart.Start();
        }
    }

    if(m_f->m_verbose)
    {
        if(m_f->m_comm->GetRank() == 0)
        {
            timerpart.Stop();
            NekDouble cpuTime = timerpart.TimePerTest(1);
            
            stringstream ss;
            ss << cpuTime << "s";
            cout << "\t InputXml setexpansion CPU Time: " << setw(8) << left
                 << ss.str() << endl;
            timerpart.Start();
        }
    }

    // Override number of planes with value from cmd line
    if(NumHomogeneousDir == 1 && vm.count("output-points-hom-z"))
    {
        int expdim = m_f->m_graph->GetMeshDimension();
        m_f->m_fielddef[0]->m_numModes[expdim] = vm["output-points-hom-z"].as<int>();
    }

    m_f->m_exp[0] = m_f->SetUpFirstExpList(NumHomogeneousDir,fldfilegiven);
    
    if(m_f->m_verbose)
    {
        if(m_f->m_comm->GetRank() == 0)
        {
            timerpart.Stop();
            NekDouble cpuTime = timerpart.TimePerTest(1);
            
            stringstream ss1;

            ss1 << cpuTime << "s";
            cout << "\t InputXml set first exp CPU Time: " << setw(8) << left
                 << ss1.str() << endl;

            
            timer.Stop();
            cpuTime = timer.TimePerTest(1);
            
            stringstream ss;
            ss << cpuTime << "s";
            cout << "InputXml  CPU Time: " << setw(8) << left
                 << ss.str() << endl;

        }
    }
}
}
}<|MERGE_RESOLUTION|>--- conflicted
+++ resolved
@@ -225,12 +225,6 @@
                  "argument");
     }
 
-<<<<<<< HEAD
-    // set up command lines options for session read to pass through
-    string firstarg = "FieldConvert";
-
-=======
->>>>>>> 4ba6cb53
     // Set up command lines options that will be passed through to SessionReader
     vector<string> cmdArgs;
     cmdArgs.push_back("FieldConvert");
